// -*- Mode: Go; indent-tabs-mode: t -*-

/*
 * Copyright (C) 2019 Canonical Ltd
 *
 * This program is free software: you can redistribute it and/or modify
 * it under the terms of the GNU General Public License version 3 as
 * published by the Free Software Foundation.
 *
 * This program is distributed in the hope that it will be useful,
 * but WITHOUT ANY WARRANTY; without even the implied warranty of
 * MERCHANTABILITY or FITNESS FOR A PARTICULAR PURPOSE.  See the
 * GNU General Public License for more details.
 *
 * You should have received a copy of the GNU General Public License
 * along with this program.  If not, see <http://www.gnu.org/licenses/>.
 *
 */

package boot

import (
	"errors"
	"fmt"

	"github.com/snapcore/snapd/bootloader"
	"github.com/snapcore/snapd/snap"
)

// A BootParticipant handles the boot process details for a snap involved in it.
type BootParticipant interface {
	// SetNextBoot will schedule the snap to be used in the next boot. For
	// base snaps it is up to the caller to select the right bootable base
	// (from the model assertion). It is a noop for not relevant snaps.
	// Otherwise it returns whether a reboot is required.
	SetNextBoot() (rebootRequired bool, err error)

	// Is this a trivial implementation of the interface?
	IsTrivial() bool
}

// A BootKernel handles the bootloader setup of a kernel.
type BootKernel interface {
	// RemoveKernelAssets removes the unpacked kernel/initrd for the given
	// kernel snap.
	RemoveKernelAssets() error
	// ExtractKernelAssets extracts kernel/initrd/dtb data from the given
	// kernel snap, if required, to a versioned bootloader directory so
	// that the bootloader can use it.
	ExtractKernelAssets(snap.Container) error
	// Is this a trivial implementation of the interface?
	IsTrivial() bool
}

type trivial struct{}

func (trivial) SetNextBoot() (bool, error)               { return false, nil }
func (trivial) IsTrivial() bool                          { return true }
func (trivial) RemoveKernelAssets() error                { return nil }
func (trivial) ExtractKernelAssets(snap.Container) error { return nil }

// ensure trivial is a BootParticipant
var _ BootParticipant = trivial{}

// ensure trivial is a Kernel
var _ BootKernel = trivial{}

// Device carries information about the device model and mode that is
// relevant to boot. Note snapstate.DeviceContext implements this, and that's
// the expected use case.
type Device interface {
	RunMode() bool
	Classic() bool

	Kernel() string
	Base() string

	HasModeenv() bool
}

// Participant figures out what the BootParticipant is for the given
// arguments, and returns it. If the snap does _not_ participate in
// the boot process, the returned object will be a NOP, so it's safe
// to call anything on it always.
//
// Currently, on classic, nothing is a boot participant (returned will
// always be NOP).
func Participant(s snap.PlaceInfo, t snap.Type, dev Device) BootParticipant {
	if applicable(s, t, dev) {
		bs, err := bootStateFor(t, dev)
		if err != nil {
			// all internal errors at this point
			panic(err)
		}
		return &coreBootParticipant{s: s, bs: bs}
	}
	return trivial{}
}

// bootloaderOptionsForDeviceKernel returns a set of bootloader options that
// enable correct kernel extraction and removal for given device
func bootloaderOptionsForDeviceKernel(dev Device) *bootloader.Options {
	return &bootloader.Options{
		// unified extractable kernel if in uc20 mode
		ExtractedRunKernelImage: dev.HasModeenv(),
	}
}

// Kernel checks that the given arguments refer to a kernel snap
// that participates in the boot process, and returns the associated
// BootKernel, or a trivial implementation otherwise.
func Kernel(s snap.PlaceInfo, t snap.Type, dev Device) BootKernel {
	if t == snap.TypeKernel && applicable(s, t, dev) {
<<<<<<< HEAD
		return &coreKernel{s: s, dev: dev}
=======
		return &coreKernel{s: s, bopts: bootloaderOptionsForDeviceKernel(dev)}
>>>>>>> 07227389
	}
	return trivial{}
}

func applicable(s snap.PlaceInfo, t snap.Type, dev Device) bool {
	if dev.Classic() {
		return false
	}
	// In ephemeral modes we never need to care about updating the boot
	// config. This will be done via boot.MakeBootable().
	if !dev.RunMode() {
		return false
	}

	if t != snap.TypeOS && t != snap.TypeKernel && t != snap.TypeBase {
		// note we don't currently have anything useful to do with gadgets
		return false
	}

	switch t {
	case snap.TypeKernel:
		if s.InstanceName() != dev.Kernel() {
			// a remodel might leave you in this state
			return false
		}
	case snap.TypeBase, snap.TypeOS:
		base := dev.Base()
		if base == "" {
			base = "core"
		}
		if s.InstanceName() != base {
			return false
		}
	}

	return true
}

// bootState exposes the boot state for a type of boot snap.
type bootState interface {
	// revisions retrieves the revisions of the current snap and
	// the try snap (only the latter might not be set), and
	// whether the snap is in "trying" state.
	revisions() (snap, trySnap snap.PlaceInfo, trying bool, err error)

	// setNext lazily implements setting the next boot target for
	// the type's boot snap. actually committing the update
	// is done via the returned bootStateUpdate's commit.
	setNext(s snap.PlaceInfo) (rebootRequired bool, u bootStateUpdate, err error)

	// markSuccessful lazily implements marking the boot
	// successful for the type's boot snap. The actual committing
	// of the update is done via bootStateUpdate's commit, that
	// way different markSuccessful can be folded together.
	markSuccessful(bootStateUpdate) (bootStateUpdate, error)
}

// bootStateFor finds the right bootState implementation of the given
// snap type and Device, if applicable.
func bootStateFor(typ snap.Type, dev Device) (s bootState, err error) {
	if !dev.RunMode() {
		return nil, fmt.Errorf("internal error: no boot state handling for ephemeral modes")
	}
	if dev.HasModeenv() {
		return newBootState20(typ), nil
	}
	switch typ {
	case snap.TypeOS, snap.TypeBase:
		return newBootState16(snap.TypeBase), nil
	case snap.TypeKernel:
		return newBootState16(snap.TypeKernel), nil
	default:
		return nil, fmt.Errorf("internal error: no boot state handling for snap type %q", typ)
	}
}

// InUseFunc is a function to check if the snap is in use or not.
type InUseFunc func(name string, rev snap.Revision) bool

func fixedInUse(inUse bool) InUseFunc {
	return func(string, snap.Revision) bool {
		return inUse
	}
}

// InUse returns a checker for whether a given name/revision is used in the
// boot environment for snaps of the relevant snap type.
func InUse(typ snap.Type, dev Device) (InUseFunc, error) {
	if dev.Classic() {
		// no boot state on classic
		return fixedInUse(false), nil
	}
	if !dev.RunMode() {
		// ephemeral mode, block manipulations for now
		return fixedInUse(true), nil
	}
	switch typ {
	case snap.TypeKernel, snap.TypeBase, snap.TypeOS:
		break
	default:
		return fixedInUse(false), nil
	}
	cands := make([]snap.PlaceInfo, 0, 2)
	s, err := bootStateFor(typ, dev)
	if err != nil {
		return nil, err
	}
	cand, tryCand, _, err := s.revisions()
	if err != nil {
		return nil, err
	}
	cands = append(cands, cand)
	if tryCand != nil {
		cands = append(cands, tryCand)
	}

	return func(name string, rev snap.Revision) bool {
		for _, cand := range cands {
			if cand.SnapName() == name && cand.SnapRevision() == rev {
				return true
			}
		}
		return false
	}, nil
}

var (
	// ErrBootNameAndRevisionNotReady is returned when the boot revision is not
	// established yet.
	ErrBootNameAndRevisionNotReady = errors.New("boot revision not yet established")
)

// GetCurrentBoot returns the currently set name and revision for boot for the given
// type of snap, which can be snap.TypeBase (or snap.TypeOS), or snap.TypeKernel.
// Returns ErrBootNameAndRevisionNotReady if the values are temporarily not established.
func GetCurrentBoot(t snap.Type, dev Device) (snap.PlaceInfo, error) {
	s, err := bootStateFor(t, dev)
	if err != nil {
		return nil, err
	}

	snap, _, trying, err := s.revisions()
	if err != nil {
		return nil, err
	}

	if trying {
		return nil, ErrBootNameAndRevisionNotReady
	}

	return snap, nil
}

// bootStateUpdate carries the state for an on-going boot state update.
// At the end it can be used to commit it.
type bootStateUpdate interface {
	commit() error
}

// MarkBootSuccessful marks the current boot as successful. This means
// that snappy will consider this combination of kernel/os a valid
// target for rollback.
//
// The states that a boot goes through for UC16/18 are the following:
// - By default snap_mode is "" in which case the bootloader loads
//   two squashfs'es denoted by variables snap_core and snap_kernel.
// - On a refresh of core/kernel snapd will set snap_mode=try and
//   will also set snap_try_{core,kernel} to the core/kernel that
//   will be tried next.
// - On reboot the bootloader will inspect the snap_mode and if the
//   mode is set to "try" it will set "snap_mode=trying" and then
//   try to boot the snap_try_{core,kernel}".
// - On a successful boot snapd resets snap_mode to "" and copies
//   snap_try_{core,kernel} to snap_{core,kernel}. The snap_try_*
//   values are cleared afterwards.
// - On a failing boot the bootloader will see snap_mode=trying which
//   means snapd did not start successfully. In this case the bootloader
//   will set snap_mode="" and the system will boot with the known good
//   values from snap_{core,kernel}
func MarkBootSuccessful(dev Device) error {
	const errPrefix = "cannot mark boot successful: %s"

	var u bootStateUpdate
	for _, t := range []snap.Type{snap.TypeBase, snap.TypeKernel} {
		s, err := bootStateFor(t, dev)
		if err != nil {
			return err
		}
		u, err = s.markSuccessful(u)
		if err != nil {
			return fmt.Errorf(errPrefix, err)
		}
	}

	if u != nil {
		if err := u.commit(); err != nil {
			return fmt.Errorf(errPrefix, err)
		}
	}
	return nil
}<|MERGE_RESOLUTION|>--- conflicted
+++ resolved
@@ -111,11 +111,7 @@
 // BootKernel, or a trivial implementation otherwise.
 func Kernel(s snap.PlaceInfo, t snap.Type, dev Device) BootKernel {
 	if t == snap.TypeKernel && applicable(s, t, dev) {
-<<<<<<< HEAD
-		return &coreKernel{s: s, dev: dev}
-=======
 		return &coreKernel{s: s, bopts: bootloaderOptionsForDeviceKernel(dev)}
->>>>>>> 07227389
 	}
 	return trivial{}
 }
