--- conflicted
+++ resolved
@@ -94,29 +94,20 @@
 
 func (s *SnapTestSuite) TestHandleClickHooks(c *C) {
 	// two hooks to ensure iterating works correct
-	os.MkdirAll(path.Join(s.tempdir, "/var/lib/systemd/click/"), 0755)
 	testSymlinkDir := path.Join(s.tempdir, "/var/lib/systemd/click/")
-<<<<<<< HEAD
+	os.MkdirAll(testSymlinkDir, 0755)
+
 	content := `Hook-Name: systemd
-Pattern: /var/lib/systemd/click/${id}`
-	makeClickHook(c, mockHooksDir, "snappy-systemd", content)
-
-	os.MkdirAll(path.Join(s.tempdir, "/var/lib/apparmor/click/"), 0755)
+Pattern: /var/lib/systemd/click/${id}
+`
+	makeClickHook(c, content)
+
 	testSymlinkDir2 := path.Join(s.tempdir, "/var/lib/apparmor/click/")
+	os.MkdirAll(testSymlinkDir2, 0755)
 	content = `Hook-Name: apparmor
-Pattern: /var/lib/apparmor/click/${id}`
-	makeClickHook(c, mockHooksDir, "click-apparmor", content)
-=======
-	content := fmt.Sprintf(`Hook-Name: systemd
-Pattern: %s/${id}`, testSymlinkDir)
+Pattern: /var/lib/apparmor/click/${id}
+`
 	makeClickHook(c, content)
-
-	os.MkdirAll(path.Join(s.tempdir, "/var/lib/apparmor/click/"), 0755)
-	testSymlinkDir2 := path.Join(s.tempdir, "/var/lib/apparmor/click/")
-	content = fmt.Sprintf(`Hook-Name: apparmor
-Pattern: %s/${id}`, testSymlinkDir2)
-	makeClickHook(c, content)
->>>>>>> 8c5e470d
 
 	instDir := path.Join(s.tempdir, "apps", "foo", "1.0")
 	os.MkdirAll(instDir, 0755)
@@ -338,13 +329,8 @@
 	hookContent := fmt.Sprintf(`Hook-Name: tracehook
 User: root
 Exec: (cd %s && printf "now: $(find . -name "*.tracehook")\n") >> %s/hook.trace
-<<<<<<< HEAD
-Pattern: ${id}.tracehook`, s.tempdir, s.tempdir)
-	makeClickHook(c, mockHooksDir, "tracehook", hookContent)
-=======
-Pattern: %s/${id}.tracehook`, s.tempdir, s.tempdir, s.tempdir)
+Pattern: /${id}.tracehook`, s.tempdir, s.tempdir)
 	makeClickHook(c, hookContent)
->>>>>>> 8c5e470d
 
 	packageYaml := `name: bar
 icon: foo.svg
@@ -381,13 +367,8 @@
 	hookContent := fmt.Sprintf(`Hook-Name: hooky
 User: root
 Exec: if test -e %s/bar_app_2.0.hooky; then echo "this log message is harmless and can be ignored"; false; fi
-<<<<<<< HEAD
-Pattern: ${id}.hooky`, s.tempdir)
-	makeClickHook(c, mockHooksDir, "hooky", hookContent)
-=======
-Pattern: %s/${id}.hooky`, s.tempdir, s.tempdir)
+Pattern: /${id}.hooky`, s.tempdir)
 	makeClickHook(c, hookContent)
->>>>>>> 8c5e470d
 
 	packageYaml := `name: bar
 icon: foo.svg
@@ -613,7 +594,7 @@
 	hookContent := fmt.Sprintf(`Hook-Name: systemd
 User: root
 Exec: touch %s/i-ran
-Pattern: %s/${id}`, s.tempdir, hookSymlinkDir)
+Pattern: /var/lib/click/hooks/systemd/${id}`, s.tempdir)
 	makeClickHook(c, hookContent)
 
 	packageYaml := `name: foo
@@ -641,7 +622,7 @@
 	hookContent := fmt.Sprintf(`Hook-Name: systemd
 User: root
 Exec: touch %s/i-ran
-Pattern: %s/${id}`, s.tempdir, hookSymlinkDir)
+Pattern: /var/lib/click/hooks/systemd/${id}`, s.tempdir)
 	makeClickHook(c, hookContent)
 
 	packageYaml := `name: foo
