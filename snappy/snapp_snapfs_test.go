--- conflicted
+++ resolved
@@ -132,11 +132,7 @@
 		OfficialName: "hello-snap",
 		Revision:     snap.R(16),
 	}
-<<<<<<< HEAD
-	_, err := (&Overlord{}).installWithSideInfo(snapPkg, si, 0, &MockProgressMeter{})
-=======
-	_, err := (&Overlord{}).InstallWithSideInfo(snapPkg, si, LegacyInhibitHooks, &MockProgressMeter{})
->>>>>>> 7f490d46
+	_, err := (&Overlord{}).installWithSideInfo(snapPkg, si, LegacyInhibitHooks, &MockProgressMeter{})
 	c.Assert(err, IsNil)
 
 	// after install the blob is in the right dir
@@ -209,11 +205,7 @@
 		OfficialName: "hello-snap",
 		Revision:     snap.R(16),
 	}
-<<<<<<< HEAD
-	snap, err := (&Overlord{}).installWithSideInfo(snapPath, si, 0, &MockProgressMeter{})
-=======
-	snap, err := (&Overlord{}).InstallWithSideInfo(snapPath, si, LegacyInhibitHooks, &MockProgressMeter{})
->>>>>>> 7f490d46
+	snap, err := (&Overlord{}).installWithSideInfo(snapPath, si, LegacyInhibitHooks, &MockProgressMeter{})
 	c.Assert(err, IsNil)
 	installedSnap, err := NewInstalledSnap(filepath.Join(snap.MountDir(), "meta", "snap.yaml"))
 	c.Assert(err, IsNil)
@@ -235,27 +227,6 @@
 vendor: Someone
 `
 
-<<<<<<< HEAD
-func (s *SquashfsTestSuite) TestInstallOsSnapUpdatesBootloader(c *C) {
-	restore := release.MockOnClassic(false)
-	defer restore()
-
-	snapPkg := makeTestSnapPackage(c, packageOS)
-	si := &snap.SideInfo{
-		OfficialName: "ubuntu-core",
-		Revision:     snap.R(160),
-	}
-	_, err := (&Overlord{}).installWithSideInfo(snapPkg, si, 0, &MockProgressMeter{})
-	c.Assert(err, IsNil)
-
-	c.Assert(s.bootloader.bootvars, DeepEquals, map[string]string{
-		"snappy_os":   "ubuntu-core_160.snap",
-		"snappy_mode": "try",
-	})
-}
-
-=======
->>>>>>> 7f490d46
 const packageKernel = `
 name: ubuntu-kernel
 version: 4.0-1
@@ -263,32 +234,6 @@
 vendor: Someone
 `
 
-<<<<<<< HEAD
-func (s *SquashfsTestSuite) TestInstallKernelSnapUpdatesBootloader(c *C) {
-	restore := release.MockOnClassic(false)
-	defer restore()
-
-	files := [][]string{
-		{"kernel.img", "I'm a kernel"},
-		{"initrd.img", "...and I'm an initrd"},
-		{"meta/kernel.yaml", "version: 4.2"},
-	}
-	snapPkg := makeTestSnapPackageWithFiles(c, packageKernel, files)
-	si := &snap.SideInfo{
-		OfficialName: "ubuntu-kernel",
-		Revision:     snap.R(40),
-	}
-	_, err := (&Overlord{}).installWithSideInfo(snapPkg, si, 0, &MockProgressMeter{})
-	c.Assert(err, IsNil)
-
-	c.Assert(s.bootloader.bootvars, DeepEquals, map[string]string{
-		"snappy_kernel": "ubuntu-kernel_40.snap",
-		"snappy_mode":   "try",
-	})
-}
-
-=======
->>>>>>> 7f490d46
 func (s *SquashfsTestSuite) TestInstallKernelSnapUnpacksKernel(c *C) {
 	files := [][]string{
 		{"kernel.img", "I'm a kernel"},
@@ -303,11 +248,7 @@
 		OfficialName: "ubuntu-kernel",
 		Revision:     snap.R(42),
 	}
-<<<<<<< HEAD
-	_, err := (&Overlord{}).installWithSideInfo(snapPkg, si, 0, &MockProgressMeter{})
-=======
-	_, err := (&Overlord{}).InstallWithSideInfo(snapPkg, si, LegacyInhibitHooks, &MockProgressMeter{})
->>>>>>> 7f490d46
+	_, err := (&Overlord{}).installWithSideInfo(snapPkg, si, LegacyInhibitHooks, &MockProgressMeter{})
 	c.Assert(err, IsNil)
 
 	// this is where the kernel/initrd is unpacked
@@ -335,11 +276,7 @@
 		OfficialName: "ubuntu-kernel",
 		Revision:     snap.R(42),
 	}
-<<<<<<< HEAD
-	snap, err := (&Overlord{}).installWithSideInfo(snapPkg, si, 0, &MockProgressMeter{})
-=======
-	snap, err := (&Overlord{}).InstallWithSideInfo(snapPkg, si, LegacyInhibitHooks, &MockProgressMeter{})
->>>>>>> 7f490d46
+	snap, err := (&Overlord{}).installWithSideInfo(snapPkg, si, LegacyInhibitHooks, &MockProgressMeter{})
 	c.Assert(err, IsNil)
 	installedSnap, err := NewInstalledSnap(filepath.Join(snap.MountDir(), "meta", "snap.yaml"))
 	c.Assert(err, IsNil)
@@ -413,11 +350,7 @@
 		{"meta/kernel.yaml", "version: 4.2"},
 	}
 	snapPkg := makeTestSnapPackageWithFiles(c, packageKernel, files)
-<<<<<<< HEAD
-	_, err := (&Overlord{}).install(snapPkg, 0, &MockProgressMeter{})
-=======
-	_, err := (&Overlord{}).Install(snapPkg, LegacyInhibitHooks, &MockProgressMeter{})
->>>>>>> 7f490d46
+	_, err := (&Overlord{}).install(snapPkg, LegacyInhibitHooks, &MockProgressMeter{})
 	c.Assert(err, IsNil)
 
 	// kernel is *not* here
