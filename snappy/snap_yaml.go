--- conflicted
+++ resolved
@@ -66,16 +66,8 @@
 	// systemd "restart" thing
 	RestartCond systemd.RestartCondition `yaml:"restart-condition,omitempty" json:"restart-condition,omitempty"`
 
-<<<<<<< HEAD
-	OffersRef []string `yaml:"offers"`
-	UsesRef   []string `yaml:"uses"`
-=======
-	// must be a pointer so that it can be "nil" and omitempty works
-	Ports *Ports `yaml:"ports,omitempty" json:"ports,omitempty"`
-
 	PlugsRef []string `yaml:"plugs"`
 	SlotsRef []string `yaml:"slots"`
->>>>>>> b37c97dc
 }
 
 type slotYaml struct {
