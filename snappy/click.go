--- conflicted
+++ resolved
@@ -750,223 +750,13 @@
 
 func installClick(snapFile string, flags InstallFlags, inter progress.Meter, origin string) (name string, err error) {
 	allowUnauthenticated := (flags & AllowUnauthenticated) != 0
-
 	part, err := NewSnapPartFromSnap(snapFile, origin, allowUnauthenticated)
 	if err != nil {
 		return "", err
 	}
 	defer part.deb.Close()
 
-<<<<<<< HEAD
 	return part.Install(inter, flags)
-=======
-	m, err := parsePackageYamlData(yamlData)
-	if err != nil {
-		return "", err
-	}
-
-	if err := m.checkForPackageInstalled(origin); err != nil {
-		return "", err
-	}
-
-	if err := m.checkForNameClashes(); err != nil {
-		return "", err
-	}
-
-	if err := m.checkForFrameworks(); err != nil {
-		return "", err
-	}
-
-	targetDir := snapAppsDir
-	// the "oem" parts are special
-	if m.Type == pkg.TypeOem {
-		targetDir = snapOemDir
-
-		// TODO do the following at a higher level once the store publishes snap types
-		// this is horrible
-		if allowOEM := (flags & AllowOEM) != 0; !allowOEM {
-			if currentOEM, err := getOem(); err == nil {
-				if currentOEM.Name != m.Name {
-					return "", ErrOEMPackageInstall
-				}
-			} else {
-				// there should always be an oem package now
-				return "", ErrOEMPackageInstall
-			}
-		}
-
-		if err := installOemHardwareUdevRules(m); err != nil {
-			return "", err
-		}
-	}
-
-	fullName := m.qualifiedName(origin)
-	instDir := filepath.Join(targetDir, fullName, m.Version)
-	currentActiveDir, _ := filepath.EvalSymlinks(filepath.Join(instDir, "..", "current"))
-
-	if err := m.checkLicenseAgreement(inter, d, currentActiveDir); err != nil {
-		return "", err
-	}
-
-	dataDir := filepath.Join(snapDataDir, fullName, m.Version)
-
-	if err := os.MkdirAll(instDir, 0755); err != nil {
-		logger.Noticef("Can not create %q: %v", instDir, err)
-		return "", err
-	}
-
-	// if anything goes wrong here we cleanup
-	defer func() {
-		if err != nil {
-			if e := os.RemoveAll(instDir); e != nil && !os.IsNotExist(e) {
-				logger.Noticef("Failed to remove %q: %v", instDir, e)
-			}
-		}
-	}()
-
-	// we need to call the external helper so that we can reliable drop
-	// privs
-	if err := d.UnpackWithDropPrivs(instDir, globalRootDir); err != nil {
-		return "", err
-	}
-
-	// legacy, the hooks (e.g. apparmor) need this. Once we converted
-	// all hooks this can go away
-	clickMetaDir := path.Join(instDir, ".click", "info")
-	if err := os.MkdirAll(clickMetaDir, 0755); err != nil {
-		return "", err
-	}
-	if err := writeCompatManifestJSON(clickMetaDir, manifestData, origin); err != nil {
-		return "", err
-	}
-
-	// write the hashes now
-	if err := writeHashesFile(d, instDir); err != nil {
-		return "", err
-	}
-
-	inhibitHooks := (flags & InhibitHooks) != 0
-
-	// deal with the data:
-	//
-	// if there was a previous version, stop it
-	// from being active so that it stops running and can no longer be
-	// started then copy the data
-	//
-	// otherwise just create a empty data dir
-	if currentActiveDir != "" {
-		oldM, err := parsePackageYamlFile(filepath.Join(currentActiveDir, "meta", "package.yaml"))
-		if err != nil {
-			return "", err
-		}
-
-		// we need to stop making it active
-		err = unsetActiveClick(currentActiveDir, inhibitHooks, inter)
-		defer func() {
-			if err != nil {
-				if cerr := setActiveClick(currentActiveDir, inhibitHooks, inter); cerr != nil {
-					logger.Noticef("Setting old version back to active failed: %v", cerr)
-				}
-			}
-		}()
-		if err != nil {
-			return "", err
-		}
-
-		err = copySnapData(fullName, oldM.Version, m.Version)
-	} else {
-		err = os.MkdirAll(dataDir, 0755)
-	}
-
-	defer func() {
-		if err != nil {
-			if cerr := removeSnapData(fullName, m.Version); cerr != nil {
-				logger.Noticef("When cleaning up data for %s %s: %v", m.Name, m.Version, cerr)
-			}
-		}
-	}()
-
-	if err != nil {
-		return "", err
-	}
-
-	// and finally make active
-	err = setActiveClick(instDir, inhibitHooks, inter)
-	defer func() {
-		if err != nil && currentActiveDir != "" {
-			if cerr := setActiveClick(currentActiveDir, inhibitHooks, inter); cerr != nil {
-				logger.Noticef("When setting old %s version back to active: %v", m.Name, cerr)
-			}
-		}
-	}()
-	if err != nil {
-		return "", err
-	}
-
-	// oh, one more thing: refresh the security bits
-	if !inhibitHooks {
-		part, err := NewSnapPartFromYaml(filepath.Join(instDir, "meta", "package.yaml"), origin, m)
-		if err != nil {
-			return "", err
-		}
-
-		deps, err := part.Dependents()
-		if err != nil {
-			return "", err
-		}
-
-		sysd := systemd.New(globalRootDir, inter)
-		stopped := make(map[string]time.Duration)
-		defer func() {
-			if err != nil {
-				for serviceName := range stopped {
-					if e := sysd.Start(serviceName); e != nil {
-						inter.Notify(fmt.Sprintf("unable to restart %s with the old %s: %s", serviceName, part.Name(), e))
-					}
-				}
-			}
-		}()
-
-		for _, dep := range deps {
-			if !dep.IsActive() {
-				continue
-			}
-			for _, svc := range dep.Services() {
-				serviceName := filepath.Base(generateServiceFileName(dep.m, svc))
-				timeout := time.Duration(svc.StopTimeout)
-				if err = sysd.Stop(serviceName, timeout); err != nil {
-					inter.Notify(fmt.Sprintf("unable to stop %s; aborting install: %s", serviceName, err))
-					return "", err
-				}
-				stopped[serviceName] = timeout
-			}
-		}
-
-		if err := part.RefreshDependentsSecurity(currentActiveDir, inter); err != nil {
-			return "", err
-		}
-
-		started := make(map[string]time.Duration)
-		defer func() {
-			if err != nil {
-				for serviceName, timeout := range started {
-					if e := sysd.Stop(serviceName, timeout); e != nil {
-						inter.Notify(fmt.Sprintf("unable to stop %s with the old %s: %s", serviceName, part.Name(), e))
-					}
-				}
-			}
-		}()
-		for serviceName, timeout := range stopped {
-			if err = sysd.Start(serviceName); err != nil {
-				inter.Notify(fmt.Sprintf("unable to restart %s; aborting install: %s", serviceName, err))
-				return "", err
-			}
-			started[serviceName] = timeout
-		}
-	}
-
-	return m.Name, nil
->>>>>>> e3b72da6
 }
 
 // removeSnapData removes the data for the given version of the given snap
