--- conflicted
+++ resolved
@@ -428,58 +428,6 @@
 	searchURI string
 }
 
-<<<<<<< HEAD
-=======
-func (s *SnapTestSuite) TestUbuntuStoreRepositorySearch(c *C) {
-	mockServer := httptest.NewServer(http.HandlerFunc(func(w http.ResponseWriter, r *http.Request) {
-		io.WriteString(w, MockSearchJSON)
-	}))
-	c.Assert(mockServer, NotNil)
-	defer mockServer.Close()
-
-	var err error
-	storeSearchURI, err = url.Parse(mockServer.URL)
-	c.Assert(err, IsNil)
-	snap := NewUbuntuStoreSnapRepository()
-	c.Assert(snap, NotNil)
-
-	results, err := snap.Search(funkyAppName)
-	c.Assert(err, IsNil)
-	c.Assert(results, HasLen, 1)
-	c.Assert(results[funkyAppName], NotNil)
-
-	parts := results[funkyAppName].Parts
-	c.Assert(parts, HasLen, 1)
-	c.Check(parts[0].Name(), Equals, funkyAppName)
-	c.Check(parts[0].Developer(), Equals, funkyAppDeveloper)
-	c.Check(parts[0].Version(), Equals, "42")
-	c.Check(parts[0].Description(), Equals, "Returns for store credit only.")
-}
-
-func (s *SnapTestSuite) TestUbuntuStoreAll(c *C) {
-	mockServer := httptest.NewServer(http.HandlerFunc(func(w http.ResponseWriter, r *http.Request) {
-		c.Check(r.URL.RawQuery, Equals, "")
-		io.WriteString(w, MockSearchJSON)
-	}))
-	c.Assert(mockServer, NotNil)
-	defer mockServer.Close()
-
-	var err error
-	storeSearchURI, err = url.Parse(mockServer.URL)
-	c.Assert(err, IsNil)
-	repo := NewUbuntuStoreSnapRepository()
-	c.Assert(repo, NotNil)
-
-	parts, err := repo.All()
-	c.Assert(err, IsNil)
-	c.Assert(parts, HasLen, 1)
-	c.Check(parts[0].Name(), Equals, funkyAppName)
-	c.Check(parts[0].Developer(), Equals, funkyAppDeveloper)
-	c.Check(parts[0].Version(), Equals, "42")
-	c.Check(parts[0].Description(), Equals, "Returns for store credit only.")
-}
-
->>>>>>> cf10fd73
 func (s *SnapTestSuite) TestUbuntuStoreFind(c *C) {
 	mockServer := httptest.NewServer(http.HandlerFunc(func(w http.ResponseWriter, r *http.Request) {
 		c.Check(r.URL.RawQuery, Equals, "q=name%3Afoo")
@@ -501,59 +449,6 @@
 	c.Check(parts[0].Name(), Equals, funkyAppName)
 }
 
-<<<<<<< HEAD
-=======
-func (s *SnapTestSuite) TestUbuntuStoreSearchDoesNotMutateSearchURI(c *C) {
-	mockServer := httptest.NewServer(http.HandlerFunc(func(w http.ResponseWriter, r *http.Request) {
-		c.Check(r.URL.RawQuery, Equals, "q=foo")
-		c.Check(storeSearchURI.RawQuery, Equals, "")
-		io.WriteString(w, MockSearchJSON)
-	}))
-	c.Assert(mockServer, NotNil)
-	defer mockServer.Close()
-
-	var err error
-	storeSearchURI, err = url.Parse(mockServer.URL)
-	c.Assert(err, IsNil)
-	repo := NewUbuntuStoreSnapRepository()
-	c.Assert(repo, NotNil)
-
-	repo.Search("foo")
-}
-
-func (s *SnapTestSuite) TestUbuntuStoreRepositoryAliasSearch(c *C) {
-	mockServer := httptest.NewServer(http.HandlerFunc(func(w http.ResponseWriter, r *http.Request) {
-		io.WriteString(w, MockAliasSearchJSON)
-	}))
-	c.Assert(mockServer, NotNil)
-	defer mockServer.Close()
-
-	var err error
-	storeSearchURI, err = url.Parse(mockServer.URL)
-	c.Assert(err, IsNil)
-	snap := NewUbuntuStoreSnapRepository()
-	c.Assert(snap, NotNil)
-
-	results, err := snap.Search("hello-world")
-	c.Assert(err, IsNil)
-	c.Assert(results, HasLen, 1)
-	c.Assert(results["hello-world"], NotNil)
-
-	parts := results["hello-world"].Parts
-	c.Assert(parts, HasLen, 2)
-	c.Check(parts[0].Name(), Equals, "hello-world")
-	c.Check(parts[1].Name(), Equals, "hello-world")
-	c.Check(parts[0].Developer(), Equals, "canonical")
-	c.Check(parts[1].Developer(), Equals, "jdstrand")
-	c.Check(parts[0].Version(), Equals, "1.0.8")
-	c.Check(parts[1].Version(), Equals, "1.4")
-	c.Check(parts[0].Description(), Equals, "hello-world")
-	c.Check(parts[1].Description(), Equals, "hello-world")
-
-	alias := results["hello-world"].Alias
-	c.Assert(alias, DeepEquals, parts[0])
-}
->>>>>>> cf10fd73
 func mockActiveSnapIterByType(mockSnaps []string) {
 	ActiveSnapIterByType = func(f func(Part) string, snapTs ...snap.Type) (res []string, err error) {
 		return mockSnaps, nil
