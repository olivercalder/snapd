project: snapd

environment:
    REUSE_PROJECT: "$(HOST: echo $REUSE_PROJECT)"
    PROJECT_PATH: /home/gopath/src/github.com/snapcore/snapd
    GOPATH: /home/gopath
    PATH: /home/gopath/bin:/snap/bin:$PATH
    TESTSLIB: /home/gopath/src/github.com/snapcore/snapd/tests/lib
    SNAP_REEXEC: 0
    SPREAD_STORE_USER: "$(HOST: echo $SPREAD_STORE_USER)"
    SPREAD_STORE_PASSWORD: "$(HOST: echo $SPREAD_STORE_PASSWORD)"
    LANG: "$(echo $LANG)"

backends:
    linode:
        key: "$(HOST: echo $SPREAD_LINODE_KEY)"
        systems:
            - ubuntu-16.04-64-grub
            - ubuntu-16.04-32-grub
            - ubuntu-core-16-64
    qemu:
        systems:
            - ubuntu-16.04-64-grub:
                username: ubuntu
                password: ubuntu
            - ubuntu-core-16:
                username: ubuntu
                password: ubuntu

path: /home/gopath/src/github.com/snapcore/snapd

exclude:
    - .git

prepare: |
    [ "$REUSE_PROJECT" != 1 ] || exit 0

    # apt update is hanging on security.ubuntu.com with IPv6.
    sysctl -w net.ipv6.conf.all.disable_ipv6=1
    trap "sysctl -w net.ipv6.conf.all.disable_ipv6=0" EXIT

    apt purge -y snapd || true
    apt update
    # utilities
    apt install -y devscripts expect jq software-properties-common

    # needed so that we have golang-gopkg-macaroon.v1 which is not (yet)
    # in trusty
    add-apt-repository --update ppa:snappy-dev/image
    # this should not be needed but apparently it is :/
    apt update

    apt build-dep -y ./

    # FIXME: this can be removed once snap-confine 1.0.38-0ubuntu0.16.04.8
    #        hits xenial-updates
    apt install -y snap-confine

    # and remove the image PPA again
    add-apt-repository --remove ppa:snappy-dev/image

    # increment version so upgrade can work
    dch -i "testing build"

    test -d /home/test || adduser --quiet --disabled-password --gecos '' test
    chown test.test -R ..
    sudo -i -u test /bin/sh -c "cd $PWD && DEB_BUILD_OPTIONS='nocheck testkeys' dpkg-buildpackage -tc -b -Zgzip"

    # Disable burst limit so resetting the state quickly doesn't create problems.
    mkdir -p /etc/systemd/system/snapd.service.d
    cat <<EOF > /etc/systemd/system/snapd.service.d/local.conf
    [Unit]
    StartLimitInterval=0
    [Service]
    Environment=SNAPD_DEBUG_HTTP=7 SNAP_REEXEC=0
    EOF

    # Build snapbuild.
    apt install -y git
    go get ./tests/lib/snapbuild

    # Build fakestore.
    go get ./tests/lib/fakestore/cmd/fakestore

suites:
    tests/main/:
        summary: Full-system tests for snapd
        prepare: |
            # the preare script will look at SPREAD_SYSTEM DTRT
            $TESTSLIB/prepare.sh
            # we reboot classic here uselessly - but we can not
            # move the reboot marker inside the "if" because
            # spread uses string.split() to divide the snippet,
            # so if it is inside the "if" there is an "fi" missing
            # in the snippet executed (and the next snippet contains
            # an extra "fi")
            # REBOOT
            if [ "$SPREAD_SYSTEM" = "ubuntu-core-16" ]; then
                echo "Ensure we are now in an all-snap world"
                if [ -e /var/lib/dpkg/status ]; then
                    echo "Rebooting into all-snap system did not work"
                    exit 1
                fi
                # Snapshot the state.json
                if [ ! -f $SPREAD_PATH/snapd-state.tar.gz ]; then
                    systemctl stop snapd.socket
                    tar czf $SPREAD_PATH/snapd-state.tar.gz /var/lib/snapd
                    systemctl start snapd.socket
                fi
            fi
        restore: |
            $TESTSLIB/reset.sh
<<<<<<< HEAD
            if [ "$SNAPPY_SYSTEM" != "ubuntu-core-16" ]; then
=======
            if [ "$SPREAD_SYSTEM" != "ubuntu-core-16" ]; then
>>>>>>> d5e392c5
                apt purge -y snapd || true
            fi
        restore-each: |
            $TESTSLIB/reset.sh --reuse-core

    tests/upgrade/:
        summary: Tests for snapd upgrade
        restore:
            apt purge -y snapd || true
        restore-each: |
            $TESTSLIB/reset.sh<|MERGE_RESOLUTION|>--- conflicted
+++ resolved
@@ -110,11 +110,7 @@
             fi
         restore: |
             $TESTSLIB/reset.sh
-<<<<<<< HEAD
-            if [ "$SNAPPY_SYSTEM" != "ubuntu-core-16" ]; then
-=======
             if [ "$SPREAD_SYSTEM" != "ubuntu-core-16" ]; then
->>>>>>> d5e392c5
                 apt purge -y snapd || true
             fi
         restore-each: |
