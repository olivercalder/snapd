project: snapd

environment:
    GOHOME: /home/gopath
    GOPATH: $GOHOME
    REUSE_PROJECT: '$(HOST: echo "$REUSE_PROJECT")'
    PROJECT_PATH: $GOHOME/src/github.com/snapcore/snapd
    # /usr/lib/go-1.6/bin for trusty (needs to be last as we use
    # a different go in gccgo tests)
    PATH: $GOHOME/bin:/snap/bin:$PATH:/usr/lib/go-1.6/bin:/var/lib/snapd/snap/bin:$PROJECT_PATH/tests/bin
    TESTSLIB: $PROJECT_PATH/tests/lib
    TESTSTOOLS: $PROJECT_PATH/tests/lib/tools
    SNAPPY_TESTING: 1
    # we run the entire suite with re-exec on (the default) and modify
    # the core snap so that it contains our new code.  So we run new
    # snapd from the deb that re-execs into new snapd in core.  To
    # test purely from the deb, set "export SPREAD_SNAP_REEXEC=0"
    SNAP_REEXEC: '$(HOST: echo "${SPREAD_SNAP_REEXEC:-}")'
    MODIFY_CORE_SNAP_FOR_REEXEC: '$(HOST: echo "${SPREAD_MODIFY_CORE_SNAP_FOR_REEXEC:-1}")'
    SPREAD_STORE_USER: '$(HOST: echo "$SPREAD_STORE_USER")'
    SPREAD_STORE_PASSWORD: '$(HOST: echo "$SPREAD_STORE_PASSWORD")'
    SPREAD_STORE_EXPIRED_MACAROON: '$(HOST: echo "$SPREAD_STORE_EXPIRED_MACAROON")'
    SPREAD_STORE_EXPIRED_DISCHARGE: '$(HOST: echo "$SPREAD_STORE_EXPIRED_DISCHARGE")'
    SPREAD_DEBUG_EACH: '$(HOST: echo "${SPREAD_DEBUG_EACH:-1}")'
    LANG: "C.UTF-8"
    LANGUAGE: "en"
    # important to ensure adhoc and linode/qemu behave the same
    SUDO_USER: ""
    SUDO_UID: ""
    TRUST_TEST_KEYS: '$(HOST: echo "${SPREAD_TRUST_TEST_KEYS:-true}")'
    MANAGED_DEVICE: "false"
    LXD_SNAP_CHANNEL: "latest/candidate"
    CORE_CHANNEL: '$(HOST: echo "${SPREAD_CORE_CHANNEL:-edge}")'
    BASE_CHANNEL: '$(HOST: echo "${SPREAD_BASE_CHANNEL:-edge}")'
    KERNEL_CHANNEL: '$(HOST: echo "${SPREAD_KERNEL_CHANNEL:-edge}")'
    GADGET_CHANNEL: '$(HOST: echo "${SPREAD_GADGET_CHANNEL:-edge}")'
    SNAPD_CHANNEL: '$(HOST: echo "${SPREAD_SNAPD_CHANNEL:-edge}")'
    REMOTE_STORE: '$(HOST: echo "${SPREAD_REMOTE_STORE:-production}")'
    SNAPPY_USE_STAGING_STORE: '$(HOST: if [ "$SPREAD_REMOTE_STORE" = staging ]; then echo 1; else echo 0; fi)'
    DELTA_REF: 2.44
    DELTA_PREFIX: snapd-$DELTA_REF/
    SNAPD_PUBLISHED_VERSION: '$(HOST: echo "$SPREAD_SNAPD_PUBLISHED_VERSION")'
    HTTP_PROXY: '$(HOST: echo "$SPREAD_HTTP_PROXY")'
    HTTPS_PROXY: '$(HOST: echo "$SPREAD_HTTPS_PROXY")'
    NO_PROXY: "127.0.0.1"
    NEW_CORE_CHANNEL: '$(HOST: echo "$SPREAD_NEW_CORE_CHANNEL")'
    SRU_VALIDATION: '$(HOST: echo "${SPREAD_SRU_VALIDATION:-0}")'
    # use the ppa_validation_name to install snapd from that ppa
    PPA_VALIDATION_NAME: '$(HOST: echo "${SPREAD_PPA_VALIDATION_NAME:-}")'
    PRE_CACHE_SNAPS: test-snapd-tools test-snapd-sh jq
    # always skip removing the rsync snap
    SKIP_REMOVE_SNAPS: '$(HOST: echo "${SPREAD_SKIP_REMOVE_SNAPS:-}") test-snapd-rsync test-snapd-rsync-core18 test-snapd-rsync-core20'
    # Use the installed snapd and reset the systems without removing snapd
    REUSE_SNAPD: '$(HOST: echo "${SPREAD_REUSE_SNAPD:-0}")'
    PROFILE_SNAPS: '$(HOST: echo "${SPREAD_PROFILE_SNAPS:-0}")'

backends:
    google:
        key: '$(HOST: echo "$SPREAD_GOOGLE_KEY")'
        location: computeengine/us-east1-b
        halt-timeout: 2h
        systems:
            - ubuntu-14.04-64:
                  workers: 6
            - ubuntu-16.04-32:
                  workers: 6
            - ubuntu-16.04-64:
                  workers: 8
            - ubuntu-18.04-64:
                  workers: 8
            - ubuntu-19.10-64:
                  workers: 6
            - ubuntu-20.04-64:
                  workers: 8
            - ubuntu-core-16-64:
                  image: ubuntu-16.04-64
                  workers: 6
            - ubuntu-core-18-64:
                  image: ubuntu-16.04-64
                  workers: 6
            - ubuntu-core-20-64:
                  image: ubuntu-2004-64-virt-enabled
                  workers: 6
                  storage: 20G
            - ubuntu-secboot-20.04-64:
                  image: ubuntu-20.04-64
                  workers: 1
                  secure-boot: true
                  # XXX: old name, remove once new spread is deployed
                  secureboot: true

            - debian-9-64:
                  workers: 6
            - debian-sid-64:
                  workers: 6

            - fedora-30-64:
                  workers: 6
                  manual: true
            - fedora-31-64:
                  workers: 6
            - fedora-32-64:
                  workers: 6

            - opensuse-15.0-64:
                  workers: 6
                  manual: true

            - arch-linux-64:
                  workers: 6
            - amazon-linux-2-64:
                  workers: 6
                  storage: preserve-size

            - centos-7-64:
                  workers: 6
                  storage: preserve-size
                  image: centos-7-64
            # unstable systems below
            - opensuse-15.1-64:
                  workers: 6
            - opensuse-tumbleweed-64:
                  workers: 6
            - centos-8-64:
                  workers: 4
                  storage: preserve-size
                  image: centos-8-64
            - ubuntu-20.10-64:
                  workers: 6
                  image: ubuntu-os-cloud-devel/ubuntu-2010

    google-sru:
        type: google
        key: '$(HOST: echo "$SPREAD_GOOGLE_KEY")'
        location: computeengine/us-east1-b
        halt-timeout: 2h
        systems:
            - ubuntu-16.04-64:
                  workers: 6
            - ubuntu-18.04-64:
                  workers: 6
            - ubuntu-19.10-64:
                  workers: 6
            - ubuntu-20.04-64:
                  workers: 6

    google-nested:
        type: google
        key: '$(HOST: echo "$SPREAD_GOOGLE_KEY")'
        location: computeengine/us-east1-b
        plan: n1-standard-2
        halt-timeout: 2h
        systems:
            - ubuntu-16.04-64:
                  image: ubuntu-1604-64-virt-enabled
                  storage: 20G
                  workers: 2
            - ubuntu-18.04-64:
                  image: ubuntu-1804-64-virt-enabled
                  storage: 20G
                  workers: 2
            - ubuntu-19.10-64:
                  image: ubuntu-1910-64-virt-enabled
                  storage: 20G
                  workers: 1
            - ubuntu-20.04-64:
                  image: ubuntu-2004-64-virt-enabled
                  storage: 20G
<<<<<<< HEAD
                  workers: 3

    qemu-nested:
        memory: 4G
        type: qemu
        systems:
            - ubuntu-16.04-64:
                  username: ubuntu
                  password: ubuntu
            - ubuntu-18.04-64:
                  username: ubuntu
                  password: ubuntu
            - ubuntu-20.04-64:
                  username: ubuntu
                  password: ubuntu
=======
                  workers: 6
>>>>>>> 5ac50833

    qemu-nested:
        memory: 4G
        type: qemu
        systems:
            - ubuntu-16.04-64:
                  username: ubuntu
                  password: ubuntu
            - ubuntu-18.04-64:
                  username: ubuntu
                  password: ubuntu
            - ubuntu-20.04-64:
                  username: ubuntu
                  password: ubuntu

    qemu:
        # TODO:UC20: uc20 needs 2G or grub will not loopback the kernel snap
        memory: 2G
        systems:
            - ubuntu-14.04-32:
                  username: ubuntu
                  password: ubuntu
            - ubuntu-14.04-64:
                  username: ubuntu
                  password: ubuntu
            - ubuntu-16.04-32:
                  username: ubuntu
                  password: ubuntu
            - ubuntu-16.04-64:
                  username: ubuntu
                  password: ubuntu
            - ubuntu-core-16-64:
                  image: ubuntu-16.04-64
                  username: ubuntu
                  password: ubuntu
            - ubuntu-core-18-64:
                  image: ubuntu-16.04-64
                  username: ubuntu
                  password: ubuntu
            - ubuntu-core-20-64:
                  image: ubuntu-20.04-64
                  username: ubuntu
                  password: ubuntu
                  flags: [virtio]
            - ubuntu-17.10-64:
                  username: ubuntu
                  password: ubuntu
            - ubuntu-18.04-64:
                  username: ubuntu
                  password: ubuntu
            - ubuntu-18.04-32:
                  username: ubuntu
                  password: ubuntu
            - ubuntu-18.10-64:
                  username: ubuntu
                  password: ubuntu
            - ubuntu-18.10-32:
                  username: ubuntu
                  password: ubuntu
            - ubuntu-19.04-64:
                  username: ubuntu
                  password: ubuntu
            - ubuntu-19.04-32:
                  username: ubuntu
                  password: ubuntu
            - ubuntu-19.10-64:
                  username: ubuntu
                  password: ubuntu
            - ubuntu-19.10-32:
                  username: ubuntu
                  password: ubuntu
            - ubuntu-20.04-64:
                  username: ubuntu
                  password: ubuntu
            - ubuntu-20.04-32:
                  username: ubuntu
                  password: ubuntu
            - debian-sid-64:
                  username: debian
                  password: debian
            - debian-9-64:
                  username: debian
                  password: debian
            - debian-sid-64:
                  username: debian
                  password: debian
            - fedora-27-64:
                  username: fedora
                  password: fedora
            - fedora-28-64:
                  username: fedora
                  password: fedora
            - fedora-29-64:
                  username: fedora
                  password: fedora
            - centos-7-64:
                  username: centos
                  password: centos
            - amazon-linux-2-64:
                  username: ec2-user
                  password: ec2-user
            - opensuse-15.2-64:
                  username: opensuse
                  password: opensuse
            - opensuse-tumbleweed-64:
                  username: opensuse
                  password: opensuse
    autopkgtest:
        type: adhoc
        allocate: |
            echo "Allocating ad-hoc $SPREAD_SYSTEM"
            if [ -z "${ADT_ARTIFACTS}" ]; then
                FATAL "adhoc only works inside autopkgtest"
                exit 1
            fi
            echo 'ubuntu ALL=(ALL) NOPASSWD:ALL' > /etc/sudoers.d/99-spread-users
            ADDRESS localhost:22
        discard: |
            echo "Discarding ad-hoc $SPREAD_SYSTEM"
        systems:
            # Trusty
            - ubuntu-14.04-amd64:
                  username: ubuntu
                  password: ubuntu
            - ubuntu-14.04-i386:
                  username: ubuntu
                  password: ubuntu
            # Xenial
            - ubuntu-16.04-amd64:
                  username: ubuntu
                  password: ubuntu
            - ubuntu-16.04-i386:
                  username: ubuntu
                  password: ubuntu
            - ubuntu-16.04-ppc64el:
                  username: ubuntu
                  password: ubuntu
            - ubuntu-16.04-armhf:
                  username: ubuntu
                  password: ubuntu
            - ubuntu-16.04-s390x:
                  username: ubuntu
                  password: ubuntu
            # Artful
            - ubuntu-17.10-amd64:
                  username: ubuntu
                  password: ubuntu
            - ubuntu-17.10-i386:
                  username: ubuntu
                  password: ubuntu
            - ubuntu-17.10-ppc64el:
                  username: ubuntu
                  password: ubuntu
            - ubuntu-17.10-armhf:
                  username: ubuntu
                  password: ubuntu
            - ubuntu-17.10-s390x:
                  username: ubuntu
                  password: ubuntu
            # Bionic
            - ubuntu-18.04-amd64:
                  username: ubuntu
                  password: ubuntu
            - ubuntu-18.04-i386:
                  username: ubuntu
                  password: ubuntu
            - ubuntu-18.04-ppc64el:
                  username: ubuntu
                  password: ubuntu
            - ubuntu-18.04-armhf:
                  username: ubuntu
                  password: ubuntu
            - ubuntu-18.04-s390x:
                  username: ubuntu
                  password: ubuntu
            - ubuntu-18.04-arm64:
                  username: ubuntu
                  password: ubuntu
            # Cosmic
            - ubuntu-18.10-amd64:
                  username: ubuntu
                  password: ubuntu
            - ubuntu-18.10-i386:
                  username: ubuntu
                  password: ubuntu
            - ubuntu-18.10-ppc64el:
                  username: ubuntu
                  password: ubuntu
            - ubuntu-18.10-armhf:
                  username: ubuntu
                  password: ubuntu
            - ubuntu-18.10-s390x:
                  username: ubuntu
                  password: ubuntu
            - ubuntu-18.10-arm64:
                  username: ubuntu
                  password: ubuntu
            # Disco
            - ubuntu-19.04-amd64:
                  username: ubuntu
                  password: ubuntu
            - ubuntu-19.04-i386:
                  username: ubuntu
                  password: ubuntu
            - ubuntu-19.04-ppc64el:
                  username: ubuntu
                  password: ubuntu
            - ubuntu-19.04-armhf:
                  username: ubuntu
                  password: ubuntu
            - ubuntu-19.04-s390x:
                  username: ubuntu
                  password: ubuntu
            - ubuntu-19.04-arm64:
                  username: ubuntu
                  password: ubuntu
            # Eoan
            - ubuntu-19.10-amd64:
                  username: ubuntu
                  password: ubuntu
            - ubuntu-19.10-i386:
                  username: ubuntu
                  password: ubuntu
            - ubuntu-19.10-ppc64el:
                  username: ubuntu
                  password: ubuntu
            - ubuntu-19.10-armhf:
                  username: ubuntu
                  password: ubuntu
            - ubuntu-19.10-s390x:
                  username: ubuntu
                  password: ubuntu
            - ubuntu-19.10-arm64:
                  username: ubuntu
                  password: ubuntu
            # Focal
            - ubuntu-20.04-amd64:
                  username: ubuntu
                  password: ubuntu
            - ubuntu-20.04-i386:
                  username: ubuntu
                  password: ubuntu
            - ubuntu-20.04-ppc64el:
                  username: ubuntu
                  password: ubuntu
            - ubuntu-20.04-armhf:
                  username: ubuntu
                  password: ubuntu
            - ubuntu-20.04-s390x:
                  username: ubuntu
                  password: ubuntu
            - ubuntu-20.04-arm64:
                  username: ubuntu
                  password: ubuntu

    external:
        type: adhoc
        environment:
            SPREAD_EXTERNAL_ADDRESS: '$(HOST: echo "${SPREAD_EXTERNAL_ADDRESS:-localhost:8022}")'
            MANAGED_DEVICE: "true"
            TRUST_TEST_KEYS: "false"
        allocate: |
            ADDRESS $SPREAD_EXTERNAL_ADDRESS
        systems:
            - ubuntu-core-16-64:
                  username: external
                  password: ubuntu
            - ubuntu-core-16-32:
                  username: external
                  password: ubuntu
            - ubuntu-core-16-arm-64:
                  username: external
                  password: ubuntu
            - ubuntu-core-16-arm-32:
                  username: external
                  password: ubuntu
            - ubuntu-core-18-64:
                  username: external
                  password: ubuntu
            - ubuntu-core-18-32:
                  username: external
                  password: ubuntu
            - ubuntu-core-18-arm-64:
                  username: external
                  password: ubuntu
            - ubuntu-core-18-arm-32:
                  username: external
                  password: ubuntu
            - ubuntu-core-20-64:
                  username: external
                  password: ubuntu
            - ubuntu-core-20-32:
                  username: external
                  password: ubuntu
            - ubuntu-core-20-arm-64:
                  username: external
                  password: ubuntu
            - ubuntu-core-20-arm-32:
                  username: external
                  password: ubuntu

path: /home/gopath/src/github.com/snapcore/snapd

exclude:
    - .git
    - cmd/snap/snap
    - cmd/snapd/snapd
    - cmd/snapctl/snapctl
    - cmd/snap-exec/snap-exec
    - cmd/autom4te.cache
    - "*.o"
    - "*.a"
    - ./vendor
    - "*.snap"
    - "*.img"

debug-each: |
    if [ "$SPREAD_DEBUG_EACH" = 1 ]; then
        #shellcheck source=tests/lib/state.sh
        . "$TESTSLIB/state.sh"
        #shellcheck source=tests/lib/nested.sh
        . "$TESTSLIB/nested.sh"

        
        if is_nested_system; then
            echo '# nested VM status'
            systemctl status nested-vm || true
            journalctl -e --no-pager -u nested-vm || true

            if [ -f "${WORK_DIR}/serial-log.txt" ]; then
                echo '# nested VM serial boot log'
                cat "${WORK_DIR}/serial-log.txt"
            fi
        fi

        echo '# journal messages for snapd'
        "$TESTSTOOLS"/journal-state get-log -u snapd
        case "$SPREAD_SYSTEM" in
            fedora-*|centos-*|amazon-*)
                if [ -e "$RUNTIME_STATE_PATH/audit-stamp" ]; then
                    ausearch -i -m AVC --checkpoint "$RUNTIME_STATE_PATH/audit-stamp" --start checkpoint || true
                else
                    ausearch -i -m AVC || true
                fi
                (
                    find /root/snap -printf '%Z\t%H/%P\n' || true
                    find /home -regex '/home/[^/]*/snap\(/.*\)?' -printf '%Z\t%H/%P\n' || true
                ) | grep -v snappy_home_t || true
                find /var/snap -printf '%Z\t%H/%P\n' | grep -v snappy_var_t || true
                ;;
            *)
               echo '# apparmor denials '
               dmesg --ctime | grep DENIED || true
               ;;
        esac
        echo '# seccomp denials (kills) '
        dmesg --ctime | grep type=1326 || true
        echo '# snap connections --all'
        snap connections --all || true
        echo '# tasks executed on system'
        cat "$RUNTIME_STATE_PATH/runs" || true
        echo '# free space'
        df -h || true
        echo '# mounts'
        # use ascii output to prevent travis from messing up the encoding
        findmnt --ascii -o+PROPAGATION || true
        echo "# processes"
        ps aux
        echo "# /var/lib/snapd"
        find /var/lib/snapd/ -not -path '/var/lib/snapd/snap/*' -ls || true
    fi

rename:
    # Move content into a directory, so that deltas computed by repack benefit
    # from the content looking similar to codeload.github.com.
    - s,^,$DELTA_PREFIX,S

repack: |
    # For Linode, compute a delta based on a known git reference that can be
    # obtained directly from GitHub. There's nothing special about that reference,
    # other than it will often be in the local repository's history already.
    # The more recent the reference, the smaller the delta.
    if ! echo "$SPREAD_BACKENDS" | grep -e linode -e google; then
        cat <&3 >&4
    elif ! git show-ref "$DELTA_REF" > /dev/null; then
        cat <&3 >&4
    else
        trap "rm -f delta-ref.tar current.delta" EXIT
        git archive -o delta-ref.tar --format=tar --prefix="$DELTA_PREFIX" "$DELTA_REF"
        xdelta3 -S none -s delta-ref.tar <&3 > current.delta
        tar c current.delta >&4
    fi

kill-timeout: 30m

prepare: |
    # NOTE: This part of the code needs to be in spread.yaml as it runs before
    # the rest of the source code (including the tests/lib directory) is
    # around. The purpose of this code is to fix some connectivity issues and
    # then apply the delta of the git repository.

    # apt update is hanging on security.ubuntu.com with IPv6, prefer IPv4 over IPv6
    cat <<EOF > gai.conf
    precedence  ::1/128       50
    precedence  ::/0          40
    precedence  2002::/16     30
    precedence ::/96          20
    precedence ::ffff:0:0/96 100
    EOF
    if ! mv gai.conf /etc/gai.conf; then
        echo "/etc/gai.conf is not writable, ubuntu-core system? apt update won't be affected in that case"
        rm -f gai.conf
    fi
    if command -v restorecon ; then
        # restore proper context otherwise SELinux may complain
        restorecon -v /etc/gai.conf
    fi

    if [[ "$SPREAD_SYSTEM" == fedora-* ]]; then
        # The Fedora archive mirror seems to be unreliable.
        # Switch to the main archive by commenting out metalink and uncommenting
        # baseurl with a tweak to go to dl.fedoraproject.org which doens't redirect
        # to mirrors again.
        #
        # https://forum.snapcraft.io/t/issues-with-the-fedora-mirror-network/3489/
        sed -i -s -E -e 's@^#?baseurl=http://download.fedoraproject.org/@baseurl=http://dl.fedoraproject.org/@g' -e 's@^metalink=@#metalink@g' /etc/yum.repos.d/fedora*.repo

        dnf --refresh -y makecache

        # enable audit daemon
        systemctl enable --now auditd.service
    fi
    if [[ "$SPREAD_SYSTEM" == opensuse-* ]]; then
        # refresh metadatadata
        zypper ref
        # We seem to be hitting a flaky openSUSE mirror from time to time,
        # increase the number of download attempts libzypp will try to
        # workaround that.
        cat <<-EOF >> /etc/zypp/zypp.conf
    # added by spread tests
    download.max_silent_tries = 20
    EOF
    fi

    if [[ "$SPREAD_SYSTEM" == arch-* ]]; then
        # Possible that AppArmor was not started and is not enabled in the
        # image, do both now
        if systemctl show -p LoadState apparmor.service | MATCH 'LoadState=loaded' ; then
            if ! systemctl is-enabled apparmor.service; then
                systemctl enable apparmor.service
            fi
            systemctl start apparmor.service
        else
            exit 1
        fi
    fi

    if [[ "$SPREAD_SYSTEM" == debian-* ]]; then
        apt-get update && apt-get install -y eatmydata
    fi

    if [[ "$SPREAD_SYSTEM" == centos-* ]]; then
        # make sure EPEL is enabled
        yum install -y epel-release
    fi

    # Unpack delta, or move content out of the prefixed directory (see rename and repack above).
    # (needs to be in spread.yaml directly because there's nothing else on the filesystem yet)
    if [ -f current.delta ]; then
        tf=$(mktemp)
        # NOTE: We can't use tests/lib/pkgdb.sh here as it doesn't exist at
        # this time when none of the test files is yet in place.
        case "$SPREAD_SYSTEM" in
            ubuntu-*|debian-*)
                apt-get update >& "$tf" || ( cat "$tf"; exit 1 )
                apt-get install -y xdelta3 curl eatmydata >& "$tf" || ( cat "$tf"; exit 1 )
                ;;
            amazon-*|centos-7-*)
                yum install -y xdelta curl &> "$tf" || (cat "$tf"; exit 1)
                ;;
            fedora-*|centos-*)
                dnf install --refresh -y xdelta curl &> "$tf" || (cat "$tf"; exit 1)
                ;;
            opensuse-*)
                zypper -q --gpg-auto-import-keys refresh
                zypper -q install -y xdelta3 curl &> "$tf" || (cat "$tf"; exit 1)
                ;;
            arch-*)
                # NOTE: we ought to do pacman -Syu, but this may update the
                # kernel which we will not detect at this stage and fail to
                # reboot; actual distro upgrade is done later in prepare
                pacman -Sy --noconfirm xdelta3 curl &> "$tf" || (cat "$tf"; exit 1)
                ;;
        esac
        rm -f "$tf"
        curl -sS -o - "https://codeload.github.com/snapcore/snapd/tar.gz/$DELTA_REF" | gunzip > delta-ref.tar
        xdelta3 -q -d -s delta-ref.tar current.delta | tar x --strip-components=1
        rm -f delta-ref.tar current.delta
    elif [ -d "$DELTA_PREFIX" ]; then
        find "$DELTA_PREFIX" -mindepth 1 -maxdepth 1 -exec mv {} . \;
        rmdir "$DELTA_PREFIX"
    fi

    # Take the MATCH and REBOOT functions from spread and allow our shell
    # scripts to use them as shell commands. The replacements are real
    # executables in tests/lib/bin (which is on PATH) but they source
    # spread-funcs.sh written here, base on the definitions provided by SPREAD.
    # This ensures that 1) spread functions define the code 2) both MATCH and
    # REBOOT are executables and not functions, and can be called from any
    # context.
    type MATCH | tail -n +2 > "$TESTSLIB"/spread-funcs.sh
    unset MATCH
    type REBOOT | tail -n +2 >> "$TESTSLIB"/spread-funcs.sh
    unset REBOOT

    if [ -e /etc/profile.d/go.sh ]; then
        # Up until recently openSUSE golang packaging injected environment
        # variables into the global shell profile. This caused issues across
        # updates and was, in fact, entirely useless. As such, if we are
        # working against an older image that still has that file, we can
        # remove it and unset certain variables to avoid the problem.
        unset GOBIN
        unset GOARCH
        unset GOROOT
        unset GOOS
        rm -f /etc/profile.d/go.sh
    fi

    # NOTE: At this stage the source tree is available and no more special
    # considerations apply.
    "$TESTSLIB"/prepare-restore.sh --prepare-project
prepare-each: |
    "$TESTSLIB"/prepare-restore.sh --prepare-project-each
restore: |
    "$TESTSLIB"/prepare-restore.sh --restore-project
restore-each: |
    "$TESTSLIB"/prepare-restore.sh --restore-project-each
suites:
    tests/lib/tools/suite/:
        summary: Tests for tests/lib/tools tools
        prepare-each: |
            "$TESTSLIB"/prepare-restore.sh --prepare-suite-each-minimal-no-snaps
        restore-each: |
            "$TESTSLIB"/prepare-restore.sh --restore-suite-each-minimal-no-snaps
    # The essential tests designed to run inside the autopkgtest
    # environment on each platform. On autopkgtest we cannot run all tests
    # as this is very slow and we run into timeouts.
    #
    # These tests are executed on all other plattforms as they
    # are designed to run on pristine systems
    tests/smoke/:
        summary: Essential system level tests for snapd
        prepare: |
            "$TESTSLIB"/prepare-restore.sh --prepare-suite
        prepare-each: |
            "$TESTSLIB"/prepare-restore.sh --prepare-suite-each
        restore-each: |
            "$TESTSLIB"/prepare-restore.sh --restore-suite-each
        restore: |
            "$TESTSLIB"/prepare-restore.sh --restore-suite
    # All other tests run now and will heavily modify the system.
    tests/main/:
        summary: Full-system tests for snapd
        systems: [-ubuntu-secboot-*]
        prepare: |
            "$TESTSLIB"/prepare-restore.sh --prepare-suite
        prepare-each: |
            "$TESTSLIB"/prepare-restore.sh --prepare-suite-each
        restore-each: |
            "$TESTSLIB"/prepare-restore.sh --restore-suite-each
        restore: |
            "$TESTSLIB"/prepare-restore.sh --restore-suite
        debug: |
            if [ "$SPREAD_DEBUG_EACH" = 1 ]; then
                systemctl status snapd.socket || true
                journalctl -e
            fi
    tests/core/:
        summary: Subset of Ubuntu Core specific tests
        systems: [ubuntu-core-*]
        prepare: |
            "$TESTSLIB"/prepare-restore.sh --prepare-suite
        prepare-each: |
            "$TESTSLIB"/prepare-restore.sh --prepare-suite-each
        restore-each: |
            "$TESTSLIB"/prepare-restore.sh --restore-suite-each
        restore: |
            "$TESTSLIB"/prepare-restore.sh --restore-suite
    tests/completion/:
        summary: completion tests
        # ppc64el disabled because of https://bugs.launchpad.net/snappy/+bug/1655594
        systems: [-ubuntu-core-*, -ubuntu-*-ppc64el, -ubuntu-secboot-*]
        prepare: |
            "$TESTSLIB"/prepare-restore.sh --prepare-suite
        prepare-each: |
            "$TESTSLIB"/prepare-restore.sh --prepare-suite-each
        restore-each: |
            "$TESTSLIB"/prepare-restore.sh --restore-suite-each
        restore: |
            "$TESTSLIB"/prepare-restore.sh --restore-suite
        environment:
            _/plain: _
            _/plain_plusdirs: _
            _/funky: _
            _/files: _
            # dirs fails on indirection because of (mis)handling of trailing
            # slashes. This might be configuration-dependent.
            # _/dirs: _
            _/hosts: _
            _/hosts_n_dirs: _
            # twisted fails in travis (but not regular spread).
            # _/twisted: _
            _/func: _
            _/funkyfunc: _
            _/funcarg: _

    tests/regression/:
        summary: Regression tests for snapd
        systems: [-ubuntu-secboot-*]
        prepare: |
            "$TESTSLIB"/prepare-restore.sh --prepare-suite
        prepare-each: |
            "$TESTSLIB"/prepare-restore.sh --prepare-suite-each
        restore-each: |
            "$TESTSLIB"/prepare-restore.sh --restore-suite-each
        restore: |
            "$TESTSLIB"/prepare-restore.sh --restore-suite

    tests/upgrade/:
        summary: Tests for snapd upgrade
        # Test cases are not yet ported to openSUSE that is why we keep
        # it disabled. A later PR will enable most tests and
        # drop this blacklist.
        systems: [-ubuntu-core-*, -opensuse-*, -ubuntu-secboot-*]
        prepare-each: |
            # FIXME: this should really use prepare-restore.sh --prepare-suite-each
            # like other suites, needs more investigation

            # shellcheck source=tests/lib/state.sh
            . "$TESTSLIB"/state.sh
            mkdir -p "$RUNTIME_STATE_PATH"
            # save the job which is going to be executed in the system
            echo -n "$SPREAD_JOB " >> "$RUNTIME_STATE_PATH/runs"
        restore: |
            if [ "$REMOTE_STORE" = staging ]; then
                echo "skip upgrade tests while talking to the staging store"
                exit 0
            fi
        restore-each: |
            if [ "$REMOTE_STORE" = staging ]; then
                echo "skip upgrade tests while talking to the staging store"
                exit 0
            fi
            #shellcheck source=tests/lib/pkgdb.sh
            . "$TESTSLIB"/pkgdb.sh
            distro_purge_package snapd
            distro_purge_package snapd-xdg-open || true
    tests/cross/:
        summary: Cross-compile tests
        systems: [ubuntu-16.04-64, ubuntu-18.04-64]

    tests/unit/:
        summary: Suite to run unit tests (non-go and different go runtimes)
        # Test cases are not yet ported to Fedora/openSUSE/Arch that is why
        # we keep them disabled. A later PR will enable most tests and
        # drop this blacklist.
        systems:
            [
                -ubuntu-core-*,
                -fedora-*,
                -opensuse-*,
                -arch-*,
                -amazon-*,
                -centos-*,
                -ubuntu-secboot-*,
            ]
        # unittests are run as part of the autopkgtest build already
        backends: [-autopkgtest]
        environment:
            # env vars required for coverage reporting from a spread task
            TRAVIS_BUILD_NUMBER: '$(HOST: echo "$TRAVIS_BUILD_NUMBER")'
            TRAVIS_BRANCH: '$(HOST: echo "$TRAVIS_BRANCH")'
            TRAVIS_COMMIT: '$(HOST: echo "$TRAVIS_COMMIT")'
            TRAVIS_JOB_NUMBER: '$(HOST: echo "$TRAVIS_JOB_NUMBER")'
            TRAVIS_PULL_REQUEST: '$(HOST: echo "$TRAVIS_PULL_REQUEST")'
            TRAVIS_JOB_ID: '$(HOST: echo "$TRAVIS_JOB_ID")'
            TRAVIS_REPO_SLUG: '$(HOST: echo "$TRAVIS_REPO_SLUG")'
            TRAVIS_TAG: '$(HOST: echo "$TRAVIS_TAG")'
            COVERMODE: '$(HOST: echo "$COVERMODE")'
        prepare: |
            #shellcheck source=tests/lib/prepare.sh
            . "$TESTSLIB"/prepare.sh
            prepare_classic
        prepare-each: |
            "$TESTSLIB"/reset.sh --reuse-core
            #shellcheck source=tests/lib/prepare.sh
            . "$TESTSLIB"/prepare.sh
            prepare_each_classic
        restore: |
            "$TESTSLIB"/reset.sh --store
            #shellcheck source=tests/lib/pkgdb.sh
            . "$TESTSLIB"/pkgdb.sh

            distro_purge_package snapd
            case "$SPREAD_SYSTEM" in
                arch-*)
                    # there is no snap-confine and ubuntu-core-launcher
                    # in Arch
                    ;;
                *)
                    distro_purge_package snap-confine ubuntu-core-launcher
                    ;;
            esac

    tests/nightly/:
        summary: Suite for nightly, expensive, tests
        manual: true
        # Test cases are not yet ported to Fedora/openSUSE/Arch/AMZN2 that is why
        # we keep them disabled. A later PR will enable most tests and
        # drop this blacklist.
        prepare: |
            "$TESTSLIB"/prepare-restore.sh --prepare-suite
        prepare-each: |
            "$TESTSLIB"/prepare-restore.sh --prepare-suite-each
        restore-each: |
            "$TESTSLIB"/prepare-restore.sh --restore-suite-each
        restore: |
            "$TESTSLIB"/prepare-restore.sh --restore-suite

    tests/nested/manual/:
        summary: Tests for nested images controlled manually from the tests
        backends: [google-nested, qemu-nested]
        systems:
            - ubuntu-16.04-64
            - ubuntu-18.04-64
            - ubuntu-19.10-64
            - ubuntu-20.04-64
        environment:
            NESTED_TYPE: "classic"
            # Channel used to create the nested vm
            CORE_CHANNEL: '$(HOST: echo "${SPREAD_CORE_CHANNEL:-stable}")'
            # Channel used to refresh when testing refresh and revert
            CORE_REFRESH_CHANNEL: '$(HOST: echo "${SPREAD_CORE_REFRESH_CHANNEL:-edge}")'
            # Channel used to update the core/snapd snaps on some tests
            NEW_CORE_CHANNEL: '$(HOST: echo "${SPREAD_NEW_CORE_CHANNEL:-edge}")'
            # Use cloud init to make initial system configuration instead of user assertion
            USE_CLOUD_INIT: '$(HOST: echo "${SPREAD_USE_CLOUD_INIT:-true}")'
            # Enable kvm in the qemu command line
            ENABLE_KVM: '$(HOST: echo "${SPREAD_ENABLE_KVM:-true}")'
            # Enable tpm in the nested vm in case it is supported
            ENABLE_TPM: '$(HOST: echo "${SPREAD_ENABLE_TPM:-false}")'
            # Enable secure boot in the nested vm in case it is supported
            ENABLE_SECURE_BOOT: '$(HOST: echo "${SPREAD_ENABLE_SECURE_BOOT:-false}")'
            # Build and use snapd from current branch
            BUILD_SNAPD_FROM_CURRENT: '$(HOST: echo "${SPREAD_BUILD_SNAPD_FROM_CURRENT:-false}")'
            # Directory where the images and test assets are stored
            WORK_DIR: '/tmp/work-dir'
        manual: true
        debug: |
            if [ -f "${WORK_DIR}/serial.log" ]; then
                cat "${WORK_DIR}/serial.log"
            fi
        prepare: |
            #shellcheck source=tests/lib/pkgdb.sh
            . "$TESTSLIB"/pkgdb.sh
            distro_update_package_db
            distro_install_package snapd qemu qemu-utils genisoimage sshpass qemu-kvm cloud-image-utils ovmf kpartx
            snap install ubuntu-image --classic

            # TODO: replace with distro package once 2.45 is in stable
            dpkg -i "$SPREAD_PATH"/../snapd_*.deb

        restore: |
            #shellcheck source=tests/lib/nested.sh
            . "$TESTSLIB/nested.sh"
            cleanup_nested_env

            #shellcheck source=tests/lib/pkgdb.sh
            . "$TESTSLIB"/pkgdb.sh
            distro_purge_package qemu genisoimage sshpass qemu-kvm cloud-image-utils

    tests/nested/classic/:
        summary: Tests for nested images
        backends: [google-nested, qemu-nested]
        systems: [ubuntu-16.04-64, ubuntu-18.04-64, ubuntu-20.04-64]
        environment:
            NESTED_TYPE: "classic"
            # Channel used to create the nested vm
            CORE_CHANNEL: '$(HOST: echo "${SPREAD_CORE_CHANNEL:-stable}")'
            # Channel used to refresh when testing refresh and revert
            CORE_REFRESH_CHANNEL: '$(HOST: echo "${SPREAD_CORE_REFRESH_CHANNEL:-edge}")'
            # Channel used to update the core/snapd snaps on some tests
            NEW_CORE_CHANNEL: '$(HOST: echo "${SPREAD_NEW_CORE_CHANNEL:-edge}")'
            # Use cloud init to make initial system configuration instead of user assertion
            USE_CLOUD_INIT: '$(HOST: echo "${SPREAD_USE_CLOUD_INIT:-true}")'
            # Enable kvm in the qemu command line
            ENABLE_KVM: '$(HOST: echo "${SPREAD_ENABLE_KVM:-true}")'
            # Enable tpm in the nested vm in case it is supported
            ENABLE_TPM: '$(HOST: echo "${SPREAD_ENABLE_TPM:-false}")'
            # Enable secure boot in the nested vm in case it is supported
            ENABLE_SECURE_BOOT: '$(HOST: echo "${SPREAD_ENABLE_SECURE_BOOT:-false}")'
            # Build and use snapd from current branch
            BUILD_SNAPD_FROM_CURRENT: '$(HOST: echo "${SPREAD_BUILD_SNAPD_FROM_CURRENT:-false}")'
            # Directory where the images and test assets are stored
            WORK_DIR: '/tmp/work-dir'
        manual: true
        debug: |
            if [ -f "${WORK_DIR}/serial.log" ]; then
                cat "${WORK_DIR}/serial.log"
            fi
        prepare: |
            #shellcheck source=tests/lib/pkgdb.sh
            . "$TESTSLIB"/pkgdb.sh
            distro_update_package_db
            distro_install_package snapd qemu qemu-utils genisoimage sshpass qemu-kvm cloud-image-utils ovmf kpartx
            snap install ubuntu-image --classic

            #shellcheck source=tests/lib/nested.sh
            . "$TESTSLIB/nested.sh"
            create_nested_classic_vm
        prepare-each: |
            #shellcheck source=tests/lib/nested.sh
            . "$TESTSLIB/nested.sh"
            start_nested_classic_vm
        restore-each: |
            #shellcheck source=tests/lib/nested.sh
            . "$TESTSLIB/nested.sh"
            destroy_nested_vm
        restore: |
            #shellcheck source=tests/lib/nested.sh
            . "$TESTSLIB/nested.sh"
            cleanup_nested_env

            #shellcheck source=tests/lib/pkgdb.sh
            . "$TESTSLIB"/pkgdb.sh
            distro_purge_package qemu genisoimage sshpass qemu-kvm cloud-image-utils

    tests/nested/core/:
        summary: Tests for nested images
        backends: [google-nested, qemu-nested]
        systems: [ubuntu-16.04-64, ubuntu-18.04-64]
        environment:
            NESTED_TYPE: "core"
            # Channel used to create the nested vm
            CORE_CHANNEL: '$(HOST: echo "${SPREAD_CORE_CHANNEL:-stable}")'
            # Channel used to refresh when testing refresh and revert
            CORE_REFRESH_CHANNEL: '$(HOST: echo "${SPREAD_CORE_REFRESH_CHANNEL:-edge}")'
            # Channel used to update the core/snapd snaps on some tests
            NEW_CORE_CHANNEL: '$(HOST: echo "${SPREAD_NEW_CORE_CHANNEL:-edge}")'
            # Use cloud init to make initial system configuration instead of user assertion
            USE_CLOUD_INIT: '$(HOST: echo "${SPREAD_USE_CLOUD_INIT:-true}")'
            # Enable kvm in the qemu command line
            ENABLE_KVM: '$(HOST: echo "${SPREAD_ENABLE_KVM:-true}")'
            # Enable tpm in the nested vm in case it is supported
            ENABLE_TPM: '$(HOST: echo "${SPREAD_ENABLE_TPM:-false}")'
            # Enable secure boot in the nested vm in case it is supported
            ENABLE_SECURE_BOOT: '$(HOST: echo "${SPREAD_ENABLE_SECURE_BOOT:-false}")'
            # Build and use snapd from current branch
            BUILD_SNAPD_FROM_CURRENT: '$(HOST: echo "${SPREAD_BUILD_SNAPD_FROM_CURRENT:-false}")'
            # Directory where the images and test assets are stored
            WORK_DIR: '/tmp/work-dir'
        manual: true
        debug: |
            if [ -f "${WORK_DIR}/serial.log" ]; then
                cat "${WORK_DIR}/serial.log"
            fi
        prepare: |
            #shellcheck source=tests/lib/pkgdb.sh
            . "$TESTSLIB"/pkgdb.sh
            distro_update_package_db
            distro_install_package snapd qemu qemu-utils genisoimage sshpass qemu-kvm cloud-image-utils ovmf kpartx
            snap install ubuntu-image --classic

            #shellcheck source=tests/lib/nested.sh
            . "$TESTSLIB/nested.sh"
            create_nested_core_vm
        prepare-each: |
            #shellcheck source=tests/lib/nested.sh
            . "$TESTSLIB/nested.sh"
            start_nested_core_vm
        restore-each: |
            #shellcheck source=tests/lib/nested.sh
            . "$TESTSLIB/nested.sh"
            destroy_nested_vm
        restore: |
            #shellcheck source=tests/lib/nested.sh
            . "$TESTSLIB/nested.sh"
            cleanup_nested_env

            #shellcheck source=tests/lib/pkgdb.sh
            . "$TESTSLIB"/pkgdb.sh
            distro_purge_package qemu genisoimage sshpass qemu-kvm cloud-image-utils

    tests/nested/core20/:
        summary: Tests for nested uc20 images
        backends: [google-nested, qemu-nested]
        systems: [ubuntu-20.04-64]
        environment:
            NESTED_TYPE: "core"
            # Channel used to create the nested vm
            CORE_CHANNEL: '$(HOST: echo "${SPREAD_CORE_CHANNEL:-edge}")'
            # Use cloud init to make initial system configuration instead of user assertion
            USE_CLOUD_INIT: '$(HOST: echo "${SPREAD_USE_CLOUD_INIT:-true}")'
            # Enable kvm in the qemu command line
            ENABLE_KVM: '$(HOST: echo "${SPREAD_ENABLE_KVM:-true}")'
            # Enable secure boot in the nested vm in case it is supported
            ENABLE_TPM: '$(HOST: echo "${SPREAD_ENABLE_TPM:-true}")'
            # Enable secure boot in the nested vm in case it is supported
            ENABLE_SECURE_BOOT: '$(HOST: echo "${SPREAD_ENABLE_SECURE_BOOT:-true}")'
            # Build and use snapd from current branch
            BUILD_SNAPD_FROM_CURRENT: '$(HOST: echo "${SPREAD_BUILD_SNAPD_FROM_CURRENT:-true}")'
            # Directory where the images and test assets are stored
            WORK_DIR: '/tmp/work-dir'
        manual: true
        kill-timeout: 90m
        debug: |
            if [ -f "${WORK_DIR}/serial.log" ]; then
                cat "${WORK_DIR}/serial.log"
            fi
        prepare: |
            #shellcheck source=tests/lib/pkgdb.sh
            . "$TESTSLIB"/pkgdb.sh
            distro_update_package_db
            distro_install_package snapd qemu qemu-utils genisoimage sshpass qemu-kvm cloud-image-utils ovmf kpartx
            snap install ubuntu-image --classic

            # TODO: replace with distro package once 2.45 is in stable
            dpkg -i "$SPREAD_PATH"/../snapd_*.deb
            snap install core --beta

            #shellcheck source=tests/lib/nested.sh
            . "$TESTSLIB/nested.sh"
            create_nested_core_vm
            start_nested_core_vm
        restore: |
            #shellcheck source=tests/lib/nested.sh
            . "$TESTSLIB/nested.sh"
            destroy_nested_vm
            cleanup_nested_env

            #shellcheck source=tests/lib/pkgdb.sh
            . "$TESTSLIB"/pkgdb.sh
            distro_purge_package qemu genisoimage sshpass qemu-kvm cloud-image-utils

# vim:ts=4:sw=4:et<|MERGE_RESOLUTION|>--- conflicted
+++ resolved
@@ -166,25 +166,7 @@
             - ubuntu-20.04-64:
                   image: ubuntu-2004-64-virt-enabled
                   storage: 20G
-<<<<<<< HEAD
-                  workers: 3
-
-    qemu-nested:
-        memory: 4G
-        type: qemu
-        systems:
-            - ubuntu-16.04-64:
-                  username: ubuntu
-                  password: ubuntu
-            - ubuntu-18.04-64:
-                  username: ubuntu
-                  password: ubuntu
-            - ubuntu-20.04-64:
-                  username: ubuntu
-                  password: ubuntu
-=======
-                  workers: 6
->>>>>>> 5ac50833
+                  workers: 6
 
     qemu-nested:
         memory: 4G
