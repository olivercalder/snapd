--- conflicted
+++ resolved
@@ -88,11 +88,8 @@
                 workers: 4
             - opensuse-tumbleweed-64:
                 workers: 4
-<<<<<<< HEAD
-=======
                 # tumbleweed image not available at the moment
                 manual: true
->>>>>>> bd668150
             - arch-linux-64:
                 workers: 4
 
