project: snapd

environment:
    GOPATH: /home/gopath
    REUSE_PROJECT: "$(HOST: echo $REUSE_PROJECT)"
    PROJECT_PATH: $GOPATH/src/github.com/snapcore/snapd
    PATH: $GOPATH/bin:/snap/bin:$PATH
    TESTSLIB: $PROJECT_PATH/tests/lib
    SNAP_REEXEC: 0
    SPREAD_STORE_USER: "$(HOST: echo $SPREAD_STORE_USER)"
    SPREAD_STORE_PASSWORD: "$(HOST: echo $SPREAD_STORE_PASSWORD)"
    LANG: "$(echo $LANG)"

backends:
    linode:
        key: "$(HOST: echo $SPREAD_LINODE_KEY)"
        systems:
            - ubuntu-16.04-64-grub
            - ubuntu-16.04-32-grub
            - ubuntu-core-16-64
    qemu:
        systems:
            - ubuntu-16.04-64-grub:
                username: ubuntu
                password: ubuntu
            - ubuntu-core-16:
                username: ubuntu
                password: ubuntu
            - ubuntu-core-16:
                username: ubuntu
                password: ubuntu

path: /home/gopath/src/github.com/snapcore/snapd

exclude:
    - .git

prepare: |
    [ "$REUSE_PROJECT" != 1 ] || exit 0

    # apt update is hanging on security.ubuntu.com with IPv6.
    sysctl -w net.ipv6.conf.all.disable_ipv6=1
    trap "sysctl -w net.ipv6.conf.all.disable_ipv6=0" EXIT

    apt purge -y snapd || true
    apt update
    # utilities
    apt install -y devscripts expect jq software-properties-common

    # needed so that we have golang-gopkg-macaroon.v1 which is not (yet)
    # in trusty
    add-apt-repository --update ppa:snappy-dev/image
    # this should not be needed but apparently it is :/
    apt update

    apt build-dep -y ./

    # FIXME: this can be removed once snap-confine 1.0.38-0ubuntu0.16.04.8
    #        hits xenial-updates
    apt install -y snap-confine

    # and remove the image PPA again
    add-apt-repository --remove ppa:snappy-dev/image

    # increment version so upgrade can work
    dch -i "testing build"

    test -d /home/test || adduser --quiet --disabled-password --gecos '' test
    chown test.test -R ..
    sudo -i -u test /bin/sh -c "cd $PWD && DEB_BUILD_OPTIONS='nocheck testkeys' dpkg-buildpackage -tc -b -Zgzip"

    # Disable burst limit so resetting the state quickly doesn't create problems.
    mkdir -p /etc/systemd/system/snapd.service.d
    cat <<EOF > /etc/systemd/system/snapd.service.d/local.conf
    [Unit]
    StartLimitInterval=0
    [Service]
    Environment=SNAPD_DEBUG_HTTP=7 SNAP_REEXEC=0
    EOF

    # Build snapbuild.
    apt install -y git
    go get ./tests/lib/snapbuild

    # Build fakestore.
    go get ./tests/lib/fakestore/cmd/fakestore

suites:
    tests/main/:
        summary: Full-system tests for snapd
        prepare: |
<<<<<<< HEAD
            # the preare script will look at SPREAD_SYSTEM DTRT
            $TESTSLIB/prepare.sh
            # we reboot classic here uselessly - but we can not
            # move the reboot marker inside the "if" because
            # spread uses string.split() to divide the snippet,
            # so if it is inside the "if" there is an "fi" missing
            # in the snippet executed (and the next snippet contains
            # an extra "fi")
            # REBOOT
            if [ "$SPREAD_SYSTEM" = "ubuntu-core-16" ]; then
                echo "Ensure we are now in an all-snap world"
                if [ -e /var/lib/dpkg/status ]; then
                    echo "Rebooting into all-snap system did not work"
                    exit 1
                fi
                # Snapshot the state.json
                if [ ! -f $SPREAD_PATH/snapd-state.tar.gz ]; then
                    systemctl stop snapd.socket
                    tar czf $SPREAD_PATH/snapd-state.tar.gz /var/lib/snapd
                    systemctl start snapd.socket
                fi
=======
            . $TESTSLIB/prepare.sh
            if [ "$SPREAD_SYSTEM" = "ubuntu-core-16" ]; then
                prepare_all_snap
            else
                prepare_classic
>>>>>>> 1c516cd3
            fi
        restore: |
            $TESTSLIB/reset.sh
            if [ "$SPREAD_SYSTEM" != "ubuntu-core-16" ]; then
                apt purge -y snapd || true
            fi
        restore-each: |
            $TESTSLIB/reset.sh --reuse-core

    tests/upgrade/:
        summary: Tests for snapd upgrade
        restore:
            apt purge -y snapd || true
        restore-each: |
            $TESTSLIB/reset.sh<|MERGE_RESOLUTION|>--- conflicted
+++ resolved
@@ -20,10 +20,7 @@
             - ubuntu-core-16-64
     qemu:
         systems:
-            - ubuntu-16.04-64-grub:
-                username: ubuntu
-                password: ubuntu
-            - ubuntu-core-16:
+            - ubuntu-16.04:
                 username: ubuntu
                 password: ubuntu
             - ubuntu-core-16:
@@ -89,35 +86,11 @@
     tests/main/:
         summary: Full-system tests for snapd
         prepare: |
-<<<<<<< HEAD
-            # the preare script will look at SPREAD_SYSTEM DTRT
-            $TESTSLIB/prepare.sh
-            # we reboot classic here uselessly - but we can not
-            # move the reboot marker inside the "if" because
-            # spread uses string.split() to divide the snippet,
-            # so if it is inside the "if" there is an "fi" missing
-            # in the snippet executed (and the next snippet contains
-            # an extra "fi")
-            # REBOOT
-            if [ "$SPREAD_SYSTEM" = "ubuntu-core-16" ]; then
-                echo "Ensure we are now in an all-snap world"
-                if [ -e /var/lib/dpkg/status ]; then
-                    echo "Rebooting into all-snap system did not work"
-                    exit 1
-                fi
-                # Snapshot the state.json
-                if [ ! -f $SPREAD_PATH/snapd-state.tar.gz ]; then
-                    systemctl stop snapd.socket
-                    tar czf $SPREAD_PATH/snapd-state.tar.gz /var/lib/snapd
-                    systemctl start snapd.socket
-                fi
-=======
             . $TESTSLIB/prepare.sh
             if [ "$SPREAD_SYSTEM" = "ubuntu-core-16" ]; then
                 prepare_all_snap
             else
                 prepare_classic
->>>>>>> 1c516cd3
             fi
         restore: |
             $TESTSLIB/reset.sh
