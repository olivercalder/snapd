project: snapd

environment:
    GOHOME: /home/gopath
    GOPATH: $GOHOME
    REUSE_PROJECT: "$(HOST: echo $REUSE_PROJECT)"
    PROJECT_PATH: $GOHOME/src/github.com/snapcore/snapd
    # /usr/lib/go-1.6/bin for trusty (needs to be last as we use
    # a different go in gccgo tests)
    PATH: $GOHOME/bin:/snap/bin:$PATH:/usr/lib/go-1.6/bin:/var/lib/snapd/snap/bin
    TESTSLIB: $PROJECT_PATH/tests/lib
    SNAPPY_TESTING: 1
    # we run the entire suite with re-exec on (the default) and modify
    # the core snap so that it contains our new code.  So we run new
    # snapd from the deb that re-execs into new snapd in core.  To
    # test purely from the deb, set "export SPREAD_SNAP_REEXEC=0"
    SNAP_REEXEC: "$(HOST: echo ${SPREAD_SNAP_REEXEC:-})"
    MODIFY_CORE_SNAP_FOR_REEXEC: "$(HOST: echo ${SPREAD_MODIFY_CORE_SNAP_FOR_REEXEC:-1})"
    SPREAD_STORE_USER: "$(HOST: echo $SPREAD_STORE_USER)"
    SPREAD_STORE_PASSWORD: "$(HOST: echo $SPREAD_STORE_PASSWORD)"
    SPREAD_STORE_EXPIRED_MACAROON: "$(HOST: echo $SPREAD_STORE_EXPIRED_MACAROON)"
    SPREAD_STORE_EXPIRED_DISCHARGE: "$(HOST: echo $SPREAD_STORE_EXPIRED_DISCHARGE)"
    SPREAD_DEBUG_EACH: "$(HOST: echo ${SPREAD_DEBUG_EACH:-1})"
    LANG: "$(echo ${LANG:-C.UTF-8})"
    LANGUAGE: "$(echo ${LANGUAGE:-en})"
    # important to ensure adhoc and linode/qemu behave the same
    SUDO_USER: ""
    SUDO_UID: ""
    TRUST_TEST_KEYS: "$(HOST: echo ${SPREAD_TRUST_TEST_KEYS:-true})"
    MANAGED_DEVICE: "false"
    CORE_CHANNEL: "$(HOST: echo ${SPREAD_CORE_CHANNEL:-edge})"
    KERNEL_CHANNEL: "$(HOST: echo ${SPREAD_KERNEL_CHANNEL:-edge})"
    GADGET_CHANNEL: "$(HOST: echo ${SPREAD_GADGET_CHANNEL:-edge})"
    REMOTE_STORE: "$(HOST: echo ${SPREAD_REMOTE_STORE:-production})"
    SNAPPY_USE_STAGING_STORE: "$(HOST: if [ $SPREAD_REMOTE_STORE = staging ]; then echo 1; else echo 0; fi)"
    DELTA_REF: 2.29
    DELTA_PREFIX: snapd-$DELTA_REF/
    SNAPD_PUBLISHED_VERSION: "$(HOST: echo $SPREAD_SNAPD_PUBLISHED_VERSION)"
    HTTP_PROXY: "$(HOST: echo $SPREAD_HTTP_PROXY)"
    HTTPS_PROXY: "$(HOST: echo $SPREAD_HTTPS_PROXY)"
    NO_PROXY: "127.0.0.1"
    NEW_CORE_CHANNEL: "$(HOST: echo $SPREAD_NEW_CORE_CHANNEL)"
    SRU_VALIDATION: "$(HOST: echo ${SPREAD_SRU_VALIDATION:-0})"
    PRE_CACHE_SNAPS: core ubuntu-core test-snapd-tools
    SKIP_REMOVE_SNAPS: "$(HOST: echo ${SKIP_REMOVE_SNAPS:-})"

backends:
    google:
        key: "$(HOST: echo $SPREAD_GOOGLE_KEY)"
        location: computeengine/us-east1-b
        systems:
            - ubuntu-14.04-64:
                workers: 6
            - ubuntu-16.04-32:
                workers: 6
            - ubuntu-16.04-64:
                workers: 8
            - ubuntu-18.04-64:
                image: ubuntu-os-cloud-devel/daily-ubuntu-1804-bionic-v20180315
                workers: 6

            - ubuntu-core-16-64:
                image: ubuntu-16.04-64
                workers: 6

<<<<<<< HEAD
            - opensuse-42.2-64:
                image: opensuse-leap-42-2
                workers: 4
                manual: true
            - opensuse-42.3-64:
                image: opensuse-cloud/opensuse-leap-42-3-v20180116
                workers: 4
=======
            - debian-9-64:
                image: debian-9-stretch
                workers: 6
>>>>>>> 1777828a

    linode:
        key: "$(HOST: echo $SPREAD_LINODE_KEY)"
        plan: 4GB
        location: Fremont
        halt-timeout: 2h
        environment:
            # Using proxy can help to accelerate testing in local conditions
            # but it is unlikely anyone has a proxy that is addressable from
            # Linode network. As such, don't honor host's SPREAD_HTTP_PROXY
            # that was set globally above.
            HTTP_PROXY: null
            HTTPS_PROXY: null
        systems:
            - debian-sid-64:
                kernel: GRUB 2
                workers: 6
                manual: true

            - fedora-27-64:
                workers: 4
            - fedora-26-64:
                workers: 4
                manual: true
            - fedora-25-64:
                workers: 4
                manual: true

    qemu:
        systems:
            - ubuntu-14.04-32:
                username: ubuntu
                password: ubuntu
            - ubuntu-14.04-64:
                username: ubuntu
                password: ubuntu
            - ubuntu-16.04-32:
                username: ubuntu
                password: ubuntu
            - ubuntu-16.04-64:
                username: ubuntu
                password: ubuntu
            - ubuntu-core-16-64:
                image: ubuntu-16.04-64
                username: ubuntu
                password: ubuntu
            - ubuntu-17.10-64:
                username: ubuntu
                password: ubuntu
            - ubuntu-18.04-64:
                username: ubuntu
                password: ubuntu
            - ubuntu-18.04-32:
                username: ubuntu
                password: ubuntu
            - debian-sid-64:
                username: debian
                password: debian
            - debian-9-64:
                username: debian
                password: debian
            - debian-sid-64:
                username: debian
                password: debian
            - fedora-26-64:
                username: fedora
                password: fedora
            - fedora-27-64:
                username: fedora
                password: fedora
    autopkgtest:
        type: adhoc
        allocate: |
            echo "Allocating ad-hoc $SPREAD_SYSTEM"
            if [ -z "${ADT_ARTIFACTS}" ]; then
                FATAL "adhoc only works inside autopkgtest"
                exit 1
            fi
            echo 'ubuntu ALL=(ALL) NOPASSWD:ALL' > /etc/sudoers.d/99-spread-users
            ADDRESS localhost:22
        discard: |
            echo "Discarding ad-hoc $SPREAD_SYSTEM"
        systems:
            # Trusty
            - ubuntu-14.04-amd64:
                username: ubuntu
                password: ubuntu
            - ubuntu-14.04-i386:
                username: ubuntu
                password: ubuntu
            # Xenial
            - ubuntu-16.04-amd64:
                username: ubuntu
                password: ubuntu
            - ubuntu-16.04-i386:
                username: ubuntu
                password: ubuntu
            - ubuntu-16.04-ppc64el:
                username: ubuntu
                password: ubuntu
            - ubuntu-16.04-armhf:
                username: ubuntu
                password: ubuntu
            - ubuntu-16.04-s390x:
                username: ubuntu
                password: ubuntu
            # Artful
            - ubuntu-17.10-amd64:
                username: ubuntu
                password: ubuntu
            - ubuntu-17.10-i386:
                username: ubuntu
                password: ubuntu
            - ubuntu-17.10-ppc64el:
                username: ubuntu
                password: ubuntu
            - ubuntu-17.10-armhf:
                username: ubuntu
                password: ubuntu
            - ubuntu-17.10-s390x:
                username: ubuntu
                password: ubuntu
            # Bionic
            - ubuntu-18.04-amd64:
                username: ubuntu
                password: ubuntu
            - ubuntu-18.04-i386:
                username: ubuntu
                password: ubuntu
            - ubuntu-18.04-ppc64el:
                username: ubuntu
                password: ubuntu
            - ubuntu-18.04-armhf:
                username: ubuntu
                password: ubuntu
            - ubuntu-18.04-s390x:
                username: ubuntu
                password: ubuntu
            - ubuntu-18.04-arm64:
                username: ubuntu
                password: ubuntu
    external:
        type: adhoc
        environment:
            SPREAD_EXTERNAL_ADDRESS: "$(HOST: echo ${SPREAD_EXTERNAL_ADDRESS:-localhost:8022})"
            MANAGED_DEVICE: "true"
            TRUST_TEST_KEYS: "false"
        allocate: |
            ADDRESS $SPREAD_EXTERNAL_ADDRESS
        systems:
            - ubuntu-core-16-64:
                username: test
                password: ubuntu
            - ubuntu-core-16-32:
                username: test
                password: ubuntu
            - ubuntu-core-16-arm-64:
                username: test
                password: ubuntu
            - ubuntu-core-16-arm-32:
                username: test
                password: ubuntu

    linode-sru:
        type: linode
        key: "$(HOST: echo $SPREAD_LINODE_KEY)"
        halt-timeout: 2h
        systems:
            - ubuntu-14.04-64:
                kernel: GRUB 2
                workers: 2
            - ubuntu-16.04-64:
                kernel: GRUB 2
                workers: 2
            - ubuntu-17.10-64:
                kernel: GRUB 2
                workers: 2

path: /home/gopath/src/github.com/snapcore/snapd

exclude:
    - .git
    - cmd/snap/snap
    - cmd/snapd/snapd
    - cmd/snapctl/snapctl
    - cmd/snap-exec/snap-exec
    - "*.o"
    - "*.a"


debug-each: |
    if [ "$SPREAD_DEBUG_EACH" = 1 ]; then
        echo '# journal messages for snapd'
        journalctl -u snapd
        echo '# apparmor denials '
        dmesg --ctime | grep DENIED || true
        echo '# seccomp denials (kills) '
        dmesg --ctime | grep type=1326 || true
        echo '# snap interfaces'
        snap interfaces || true
    fi

rename:
    # Move content into a directory, so that deltas computed by repack benefit
    # from the content looking similar to codeload.github.com.
    - s,^,$DELTA_PREFIX,S

repack: |
    # For Linode, compute a delta based on a known git reference that can be
    # obtained directly from GitHub. There's nothing special about that reference,
    # other than it will often be in the local repository's history already.
    # The more recent the reference, the smaller the delta.
    if ! echo $SPREAD_BACKENDS | grep linode; then
        cat <&3 >&4
    elif ! git show-ref $DELTA_REF > /dev/null; then
        cat <&3 >&4
    else
        trap "rm -f delta-ref.tar current.delta" EXIT
        git archive -o delta-ref.tar --format=tar --prefix=$DELTA_PREFIX $DELTA_REF
        xdelta3 -s delta-ref.tar <&3 > current.delta
        tar c current.delta >&4
    fi

kill-timeout: 20m

prepare: |
    # NOTE: This part of the code needs to be in spread.yaml as it runs before
    # the rest of the source code (including the tests/lib directory) is
    # around. The purpose of this code is to fix some connectivity issues and
    # then apply the delta of the git repository.

    # apt update is hanging on security.ubuntu.com with IPv6, prefer IPv4 over IPv6
    cat <<EOF > gai.conf
    precedence  ::1/128       50
    precedence  ::/0          40
    precedence  2002::/16     30
    precedence ::/96          20
    precedence ::ffff:0:0/96 100
    EOF
    if ! mv gai.conf /etc/gai.conf; then
        echo "/etc/gai.conf is not writable, ubuntu-core system? apt update won't be affected in that case"
        rm -f gai.conf
    fi

    if [[ "$SPREAD_SYSTEM" == fedora-* ]]; then
        # The Fedora archive mirror seems to be unreliable.
        # Switch to the main archive by commenting out metalink and uncommenting
        # baseurl with a tweak to go to dl.fedoraproject.org which doens't redirect
        # to mirrors again.
        #
        # https://forum.snapcraft.io/t/issues-with-the-fedora-mirror-network/3489/
        sed -i -s -E -e 's@^#?baseurl=http://download.fedoraproject.org/@baseurl=http://dl.fedoraproject.org/@g' -e 's@^metalink=@#metalink@g' /etc/yum.repos.d/fedora*.repo
        dnf --refresh makecache
    fi
    # Unpack delta, or move content out of the prefixed directory (see rename and repack above).
    # (needs to be in spread.yaml directly because there's nothing else on the filesystem yet)
    if [ -f current.delta ]; then
        tf=$(mktemp)
        # NOTE: We can't use tests/lib/pkgdb.sh here as it doesn't exist at
        # this time when none of the test files is yet in place.
        case "$SPREAD_SYSTEM" in
            ubuntu-*|debian-*)
                apt-get update >& "$tf" || ( cat "$tf"; exit 1 )
                apt-get install -y xdelta3 curl >& "$tf" || ( cat "$tf"; exit 1 )
                ;;
            fedora-*)
                dnf install --refresh -y xdelta curl &> "$tf" || (cat "$tf"; exit 1)
                ;;
            opensuse-*)
                zypper -q install -y xdelta3 curl &> "$tf" || (cat "$tf"; exit 1)
                ;;
        esac
        rm -f "$tf"
        curl -sS -o - "https://codeload.github.com/snapcore/snapd/tar.gz/$DELTA_REF" | gunzip > delta-ref.tar
        xdelta3 -q -d -s delta-ref.tar current.delta | tar x --strip-components=1
        rm -f delta-ref.tar current.delta
    elif [ -d "$DELTA_PREFIX" ]; then
        find "$DELTA_PREFIX" -mindepth 1 -maxdepth 1 -exec mv {} . \;
        rmdir "$DELTA_PREFIX"
    fi

    # Take the MATCH and REBOOT functions from spread and allow our shell scripts to use them.
    type MATCH | tail -n +2 > $TESTSLIB/spread-funcs.sh
    type REBOOT | tail -n +2 >> $TESTSLIB/spread-funcs.sh

    # NOTE: At this stage the source tree is available and no more special
    # considerations apply.
    "$TESTSLIB"/prepare-restore.sh --prepare-project
prepare-each: |
    "$TESTSLIB"/prepare-restore.sh --prepare-project-each
restore: |
    "$TESTSLIB"/prepare-restore.sh --restore-project
restore-each: |
    "$TESTSLIB"/prepare-restore.sh --restore-project-each

suites:
    tests/main/:
        summary: Full-system tests for snapd
        prepare: |
            "$TESTSLIB"/prepare-restore.sh --prepare-suite
        prepare-each: |
            "$TESTSLIB"/prepare-restore.sh --prepare-suite-each
        restore-each: |
            "$TESTSLIB"/prepare-restore.sh --restore-suite-each
        restore: |
            "$TESTSLIB"/prepare-restore.sh --restore-suite
    tests/completion/:
        summary: completion tests
        # ppc64el disabled because of https://bugs.launchpad.net/snappy/+bug/1655594
        systems: [-ubuntu-core-*, -ubuntu-*-ppc64el]
        prepare: |
            "$TESTSLIB"/prepare-restore.sh --prepare-suite
        prepare-each: |
            "$TESTSLIB"/prepare-restore.sh --prepare-suite-each
        restore-each: |
            "$TESTSLIB"/prepare-restore.sh --restore-suite-each
        restore: |
            "$TESTSLIB"/prepare-restore.sh --restore-suite
        environment:
          _/plain: _
          _/plain_plusdirs: _
          _/funky: _
          _/files: _
          # dirs fails on indirection because of (mis)handling of trailing
          # slashes. This might be configuration-dependent.
          # _/dirs: _
          _/hosts: _
          _/hosts_n_dirs: _
          # twisted fails in travis (but not regular spread).
          # _/twisted: _
          _/func: _
          _/funkyfunc: _

    tests/regression/:
        summary: Regression tests for snapd
        prepare: |
            "$TESTSLIB"/prepare-restore.sh --prepare-suite
        prepare-each: |
            "$TESTSLIB"/prepare-restore.sh --prepare-suite-each
        restore-each: |
            "$TESTSLIB"/prepare-restore.sh --restore-suite-each
        restore: |
            "$TESTSLIB"/prepare-restore.sh --restore-suite

    tests/upgrade/:
        summary: Tests for snapd upgrade
        # Test cases are not yet ported to openSUSE that is why we keep
        # it disabled. A later PR will enable most tests and
        # drop this blacklist.
        systems: [-ubuntu-core-16-*, -opensuse-*]
        # autopkgtest runs against localhost which causes problems with
        # this test prepare
        backends: [-autopkgtest]
        restore: |
            if [ "$REMOTE_STORE" = staging ]; then
                echo "skip upgrade tests while talking to the staging store"
                exit 0
            fi
        restore-each: |
            if [ "$REMOTE_STORE" = staging ]; then
                echo "skip upgrade tests while talking to the staging store"
                exit 0
            fi
            . $TESTSLIB/pkgdb.sh
            distro_purge_package snapd
            distro_purge_package snapd-xdg-open || true

    tests/unit/:
        summary: Suite to run unit tests (non-go and different go runtimes)
        # Test cases are not yet ported to Fedora/openSUSE that is why
        # we keep them disabled. A later PR will enable most tests and
        # drop this blacklist.
        systems: [-ubuntu-core-16-*, -fedora-*, -opensuse-*]
        # unittests are run as part of the autopkgtest build already
        backends: [-autopkgtest]
        environment:
            # env vars required for coverage reporting from a spread task
            TRAVIS_BUILD_NUMBER: "$(HOST: echo $TRAVIS_BUILD_NUMBER)"
            TRAVIS_BRANCH: "$(HOST: echo $TRAVIS_BRANCH)"
            TRAVIS_COMMIT: "$(HOST: echo $TRAVIS_COMMIT)"
            TRAVIS_JOB_NUMBER: "$(HOST: echo $TRAVIS_JOB_NUMBER)"
            TRAVIS_PULL_REQUEST: "$(HOST: echo $TRAVIS_PULL_REQUEST)"
            TRAVIS_JOB_ID: "$(HOST: echo $TRAVIS_JOB_ID)"
            TRAVIS_REPO_SLUG: "$(HOST: echo $TRAVIS_REPO_SLUG)"
            TRAVIS_TAG: "$(HOST: echo $TRAVIS_TAG)"
            COVERMODE: "$(HOST: echo $COVERMODE)"
        prepare: |
            . $TESTSLIB/prepare.sh
            prepare_classic
        prepare-each: |
            $TESTSLIB/reset.sh --reuse-core
            . $TESTSLIB/prepare.sh
            prepare_each_classic
        restore: |
            $TESTSLIB/reset.sh --store
            . $TESTSLIB/pkgdb.sh
            distro_purge_package snapd snap-confine ubuntu-core-launcher

    tests/nightly/:
        summary: Suite for nightly, expensive, tests
        manual: true
        # Test cases are not yet ported to Fedora/openSUSE that is why
        # we keep them disabled. A later PR will enable most tests and
        # drop this blacklist.
        systems: [-fedora-*, -opensuse-*]
        prepare: |
            . $TESTSLIB/prepare.sh
            if [[ "$SPREAD_SYSTEM" == ubuntu-core-16-* ]]; then
                prepare_all_snap
            else
                prepare_classic
            fi
        prepare-each: |
            $TESTSLIB/reset.sh --reuse-core
        restore: |
            $TESTSLIB/reset.sh
            if [[ "$SPREAD_SYSTEM" != ubuntu-core-16-* ]]; then
                . $TESTSLIB/pkgdb.sh
                distro_purge_package snapd
            fi

    tests/nested/:
        summary: Tests for nested images
        # Test cases are not yet ported to Fedora/openSUSE that is why
        # we keep them disabled. A later PR will enable most tests and
        # drop this blacklist.
        systems: [-fedora-*, -opensuse-*]
        environment:
            NESTED_ARCH: "$(HOST: echo ${SPREAD_NESTED_ARCH:-amd64})"
            CORE_REFRESH_CHANNEL: "$(HOST: echo ${SPREAD_CORE_REFRESH_CHANNEL:-candidate})"
        halt-timeout: 2h
        kill-timeout: 2h
        manual: true
        prepare: |
            . $TESTSLIB/pkgdb.sh
            distro_update_package_db
            distro_install_package snapd qemu genisoimage sshpass
            snap install --classic --beta ubuntu-image
        restore: |
            . $TESTSLIB/pkgdb.sh
            distro_purge_package qemu genisoimage sshpass
            snap remove ubuntu-image

# vim:ts=4:sw=4:et<|MERGE_RESOLUTION|>--- conflicted
+++ resolved
@@ -63,7 +63,10 @@
                 image: ubuntu-16.04-64
                 workers: 6
 
-<<<<<<< HEAD
+            - debian-9-64:
+                image: debian-9-stretch
+                workers: 6
+
             - opensuse-42.2-64:
                 image: opensuse-leap-42-2
                 workers: 4
@@ -71,11 +74,6 @@
             - opensuse-42.3-64:
                 image: opensuse-cloud/opensuse-leap-42-3-v20180116
                 workers: 4
-=======
-            - debian-9-64:
-                image: debian-9-stretch
-                workers: 6
->>>>>>> 1777828a
 
     linode:
         key: "$(HOST: echo $SPREAD_LINODE_KEY)"
