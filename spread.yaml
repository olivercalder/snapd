project: snapd

environment:
    GOHOME: /home/gopath
    GOPATH: $GOHOME
    REUSE_PROJECT: "$(HOST: echo \"$REUSE_PROJECT\")"
    PROJECT_PATH: $GOHOME/src/github.com/snapcore/snapd
    # /usr/lib/go-1.6/bin for trusty (needs to be last as we use
    # a different go in gccgo tests)
    PATH: $GOHOME/bin:/snap/bin:$PATH:/usr/lib/go-1.6/bin:/var/lib/snapd/snap/bin:$PROJECT_PATH/tests/lib/bin
    TESTSLIB: $PROJECT_PATH/tests/lib
    SNAPPY_TESTING: 1
    # we run the entire suite with re-exec on (the default) and modify
    # the core snap so that it contains our new code.  So we run new
    # snapd from the deb that re-execs into new snapd in core.  To
    # test purely from the deb, set "export SPREAD_SNAP_REEXEC=0"
    SNAP_REEXEC: '$(HOST: echo "${SPREAD_SNAP_REEXEC:-}")'
    MODIFY_CORE_SNAP_FOR_REEXEC: '$(HOST: echo "${SPREAD_MODIFY_CORE_SNAP_FOR_REEXEC:-1}")'
    SPREAD_STORE_USER: '$(HOST: echo "$SPREAD_STORE_USER")'
    SPREAD_STORE_PASSWORD: '$(HOST: echo "$SPREAD_STORE_PASSWORD")'
    SPREAD_STORE_EXPIRED_MACAROON: '$(HOST: echo "$SPREAD_STORE_EXPIRED_MACAROON")'
    SPREAD_STORE_EXPIRED_DISCHARGE: '$(HOST: echo "$SPREAD_STORE_EXPIRED_DISCHARGE")'
    SPREAD_DEBUG_EACH: '$(HOST: echo "${SPREAD_DEBUG_EACH:-1}")'
    LANG: "C.UTF-8"
    LANGUAGE: "en"
    # important to ensure adhoc and linode/qemu behave the same
    SUDO_USER: ""
    SUDO_UID: ""
    TRUST_TEST_KEYS: '$(HOST: echo "${SPREAD_TRUST_TEST_KEYS:-true}")'
    MANAGED_DEVICE: "false"
    LXD_SNAP_CHANNEL: "latest/candidate"
    CORE_CHANNEL: '$(HOST: echo "${SPREAD_CORE_CHANNEL:-edge}")'
    BASE_CHANNEL: '$(HOST: echo "${SPREAD_BASE_CHANNEL:-edge}")'
    KERNEL_CHANNEL: '$(HOST: echo "${SPREAD_KERNEL_CHANNEL:-edge}")'
    GADGET_CHANNEL: '$(HOST: echo "${SPREAD_GADGET_CHANNEL:-edge}")'
    SNAPD_CHANNEL: '$(HOST: echo "${SPREAD_SNAPD_CHANNEL:-edge}")'
    REMOTE_STORE: '$(HOST: echo "${SPREAD_REMOTE_STORE:-production}")'
    SNAPPY_USE_STAGING_STORE: '$(HOST: if [ "$SPREAD_REMOTE_STORE" = staging ]; then echo 1; else echo 0; fi)'
    DELTA_REF: 2.44
    DELTA_PREFIX: snapd-$DELTA_REF/
    SNAPD_PUBLISHED_VERSION: '$(HOST: echo "$SPREAD_SNAPD_PUBLISHED_VERSION")'
    HTTP_PROXY: '$(HOST: echo "$SPREAD_HTTP_PROXY")'
    HTTPS_PROXY: '$(HOST: echo "$SPREAD_HTTPS_PROXY")'
    NO_PROXY: "127.0.0.1"
    NEW_CORE_CHANNEL: '$(HOST: echo "$SPREAD_NEW_CORE_CHANNEL")'
    SRU_VALIDATION: '$(HOST: echo "${SPREAD_SRU_VALIDATION:-0}")'
    # use the ppa_validation_name to install snapd from that ppa
    PPA_VALIDATION_NAME: '$(HOST: echo "${SPREAD_PPA_VALIDATION_NAME:-}")'
    PRE_CACHE_SNAPS: test-snapd-tools test-snapd-sh jq
    # always skip removing the rsync snap
    SKIP_REMOVE_SNAPS: '$(HOST: echo "${SPREAD_SKIP_REMOVE_SNAPS:-}") test-snapd-rsync test-snapd-rsync-core18 test-snapd-rsync-core20'
    # Use the installed snapd and reset the systems without removing snapd
    REUSE_SNAPD: "$(HOST: echo \"${SPREAD_REUSE_SNAPD:-0}\")"
    PROFILE_SNAPS: "$(HOST: echo \"${SPREAD_PROFILE_SNAPS:-0}\")"

backends:
    google:
        key: '$(HOST: echo "$SPREAD_GOOGLE_KEY")'
        location: computeengine/us-east1-b
        halt-timeout: 2h
        systems:
            - ubuntu-14.04-64:
                workers: 6
            - ubuntu-16.04-32:
                workers: 6
            - ubuntu-16.04-64:
                workers: 8
            - ubuntu-18.04-64:
                workers: 8
            - ubuntu-19.10-64:
                workers: 6
            - ubuntu-20.04-64:
                workers: 8
            - ubuntu-core-16-64:
                image: ubuntu-16.04-64
                workers: 6
            - ubuntu-core-18-64:
                image: ubuntu-16.04-64
                workers: 6
            - ubuntu-core-20-64:
                image: ubuntu-2004-64-virt-enabled
                workers: 6
                storage: 20G

            - debian-9-64:
                workers: 6
            - debian-sid-64:
                workers: 6

            - fedora-28-64:
                workers: 4
                manual: true
            - fedora-29-64:
                workers: 6
                manual: true
            - fedora-30-64:
                workers: 6
            - fedora-31-64:
                workers: 6
            - opensuse-15.0-64:
                workers: 6
                manual: true
            - arch-linux-64:
                workers: 6

            - amazon-linux-2-64:
                workers: 6
                storage: preserve-size
            - centos-7-64:
                workers: 6
                storage: preserve-size
                image: centos-7-64

    # TODO: spread is really unhappy when it sees a backend without any systems,
    # so this block is intentially kept commented out, until we need to add
    # systems to it
    #
    google-unstable:
       type: google
       key: '$(HOST: echo "$SPREAD_GOOGLE_KEY")'
       location: computeengine/us-east1-b
       halt-timeout: 2h
       systems:
            - opensuse-15.1-64:
                workers: 6
            - opensuse-tumbleweed-64:
                workers: 6
            - centos-8-64:
                workers: 4
                storage: preserve-size
                image: centos-8-64

    google-sru:
        type: google
        key: '$(HOST: echo "$SPREAD_GOOGLE_KEY")'
        location: computeengine/us-east1-b
        halt-timeout: 2h
        systems:
            - ubuntu-16.04-64:
                workers: 6
            - ubuntu-18.04-64:
                workers: 6
            - ubuntu-19.04-64:
                workers: 6
            - ubuntu-19.10-64:
                workers: 6

    google-nested:
        type: google
        key: '$(HOST: echo "$SPREAD_GOOGLE_KEY")'
        location: computeengine/us-east1-b
        plan: n1-standard-2
        halt-timeout: 2h
        systems:
            - ubuntu-16.04-64:
                image: ubuntu-1604-64-virt-enabled
                storage: 20G
                workers: 1
            - ubuntu-18.04-64:
                image: ubuntu-1804-64-virt-enabled
                storage: 20G
                workers: 1
            - ubuntu-19.10-64:
                image: ubuntu-1910-64-virt-enabled
                storage: 20G
                workers: 1
            - ubuntu-20.04-64:
                image: ubuntu-2004-64-virt-enabled
                storage: 20G
                workers: 1

    qemu:
        # TODO:UC20: uc20 needs 2G or grub will not loopback the kernel snap
        memory: 2G
        systems:
            - ubuntu-14.04-32:
                username: ubuntu
                password: ubuntu
            - ubuntu-14.04-64:
                username: ubuntu
                password: ubuntu
            - ubuntu-16.04-32:
                username: ubuntu
                password: ubuntu
            - ubuntu-16.04-64:
                username: ubuntu
                password: ubuntu
            - ubuntu-core-16-64:
                image: ubuntu-16.04-64
                username: ubuntu
                password: ubuntu
            - ubuntu-core-18-64:
                image: ubuntu-16.04-64
                username: ubuntu
                password: ubuntu
            - ubuntu-core-20-64:
                image: ubuntu-20.04-64
                username: ubuntu
                password: ubuntu
                flags: [virtio]
            - ubuntu-17.10-64:
                username: ubuntu
                password: ubuntu
            - ubuntu-18.04-64:
                username: ubuntu
                password: ubuntu
            - ubuntu-18.04-32:
                username: ubuntu
                password: ubuntu
            - ubuntu-18.10-64:
                username: ubuntu
                password: ubuntu
            - ubuntu-18.10-32:
                username: ubuntu
                password: ubuntu
            - ubuntu-19.04-64:
                username: ubuntu
                password: ubuntu
            - ubuntu-19.04-32:
                username: ubuntu
                password: ubuntu
            - ubuntu-19.10-64:
                username: ubuntu
                password: ubuntu
            - ubuntu-19.10-32:
                username: ubuntu
                password: ubuntu
            - ubuntu-20.04-64:
                username: ubuntu
                password: ubuntu
            - ubuntu-20.04-32:
                username: ubuntu
                password: ubuntu
            - debian-sid-64:
                username: debian
                password: debian
            - debian-9-64:
                username: debian
                password: debian
            - debian-sid-64:
                username: debian
                password: debian
            - fedora-27-64:
                username: fedora
                password: fedora
            - fedora-28-64:
                username: fedora
                password: fedora
            - fedora-29-64:
                username: fedora
                password: fedora
            - centos-7-64:
                username: centos
                password: centos
    autopkgtest:
        type: adhoc
        allocate: |
            echo "Allocating ad-hoc $SPREAD_SYSTEM"
            if [ -z "${ADT_ARTIFACTS}" ]; then
                FATAL "adhoc only works inside autopkgtest"
                exit 1
            fi
            echo 'ubuntu ALL=(ALL) NOPASSWD:ALL' > /etc/sudoers.d/99-spread-users
            ADDRESS localhost:22
        discard: |
            echo "Discarding ad-hoc $SPREAD_SYSTEM"
        systems:
            # Trusty
            - ubuntu-14.04-amd64:
                username: ubuntu
                password: ubuntu
            - ubuntu-14.04-i386:
                username: ubuntu
                password: ubuntu
            # Xenial
            - ubuntu-16.04-amd64:
                username: ubuntu
                password: ubuntu
            - ubuntu-16.04-i386:
                username: ubuntu
                password: ubuntu
            - ubuntu-16.04-ppc64el:
                username: ubuntu
                password: ubuntu
            - ubuntu-16.04-armhf:
                username: ubuntu
                password: ubuntu
            - ubuntu-16.04-s390x:
                username: ubuntu
                password: ubuntu
            # Artful
            - ubuntu-17.10-amd64:
                username: ubuntu
                password: ubuntu
            - ubuntu-17.10-i386:
                username: ubuntu
                password: ubuntu
            - ubuntu-17.10-ppc64el:
                username: ubuntu
                password: ubuntu
            - ubuntu-17.10-armhf:
                username: ubuntu
                password: ubuntu
            - ubuntu-17.10-s390x:
                username: ubuntu
                password: ubuntu
            # Bionic
            - ubuntu-18.04-amd64:
                username: ubuntu
                password: ubuntu
            - ubuntu-18.04-i386:
                username: ubuntu
                password: ubuntu
            - ubuntu-18.04-ppc64el:
                username: ubuntu
                password: ubuntu
            - ubuntu-18.04-armhf:
                username: ubuntu
                password: ubuntu
            - ubuntu-18.04-s390x:
                username: ubuntu
                password: ubuntu
            - ubuntu-18.04-arm64:
                username: ubuntu
                password: ubuntu
            # Cosmic
            - ubuntu-18.10-amd64:
                username: ubuntu
                password: ubuntu
            - ubuntu-18.10-i386:
                username: ubuntu
                password: ubuntu
            - ubuntu-18.10-ppc64el:
                username: ubuntu
                password: ubuntu
            - ubuntu-18.10-armhf:
                username: ubuntu
                password: ubuntu
            - ubuntu-18.10-s390x:
                username: ubuntu
                password: ubuntu
            - ubuntu-18.10-arm64:
                username: ubuntu
                password: ubuntu
            # Disco
            - ubuntu-19.04-amd64:
                username: ubuntu
                password: ubuntu
            - ubuntu-19.04-i386:
                username: ubuntu
                password: ubuntu
            - ubuntu-19.04-ppc64el:
                username: ubuntu
                password: ubuntu
            - ubuntu-19.04-armhf:
                username: ubuntu
                password: ubuntu
            - ubuntu-19.04-s390x:
                username: ubuntu
                password: ubuntu
            - ubuntu-19.04-arm64:
                username: ubuntu
                password: ubuntu
            # Eoan
            - ubuntu-19.10-amd64:
                username: ubuntu
                password: ubuntu
            - ubuntu-19.10-i386:
                username: ubuntu
                password: ubuntu
            - ubuntu-19.10-ppc64el:
                username: ubuntu
                password: ubuntu
            - ubuntu-19.10-armhf:
                username: ubuntu
                password: ubuntu
            - ubuntu-19.10-s390x:
                username: ubuntu
                password: ubuntu
            - ubuntu-19.10-arm64:
                username: ubuntu
                password: ubuntu
            # Focal
            - ubuntu-20.04-amd64:
                username: ubuntu
                password: ubuntu
            - ubuntu-20.04-i386:
                username: ubuntu
                password: ubuntu
            - ubuntu-20.04-ppc64el:
                username: ubuntu
                password: ubuntu
            - ubuntu-20.04-armhf:
                username: ubuntu
                password: ubuntu
            - ubuntu-20.04-s390x:
                username: ubuntu
                password: ubuntu
            - ubuntu-20.04-arm64:
                username: ubuntu
                password: ubuntu

    external:
        type: adhoc
        environment:
            SPREAD_EXTERNAL_ADDRESS: '$(HOST: echo "${SPREAD_EXTERNAL_ADDRESS:-localhost:8022}")'
            MANAGED_DEVICE: "true"
            TRUST_TEST_KEYS: "false"
        allocate: |
            ADDRESS $SPREAD_EXTERNAL_ADDRESS
        systems:
            - ubuntu-core-16-64:
                username: test
                password: ubuntu
            - ubuntu-core-16-32:
                username: test
                password: ubuntu
            - ubuntu-core-16-arm-64:
                username: test
                password: ubuntu
            - ubuntu-core-16-arm-32:
                username: test
                password: ubuntu
            - ubuntu-core-18-64:
                username: test
                password: ubuntu
            - ubuntu-core-18-32:
                username: test
                password: ubuntu
            - ubuntu-core-18-arm-64:
                username: test
                password: ubuntu
            - ubuntu-core-18-arm-32:
                username: test
                password: ubuntu
            - ubuntu-core-20-64:
                username: test
                password: ubuntu
            - ubuntu-core-20-32:
                username: test
                password: ubuntu
            - ubuntu-core-20-arm-64:
                username: test
                password: ubuntu
            - ubuntu-core-20-arm-32:
                username: test
                password: ubuntu

path: /home/gopath/src/github.com/snapcore/snapd

exclude:
    - .git
    - cmd/snap/snap
    - cmd/snapd/snapd
    - cmd/snapctl/snapctl
    - cmd/snap-exec/snap-exec
    - cmd/autom4te.cache
    - "*.o"
    - "*.a"
    - ./vendor
    - "*.snap"
    - "*.img"

debug-each: |
    if [ "$SPREAD_DEBUG_EACH" = 1 ]; then
        # shellcheck source=tests/lib/journalctl.sh
        . "$TESTSLIB/journalctl.sh"
        #shellcheck source=tests/lib/state.sh
        . "$TESTSLIB/state.sh"

        echo '# journal messages for snapd'
        get_journalctl_log -u snapd
        case "$SPREAD_SYSTEM" in
            fedora-*|centos-*|amazon-*)
                if [ -e "$RUNTIME_STATE_PATH/audit-stamp" ]; then
                    ausearch -i -m AVC --checkpoint "$RUNTIME_STATE_PATH/audit-stamp" --start checkpoint || true
                else
                    ausearch -i -m AVC || true
                fi
                (
                    find /root/snap -printf '%Z\t%H/%P\n' || true
                    find /home -regex '/home/[^/]*/snap\(/.*\)?' -printf '%Z\t%H/%P\n' || true
                ) | grep -v snappy_home_t || true
                find /var/snap -printf '%Z\t%H/%P\n' | grep -v snappy_var_t || true
                ;;
            *)
               echo '# apparmor denials '
               dmesg --ctime | grep DENIED || true
               ;;
        esac
        echo '# seccomp denials (kills) '
        dmesg --ctime | grep type=1326 || true
        echo '# snap connections --all'
        snap connections --all || true
        echo '# tasks executed on system'
        cat "$RUNTIME_STATE_PATH/runs" || true
        echo '# free space'
        df -h || true
        echo '# mounts'
        # use ascii output to prevent travis from messing up the encoding
        findmnt --ascii -o+PROPAGATION || true
    fi

rename:
    # Move content into a directory, so that deltas computed by repack benefit
    # from the content looking similar to codeload.github.com.
    - s,^,$DELTA_PREFIX,S

repack: |
    # For Linode, compute a delta based on a known git reference that can be
    # obtained directly from GitHub. There's nothing special about that reference,
    # other than it will often be in the local repository's history already.
    # The more recent the reference, the smaller the delta.
    if ! echo "$SPREAD_BACKENDS" | grep -e linode -e google; then
        cat <&3 >&4
    elif ! git show-ref "$DELTA_REF" > /dev/null; then
        cat <&3 >&4
    else
        trap "rm -f delta-ref.tar current.delta" EXIT
        git archive -o delta-ref.tar --format=tar --prefix="$DELTA_PREFIX" "$DELTA_REF"
        xdelta3 -S none -s delta-ref.tar <&3 > current.delta
        tar c current.delta >&4
    fi

kill-timeout: 30m

prepare: |
    # NOTE: This part of the code needs to be in spread.yaml as it runs before
    # the rest of the source code (including the tests/lib directory) is
    # around. The purpose of this code is to fix some connectivity issues and
    # then apply the delta of the git repository.

    # apt update is hanging on security.ubuntu.com with IPv6, prefer IPv4 over IPv6
    cat <<EOF > gai.conf
    precedence  ::1/128       50
    precedence  ::/0          40
    precedence  2002::/16     30
    precedence ::/96          20
    precedence ::ffff:0:0/96 100
    EOF
    if ! mv gai.conf /etc/gai.conf; then
        echo "/etc/gai.conf is not writable, ubuntu-core system? apt update won't be affected in that case"
        rm -f gai.conf
    fi
    if command -v restorecon ; then
        # restore proper context otherwise SELinux may complain
        restorecon -v /etc/gai.conf
    fi

    if [[ "$SPREAD_SYSTEM" == fedora-* ]]; then
        # The Fedora archive mirror seems to be unreliable.
        # Switch to the main archive by commenting out metalink and uncommenting
        # baseurl with a tweak to go to dl.fedoraproject.org which doens't redirect
        # to mirrors again.
        #
        # https://forum.snapcraft.io/t/issues-with-the-fedora-mirror-network/3489/
        sed -i -s -E -e 's@^#?baseurl=http://download.fedoraproject.org/@baseurl=http://dl.fedoraproject.org/@g' -e 's@^metalink=@#metalink@g' /etc/yum.repos.d/fedora*.repo

        dnf --refresh -y makecache

        # enable audit daemon
        systemctl enable --now auditd.service
    fi
    if [[ "$SPREAD_SYSTEM" == opensuse-* ]]; then
        # refresh metadatadata
        zypper ref
        # We seem to be hitting a flaky openSUSE mirror from time to time,
        # increase the number of download attempts libzypp will try to
        # workaround that.
        cat <<-EOF >> /etc/zypp/zypp.conf
    # added by spread tests
    download.max_silent_tries = 20
    EOF
    fi

    if [[ "$SPREAD_SYSTEM" == arch-* ]]; then
        # Possible that AppArmor was not started and is not enabled in the
        # image, do both now
        if systemctl show -p LoadState apparmor.service | MATCH 'LoadState=loaded' ; then
            if ! systemctl is-enabled apparmor.service; then
                systemctl enable apparmor.service
            fi
            systemctl start apparmor.service
        else
            exit 1
        fi
    fi

    if [[ "$SPREAD_SYSTEM" == debian-* ]]; then
        apt-get update && apt-get install -y eatmydata
    fi

    if [[ "$SPREAD_SYSTEM" == centos-* ]]; then
        # make sure EPEL is enabled
        yum install -y epel-release
    fi

    # Unpack delta, or move content out of the prefixed directory (see rename and repack above).
    # (needs to be in spread.yaml directly because there's nothing else on the filesystem yet)
    if [ -f current.delta ]; then
        tf=$(mktemp)
        # NOTE: We can't use tests/lib/pkgdb.sh here as it doesn't exist at
        # this time when none of the test files is yet in place.
        case "$SPREAD_SYSTEM" in
            ubuntu-*|debian-*)
                apt-get update >& "$tf" || ( cat "$tf"; exit 1 )
                apt-get install -y xdelta3 curl eatmydata >& "$tf" || ( cat "$tf"; exit 1 )
                ;;
            amazon-*|centos-7-*)
                yum install -y xdelta curl &> "$tf" || (cat "$tf"; exit 1)
                ;;
            fedora-*|centos-*)
                dnf install --refresh -y xdelta curl &> "$tf" || (cat "$tf"; exit 1)
                ;;
            opensuse-*)
                zypper -q --gpg-auto-import-keys refresh
                zypper -q install -y xdelta3 curl &> "$tf" || (cat "$tf"; exit 1)
                ;;
            arch-*)
                # NOTE: we ought to do pacman -Syu, but this may update the
                # kernel which we will not detect at this stage and fail to
                # reboot; actual distro upgrade is done later in prepare
                pacman -Sy --noconfirm xdelta3 curl &> "$tf" || (cat "$tf"; exit 1)
                ;;
        esac
        rm -f "$tf"
        curl -sS -o - "https://codeload.github.com/snapcore/snapd/tar.gz/$DELTA_REF" | gunzip > delta-ref.tar
        xdelta3 -q -d -s delta-ref.tar current.delta | tar x --strip-components=1
        rm -f delta-ref.tar current.delta
    elif [ -d "$DELTA_PREFIX" ]; then
        find "$DELTA_PREFIX" -mindepth 1 -maxdepth 1 -exec mv {} . \;
        rmdir "$DELTA_PREFIX"
    fi

    # Take the MATCH and REBOOT functions from spread and allow our shell
    # scripts to use them as shell commands. The replacements are real
    # executables in tests/lib/bin (which is on PATH) but they source
    # spread-funcs.sh written here, base on the definitions provided by SPREAD.
    # This ensures that 1) spread functions define the code 2) both MATCH and
    # REBOOT are executables and not functions, and can be called from any
    # context.
    type MATCH | tail -n +2 > "$TESTSLIB"/spread-funcs.sh
    unset MATCH
    type REBOOT | tail -n +2 >> "$TESTSLIB"/spread-funcs.sh
    unset REBOOT

    if [ -e /etc/profile.d/go.sh ]; then
        # Up until recently openSUSE golang packaging injected environment
        # variables into the global shell profile. This caused issues across
        # updates and was, in fact, entirely useless. As such, if we are
        # working against an older image that still has that file, we can
        # remove it and unset certain variables to avoid the problem.
        unset GOBIN
        unset GOARCH
        unset GOROOT
        unset GOOS
        rm -f /etc/profile.d/go.sh
    fi

    # NOTE: At this stage the source tree is available and no more special
    # considerations apply.
    "$TESTSLIB"/prepare-restore.sh --prepare-project
prepare-each: |
    "$TESTSLIB"/prepare-restore.sh --prepare-project-each
restore: |
    "$TESTSLIB"/prepare-restore.sh --restore-project
restore-each: |
    "$TESTSLIB"/prepare-restore.sh --restore-project-each
suites:
    # The essential tests designed to run inside the autopkgtest
    # environment on each platform. On autopkgtest we cannot run all tests
    # as this is very slow and we run into timeouts.
    #
    # These tests are executed on all other plattforms as they
    # are designed to run on pristine systems
    tests/smoke/:
        summary: Essential system level tests for snapd
        prepare: |
            "$TESTSLIB"/prepare-restore.sh --prepare-suite
        prepare-each: |
            "$TESTSLIB"/prepare-restore.sh --prepare-suite-each
        restore-each: |
            "$TESTSLIB"/prepare-restore.sh --restore-suite-each
        restore: |
            "$TESTSLIB"/prepare-restore.sh --restore-suite
    # All other tests run now and will heavily modify the system.
    tests/main/:
        summary: Full-system tests for snapd
        prepare: |
            "$TESTSLIB"/prepare-restore.sh --prepare-suite
        prepare-each: |
            "$TESTSLIB"/prepare-restore.sh --prepare-suite-each
        restore-each: |
            "$TESTSLIB"/prepare-restore.sh --restore-suite-each
        restore: |
            "$TESTSLIB"/prepare-restore.sh --restore-suite
        debug: |
            if [ "$SPREAD_DEBUG_EACH" = 1 ]; then
                systemctl status snapd.socket || true
                journalctl -e
            fi
    tests/core/:
        summary: Subset of Ubuntu Core specific tests
        systems: [ubuntu-core-*]
        prepare: |
            "$TESTSLIB"/prepare-restore.sh --prepare-suite
        prepare-each: |
            "$TESTSLIB"/prepare-restore.sh --prepare-suite-each
        restore-each: |
            "$TESTSLIB"/prepare-restore.sh --restore-suite-each
        restore: |
            "$TESTSLIB"/prepare-restore.sh --restore-suite
    tests/completion/:
        summary: completion tests
        # ppc64el disabled because of https://bugs.launchpad.net/snappy/+bug/1655594
        systems: [-ubuntu-core-*, -ubuntu-*-ppc64el]
        prepare: |
            "$TESTSLIB"/prepare-restore.sh --prepare-suite
        prepare-each: |
            "$TESTSLIB"/prepare-restore.sh --prepare-suite-each
        restore-each: |
            "$TESTSLIB"/prepare-restore.sh --restore-suite-each
        restore: |
            "$TESTSLIB"/prepare-restore.sh --restore-suite
        environment:
          _/plain: _
          _/plain_plusdirs: _
          _/funky: _
          _/files: _
          # dirs fails on indirection because of (mis)handling of trailing
          # slashes. This might be configuration-dependent.
          # _/dirs: _
          _/hosts: _
          _/hosts_n_dirs: _
          # twisted fails in travis (but not regular spread).
          # _/twisted: _
          _/func: _
          _/funkyfunc: _
          _/funcarg: _

    tests/regression/:
        summary: Regression tests for snapd
        prepare: |
            "$TESTSLIB"/prepare-restore.sh --prepare-suite
        prepare-each: |
            "$TESTSLIB"/prepare-restore.sh --prepare-suite-each
        restore-each: |
            "$TESTSLIB"/prepare-restore.sh --restore-suite-each
        restore: |
            "$TESTSLIB"/prepare-restore.sh --restore-suite

    tests/upgrade/:
        summary: Tests for snapd upgrade
        # Test cases are not yet ported to openSUSE that is why we keep
        # it disabled. A later PR will enable most tests and
        # drop this blacklist.
        systems: [-ubuntu-core-*, -opensuse-*]
        prepare-each: |
            # FIXME: this should really use prepare-restore.sh --prepare-suite-each
            # like other suites, needs more investigation

            # shellcheck source=tests/lib/state.sh
            . "$TESTSLIB"/state.sh
            mkdir -p "$RUNTIME_STATE_PATH"
            # save the job which is going to be executed in the system
            echo -n "$SPREAD_JOB " >> "$RUNTIME_STATE_PATH/runs"
        restore: |
            if [ "$REMOTE_STORE" = staging ]; then
                echo "skip upgrade tests while talking to the staging store"
                exit 0
            fi
        restore-each: |
            if [ "$REMOTE_STORE" = staging ]; then
                echo "skip upgrade tests while talking to the staging store"
                exit 0
            fi
            #shellcheck source=tests/lib/pkgdb.sh
            . "$TESTSLIB"/pkgdb.sh
            distro_purge_package snapd
            distro_purge_package snapd-xdg-open || true
    tests/cross/:
        summary: Cross-compile tests
        systems: [ubuntu-16.04-64, ubuntu-18.04-64]

    tests/unit/:
        summary: Suite to run unit tests (non-go and different go runtimes)
        # Test cases are not yet ported to Fedora/openSUSE/Arch that is why
        # we keep them disabled. A later PR will enable most tests and
        # drop this blacklist.
        systems: [-ubuntu-core-*, -fedora-*, -opensuse-*, -arch-*, -amazon-*, -centos-*]
        # unittests are run as part of the autopkgtest build already
        backends: [-autopkgtest]
        environment:
            # env vars required for coverage reporting from a spread task
            TRAVIS_BUILD_NUMBER: '$(HOST: echo "$TRAVIS_BUILD_NUMBER")'
            TRAVIS_BRANCH: '$(HOST: echo "$TRAVIS_BRANCH")'
            TRAVIS_COMMIT: '$(HOST: echo "$TRAVIS_COMMIT")'
            TRAVIS_JOB_NUMBER: '$(HOST: echo "$TRAVIS_JOB_NUMBER")'
            TRAVIS_PULL_REQUEST: '$(HOST: echo "$TRAVIS_PULL_REQUEST")'
            TRAVIS_JOB_ID: '$(HOST: echo "$TRAVIS_JOB_ID")'
            TRAVIS_REPO_SLUG: '$(HOST: echo "$TRAVIS_REPO_SLUG")'
            TRAVIS_TAG: '$(HOST: echo "$TRAVIS_TAG")'
            COVERMODE: '$(HOST: echo "$COVERMODE")'
        prepare: |
            #shellcheck source=tests/lib/prepare.sh
            . "$TESTSLIB"/prepare.sh
            prepare_classic
        prepare-each: |
            "$TESTSLIB"/reset.sh --reuse-core
            #shellcheck source=tests/lib/prepare.sh
            . "$TESTSLIB"/prepare.sh
            prepare_each_classic
        restore: |
            "$TESTSLIB"/reset.sh --store
            #shellcheck source=tests/lib/pkgdb.sh
            . "$TESTSLIB"/pkgdb.sh

            distro_purge_package snapd
            case "$SPREAD_SYSTEM" in
                arch-*)
                    # there is no snap-confine and ubuntu-core-launcher
                    # in Arch
                    ;;
                *)
                    distro_purge_package snap-confine ubuntu-core-launcher
                    ;;
            esac

    tests/nightly/:
        summary: Suite for nightly, expensive, tests
        manual: true
        # Test cases are not yet ported to Fedora/openSUSE/Arch/AMZN2 that is why
        # we keep them disabled. A later PR will enable most tests and
        # drop this blacklist.
        prepare: |
            "$TESTSLIB"/prepare-restore.sh --prepare-suite
        prepare-each: |
            "$TESTSLIB"/prepare-restore.sh --prepare-suite-each
        restore-each: |
            "$TESTSLIB"/prepare-restore.sh --restore-suite-each
        restore: |
            "$TESTSLIB"/prepare-restore.sh --restore-suite

    tests/nested/manual/:
        summary: Tests for nested images controlled manually from the tests
        backends: [google-nested]
        systems: [ubuntu-19.10-64, ubuntu-18.04-64, ubuntu-20.04-64]
        environment:
            NESTED_TYPE: "classic"
            # Channel used to create the nested vm
            CORE_CHANNEL: '$(HOST: echo "${SPREAD_CORE_CHANNEL:-stable}")'
            # Channel used to refresh when testing refresh and revert
            CORE_REFRESH_CHANNEL: '$(HOST: echo "${SPREAD_CORE_REFRESH_CHANNEL:-edge}")'
            # Channel used to update the core/snapd snaps on some tests
            NEW_CORE_CHANNEL: '$(HOST: echo "${SPREAD_NEW_CORE_CHANNEL:-edge}")'
            # Use cloud init to make initial system configuration instead of user assertion
            USE_CLOUD_INIT: '$(HOST: echo "${SPREAD_USE_CLOUD_INIT:-true}")'
            # Enable tpm in the nested vm in case it is supported
<<<<<<< HEAD
            ENABLE_TPM: '$(HOST: echo "${SPREAD_ENABLE_TPM:-true}")'
            # Enable secure boot in the nested vm in case it is supported
            ENABLE_SECURE_BOOT: '$(HOST: echo "${SPREAD_ENABLE_SECURE_BOOT:-true}")'
=======
            ENABLE_TPM: '$(HOST: echo "${SPREAD_ENABLE_TPM:-false}")'
            # Enable secure boot in the nested vm in case it is supported
            ENABLE_SECURE_BOOT: '$(HOST: echo "${SPREAD_ENABLE_SECURE_BOOT:-false}")'
            # Build and use snapd from current branch
            BUILD_FROM_CURRENT: '$(HOST: echo "${SPREAD_BUILD_FROM_CURRENT:-false}")'
>>>>>>> 484176c8
        manual: true
        prepare: |
            #shellcheck source=tests/lib/pkgdb.sh
            . "$TESTSLIB"/pkgdb.sh
            distro_update_package_db
<<<<<<< HEAD
            distro_install_package snapd qemu qemu-utils genisoimage sshpass qemu-kvm cloud-image-utils ovmf kpartx || true
=======
            distro_install_package snapd qemu qemu-utils genisoimage sshpass qemu-kvm cloud-image-utils ovmf kpartx
>>>>>>> 484176c8
            snap install ubuntu-image --classic

        restore: |
            #shellcheck source=tests/lib/nested.sh
            . "$TESTSLIB/nested.sh"
            cleanup_nested_env

            #shellcheck source=tests/lib/pkgdb.sh
            . "$TESTSLIB"/pkgdb.sh
            distro_purge_package qemu genisoimage sshpass qemu-kvm cloud-image-utils

    tests/nested/classic/:
        summary: Tests for nested images
        backends: [google-nested]
        systems: [ubuntu-16.04-64, ubuntu-18.04-64, ubuntu-20.04-64]
        environment:
            NESTED_TYPE: "classic"
            # Channel used to create the nested vm
            CORE_CHANNEL: '$(HOST: echo "${SPREAD_CORE_CHANNEL:-stable}")'
            # Channel used to refresh when testing refresh and revert
            CORE_REFRESH_CHANNEL: '$(HOST: echo "${SPREAD_CORE_REFRESH_CHANNEL:-edge}")'
            # Channel used to update the core/snapd snaps on some tests
            NEW_CORE_CHANNEL: '$(HOST: echo "${SPREAD_NEW_CORE_CHANNEL:-edge}")'
            # Use cloud init to make initial system configuration instead of user assertion
            USE_CLOUD_INIT: '$(HOST: echo "${SPREAD_USE_CLOUD_INIT:-true}")'
            # Enable tpm in the nested vm in case it is supported
            ENABLE_TPM: '$(HOST: echo "${SPREAD_ENABLE_TPM:-false}")'
            # Enable secure boot in the nested vm in case it is supported
            ENABLE_SECURE_BOOT: '$(HOST: echo "${SPREAD_ENABLE_SECURE_BOOT:-false}")'
<<<<<<< HEAD
=======
            # Build and use snapd from current branch
            BUILD_FROM_CURRENT: '$(HOST: echo "${SPREAD_BUILD_FROM_CURRENT:-false}")'
>>>>>>> 484176c8
        manual: true
        prepare: |
            "$TESTSLIB"/prepare-restore.sh --prepare-suite
            #shellcheck source=tests/lib/pkgdb.sh
            . "$TESTSLIB"/pkgdb.sh
            distro_update_package_db
<<<<<<< HEAD
            distro_install_package snapd qemu qemu-utils genisoimage sshpass qemu-kvm cloud-image-utils ovmf kpartx || true
=======
            distro_install_package snapd qemu qemu-utils genisoimage sshpass qemu-kvm cloud-image-utils ovmf kpartx
>>>>>>> 484176c8
            snap install ubuntu-image --classic

            #shellcheck source=tests/lib/nested.sh
            . "$TESTSLIB/nested.sh"
            create_nested_classic_vm
        prepare-each: |
            #shellcheck source=tests/lib/nested.sh
            . "$TESTSLIB/nested.sh"
            start_nested_classic_vm
        restore-each: |
            #shellcheck source=tests/lib/nested.sh
            . "$TESTSLIB/nested.sh"
            destroy_nested_vm
        restore: |
            #shellcheck source=tests/lib/nested.sh
            . "$TESTSLIB/nested.sh"
            cleanup_nested_env

            #shellcheck source=tests/lib/pkgdb.sh
            . "$TESTSLIB"/pkgdb.sh
            distro_purge_package qemu genisoimage sshpass qemu-kvm cloud-image-utils

    tests/nested/core/:
        summary: Tests for nested images
        backends: [google-nested]
        systems: [ubuntu-16.04-64, ubuntu-18.04-64]
        environment:
            NESTED_TYPE: "core"
            # Channel used to create the nested vm
            CORE_CHANNEL: '$(HOST: echo "${SPREAD_CORE_CHANNEL:-stable}")'
            # Channel used to refresh when testing refresh and revert
            CORE_REFRESH_CHANNEL: '$(HOST: echo "${SPREAD_CORE_REFRESH_CHANNEL:-edge}")'
            # Channel used to update the core/snapd snaps on some tests
            NEW_CORE_CHANNEL: '$(HOST: echo "${SPREAD_NEW_CORE_CHANNEL:-edge}")'
            # Use cloud init to make initial system configuration instead of user assertion
            USE_CLOUD_INIT: '$(HOST: echo "${SPREAD_USE_CLOUD_INIT:-true}")'
            # Enable tpm in the nested vm in case it is supported
            ENABLE_TPM: '$(HOST: echo "${SPREAD_ENABLE_TPM:-false}")'
            # Enable secure boot in the nested vm in case it is supported
            ENABLE_SECURE_BOOT: '$(HOST: echo "${SPREAD_ENABLE_SECURE_BOOT:-false}")'
<<<<<<< HEAD
=======
            # Build and use snapd from current branch
            BUILD_FROM_CURRENT: '$(HOST: echo "${SPREAD_BUILD_FROM_CURRENT:-false}")'
>>>>>>> 484176c8
        manual: true
        prepare: |
            #shellcheck source=tests/lib/pkgdb.sh
            . "$TESTSLIB"/pkgdb.sh
            distro_update_package_db
<<<<<<< HEAD
            distro_install_package snapd qemu qemu-utils genisoimage sshpass qemu-kvm cloud-image-utils ovmf kpartx || true
=======
            distro_install_package snapd qemu qemu-utils genisoimage sshpass qemu-kvm cloud-image-utils ovmf kpartx
>>>>>>> 484176c8
            snap install ubuntu-image --classic

            #shellcheck source=tests/lib/nested.sh
            . "$TESTSLIB/nested.sh"
            create_nested_core_vm
        prepare-each: |
            #shellcheck source=tests/lib/nested.sh
            . "$TESTSLIB/nested.sh"
            start_nested_core_vm
        restore-each: |
            #shellcheck source=tests/lib/nested.sh
            . "$TESTSLIB/nested.sh"
            destroy_nested_vm
        restore: |
            #shellcheck source=tests/lib/nested.sh
            . "$TESTSLIB/nested.sh"
            cleanup_nested_env

            #shellcheck source=tests/lib/pkgdb.sh
            . "$TESTSLIB"/pkgdb.sh
            distro_purge_package qemu genisoimage sshpass qemu-kvm cloud-image-utils
<<<<<<< HEAD
=======

    tests/nested/core20/:
        summary: Tests for nested uc20 images
        backends: [google-nested]
        systems: [ubuntu-20.04-64]
        environment:
            NESTED_TYPE: "core"
            # Channel used to create the nested vm
            CORE_CHANNEL: '$(HOST: echo "${SPREAD_CORE_CHANNEL:-edge}")'
            # Use cloud init to make initial system configuration instead of user assertion
            USE_CLOUD_INIT: '$(HOST: echo "${SPREAD_USE_CLOUD_INIT:-true}")'
            # Enable tpm in the nested vm in case it is supported
            ENABLE_TPM: '$(HOST: echo "${SPREAD_ENABLE_TPM:-true}")'
            # Enable secure boot in the nested vm in case it is supported
            ENABLE_SECURE_BOOT: '$(HOST: echo "${SPREAD_ENABLE_SECURE_BOOT:-true}")'
            # Build and use snapd from current branch
            BUILD_FROM_CURRENT: '$(HOST: echo "${SPREAD_BUILD_FROM_CURRENT:-true}")'
        manual: true
        prepare: |
            "$TESTSLIB"/prepare-restore.sh --prepare-suite

            #shellcheck source=tests/lib/pkgdb.sh
            . "$TESTSLIB"/pkgdb.sh
            distro_update_package_db
            distro_install_package snapd qemu qemu-utils genisoimage sshpass qemu-kvm cloud-image-utils ovmf kpartx
            snap install ubuntu-image --classic

            #shellcheck source=tests/lib/nested.sh
            . "$TESTSLIB/nested.sh"
            create_nested_core_vm
            start_nested_core_vm
        restore: |
            #shellcheck source=tests/lib/nested.sh
            . "$TESTSLIB/nested.sh"
            destroy_nested_vm
            cleanup_nested_env

            #shellcheck source=tests/lib/pkgdb.sh
            . "$TESTSLIB"/pkgdb.sh
            distro_purge_package qemu genisoimage sshpass qemu-kvm cloud-image-utils
>>>>>>> 484176c8

# vim:ts=4:sw=4:et<|MERGE_RESOLUTION|>--- conflicted
+++ resolved
@@ -856,27 +856,17 @@
             # Use cloud init to make initial system configuration instead of user assertion
             USE_CLOUD_INIT: '$(HOST: echo "${SPREAD_USE_CLOUD_INIT:-true}")'
             # Enable tpm in the nested vm in case it is supported
-<<<<<<< HEAD
-            ENABLE_TPM: '$(HOST: echo "${SPREAD_ENABLE_TPM:-true}")'
-            # Enable secure boot in the nested vm in case it is supported
-            ENABLE_SECURE_BOOT: '$(HOST: echo "${SPREAD_ENABLE_SECURE_BOOT:-true}")'
-=======
             ENABLE_TPM: '$(HOST: echo "${SPREAD_ENABLE_TPM:-false}")'
             # Enable secure boot in the nested vm in case it is supported
             ENABLE_SECURE_BOOT: '$(HOST: echo "${SPREAD_ENABLE_SECURE_BOOT:-false}")'
             # Build and use snapd from current branch
             BUILD_FROM_CURRENT: '$(HOST: echo "${SPREAD_BUILD_FROM_CURRENT:-false}")'
->>>>>>> 484176c8
         manual: true
         prepare: |
             #shellcheck source=tests/lib/pkgdb.sh
             . "$TESTSLIB"/pkgdb.sh
             distro_update_package_db
-<<<<<<< HEAD
-            distro_install_package snapd qemu qemu-utils genisoimage sshpass qemu-kvm cloud-image-utils ovmf kpartx || true
-=======
             distro_install_package snapd qemu qemu-utils genisoimage sshpass qemu-kvm cloud-image-utils ovmf kpartx
->>>>>>> 484176c8
             snap install ubuntu-image --classic
 
         restore: |
@@ -906,22 +896,15 @@
             ENABLE_TPM: '$(HOST: echo "${SPREAD_ENABLE_TPM:-false}")'
             # Enable secure boot in the nested vm in case it is supported
             ENABLE_SECURE_BOOT: '$(HOST: echo "${SPREAD_ENABLE_SECURE_BOOT:-false}")'
-<<<<<<< HEAD
-=======
             # Build and use snapd from current branch
             BUILD_FROM_CURRENT: '$(HOST: echo "${SPREAD_BUILD_FROM_CURRENT:-false}")'
->>>>>>> 484176c8
         manual: true
         prepare: |
             "$TESTSLIB"/prepare-restore.sh --prepare-suite
             #shellcheck source=tests/lib/pkgdb.sh
             . "$TESTSLIB"/pkgdb.sh
             distro_update_package_db
-<<<<<<< HEAD
-            distro_install_package snapd qemu qemu-utils genisoimage sshpass qemu-kvm cloud-image-utils ovmf kpartx || true
-=======
             distro_install_package snapd qemu qemu-utils genisoimage sshpass qemu-kvm cloud-image-utils ovmf kpartx
->>>>>>> 484176c8
             snap install ubuntu-image --classic
 
             #shellcheck source=tests/lib/nested.sh
@@ -962,21 +945,14 @@
             ENABLE_TPM: '$(HOST: echo "${SPREAD_ENABLE_TPM:-false}")'
             # Enable secure boot in the nested vm in case it is supported
             ENABLE_SECURE_BOOT: '$(HOST: echo "${SPREAD_ENABLE_SECURE_BOOT:-false}")'
-<<<<<<< HEAD
-=======
             # Build and use snapd from current branch
             BUILD_FROM_CURRENT: '$(HOST: echo "${SPREAD_BUILD_FROM_CURRENT:-false}")'
->>>>>>> 484176c8
         manual: true
         prepare: |
             #shellcheck source=tests/lib/pkgdb.sh
             . "$TESTSLIB"/pkgdb.sh
             distro_update_package_db
-<<<<<<< HEAD
-            distro_install_package snapd qemu qemu-utils genisoimage sshpass qemu-kvm cloud-image-utils ovmf kpartx || true
-=======
             distro_install_package snapd qemu qemu-utils genisoimage sshpass qemu-kvm cloud-image-utils ovmf kpartx
->>>>>>> 484176c8
             snap install ubuntu-image --classic
 
             #shellcheck source=tests/lib/nested.sh
@@ -998,8 +974,6 @@
             #shellcheck source=tests/lib/pkgdb.sh
             . "$TESTSLIB"/pkgdb.sh
             distro_purge_package qemu genisoimage sshpass qemu-kvm cloud-image-utils
-<<<<<<< HEAD
-=======
 
     tests/nested/core20/:
         summary: Tests for nested uc20 images
@@ -1040,6 +1014,5 @@
             #shellcheck source=tests/lib/pkgdb.sh
             . "$TESTSLIB"/pkgdb.sh
             distro_purge_package qemu genisoimage sshpass qemu-kvm cloud-image-utils
->>>>>>> 484176c8
 
 # vim:ts=4:sw=4:et