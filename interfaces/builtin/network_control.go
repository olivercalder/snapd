// -*- Mode: Go; indent-tabs-mode: t -*-

/*
 * Copyright (C) 2016-2017 Canonical Ltd
 *
 * This program is free software: you can redistribute it and/or modify
 * it under the terms of the GNU General Public License version 3 as
 * published by the Free Software Foundation.
 *
 * This program is distributed in the hope that it will be useful,
 * but WITHOUT ANY WARRANTY; without even the implied warranty of
 * MERCHANTABILITY or FITNESS FOR A PARTICULAR PURPOSE.  See the
 * GNU General Public License for more details.
 *
 * You should have received a copy of the GNU General Public License
 * along with this program.  If not, see <http://www.gnu.org/licenses/>.
 *
 */

package builtin

const networkControlSummary = `allows configuring networking and network namespaces`

const networkControlBaseDeclarationSlots = `
  network-control:
    allow-installation:
      slot-snap-type:
        - core
    deny-auto-connection: true
`

const networkControlConnectedPlugAppArmor = `
# Description: Can configure networking and network namespaces via the standard
# 'ip netns' command (man ip-netns(8)). This interface is restricted because it
# gives wide, privileged access to networking and should only be used with
# trusted apps.

#include <abstractions/nameservice>
/run/systemd/resolve/stub-resolv.conf r,

# systemd-resolved (not yet included in nameservice abstraction)
#
# Allow access to the safe members of the systemd-resolved D-Bus API:
#
#   https://www.freedesktop.org/wiki/Software/systemd/resolved/
#
# This API may be used directly over the D-Bus system bus or it may be used
# indirectly via the nss-resolve plugin:
#
#   https://www.freedesktop.org/software/systemd/man/nss-resolve.html
#
#include <abstractions/dbus-strict>
dbus send
     bus=system
     path="/org/freedesktop/resolve1"
     interface="org.freedesktop.resolve1.Manager"
     member="Resolve{Address,Hostname,Record,Service}"
     peer=(name="org.freedesktop.resolve1"),

#include <abstractions/ssl_certs>

capability net_admin,
capability net_raw,
capability setuid, # ping

# Allow protocols except those that we blacklist in
# /etc/modprobe.d/blacklist-rare-network.conf
network appletalk,
network bridge,
network inet,
network inet6,
network ipx,
network packet,
network pppox,
network sna,

@{PROC}/@{pid}/net/ r,
@{PROC}/@{pid}/net/** r,

# used by sysctl, et al
@{PROC}/sys/ r,
@{PROC}/sys/net/ r,
@{PROC}/sys/net/core/ r,
@{PROC}/sys/net/core/** rw,
@{PROC}/sys/net/ipv{4,6}/ r,
@{PROC}/sys/net/ipv{4,6}/** rw,
@{PROC}/sys/net/netfilter/ r,
@{PROC}/sys/net/netfilter/** rw,
@{PROC}/sys/net/nf_conntrack_max rw,

# For advanced wireless configuration
/sys/kernel/debug/ieee80211/ r,
/sys/kernel/debug/ieee80211/** rw,

# read netfilter module parameters
/sys/module/nf_*/                r,
/sys/module/nf_*/parameters/{,*} r,

# networking tools
/{,usr/}{,s}bin/arp ixr,
/{,usr/}{,s}bin/arpd ixr,
/{,usr/}{,s}bin/bridge ixr,
/{,usr/}{,s}bin/dhclient Pxr,             # use ixr instead if want to limit to snap dirs
/{,usr/}{,s}bin/dhclient-script ixr,
/{,usr/}{,s}bin/ifconfig ixr,
/{,usr/}{,s}bin/ifdown ixr,
/{,usr/}{,s}bin/ifquery ixr,
/{,usr/}{,s}bin/ifup ixr,
/{,usr/}{,s}bin/ip ixr,
/{,usr/}{,s}bin/ipmaddr ixr,
/{,usr/}{,s}bin/iptunnel ixr,
/{,usr/}{,s}bin/iw ixr,
/{,usr/}{,s}bin/nameif ixr,
/{,usr/}{,s}bin/netstat ixr,              # -p not supported
/{,usr/}{,s}bin/nstat ixr,
/{,usr/}{,s}bin/ping ixr,
/{,usr/}{,s}bin/ping6 ixr,
/{,usr/}{,s}bin/pppd ixr,
/{,usr/}{,s}bin/pppdump ixr,
/{,usr/}{,s}bin/pppoe-discovery ixr,
#/{,usr/}{,s}bin/pppstats ixr,            # needs sys_module
/{,usr/}{,s}bin/route ixr,
/{,usr/}{,s}bin/routef ixr,
/{,usr/}{,s}bin/routel ixr,
/{,usr/}{,s}bin/rtacct ixr,
/{,usr/}{,s}bin/rtmon ixr,
/{,usr/}{,s}bin/ss ixr,
/{,usr/}{,s}bin/sysctl ixr,
/{,usr/}{,s}bin/tc ixr,
/{,usr/}{,s}bin/wpa_action ixr,
/{,usr/}{,s}bin/wpa_cli ixr,
/{,usr/}{,s}bin/wpa_passphrase ixr,
/{,usr/}{,s}bin/wpa_supplicant ixr,

/dev/rfkill rw,
/sys/class/rfkill/ r,
/sys/devices/{pci[0-9a-f]*,platform,virtual}/**/rfkill[0-9]*/{,**} r,
/sys/devices/{pci[0-9a-f]*,platform,virtual}/**/rfkill[0-9]*/state w,

# arp
network netlink dgram,

# ip, et al
/etc/iproute2/{,*} r,
/etc/iproute2/rt_{protos,realms,scopes,tables} w,

# ping - child profile would be nice but seccomp causes problems with that
/{,usr/}{,s}bin/ping ixr,
/{,usr/}{,s}bin/ping6 ixr,
network inet raw,
network inet6 raw,

# pppd
capability setuid,
@{PROC}/@{pid}/loginuid r,
@{PROC}/@{pid}/mounts r,

# static host tables
/etc/hosts w,

# resolvconf
/sbin/resolvconf ixr,
/run/resolvconf/{,**} r,
/run/resolvconf/** w,
/etc/resolvconf/{,**} r,
/lib/resolvconf/* ix,
# Required by resolvconf
/bin/run-parts ixr,
/etc/resolvconf/update.d/* ix,

# wpa_suplicant
/{,var/}run/wpa_supplicant/ w,
/{,var/}run/wpa_supplicant/** rw,
/etc/wpa_supplicant/{,**} ixr,

#ifup,ifdown, dhclient
/{,var/}run/dhclient.*.pid rw,
/var/lib/dhcp/ r,
/var/lib/dhcp/** rw,

/run/network/ifstate* rw,
/run/network/.ifstate* rw,
/run/network/ifup-* rw,
/run/network/ifdown-* rw,

# route
/etc/networks r,
/etc/ethers r,

/etc/rpc r,

# TUN/TAP - https://www.kernel.org/doc/Documentation/networking/tuntap.txt
#
# We only need to tag /dev/net/tun since the tap[0-9]* and tun[0-9]* devices
# are virtual and don't show up in /dev
/dev/net/tun rw,

# access to bridge sysfs interfaces for bridge settings
/sys/devices/virtual/net/*/bridge/* rw,

# Network namespaces via 'ip netns'. In order to create network namespaces
# that persist outside of the process and be entered (eg, via
# 'ip netns exec ...') the ip command uses mount namespaces such that
# applications can open the /run/netns/NAME object and use it with setns(2).
# For 'ip netns exec' it will also create a mount namespace and bind mount
# network configuration files into /etc in that namespace. See man ip-netns(8)
# for details.

capability sys_admin, # for setns()
network netlink raw,

/ r,
/run/netns/ r,     # only 'r' since snap-confine will create this for us
/run/netns/* rw,
mount options=(rw, rshared) -> /run/netns/,
mount options=(rw, bind) /run/netns/ -> /run/netns/,
mount options=(rw, bind) / -> /run/netns/*,
umount /,

# 'ip netns identify <pid>' and 'ip netns pids foo'. Intenionally omit 'ptrace
# (trace)' here since ip netns doesn't actually need to trace other processes.
capability sys_ptrace,
<<<<<<< HEAD
# FIXME: ptrace can be used to break out of the seccomp sandbox unless the
# kernel has 93e35efb8de45393cf61ed07f7b407629bf698ea (in 4.8+). Until this is
# the default in snappy kernels, deny but audit as a reminder to get the
# kernels patched.
audit deny ptrace (trace) peer=snap.@{SNAP_INSTANCE_NAME}.*, # eventually by default
audit deny ptrace (trace), # for all other peers (process-control or other)
=======
>>>>>>> 15f02939

# 'ip netns exec foo /bin/sh'
mount options=(rw, rslave) /,
mount options=(rw, rslave), # LP: #1648245
umount /sys/,

# Eg, nsenter --net=/run/netns/... <command>
/{,usr/}{,s}bin/nsenter ixr,
`

const networkControlConnectedPlugSecComp = `
# Description: Can configure networking and network namespaces via the standard
# 'ip netns' command (man ip-netns(8)). This interface is restricted because it
# gives wide, privileged access to networking and should only be used with
# trusted apps.

# for ping and ping6
capset

# Network namespaces via 'ip netns'. In order to create network namespaces
# that persist outside of the process and be entered (eg, via
# 'ip netns exec ...') the ip command uses mount namespaces such that
# applications can open the /run/netns/NAME object and use it with setns(2).
# For 'ip netns exec' it will also create a mount namespace and bind mount
# network configuration files into /etc in that namespace. See man ip-netns(8)
# for details.
bind

mount
umount
umount2

unshare
setns - CLONE_NEWNET

# For various network related netlink sockets
socket AF_NETLINK - NETLINK_ROUTE
socket AF_NETLINK - NETLINK_FIB_LOOKUP
socket AF_NETLINK - NETLINK_INET_DIAG
socket AF_NETLINK - NETLINK_XFRM
socket AF_NETLINK - NETLINK_DNRTMSG
socket AF_NETLINK - NETLINK_ISCSI
socket AF_NETLINK - NETLINK_RDMA
socket AF_NETLINK - NETLINK_GENERIC

# for receiving kobject_uevent() net messages from the kernel
socket AF_NETLINK - NETLINK_KOBJECT_UEVENT
`

/* https://www.kernel.org/doc/Documentation/networking/tuntap.txt
 *
 * We only need to tag /dev/net/tun since the tap[0-9]* and tun[0-9]* devices
 * are virtual and don't show up in /dev
 */
var networkControlConnectedPlugUDev = []string{
	`KERNEL=="rfkill"`,
	`KERNEL=="tun"`,
}

func init() {
	registerIface(&commonInterface{
		name:                  "network-control",
		summary:               networkControlSummary,
		implicitOnCore:        true,
		implicitOnClassic:     true,
		baseDeclarationSlots:  networkControlBaseDeclarationSlots,
		connectedPlugAppArmor: networkControlConnectedPlugAppArmor,
		connectedPlugSecComp:  networkControlConnectedPlugSecComp,
		connectedPlugUDev:     networkControlConnectedPlugUDev,
		reservedForOS:         true,
		suppressPtraceTrace:   true,
	})

}<|MERGE_RESOLUTION|>--- conflicted
+++ resolved
@@ -220,15 +220,6 @@
 # 'ip netns identify <pid>' and 'ip netns pids foo'. Intenionally omit 'ptrace
 # (trace)' here since ip netns doesn't actually need to trace other processes.
 capability sys_ptrace,
-<<<<<<< HEAD
-# FIXME: ptrace can be used to break out of the seccomp sandbox unless the
-# kernel has 93e35efb8de45393cf61ed07f7b407629bf698ea (in 4.8+). Until this is
-# the default in snappy kernels, deny but audit as a reminder to get the
-# kernels patched.
-audit deny ptrace (trace) peer=snap.@{SNAP_INSTANCE_NAME}.*, # eventually by default
-audit deny ptrace (trace), # for all other peers (process-control or other)
-=======
->>>>>>> 15f02939
 
 # 'ip netns exec foo /bin/sh'
 mount options=(rw, rslave) /,
