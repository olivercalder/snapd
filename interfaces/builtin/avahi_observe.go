// -*- Mode: Go; indent-tabs-mode: t -*-

/*
 * Copyright (C) 2016 Canonical Ltd
 *
 * This program is free software: you can redistribute it and/or modify
 * it under the terms of the GNU General Public License version 3 as
 * published by the Free Software Foundation.
 *
 * This program is distributed in the hope that it will be useful,
 * but WITHOUT ANY WARRANTY; without even the implied warranty of
 * MERCHANTABILITY or FITNESS FOR A PARTICULAR PURPOSE.  See the
 * GNU General Public License for more details.
 *
 * You should have received a copy of the GNU General Public License
 * along with this program.  If not, see <http://www.gnu.org/licenses/>.
 *
 */

package builtin

const avahiObserveSummary = `allows discovering local domains, hostnames and services`

const avahiObserveConnectedPlugAppArmor = `
# Description: allows domain browsing, service browsing and service resolving

#include <abstractions/dbus-strict>
dbus (send)
    bus=system
    path=/
    interface=org.freedesktop.DBus.Peer
    member=Ping
    peer=(name=org.freedesktop.Avahi,label=unconfined),

dbus (send)
    bus=system
    path=/
    interface=org.freedesktop.Avahi.Server
    member=Get*
    peer=(name=org.freedesktop.Avahi,label=unconfined),

# Don't allow introspection since it reveals too much (path is not service
# specific for unconfined)
#dbus (send)
#    bus=system
#    path=/
#    interface=org.freedesktop.DBus.Introspectable
#    member=Introspect
#    peer=(label=unconfined),

# These allows tampering with other snap's browsers, so don't autoconnect for
# now.

# service browsing
dbus (send)
    bus=system
    path=/
    interface=org.freedesktop.Avahi.Server
    member=ServiceBrowserNew
    peer=(name=org.freedesktop.Avahi,label=unconfined),

dbus (send)
    bus=system
    path=/Client*/ServiceBrowser*
    interface=org.freedesktop.Avahi.ServiceBrowser
    member=Free
    peer=(name=org.freedesktop.Avahi,label=unconfined),

dbus (receive)
    bus=system
    interface=org.freedesktop.Avahi.ServiceBrowser
    peer=(label=unconfined),

# service resolving
dbus (send)
    bus=system
    path=/
    interface=org.freedesktop.Avahi.Server
    member=ServiceResolverNew
    peer=(name=org.freedesktop.Avahi,label=unconfined),

dbus (send)
    bus=system
    path=/Client*/ServiceResolver*
    interface=org.freedesktop.Avahi.ServiceResolver
    member=Free
    peer=(name=org.freedesktop.Avahi,label=unconfined),

dbus (receive)
    bus=system
    interface=org.freedesktop.Avahi.ServiceResolver
    peer=(label=unconfined),

# domain browsing
dbus (send)
    bus=system
    path=/
    interface=org.freedesktop.Avahi.Server
    member=DomainBrowserNew
    peer=(name=org.freedesktop.Avahi,label=unconfined),

dbus (send)
    bus=system
    path=/Client*/DomainBrowser*
    interface=org.freedesktop.Avahi.DomainBrowser
    member=Free
    peer=(name=org.freedesktop.Avahi,label=unconfined),

dbus (receive)
    bus=system
    path=/Client*/DomainBrowser*
    interface=org.freedesktop.Avahi.DomainBrowser
    peer=(label=unconfined),
`

func init() {
	registerIface(&commonInterface{
		name:                  "avahi-observe",
<<<<<<< HEAD
		implicitOnClassic:     true,
=======
		summary:               avahiObserveSummary,
>>>>>>> ff353be3
		connectedPlugAppArmor: avahiObserveConnectedPlugAppArmor,
		reservedForOS:         true,
	})
}<|MERGE_RESOLUTION|>--- conflicted
+++ resolved
@@ -116,11 +116,8 @@
 func init() {
 	registerIface(&commonInterface{
 		name:                  "avahi-observe",
-<<<<<<< HEAD
+		summary:               avahiObserveSummary,
 		implicitOnClassic:     true,
-=======
-		summary:               avahiObserveSummary,
->>>>>>> ff353be3
 		connectedPlugAppArmor: avahiObserveConnectedPlugAppArmor,
 		reservedForOS:         true,
 	})
