--- conflicted
+++ resolved
@@ -219,10 +219,7 @@
       slot-snap-type:
         - app
         - core
-<<<<<<< HEAD
-=======
-    deny-connection: true
->>>>>>> 3971813c
+    deny-connection: true
   content:
     allow-installation:
       slot-snap-type:
