// -*- Mode: Go; indent-tabs-mode: t -*-

/*
 * Copyright (C) 2016 Canonical Ltd
 *
 * This program is free software: you can redistribute it and/or modify
 * it under the terms of the GNU General Public License version 3 as
 * published by the Free Software Foundation.
 *
 * This program is distributed in the hope that it will be useful,
 * but WITHOUT ANY WARRANTY; without even the implied warranty of
 * MERCHANTABILITY or FITNESS FOR A PARTICULAR PURPOSE.  See the
 * GNU General Public License for more details.
 *
 * You should have received a copy of the GNU General Public License
 * along with this program.  If not, see <http://www.gnu.org/licenses/>.
 *
 */

package builtin

const shutdownSummary = `allows shutting down or rebooting the system`

const shutdownConnectedPlugAppArmor = `
# Description: Can reboot, power-off and halt the system.

#include <abstractions/dbus-strict>

dbus (send)
    bus=system
    path=/org/freedesktop/systemd1
    interface=org.freedesktop.systemd1.Manager
    member={Reboot,PowerOff,Halt}
    peer=(label=unconfined),

dbus (send)
    bus=system
    path=/org/freedesktop/login1
    interface=org.freedesktop.login1.Manager
    member={PowerOff,Reboot,Suspend,Hibernate,HybridSleep,CanPowerOff,CanReboot,CanSuspend,CanHibernate,CanHybridSleep,ScheduleShutdown,CancelScheduledShutdown}
    peer=(label=unconfined),

# Allow clients to introspect
dbus (send)
    bus=system
    path=/org/freedesktop/systemd1
    interface=org.freedesktop.DBus.Introspectable
    member=Introspect
    peer=(label=unconfined),

dbus (send)
    bus=system
    path=/org/freedesktop/login1
    interface=org.freedesktop.DBus.Introspectable
    member=Introspect
    peer=(label=unconfined),
`

func init() {
	registerIface(&commonInterface{
		name:                  "shutdown",
<<<<<<< HEAD
		implicitOnCore:        true,
		implicitOnClassic:     true,
=======
		summary:               shutdownSummary,
>>>>>>> ff353be3
		connectedPlugAppArmor: shutdownConnectedPlugAppArmor,
		reservedForOS:         true,
	})
}<|MERGE_RESOLUTION|>--- conflicted
+++ resolved
@@ -59,12 +59,9 @@
 func init() {
 	registerIface(&commonInterface{
 		name:                  "shutdown",
-<<<<<<< HEAD
+		summary:               shutdownSummary,
 		implicitOnCore:        true,
 		implicitOnClassic:     true,
-=======
-		summary:               shutdownSummary,
->>>>>>> ff353be3
 		connectedPlugAppArmor: shutdownConnectedPlugAppArmor,
 		reservedForOS:         true,
 	})
