--- conflicted
+++ resolved
@@ -105,12 +105,9 @@
 func init() {
 	registerIface(&commonInterface{
 		name:                  "classic-support",
-<<<<<<< HEAD
+		summary:               classicSupportSummary,
 		implicitOnCore:        true,
 		implicitOnClassic:     true,
-=======
-		summary:               classicSupportSummary,
->>>>>>> ff353be3
 		connectedPlugAppArmor: classicSupportPlugAppArmor,
 		connectedPlugSecComp:  classicSupportPlugSecComp,
 	})
