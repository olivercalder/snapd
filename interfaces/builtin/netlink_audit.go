// -*- Mode: Go; indent-tabs-mode: t -*-

/*
 * Copyright (C) 2017 Canonical Ltd
 *
 * This program is free software: you can redistribute it and/or modify
 * it under the terms of the GNU General Public License version 3 as
 * published by the Free Software Foundation.
 *
 * This program is distributed in the hope that it will be useful,
 * but WITHOUT ANY WARRANTY; without even the implied warranty of
 * MERCHANTABILITY or FITNESS FOR A PARTICULAR PURPOSE.  See the
 * GNU General Public License for more details.
 *
 * You should have received a copy of the GNU General Public License
 * along with this program.  If not, see <http://www.gnu.org/licenses/>.
 *
 */

package builtin

const netlinkAuditSummary = `allows access to kernel audit system through netlink`

const netlinkAuditConnectedPlugSecComp = `
# Description: Can use netlink to read/write to kernel audit system.
bind
socket AF_NETLINK - NETLINK_AUDIT
`

func init() {
	registerIface(&commonInterface{
		name:                 "netlink-audit",
<<<<<<< HEAD
		implicitOnCore:       true,
		implicitOnClassic:    true,
=======
		summary:              netlinkAuditSummary,
>>>>>>> ff353be3
		connectedPlugSecComp: netlinkAuditConnectedPlugSecComp,
		reservedForOS:        true,
	})
}<|MERGE_RESOLUTION|>--- conflicted
+++ resolved
@@ -30,12 +30,9 @@
 func init() {
 	registerIface(&commonInterface{
 		name:                 "netlink-audit",
-<<<<<<< HEAD
+		summary:              netlinkAuditSummary,
 		implicitOnCore:       true,
 		implicitOnClassic:    true,
-=======
-		summary:              netlinkAuditSummary,
->>>>>>> ff353be3
 		connectedPlugSecComp: netlinkAuditConnectedPlugSecComp,
 		reservedForOS:        true,
 	})
