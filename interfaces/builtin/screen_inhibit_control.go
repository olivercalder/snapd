--- conflicted
+++ resolved
@@ -68,11 +68,8 @@
 func init() {
 	registerIface(&commonInterface{
 		name:                  "screen-inhibit-control",
-<<<<<<< HEAD
+		summary:               screenInhibitControlSummary,
 		implicitOnClassic:     true,
-=======
-		summary:               screenInhibitControlSummary,
->>>>>>> d455a619
 		connectedPlugAppArmor: screenInhibitControlConnectedPlugAppArmor,
 		reservedForOS:         true,
 	})
