// -*- Mode: Go; indent-tabs-mode: t -*-

/*
 * Copyright (C) 2016-2017 Canonical Ltd
 *
 * This program is free software: you can redistribute it and/or modify
 * it under the terms of the GNU General Public License version 3 as
 * published by the Free Software Foundation.
 *
 * This program is distributed in the hope that it will be useful,
 * but WITHOUT ANY WARRANTY; without even the implied warranty of
 * MERCHANTABILITY or FITNESS FOR A PARTICULAR PURPOSE.  See the
 * GNU General Public License for more details.
 *
 * You should have received a copy of the GNU General Public License
 * along with this program.  If not, see <http://www.gnu.org/licenses/>.
 *
 */

package builtin

import (
	"fmt"
	"path/filepath"
	"regexp"
	"strings"

	"github.com/snapcore/snapd/interfaces"
	"github.com/snapcore/snapd/interfaces/apparmor"
	"github.com/snapcore/snapd/interfaces/udev"
	"github.com/snapcore/snapd/snap"
)

const hidrawSummary = `allows access to specific hidraw device`

const hidrawBaseDeclarationSlots = `
  hidraw:
    allow-installation:
      slot-snap-type:
        - core
        - gadget
    deny-auto-connection: true
`

// hidrawInterface is the type for hidraw interfaces.
type hidrawInterface struct{}

// Name of the hidraw interface.
func (iface *hidrawInterface) Name() string {
	return "hidraw"
}

func (iface *hidrawInterface) StaticInfo() interfaces.StaticInfo {
	return interfaces.StaticInfo{
		Summary:              hidrawSummary,
		BaseDeclarationSlots: hidrawBaseDeclarationSlots,
	}
}

func (iface *hidrawInterface) String() string {
	return iface.Name()
}

// Pattern to match allowed hidraw device nodes, path attributes will be
// compared to this for validity when not using udev identification
var hidrawDeviceNodePattern = regexp.MustCompile("^/dev/hidraw[0-9]{1,3}$")

// Pattern that is considered valid for the udev symlink to the hidraw device,
// path attributes will be compared to this for validity when usb vid and pid
// are also specified
var hidrawUDevSymlinkPattern = regexp.MustCompile("^/dev/hidraw-[a-z0-9]+$")

// BeforePrepareSlot checks validity of the defined slot
func (iface *hidrawInterface) BeforePrepareSlot(slot *snap.SlotInfo) error {
	if err := sanitizeSlotReservedForOSOrGadget(iface, slot); err != nil {
		return err
	}

	// Check slot has a path attribute identify hidraw device
	path, ok := slot.Attrs["path"].(string)
	if !ok || path == "" {
		return fmt.Errorf("hidraw slots must have a path attribute")
	}

	// Clean the path before further checks
	path = filepath.Clean(path)

	if iface.hasUsbAttrs(slot) {
		// Must be path attribute where symlink will be placed and usb vendor and product identifiers
		// Check the path attribute is in the allowable pattern
		if !hidrawUDevSymlinkPattern.MatchString(path) {
			return fmt.Errorf("hidraw path attribute specifies invalid symlink location")
		}

		usbVendor, vOk := slot.Attrs["usb-vendor"].(int64)
		if !vOk {
			return fmt.Errorf("hidraw slot failed to find usb-vendor attribute")
		}
		if (usbVendor < 0x1) || (usbVendor > 0xFFFF) {
			return fmt.Errorf("hidraw usb-vendor attribute not valid: %d", usbVendor)
		}

		usbProduct, pOk := slot.Attrs["usb-product"].(int64)
		if !pOk {
			return fmt.Errorf("hidraw slot failed to find usb-product attribute")
		}
		if (usbProduct < 0x0) || (usbProduct > 0xFFFF) {
			return fmt.Errorf("hidraw usb-product attribute not valid: %d", usbProduct)
		}
	} else {
		// Just a path attribute - must be a valid usb device node
		// Check the path attribute is in the allowable pattern
		if !hidrawDeviceNodePattern.MatchString(path) {
			return fmt.Errorf("hidraw path attribute must be a valid device node")
		}
	}
	return nil
}

func (iface *hidrawInterface) UDevPermanentSlot(spec *udev.Specification, slot *snap.SlotInfo) error {
	usbVendor, ok := slot.Attrs["usb-vendor"].(int64)
	if !ok {
		return nil
	}
	usbProduct, ok := slot.Attrs["usb-product"].(int64)
	if !ok {
		return nil
	}
	path, ok := slot.Attrs["path"].(string)
	if !ok || path == "" {
		return nil
	}
	spec.AddSnippet(fmt.Sprintf(`# hidraw
IMPORT{builtin}="usb_id"
SUBSYSTEM=="hidraw", SUBSYSTEMS=="usb", ATTRS{idVendor}=="%04x", ATTRS{idProduct}=="%04x", SYMLINK+="%s"`,
		usbVendor, usbProduct, strings.TrimPrefix(path, "/dev/")))
	return nil
}

func (iface *hidrawInterface) AppArmorConnectedPlug(spec *apparmor.Specification, plug *interfaces.ConnectedPlug, slot *interfaces.ConnectedSlot) error {
	if iface.hasUsbAttrs(slot) {
		// This apparmor rule must match hidrawDeviceNodePattern
		// UDev tagging and device cgroups will restrict down to the specific device
		spec.AddSnippet("/dev/hidraw[0-9]{,[0-9],[0-9][0-9]} rw,")
		return nil
	}

	// Path to fixed device node
	var path string
	if err := slot.Attr("path", &path); err != nil {
		return err
	}
	cleanedPath := filepath.Clean(path)
	spec.AddSnippet(fmt.Sprintf("%s rw,", cleanedPath))
	return nil

}

func (iface *hidrawInterface) UDevConnectedPlug(spec *udev.Specification, plug *interfaces.ConnectedPlug, slot *interfaces.ConnectedSlot) error {
	hasOnlyPath := true
	if iface.hasUsbAttrs(slot) {
		hasOnlyPath = false
	}

	var usbVendor int64
	var usbProduct int64
	var path string

	err := slot.Attr("usb-vendor", &usbVendor)
	if err != nil && !hasOnlyPath {
		return nil
	}
	err = slot.Attr("usb-product", &usbProduct)
	if err != nil && !hasOnlyPath {
		return nil
	}

	err = slot.Attr("path", &path)
	if err != nil && hasOnlyPath {
		return nil
	}

	if hasOnlyPath {
		spec.TagDevice(fmt.Sprintf(`SUBSYSTEM=="hidraw", KERNEL=="%s"`, strings.TrimPrefix(path, "/dev/")))
	} else {
		spec.TagDevice(fmt.Sprintf(`IMPORT{builtin}="usb_id"
SUBSYSTEM=="hidraw", SUBSYSTEMS=="usb", ATTRS{idVendor}=="%04x", ATTRS{idProduct}=="%04x"`, usbVendor, usbProduct))
	}
	return nil
}

func (iface *hidrawInterface) AutoConnect(*interfaces.Plug, *interfaces.Slot) bool {
	// allow what declarations allowed
	return true
}

<<<<<<< HEAD
func (iface *hidrawInterface) hasUsbAttrs(attrs interfaces.AttrGetter) bool {
=======
func (iface *hidrawInterface) hasUsbAttrs(attrs interfaces.Attrer) bool {
>>>>>>> 11ef7045
	var v int64
	if err := attrs.Attr("usb-vendor", &v); err == nil {
		return true
	}
	if err := attrs.Attr("usb-product", &v); err == nil {
		return true
	}
	return false
}

func init() {
	registerIface(&hidrawInterface{})
}<|MERGE_RESOLUTION|>--- conflicted
+++ resolved
@@ -194,11 +194,7 @@
 	return true
 }
 
-<<<<<<< HEAD
-func (iface *hidrawInterface) hasUsbAttrs(attrs interfaces.AttrGetter) bool {
-=======
 func (iface *hidrawInterface) hasUsbAttrs(attrs interfaces.Attrer) bool {
->>>>>>> 11ef7045
 	var v int64
 	if err := attrs.Attr("usb-vendor", &v); err == nil {
 		return true
