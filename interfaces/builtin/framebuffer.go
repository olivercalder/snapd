--- conflicted
+++ resolved
@@ -76,8 +76,8 @@
 	return nil
 }
 
-<<<<<<< HEAD
-func (iface *FramebufferInterface) UdevConnectedPlug(spec *udev.Specification, plug *interfaces.Plug, slot *interfaces.Slot) error {
+
+func (iface *FramebufferInterface) UDevConnectedPlug(spec *udev.Specification, plug *interfaces.Plug, slot *interfaces.Slot) error {
 	// This will fix access denied of opengl interface when it's used with
 	// framebuffer interface in the same snap.
 	// https://bugs.launchpad.net/snapd/+bug/1675738
@@ -88,14 +88,6 @@
 	//	tag := udevSnapSecurityName(plug.Snap.Name(), appName)
 	//	spec.AddSnippet(fmt.Sprintf(udevRule, tag))
 	//}
-=======
-func (iface *FramebufferInterface) UDevConnectedPlug(spec *udev.Specification, plug *interfaces.Plug, slot *interfaces.Slot) error {
-	const udevRule = `KERNEL=="fb[0-9]*", TAG+="%s"`
-	for appName := range plug.Apps {
-		tag := udevSnapSecurityName(plug.Snap.Name(), appName)
-		spec.AddSnippet(fmt.Sprintf(udevRule, tag))
-	}
->>>>>>> d54164a4
 	return nil
 }
 
