// -*- Mode: Go; indent-tabs-mode: t -*-

/*
 * Copyright (C) 2016 Canonical Ltd
 *
 * This program is free software: you can redistribute it and/or modify
 * it under the terms of the GNU General Public License version 3 as
 * published by the Free Software Foundation.
 *
 * This program is distributed in the hope that it will be useful,
 * but WITHOUT ANY WARRANTY; without even the implied warranty of
 * MERCHANTABILITY or FITNESS FOR A PARTICULAR PURPOSE.  See the
 * GNU General Public License for more details.
 *
 * You should have received a copy of the GNU General Public License
 * along with this program.  If not, see <http://www.gnu.org/licenses/>.
 *
 */

package interfaces_test

import (
	"fmt"

	. "gopkg.in/check.v1"

	. "github.com/snapcore/snapd/interfaces"
	"github.com/snapcore/snapd/interfaces/ifacetest"
	"github.com/snapcore/snapd/snap"
	"github.com/snapcore/snapd/snap/snaptest"
	"github.com/snapcore/snapd/testutil"
)

type RepositorySuite struct {
	testutil.BaseTest
	iface     Interface
	plug      *snap.PlugInfo
	slot      *snap.SlotInfo
	coreSnap  *snap.Info
	emptyRepo *Repository
	// Repository pre-populated with s.iface
	testRepo *Repository
}

var _ = Suite(&RepositorySuite{
	iface: &ifacetest.TestInterface{
		InterfaceName: "interface",
	},
})

func (s *RepositorySuite) SetUpTest(c *C) {
	s.BaseTest.SetUpTest(c)
	s.BaseTest.AddCleanup(snap.MockSanitizePlugsSlots(func(snapInfo *snap.Info) {}))

	consumer := snaptest.MockInfo(c, `
name: consumer
version: 0
apps:
    app:
hooks:
    configure:
plugs:
    plug:
        interface: interface
        label: label
        attr: value
`, nil)
	s.plug = consumer.Plugs["plug"]
	producer := snaptest.MockInfo(c, `
name: producer
version: 0
apps:
    app:
hooks:
    configure:
slots:
    slot:
        interface: interface
        label: label
        attr: value
`, nil)
	s.slot = producer.Slots["slot"]
	// NOTE: The core snap has a slot so that it shows up in the
	// repository. The repository doesn't record snaps unless they
	// have at least one interface.
	s.coreSnap = snaptest.MockInfo(c, `
name: core
version: 0
type: os
slots:
    network:
        interface: interface
`, nil)
	s.emptyRepo = NewRepository()
	s.testRepo = NewRepository()
	err := s.testRepo.AddInterface(s.iface)
	c.Assert(err, IsNil)
}

func (s *RepositorySuite) TearDownTest(c *C) {
	s.BaseTest.TearDownTest(c)
}

func addPlugsSlots(c *C, repo *Repository, yamls ...string) []*snap.Info {
	result := make([]*snap.Info, len(yamls))
	for i, yaml := range yamls {
		info := snaptest.MockInfo(c, yaml, nil)
		result[i] = info
		for _, plugInfo := range info.Plugs {
			err := repo.AddPlug(plugInfo)
			c.Assert(err, IsNil)
		}
		for _, slotInfo := range info.Slots {
			err := repo.AddSlot(slotInfo)
			c.Assert(err, IsNil)
		}
	}
	return result
}

// Tests for Repository.AddInterface()

func (s *RepositorySuite) TestAddInterface(c *C) {
	// Adding a valid interfaces works
	err := s.emptyRepo.AddInterface(s.iface)
	c.Assert(err, IsNil)
	c.Assert(s.emptyRepo.Interface(s.iface.Name()), Equals, s.iface)
}

func (s *RepositorySuite) TestAddInterfaceClash(c *C) {
	iface1 := &ifacetest.TestInterface{InterfaceName: "iface"}
	iface2 := &ifacetest.TestInterface{InterfaceName: "iface"}
	err := s.emptyRepo.AddInterface(iface1)
	c.Assert(err, IsNil)
	// Adding an interface with the same name as another interface is not allowed
	err = s.emptyRepo.AddInterface(iface2)
	c.Assert(err, ErrorMatches, `cannot add interface: "iface", interface name is in use`)
	c.Assert(s.emptyRepo.Interface(iface1.Name()), Equals, iface1)
}

func (s *RepositorySuite) TestAddInterfaceInvalidName(c *C) {
	iface := &ifacetest.TestInterface{InterfaceName: "bad-name-"}
	// Adding an interface with invalid name is not allowed
	err := s.emptyRepo.AddInterface(iface)
	c.Assert(err, ErrorMatches, `invalid interface name: "bad-name-"`)
	c.Assert(s.emptyRepo.Interface(iface.Name()), IsNil)
}

func (s *RepositorySuite) TestAddBackend(c *C) {
	backend := &ifacetest.TestSecurityBackend{BackendName: "test"}
	c.Assert(s.emptyRepo.AddBackend(backend), IsNil)
	err := s.emptyRepo.AddBackend(backend)
	c.Assert(err, ErrorMatches, `cannot add backend "test", security system name is in use`)
}

func (s *RepositorySuite) TestBackends(c *C) {
	b1 := &ifacetest.TestSecurityBackend{BackendName: "b1"}
	b2 := &ifacetest.TestSecurityBackend{BackendName: "b2"}
	c.Assert(s.emptyRepo.AddBackend(b2), IsNil)
	c.Assert(s.emptyRepo.AddBackend(b1), IsNil)
	c.Assert(s.emptyRepo.Backends(), DeepEquals, []SecurityBackend{b1, b2})
}

// Tests for Repository.Interface()

func (s *RepositorySuite) TestInterface(c *C) {
	// Interface returns nil when it cannot be found
	iface := s.emptyRepo.Interface(s.iface.Name())
	c.Assert(iface, IsNil)
	c.Assert(s.emptyRepo.Interface(s.iface.Name()), IsNil)
	err := s.emptyRepo.AddInterface(s.iface)
	c.Assert(err, IsNil)
	// Interface returns the found interface
	iface = s.emptyRepo.Interface(s.iface.Name())
	c.Assert(iface, Equals, s.iface)
}

func (s *RepositorySuite) TestInterfaceSearch(c *C) {
	ifaceA := &ifacetest.TestInterface{InterfaceName: "a"}
	ifaceB := &ifacetest.TestInterface{InterfaceName: "b"}
	ifaceC := &ifacetest.TestInterface{InterfaceName: "c"}
	err := s.emptyRepo.AddInterface(ifaceA)
	c.Assert(err, IsNil)
	err = s.emptyRepo.AddInterface(ifaceB)
	c.Assert(err, IsNil)
	err = s.emptyRepo.AddInterface(ifaceC)
	c.Assert(err, IsNil)
	// Interface correctly finds interfaces
	c.Assert(s.emptyRepo.Interface("a"), Equals, ifaceA)
	c.Assert(s.emptyRepo.Interface("b"), Equals, ifaceB)
	c.Assert(s.emptyRepo.Interface("c"), Equals, ifaceC)
}

// Tests for Repository.AddPlug()

func (s *RepositorySuite) TestAddPlug(c *C) {
	c.Assert(s.testRepo.AllPlugs(""), HasLen, 0)
	err := s.testRepo.AddPlug(s.plug)
	c.Assert(err, IsNil)
	c.Assert(s.testRepo.AllPlugs(""), HasLen, 1)
	c.Assert(s.testRepo.Plug(s.plug.Snap.Name(), s.plug.Name), DeepEquals, s.plug)
}

func (s *RepositorySuite) TestAddPlugClashingPlug(c *C) {
	err := s.testRepo.AddPlug(s.plug)
	c.Assert(err, IsNil)
	err = s.testRepo.AddPlug(s.plug)
	c.Assert(err, ErrorMatches, `snap "consumer" has plugs conflicting on name "plug"`)
	c.Assert(s.testRepo.AllPlugs(""), HasLen, 1)
	c.Assert(s.testRepo.Plug(s.plug.Snap.Name(), s.plug.Name), DeepEquals, s.plug)
}

func (s *RepositorySuite) TestAddPlugClashingSlot(c *C) {
	snapInfo := &snap.Info{SuggestedName: "snap"}
	plug := &snap.PlugInfo{
		Snap:      snapInfo,
		Name:      "clashing",
		Interface: "interface",
	}
	slot := &snap.SlotInfo{
		Snap:      snapInfo,
		Name:      "clashing",
		Interface: "interface",
	}
	err := s.testRepo.AddSlot(slot)
	c.Assert(err, IsNil)
	err = s.testRepo.AddPlug(plug)
	c.Assert(err, ErrorMatches, `snap "snap" has plug and slot conflicting on name "clashing"`)
	c.Assert(s.testRepo.AllSlots(""), HasLen, 1)
	c.Assert(s.testRepo.Slot(slot.Snap.Name(), slot.Name), DeepEquals, slot)
}

func (s *RepositorySuite) TestAddPlugFailsWithInvalidSnapName(c *C) {
	plug := &snap.PlugInfo{
		Snap:      &snap.Info{SuggestedName: "bad-snap-"},
		Name:      "interface",
		Interface: "interface",
	}
	err := s.testRepo.AddPlug(plug)
	c.Assert(err, ErrorMatches, `invalid snap name: "bad-snap-"`)
	c.Assert(s.testRepo.AllPlugs(""), HasLen, 0)
}

func (s *RepositorySuite) TestAddPlugFailsWithInvalidPlugName(c *C) {
	plug := &snap.PlugInfo{
		Snap:      &snap.Info{SuggestedName: "snap"},
		Name:      "bad-name-",
		Interface: "interface",
	}
	err := s.testRepo.AddPlug(plug)
	c.Assert(err, ErrorMatches, `invalid interface name: "bad-name-"`)
	c.Assert(s.testRepo.AllPlugs(""), HasLen, 0)
}

func (s *RepositorySuite) TestAddPlugFailsWithUnknownInterface(c *C) {
	err := s.emptyRepo.AddPlug(s.plug)
	c.Assert(err, ErrorMatches, `cannot add plug, interface "interface" is not known`)
	c.Assert(s.emptyRepo.AllPlugs(""), HasLen, 0)
}

// Tests for Repository.Plug()

func (s *RepositorySuite) TestPlug(c *C) {
	err := s.testRepo.AddPlug(s.plug)
	c.Assert(err, IsNil)
	c.Assert(s.emptyRepo.Plug(s.plug.Snap.Name(), s.plug.Name), IsNil)
	c.Assert(s.testRepo.Plug(s.plug.Snap.Name(), s.plug.Name), DeepEquals, s.plug)
}

func (s *RepositorySuite) TestPlugSearch(c *C) {
	addPlugsSlots(c, s.testRepo, `
name: x
version: 0
plugs:
    a: interface
    b: interface
    c: interface
`, `
name: y
version: 0
plugs:
    a: interface
    b: interface
    c: interface
`)
	// Plug() correctly finds plugs
	c.Assert(s.testRepo.Plug("x", "a"), Not(IsNil))
	c.Assert(s.testRepo.Plug("x", "b"), Not(IsNil))
	c.Assert(s.testRepo.Plug("x", "c"), Not(IsNil))
	c.Assert(s.testRepo.Plug("y", "a"), Not(IsNil))
	c.Assert(s.testRepo.Plug("y", "b"), Not(IsNil))
	c.Assert(s.testRepo.Plug("y", "c"), Not(IsNil))
}

// Tests for Repository.RemovePlug()

func (s *RepositorySuite) TestRemovePlugSucceedsWhenPlugExistsAndDisconnected(c *C) {
	err := s.testRepo.AddPlug(s.plug)
	c.Assert(err, IsNil)
	err = s.testRepo.RemovePlug(s.plug.Snap.Name(), s.plug.Name)
	c.Assert(err, IsNil)
	c.Assert(s.testRepo.AllPlugs(""), HasLen, 0)
}

func (s *RepositorySuite) TestRemovePlugFailsWhenPlugDoesntExist(c *C) {
	err := s.emptyRepo.RemovePlug(s.plug.Snap.Name(), s.plug.Name)
	c.Assert(err, ErrorMatches, `cannot remove plug "plug" from snap "consumer", no such plug`)
}

func (s *RepositorySuite) TestRemovePlugFailsWhenPlugIsConnected(c *C) {
	err := s.testRepo.AddPlug(s.plug)
	c.Assert(err, IsNil)
	err = s.testRepo.AddSlot(s.slot)
	c.Assert(err, IsNil)
	connRef := NewConnRef(s.plug, s.slot)
	_, err = s.testRepo.Connect(*connRef, nil, nil, nil)
	c.Assert(err, IsNil)
	// Removing a plug used by a slot returns an appropriate error
	err = s.testRepo.RemovePlug(s.plug.Snap.Name(), s.plug.Name)
	c.Assert(err, ErrorMatches, `cannot remove plug "plug" from snap "consumer", it is still connected`)
	// The plug is still there
	slot := s.testRepo.Plug(s.plug.Snap.Name(), s.plug.Name)
	c.Assert(slot, Not(IsNil))
}

// Tests for Repository.AllPlugs()

func (s *RepositorySuite) TestAllPlugsWithoutInterfaceName(c *C) {
	snaps := addPlugsSlots(c, s.testRepo, `
name: snap-a
version: 0
plugs:
    name-a: interface
`, `
name: snap-b
version: 0
plugs:
    name-a: interface
    name-b: interface
    name-c: interface
`)
	// The result is sorted by snap and name
	c.Assert(s.testRepo.AllPlugs(""), DeepEquals, []*snap.PlugInfo{
		snaps[0].Plugs["name-a"],
		snaps[1].Plugs["name-a"],
		snaps[1].Plugs["name-b"],
		snaps[1].Plugs["name-c"],
	})
}

func (s *RepositorySuite) TestAllPlugsWithInterfaceName(c *C) {
	// Add another interface so that we can look for it
	err := s.testRepo.AddInterface(&ifacetest.TestInterface{InterfaceName: "other-interface"})
	c.Assert(err, IsNil)
	snaps := addPlugsSlots(c, s.testRepo, `
name: snap-a
version: 0
plugs:
    name-a: interface
`, `
name: snap-b
version: 0
plugs:
    name-a: interface
    name-b: other-interface
    name-c: interface
`)
	c.Assert(s.testRepo.AllPlugs("other-interface"), DeepEquals, []*snap.PlugInfo{snaps[1].Plugs["name-b"]})
}

// Tests for Repository.Plugs()

func (s *RepositorySuite) TestPlugs(c *C) {
	snaps := addPlugsSlots(c, s.testRepo, `
name: snap-a
version: 0
plugs:
    name-a: interface
`, `
name: snap-b
version: 0
plugs:
    name-a: interface
    name-b: interface
    name-c: interface
`)
	// The result is sorted by snap and name
	c.Assert(s.testRepo.Plugs("snap-b"), DeepEquals, []*snap.PlugInfo{
		snaps[1].Plugs["name-a"],
		snaps[1].Plugs["name-b"],
		snaps[1].Plugs["name-c"],
	})
	// The result is empty if the snap is not known
	c.Assert(s.testRepo.Plugs("snap-x"), HasLen, 0)
}

// Tests for Repository.AllSlots()

func (s *RepositorySuite) TestAllSlots(c *C) {
	err := s.testRepo.AddInterface(&ifacetest.TestInterface{InterfaceName: "other-interface"})
	c.Assert(err, IsNil)
	snaps := addPlugsSlots(c, s.testRepo, `
name: snap-a
version: 0
slots:
    name-a: interface
    name-b: interface
`, `
name: snap-b
version: 0
slots:
    name-a: other-interface
`)
	// AllSlots("") returns all slots, sorted by snap and slot name
	c.Assert(s.testRepo.AllSlots(""), DeepEquals, []*snap.SlotInfo{
		snaps[0].Slots["name-a"],
		snaps[0].Slots["name-b"],
		snaps[1].Slots["name-a"],
	})
	// AllSlots("") returns all slots, sorted by snap and slot name
	c.Assert(s.testRepo.AllSlots("other-interface"), DeepEquals, []*snap.SlotInfo{
		snaps[1].Slots["name-a"],
	})
}

// Tests for Repository.Slots()

func (s *RepositorySuite) TestSlots(c *C) {
	snaps := addPlugsSlots(c, s.testRepo, `
name: snap-a
version: 0
slots:
    name-a: interface
    name-b: interface
`, `
name: snap-b
version: 0
slots:
    name-a: interface
`)
	// Slots("snap-a") returns slots present in that snap
	c.Assert(s.testRepo.Slots("snap-a"), DeepEquals, []*snap.SlotInfo{
		snaps[0].Slots["name-a"],
		snaps[0].Slots["name-b"],
	})
	// Slots("snap-b") returns slots present in that snap
	c.Assert(s.testRepo.Slots("snap-b"), DeepEquals, []*snap.SlotInfo{
		snaps[1].Slots["name-a"],
	})
	// Slots("snap-c") returns no slots (because that snap doesn't exist)
	c.Assert(s.testRepo.Slots("snap-c"), HasLen, 0)
	// Slots("") returns no slots
	c.Assert(s.testRepo.Slots(""), HasLen, 0)
}

// Tests for Repository.Slot()

func (s *RepositorySuite) TestSlotSucceedsWhenSlotExists(c *C) {
	err := s.testRepo.AddSlot(s.slot)
	c.Assert(err, IsNil)
	slot := s.testRepo.Slot(s.slot.Snap.Name(), s.slot.Name)
	c.Assert(slot, DeepEquals, s.slot)
}

func (s *RepositorySuite) TestSlotFailsWhenSlotDoesntExist(c *C) {
	slot := s.testRepo.Slot(s.slot.Snap.Name(), s.slot.Name)
	c.Assert(slot, IsNil)
}

// Tests for Repository.AddSlot()

func (s *RepositorySuite) TestAddSlotFailsWhenInterfaceIsUnknown(c *C) {
	err := s.emptyRepo.AddSlot(s.slot)
	c.Assert(err, ErrorMatches, `cannot add slot, interface "interface" is not known`)
}

func (s *RepositorySuite) TestAddSlotFailsWhenSlotNameIsInvalid(c *C) {
	slot := &snap.SlotInfo{
		Snap:      &snap.Info{SuggestedName: "snap"},
		Name:      "bad-name-",
		Interface: "interface",
	}
	err := s.emptyRepo.AddSlot(slot)
	c.Assert(err, ErrorMatches, `invalid interface name: "bad-name-"`)
	c.Assert(s.emptyRepo.AllSlots(""), HasLen, 0)
}

func (s *RepositorySuite) TestAddSlotFailsWithInvalidSnapName(c *C) {
	slot := &snap.SlotInfo{
		Snap:      &snap.Info{SuggestedName: "bad-snap-"},
		Name:      "slot",
		Interface: "interface",
	}
	err := s.emptyRepo.AddSlot(slot)
	c.Assert(err, ErrorMatches, `invalid snap name: "bad-snap-"`)
	c.Assert(s.emptyRepo.AllSlots(""), HasLen, 0)
}

func (s *RepositorySuite) TestAddSlotClashingSlot(c *C) {
	// Adding the first slot succeeds
	err := s.testRepo.AddSlot(s.slot)
	c.Assert(err, IsNil)
	// Adding the slot again fails with appropriate error
	err = s.testRepo.AddSlot(s.slot)
	c.Assert(err, ErrorMatches, `snap "producer" has slots conflicting on name "slot"`)
}

func (s *RepositorySuite) TestAddSlotClashingPlug(c *C) {
	snapInfo := &snap.Info{SuggestedName: "snap"}
	plug := &snap.PlugInfo{
		Snap:      snapInfo,
		Name:      "clashing",
		Interface: "interface",
	}
	slot := &snap.SlotInfo{
		Snap:      snapInfo,
		Name:      "clashing",
		Interface: "interface",
	}
	err := s.testRepo.AddPlug(plug)
	c.Assert(err, IsNil)
	err = s.testRepo.AddSlot(slot)
	c.Assert(err, ErrorMatches, `snap "snap" has plug and slot conflicting on name "clashing"`)
	c.Assert(s.testRepo.AllPlugs(""), HasLen, 1)
	c.Assert(s.testRepo.Plug(plug.Snap.Name(), plug.Name), DeepEquals, plug)
}

func (s *RepositorySuite) TestAddSlotStoresCorrectData(c *C) {
	err := s.testRepo.AddSlot(s.slot)
	c.Assert(err, IsNil)
	slot := s.testRepo.Slot(s.slot.Snap.Name(), s.slot.Name)
	// The added slot has the same data
	c.Assert(slot, DeepEquals, s.slot)
}

// Tests for Repository.RemoveSlot()

func (s *RepositorySuite) TestRemoveSlotSuccedsWhenSlotExistsAndDisconnected(c *C) {
	err := s.testRepo.AddSlot(s.slot)
	c.Assert(err, IsNil)
	// Removing a vacant slot simply works
	err = s.testRepo.RemoveSlot(s.slot.Snap.Name(), s.slot.Name)
	c.Assert(err, IsNil)
	// The slot is gone now
	slot := s.testRepo.Slot(s.slot.Snap.Name(), s.slot.Name)
	c.Assert(slot, IsNil)
}

func (s *RepositorySuite) TestRemoveSlotFailsWhenSlotDoesntExist(c *C) {
	// Removing a slot that doesn't exist returns an appropriate error
	err := s.testRepo.RemoveSlot(s.slot.Snap.Name(), s.slot.Name)
	c.Assert(err, Not(IsNil))
	c.Assert(err, ErrorMatches, `cannot remove slot "slot" from snap "producer", no such slot`)
}

func (s *RepositorySuite) TestRemoveSlotFailsWhenSlotIsConnected(c *C) {
	err := s.testRepo.AddPlug(s.plug)
	c.Assert(err, IsNil)
	err = s.testRepo.AddSlot(s.slot)
	c.Assert(err, IsNil)
	connRef := NewConnRef(s.plug, s.slot)
	_, err = s.testRepo.Connect(*connRef, nil, nil, nil)
	c.Assert(err, IsNil)
	// Removing a slot occupied by a plug returns an appropriate error
	err = s.testRepo.RemoveSlot(s.slot.Snap.Name(), s.slot.Name)
	c.Assert(err, ErrorMatches, `cannot remove slot "slot" from snap "producer", it is still connected`)
	// The slot is still there
	slot := s.testRepo.Slot(s.slot.Snap.Name(), s.slot.Name)
	c.Assert(slot, Not(IsNil))
}

// Tests for Repository.ResolveConnect()

func (s *RepositorySuite) TestResolveConnectExplicit(c *C) {
	c.Assert(s.testRepo.AddSlot(s.slot), IsNil)
	c.Assert(s.testRepo.AddPlug(s.plug), IsNil)
	conn, err := s.testRepo.ResolveConnect("consumer", "plug", "producer", "slot")
	c.Check(err, IsNil)
	c.Check(conn, Equals, ConnRef{
		PlugRef: PlugRef{Snap: "consumer", Name: "plug"},
		SlotRef: SlotRef{Snap: "producer", Name: "slot"},
	})
}

// ResolveConnect uses the "core" snap when slot snap name is empty
func (s *RepositorySuite) TestResolveConnectImplicitCoreSlot(c *C) {
	coreSnap := snaptest.MockInfo(c, `
name: core
version: 0
type: os
slots:
    slot:
        interface: interface
`, nil)
	c.Assert(s.testRepo.AddSnap(coreSnap), IsNil)
	c.Assert(s.testRepo.AddPlug(s.plug), IsNil)
	conn, err := s.testRepo.ResolveConnect("consumer", "plug", "", "slot")
	c.Check(err, IsNil)
	c.Check(conn, Equals, ConnRef{
		PlugRef: PlugRef{Snap: "consumer", Name: "plug"},
		SlotRef: SlotRef{Snap: "core", Name: "slot"},
	})
}

// ResolveConnect uses the "ubuntu-core" snap when slot snap name is empty
func (s *RepositorySuite) TestResolveConnectImplicitUbuntuCoreSlot(c *C) {
	ubuntuCoreSnap := snaptest.MockInfo(c, `
name: ubuntu-core
version: 0
type: os
slots:
    slot:
        interface: interface
`, nil)
	c.Assert(s.testRepo.AddSnap(ubuntuCoreSnap), IsNil)
	c.Assert(s.testRepo.AddPlug(s.plug), IsNil)
	conn, err := s.testRepo.ResolveConnect("consumer", "plug", "", "slot")
	c.Check(err, IsNil)
	c.Check(conn, Equals, ConnRef{
		PlugRef: PlugRef{Snap: "consumer", Name: "plug"},
		SlotRef: SlotRef{Snap: "ubuntu-core", Name: "slot"},
	})
}

// ResolveConnect prefers the "core" snap if (by any chance) both are available
func (s *RepositorySuite) TestResolveConnectImplicitSlotPrefersCore(c *C) {
	coreSnap := snaptest.MockInfo(c, `
name: core
version: 0
type: os
slots:
    slot:
        interface: interface
`, nil)
	ubuntuCoreSnap := snaptest.MockInfo(c, `
name: ubuntu-core
version: 0
type: os
slots:
    slot:
        interface: interface
`, nil)
	c.Assert(s.testRepo.AddSnap(coreSnap), IsNil)
	c.Assert(s.testRepo.AddSnap(ubuntuCoreSnap), IsNil)
	c.Assert(s.testRepo.AddPlug(s.plug), IsNil)
	conn, err := s.testRepo.ResolveConnect("consumer", "plug", "", "slot")
	c.Check(err, IsNil)
	c.Check(conn.SlotRef.Snap, Equals, "core")
}

// ResolveConnect detects lack of candidates
func (s *RepositorySuite) TestResolveConnectNoImplicitCandidates(c *C) {
	err := s.testRepo.AddInterface(&ifacetest.TestInterface{InterfaceName: "other-interface"})
	c.Assert(err, IsNil)
	coreSnap := snaptest.MockInfo(c, `
name: core
version: 0
type: os
slots:
    slot:
        interface: other-interface
`, nil)
	c.Assert(s.testRepo.AddSnap(coreSnap), IsNil)
	c.Assert(s.testRepo.AddPlug(s.plug), IsNil)
	conn, err := s.testRepo.ResolveConnect("consumer", "plug", "", "")
	c.Check(err, ErrorMatches, `snap "core" has no "interface" interface slots`)
	c.Check(conn, Equals, ConnRef{})
}

// ResolveConnect detects ambiguities when slot snap name is empty
func (s *RepositorySuite) TestResolveConnectAmbiguity(c *C) {
	coreSnap := snaptest.MockInfo(c, `
name: core
version: 0
type: os
slots:
    slot-a:
        interface: interface
    slot-b:
        interface: interface
`, nil)
	c.Assert(s.testRepo.AddSnap(coreSnap), IsNil)
	c.Assert(s.testRepo.AddSlot(s.slot), IsNil)
	c.Assert(s.testRepo.AddPlug(s.plug), IsNil)
	conn, err := s.testRepo.ResolveConnect("consumer", "plug", "", "")
	c.Check(err, ErrorMatches, `snap "core" has multiple "interface" interface slots: slot-a, slot-b`)
	c.Check(conn, Equals, ConnRef{})
}

// Pug snap name cannot be empty
func (s *RepositorySuite) TestResolveConnectEmptyPlugSnapName(c *C) {
	conn, err := s.testRepo.ResolveConnect("", "plug", "producer", "slot")
	c.Check(err, ErrorMatches, "cannot resolve connection, plug snap name is empty")
	c.Check(conn, Equals, ConnRef{})
}

// Plug name cannot be empty
func (s *RepositorySuite) TestResolveConnectEmptyPlugName(c *C) {
	conn, err := s.testRepo.ResolveConnect("consumer", "", "producer", "slot")
	c.Check(err, ErrorMatches, "cannot resolve connection, plug name is empty")
	c.Check(conn, Equals, ConnRef{})
}

// Plug must exist
func (s *RepositorySuite) TestResolveNoSuchPlug(c *C) {
	conn, err := s.testRepo.ResolveConnect("consumer", "plug", "consumer", "slot")
	c.Check(err, ErrorMatches, `snap "consumer" has no plug named "plug"`)
	c.Check(conn, Equals, ConnRef{})
}

// Slot snap name cannot be empty if there's no core snap around
func (s *RepositorySuite) TestResolveConnectEmptySlotSnapName(c *C) {
	c.Assert(s.testRepo.AddPlug(s.plug), IsNil)
	conn, err := s.testRepo.ResolveConnect("consumer", "plug", "", "slot")
	c.Check(err, ErrorMatches, "cannot resolve connection, slot snap name is empty")
	c.Check(conn, Equals, ConnRef{})
}

// Slot name cannot be empty if there's no core snap around
func (s *RepositorySuite) TestResolveConnectEmptySlotName(c *C) {
	c.Assert(s.testRepo.AddPlug(s.plug), IsNil)
	conn, err := s.testRepo.ResolveConnect("consumer", "plug", "producer", "")
	c.Check(err, ErrorMatches, `snap "producer" has no "interface" interface slots`)
	c.Check(conn, Equals, ConnRef{})
}

// Slot must exists
func (s *RepositorySuite) TestResolveNoSuchSlot(c *C) {
	c.Assert(s.testRepo.AddPlug(s.plug), IsNil)
	conn, err := s.testRepo.ResolveConnect("consumer", "plug", "producer", "slot")
	c.Check(err, ErrorMatches, `snap "producer" has no slot named "slot"`)
	c.Check(conn, Equals, ConnRef{})
}

// Plug and slot must have matching types
func (s *RepositorySuite) TestResolveIncompatibleTypes(c *C) {
	c.Assert(s.testRepo.AddInterface(&ifacetest.TestInterface{InterfaceName: "other-interface"}), IsNil)
	plug := &snap.PlugInfo{
		Snap:      &snap.Info{SuggestedName: "consumer"},
		Name:      "plug",
		Interface: "other-interface",
	}
	c.Assert(s.testRepo.AddPlug(plug), IsNil)
	c.Assert(s.testRepo.AddSlot(s.slot), IsNil)
	// Connecting a plug to an incompatible slot fails with an appropriate error
	conn, err := s.testRepo.ResolveConnect("consumer", "plug", "producer", "slot")
	c.Check(err, ErrorMatches,
		`cannot connect consumer:plug \("other-interface" interface\) to producer:slot \("interface" interface\)`)
	c.Check(conn, Equals, ConnRef{})
}

// Tests for Repository.ResolveDisconnect()

// All the was to resolve a 'snap disconnect' between two snaps.
// The actual snaps are not installed though.
func (s *RepositorySuite) TestResolveDisconnectMatrixNoSnaps(c *C) {
	scenarios := []struct {
		plugSnapName, plugName, slotSnapName, slotName string
		errMsg                                         string
	}{
		// Case 0 (INVALID)
		// Nothing is provided
		{"", "", "", "", "allowed forms are .*"},
		// Case 1 (FAILURE)
		// Disconnect anything connected to a specific plug or slot.
		// The snap name is implicit and refers to the core snap.
		{"", "", "", "slot", `snap "core" has no plug or slot named "slot"`},
		// Case 2 (INVALID)
		// The slot name is not provided.
		{"", "", "producer", "", "allowed forms are .*"},
		// Case 3 (FAILURE)
		// Disconnect anything connected to a specific plug or slot
		{"", "", "producer", "slot", `snap "producer" has no plug or slot named "slot"`},
		// Case 4 (FAILURE)
		// Disconnect everything from a specific plug or slot.
		// The plug side implicit refers to the core snap.
		{"", "plug", "", "", `snap "core" has no plug or slot named "plug"`},
		// Case 5 (FAILURE)
		// Disconnect a specific connection.
		// The plug and slot side implicit refers to the core snap.
		{"", "plug", "", "slot", `snap "core" has no plug named "plug"`},
		// Case 6 (INVALID)
		// Slot name is not provided.
		{"", "plug", "producer", "", "allowed forms are .*"},
		// Case 7 (FAILURE)
		// Disconnect a specific connection.
		// The plug side implicit refers to the core snap.
		{"", "plug", "producer", "slot", `snap "core" has no plug named "plug"`},
		// Case 8 (INVALID)
		// Plug name is not provided.
		{"consumer", "", "", "", "allowed forms are .*"},
		// Case 9 (INVALID)
		// Plug name is not provided.
		{"consumer", "", "", "slot", "allowed forms are .*"},
		// Case 10 (INVALID)
		// Plug name is not provided.
		{"consumer", "", "producer", "", "allowed forms are .*"},
		// Case 11 (INVALID)
		// Plug name is not provided.
		{"consumer", "", "producer", "slot", "allowed forms are .*"},
		// Case 12 (FAILURE)
		// Disconnect anything connected to a specific plug
		{"consumer", "plug", "", "", `snap "consumer" has no plug or slot named "plug"`},
		// Case 13 (FAILURE)
		// Disconnect a specific connection.
		// The snap name is implicit and refers to the core snap.
		{"consumer", "plug", "", "slot", `snap "consumer" has no plug named "plug"`},
		// Case 14 (INVALID)
		// The slot name was not provided.
		{"consumer", "plug", "producer", "", "allowed forms are .*"},
		// Case 15 (FAILURE)
		// Disconnect a specific connection.
		{"consumer", "plug", "producer", "slot", `snap "consumer" has no plug named "plug"`},
	}
	for i, scenario := range scenarios {
		c.Logf("checking scenario %d: %q", i, scenario)
		connRefList, err := s.testRepo.ResolveDisconnect(
			scenario.plugSnapName, scenario.plugName, scenario.slotSnapName, scenario.slotName)
		c.Check(err, ErrorMatches, scenario.errMsg)
		c.Check(connRefList, HasLen, 0)
	}
}

// All the was to resolve a 'snap disconnect' between two snaps.
// The actual snaps are not installed though but a core snap is.
func (s *RepositorySuite) TestResolveDisconnectMatrixJustCoreSnap(c *C) {
	c.Assert(s.testRepo.AddSnap(s.coreSnap), IsNil)
	scenarios := []struct {
		plugSnapName, plugName, slotSnapName, slotName string
		errMsg                                         string
	}{
		// Case 0 (INVALID)
		// Nothing is provided
		{"", "", "", "", "allowed forms are .*"},
		// Case 1 (FAILURE)
		// Disconnect anything connected to a specific plug or slot.
		// The snap name is implicit and refers to the core snap.
		{"", "", "", "slot", `snap "core" has no plug or slot named "slot"`},
		// Case 2 (INVALID)
		// The slot name is not provided.
		{"", "", "producer", "", "allowed forms are .*"},
		// Case 3 (FAILURE)
		// Disconnect anything connected to a specific plug or slot
		{"", "", "producer", "slot", `snap "producer" has no plug or slot named "slot"`},
		// Case 4 (FAILURE)
		// Disconnect anything connected to a specific plug or slot
		{"", "plug", "", "", `snap "core" has no plug or slot named "plug"`},
		// Case 5 (FAILURE)
		// Disconnect a specific connection.
		// The plug and slot side implicit refers to the core snap.
		{"", "plug", "", "slot", `snap "core" has no plug named "plug"`},
		// Case 6 (INVALID)
		// Slot name is not provided.
		{"", "plug", "producer", "", "allowed forms are .*"},
		// Case 7 (FAILURE)
		// Disconnect a specific connection.
		// The plug side implicit refers to the core snap.
		{"", "plug", "producer", "slot", `snap "core" has no plug named "plug"`},
		// Case 8 (INVALID)
		// Plug name is not provided.
		{"consumer", "", "", "", "allowed forms are .*"},
		// Case 9 (INVALID)
		// Plug name is not provided.
		{"consumer", "", "", "slot", "allowed forms are .*"},
		// Case 10 (INVALID)
		// Plug name is not provided.
		{"consumer", "", "producer", "", "allowed forms are .*"},
		// Case 11 (INVALID)
		// Plug name is not provided.
		{"consumer", "", "producer", "slot", "allowed forms are .*"},
		// Case 12 (FAILURE)
		// Disconnect anything connected to a specific plug or slot.
		{"consumer", "plug", "", "", `snap "consumer" has no plug or slot named "plug"`},
		// Case 13 (FAILURE)
		// Disconnect a specific connection.
		// The snap name is implicit and refers to the core snap.
		{"consumer", "plug", "", "slot", `snap "consumer" has no plug named "plug"`},
		// Case 14 (INVALID)
		// The slot name was not provided.
		{"consumer", "plug", "producer", "", "allowed forms are .*"},
		// Case 15 (FAILURE)
		// Disconnect a specific connection.
		{"consumer", "plug", "producer", "slot", `snap "consumer" has no plug named "plug"`},
	}
	for i, scenario := range scenarios {
		c.Logf("checking scenario %d: %q", i, scenario)
		connRefList, err := s.testRepo.ResolveDisconnect(
			scenario.plugSnapName, scenario.plugName, scenario.slotSnapName, scenario.slotName)
		c.Check(err, ErrorMatches, scenario.errMsg)
		c.Check(connRefList, HasLen, 0)
	}
}

// All the was to resolve a 'snap disconnect' between two snaps.
// The actual snaps as well as the core snap are installed.
// The snaps are not connected.
func (s *RepositorySuite) TestResolveDisconnectMatrixDisconnectedSnaps(c *C) {
	c.Assert(s.testRepo.AddSnap(s.coreSnap), IsNil)
	c.Assert(s.testRepo.AddPlug(s.plug), IsNil)
	c.Assert(s.testRepo.AddSlot(s.slot), IsNil)
	scenarios := []struct {
		plugSnapName, plugName, slotSnapName, slotName string
		errMsg                                         string
	}{
		// Case 0 (INVALID)
		// Nothing is provided
		{"", "", "", "", "allowed forms are .*"},
		// Case 1 (FAILURE)
		// Disconnect anything connected to a specific plug or slot.
		// The snap name is implicit and refers to the core snap.
		{"", "", "", "slot", `snap "core" has no plug or slot named "slot"`},
		// Case 2 (INVALID)
		// The slot name is not provided.
		{"", "", "producer", "", "allowed forms are .*"},
		// Case 3 (SUCCESS)
		// Disconnect anything connected to a specific plug or slot
		{"", "", "producer", "slot", ""},
		// Case 4 (FAILURE)
		// Disconnect anything connected to a specific plug or slot.
		// The plug side implicit refers to the core snap.
		{"", "plug", "", "", `snap "core" has no plug or slot named "plug"`},
		// Case 5 (FAILURE)
		// Disconnect a specific connection.
		// The plug and slot side implicit refers to the core snap.
		{"", "plug", "", "slot", `snap "core" has no plug named "plug"`},
		// Case 6 (INVALID)
		// Slot name is not provided.
		{"", "plug", "producer", "", "allowed forms are .*"},
		// Case 7 (FAILURE)
		// Disconnect a specific connection.
		// The plug side implicit refers to the core snap.
		{"", "plug", "producer", "slot", `snap "core" has no plug named "plug"`},
		// Case 8 (INVALID)
		// Plug name is not provided.
		{"consumer", "", "", "", "allowed forms are .*"},
		// Case 9 (INVALID)
		// Plug name is not provided.
		{"consumer", "", "", "slot", "allowed forms are .*"},
		// Case 10 (INVALID)
		// Plug name is not provided.
		{"consumer", "", "producer", "", "allowed forms are .*"},
		// Case 11 (INVALID)
		// Plug name is not provided.
		{"consumer", "", "producer", "slot", "allowed forms are .*"},
		// Case 12 (SUCCESS)
		// Disconnect anything connected to a specific plug or slot.
		{"consumer", "plug", "", "", ""},
		// Case 13 (FAILURE)
		// Disconnect a specific connection.
		// The snap name is implicit and refers to the core snap.
		{"consumer", "plug", "", "slot", `snap "core" has no slot named "slot"`},
		// Case 14 (INVALID)
		// The slot name was not provided.
		{"consumer", "plug", "producer", "", "allowed forms are .*"},
		// Case 15 (FAILURE)
		// Disconnect a specific connection (but it is not connected).
		{"consumer", "plug", "producer", "slot", `cannot disconnect consumer:plug from producer:slot, it is not connected`},
	}
	for i, scenario := range scenarios {
		c.Logf("checking scenario %d: %q", i, scenario)
		connRefList, err := s.testRepo.ResolveDisconnect(
			scenario.plugSnapName, scenario.plugName, scenario.slotSnapName, scenario.slotName)
		if scenario.errMsg != "" {
			c.Check(err, ErrorMatches, scenario.errMsg)
		} else {
			c.Check(err, IsNil)
		}
		c.Check(connRefList, HasLen, 0)
	}
}

// All the was to resolve a 'snap disconnect' between two snaps.
// The actual snaps as well as the core snap are installed.
// The snaps are connected.
func (s *RepositorySuite) TestResolveDisconnectMatrixTypical(c *C) {
	c.Assert(s.testRepo.AddSnap(s.coreSnap), IsNil)
	c.Assert(s.testRepo.AddPlug(s.plug), IsNil)
	c.Assert(s.testRepo.AddSlot(s.slot), IsNil)
	connRef := NewConnRef(s.plug, s.slot)
	_, err := s.testRepo.Connect(*connRef, nil, nil, nil)
	c.Assert(err, IsNil)

	scenarios := []struct {
		plugSnapName, plugName, slotSnapName, slotName string
		errMsg                                         string
	}{
		// Case 0 (INVALID)
		// Nothing is provided
		{"", "", "", "", "allowed forms are .*"},
		// Case 1 (FAILURE)
		// Disconnect anything connected to a specific plug or slot.
		// The snap name is implicit and refers to the core snap.
		{"", "", "", "slot", `snap "core" has no plug or slot named "slot"`},
		// Case 2 (INVALID)
		// The slot name is not provided.
		{"", "", "producer", "", "allowed forms are .*"},
		// Case 3 (SUCCESS)
		// Disconnect anything connected to a specific plug or slot
		{"", "", "producer", "slot", ""},
		// Case 4 (FAILURE)
		// Disconnect anything connected to a specific plug or slot.
		// The plug side implicit refers to the core snap.
		{"", "plug", "", "", `snap "core" has no plug or slot named "plug"`},
		// Case 5 (FAILURE)
		// Disconnect a specific connection.
		// The plug and slot side implicit refers to the core snap.
		{"", "plug", "", "slot", `snap "core" has no plug named "plug"`},
		// Case 6 (INVALID)
		// Slot name is not provided.
		{"", "plug", "producer", "", "allowed forms are .*"},
		// Case 7 (FAILURE)
		// Disconnect a specific connection.
		// The plug side implicit refers to the core snap.
		{"", "plug", "producer", "slot", `snap "core" has no plug named "plug"`},
		// Case 8 (INVALID)
		// Plug name is not provided.
		{"consumer", "", "", "", "allowed forms are .*"},
		// Case 9 (INVALID)
		// Plug name is not provided.
		{"consumer", "", "", "slot", "allowed forms are .*"},
		// Case 10 (INVALID)
		// Plug name is not provided.
		{"consumer", "", "producer", "", "allowed forms are .*"},
		// Case 11 (INVALID)
		// Plug name is not provided.
		{"consumer", "", "producer", "slot", "allowed forms are .*"},
		// Case 12 (SUCCESS)
		// Disconnect anything connected to a specific plug or slot.
		{"consumer", "plug", "", "", ""},
		// Case 13 (FAILURE)
		// Disconnect a specific connection.
		// The snap name is implicit and refers to the core snap.
		{"consumer", "plug", "", "slot", `snap "core" has no slot named "slot"`},
		// Case 14 (INVALID)
		// The slot name was not provided.
		{"consumer", "plug", "producer", "", "allowed forms are .*"},
		// Case 15 (SUCCESS)
		// Disconnect a specific connection.
		{"consumer", "plug", "producer", "slot", ""},
	}
	for i, scenario := range scenarios {
		c.Logf("checking scenario %d: %q", i, scenario)
		connRefList, err := s.testRepo.ResolveDisconnect(
			scenario.plugSnapName, scenario.plugName, scenario.slotSnapName, scenario.slotName)
		if scenario.errMsg != "" {
			c.Check(err, ErrorMatches, scenario.errMsg)
			c.Check(connRefList, HasLen, 0)
		} else {
			c.Check(err, IsNil)
			c.Check(connRefList, DeepEquals, []ConnRef{*connRef})
		}
	}
}

// Tests for Repository.Connect()

func (s *RepositorySuite) TestConnectFailsWhenPlugDoesNotExist(c *C) {
	err := s.testRepo.AddSlot(s.slot)
	c.Assert(err, IsNil)
	// Connecting an unknown plug returns an appropriate error
	connRef := NewConnRef(s.plug, s.slot)
	_, err = s.testRepo.Connect(*connRef, nil, nil, nil)
	c.Assert(err, ErrorMatches, `cannot connect plug "plug" from snap "consumer": no such plug`)
}

func (s *RepositorySuite) TestConnectFailsWhenSlotDoesNotExist(c *C) {
	err := s.testRepo.AddPlug(s.plug)
	c.Assert(err, IsNil)
	// Connecting to an unknown slot returns an error
	connRef := NewConnRef(s.plug, s.slot)
	_, err = s.testRepo.Connect(*connRef, nil, nil, nil)
	c.Assert(err, ErrorMatches, `cannot connect slot "slot" from snap "producer": no such slot`)
}

func (s *RepositorySuite) TestConnectSucceedsWhenIdenticalConnectExists(c *C) {
	err := s.testRepo.AddPlug(s.plug)
	c.Assert(err, IsNil)
	err = s.testRepo.AddSlot(s.slot)
	c.Assert(err, IsNil)
	connRef := NewConnRef(s.plug, s.slot)
	conn, err := s.testRepo.Connect(*connRef, nil, nil, nil)
	c.Assert(err, IsNil)
	c.Assert(conn, NotNil)
	c.Assert(conn.Plug, NotNil)
	c.Assert(conn.Slot, NotNil)
	c.Assert(conn.Plug.Name(), Equals, "plug")
	c.Assert(conn.Slot.Name(), Equals, "slot")
	// Connecting exactly the same thing twice succeeds without an error but does nothing.
	_, err = s.testRepo.Connect(*connRef, nil, nil, nil)
	c.Assert(err, IsNil)
	// Only one connection is actually present.
	c.Assert(s.testRepo.Interfaces(), DeepEquals, &Interfaces{
		Plugs:       []*snap.PlugInfo{s.plug},
		Slots:       []*snap.SlotInfo{s.slot},
		Connections: []*ConnRef{NewConnRef(s.plug, s.slot)},
	})
}

func (s *RepositorySuite) TestConnectFailsWhenSlotAndPlugAreIncompatible(c *C) {
	otherInterface := &ifacetest.TestInterface{InterfaceName: "other-interface"}
	err := s.testRepo.AddInterface(otherInterface)
	plug := &snap.PlugInfo{
		Snap:      &snap.Info{SuggestedName: "consumer"},
		Name:      "plug",
		Interface: "other-interface",
	}
	c.Assert(err, IsNil)
	err = s.testRepo.AddPlug(plug)
	c.Assert(err, IsNil)
	err = s.testRepo.AddSlot(s.slot)
	c.Assert(err, IsNil)
	// Connecting a plug to an incompatible slot fails with an appropriate error
	connRef := NewConnRef(s.plug, s.slot)
	_, err = s.testRepo.Connect(*connRef, nil, nil, nil)
	c.Assert(err, ErrorMatches, `cannot connect plug "consumer:plug" \(interface "other-interface"\) to "producer:slot" \(interface "interface"\)`)
}

func (s *RepositorySuite) TestConnectSucceeds(c *C) {
	err := s.testRepo.AddPlug(s.plug)
	c.Assert(err, IsNil)
	err = s.testRepo.AddSlot(s.slot)
	c.Assert(err, IsNil)
	// Connecting a plug works okay
	connRef := NewConnRef(s.plug, s.slot)
	_, err = s.testRepo.Connect(*connRef, nil, nil, nil)
	c.Assert(err, IsNil)
}

// Tests for Repository.Disconnect() and DisconnectAll()

// Disconnect fails if any argument is empty
func (s *RepositorySuite) TestDisconnectFailsOnEmptyArgs(c *C) {
	err1 := s.testRepo.Disconnect(s.plug.Snap.Name(), s.plug.Name, s.slot.Snap.Name(), "")
	err2 := s.testRepo.Disconnect(s.plug.Snap.Name(), s.plug.Name, "", s.slot.Name)
	err3 := s.testRepo.Disconnect(s.plug.Snap.Name(), "", s.slot.Snap.Name(), s.slot.Name)
	err4 := s.testRepo.Disconnect("", s.plug.Name, s.slot.Snap.Name(), s.slot.Name)
	c.Assert(err1, ErrorMatches, `cannot disconnect, slot name is empty`)
	c.Assert(err2, ErrorMatches, `cannot disconnect, slot snap name is empty`)
	c.Assert(err3, ErrorMatches, `cannot disconnect, plug name is empty`)
	c.Assert(err4, ErrorMatches, `cannot disconnect, plug snap name is empty`)
}

// Disconnect fails if plug doesn't exist
func (s *RepositorySuite) TestDisconnectFailsWithoutPlug(c *C) {
	c.Assert(s.testRepo.AddSlot(s.slot), IsNil)
	err := s.testRepo.Disconnect(s.plug.Snap.Name(), s.plug.Name, s.slot.Snap.Name(), s.slot.Name)
	c.Assert(err, ErrorMatches, `snap "consumer" has no plug named "plug"`)
}

// Disconnect fails if slot doesn't exist
func (s *RepositorySuite) TestDisconnectFailsWithutSlot(c *C) {
	c.Assert(s.testRepo.AddPlug(s.plug), IsNil)
	err := s.testRepo.Disconnect(s.plug.Snap.Name(), s.plug.Name, s.slot.Snap.Name(), s.slot.Name)
	c.Assert(err, ErrorMatches, `snap "producer" has no slot named "slot"`)
}

// Disconnect fails if there's no connection to disconnect
func (s *RepositorySuite) TestDisconnectFailsWhenNotConnected(c *C) {
	c.Assert(s.testRepo.AddPlug(s.plug), IsNil)
	c.Assert(s.testRepo.AddSlot(s.slot), IsNil)
	err := s.testRepo.Disconnect(s.plug.Snap.Name(), s.plug.Name, s.slot.Snap.Name(), s.slot.Name)
	c.Assert(err, ErrorMatches, `cannot disconnect consumer:plug from producer:slot, it is not connected`)
}

// Disconnect works when plug and slot exist and are connected
func (s *RepositorySuite) TestDisconnectSucceeds(c *C) {
	c.Assert(s.testRepo.AddPlug(s.plug), IsNil)
	c.Assert(s.testRepo.AddSlot(s.slot), IsNil)
	_, err := s.testRepo.Connect(*NewConnRef(s.plug, s.slot), nil, nil, nil)
	c.Assert(err, IsNil)
	_, err = s.testRepo.Connect(*NewConnRef(s.plug, s.slot), nil, nil, nil)
	c.Assert(err, IsNil)
	err = s.testRepo.Disconnect(s.plug.Snap.Name(), s.plug.Name, s.slot.Snap.Name(), s.slot.Name)
	c.Assert(err, IsNil)
	c.Assert(s.testRepo.Interfaces(), DeepEquals, &Interfaces{
		Plugs: []*snap.PlugInfo{s.plug},
		Slots: []*snap.SlotInfo{s.slot},
	})
}

// Tests for Repository.Connected

// Connected fails if snap name is empty and there's no core snap around
func (s *RepositorySuite) TestConnectedFailsWithEmptySnapName(c *C) {
	_, err := s.testRepo.Connected("", s.plug.Name)
	c.Check(err, ErrorMatches, "internal error: cannot obtain core snap name while computing connections")
}

// Connected fails if plug or slot name is empty
func (s *RepositorySuite) TestConnectedFailsWithEmptyPlugSlotName(c *C) {
	_, err := s.testRepo.Connected(s.plug.Snap.Name(), "")
	c.Check(err, ErrorMatches, "plug or slot name is empty")
}

// Connected fails if plug or slot doesn't exist
func (s *RepositorySuite) TestConnectedFailsWithoutPlugOrSlot(c *C) {
	_, err1 := s.testRepo.Connected(s.plug.Snap.Name(), s.plug.Name)
	_, err2 := s.testRepo.Connected(s.slot.Snap.Name(), s.slot.Name)
	c.Check(err1, ErrorMatches, `snap "consumer" has no plug or slot named "plug"`)
	c.Check(err2, ErrorMatches, `snap "producer" has no plug or slot named "slot"`)
}

// Connected finds connections when asked from plug or from slot side
func (s *RepositorySuite) TestConnectedFindsConnections(c *C) {
	c.Assert(s.testRepo.AddPlug(s.plug), IsNil)
	c.Assert(s.testRepo.AddSlot(s.slot), IsNil)
	_, err := s.testRepo.Connect(*NewConnRef(s.plug, s.slot), nil, nil, nil)
	c.Assert(err, IsNil)

	conns, err := s.testRepo.Connected(s.plug.Snap.Name(), s.plug.Name)
	c.Assert(err, IsNil)
	c.Check(conns, DeepEquals, []ConnRef{*NewConnRef(s.plug, s.slot)})

	conns, err = s.testRepo.Connected(s.slot.Snap.Name(), s.slot.Name)
	c.Assert(err, IsNil)
	c.Check(conns, DeepEquals, []ConnRef{*NewConnRef(s.plug, s.slot)})
}

// Connected uses the core snap if snap name is empty
func (s *RepositorySuite) TestConnectedFindsCoreSnap(c *C) {
	slot := &snap.SlotInfo{
		Snap:      &snap.Info{SuggestedName: "core", Type: snap.TypeOS},
		Name:      "slot",
		Interface: "interface",
	}
	c.Assert(s.testRepo.AddPlug(s.plug), IsNil)
	c.Assert(s.testRepo.AddSlot(slot), IsNil)
	_, err := s.testRepo.Connect(*NewConnRef(s.plug, slot), nil, nil, nil)
	c.Assert(err, IsNil)

	conns, err := s.testRepo.Connected("", s.slot.Name)
	c.Assert(err, IsNil)
	c.Check(conns, DeepEquals, []ConnRef{*NewConnRef(s.plug, slot)})
}

// Connected finds connections when asked from plug or from slot side
func (s *RepositorySuite) TestConnections(c *C) {
	c.Assert(s.testRepo.AddPlug(s.plug), IsNil)
	c.Assert(s.testRepo.AddSlot(s.slot), IsNil)
	_, err := s.testRepo.Connect(*NewConnRef(s.plug, s.slot), nil, nil, nil)
	c.Assert(err, IsNil)

	conns, err := s.testRepo.Connections(s.plug.Snap.Name())
	c.Assert(err, IsNil)
	c.Check(conns, DeepEquals, []ConnRef{*NewConnRef(s.plug, s.slot)})

	conns, err = s.testRepo.Connections(s.slot.Snap.Name())
	c.Assert(err, IsNil)
	c.Check(conns, DeepEquals, []ConnRef{*NewConnRef(s.plug, s.slot)})

	conns, err = s.testRepo.Connections("abc")
	c.Assert(err, IsNil)
	c.Assert(conns, HasLen, 0)
}

// Tests for Repository.DisconnectAll()

func (s *RepositorySuite) TestDisconnectAll(c *C) {
	c.Assert(s.testRepo.AddPlug(s.plug), IsNil)
	c.Assert(s.testRepo.AddSlot(s.slot), IsNil)
	_, err := s.testRepo.Connect(*NewConnRef(s.plug, s.slot), nil, nil, nil)
	c.Assert(err, IsNil)

	conns := []ConnRef{*NewConnRef(s.plug, s.slot)}
	s.testRepo.DisconnectAll(conns)
	c.Assert(s.testRepo.Interfaces(), DeepEquals, &Interfaces{
		Plugs: []*snap.PlugInfo{s.plug},
		Slots: []*snap.SlotInfo{s.slot},
	})
}

// Tests for Repository.Interfaces()

func (s *RepositorySuite) TestInterfacesSmokeTest(c *C) {
	err := s.testRepo.AddPlug(s.plug)
	c.Assert(err, IsNil)
	err = s.testRepo.AddSlot(s.slot)
	c.Assert(err, IsNil)
	// After connecting the result is as expected
	connRef := NewConnRef(s.plug, s.slot)
	_, err = s.testRepo.Connect(*connRef, nil, nil, nil)
	c.Assert(err, IsNil)
	ifaces := s.testRepo.Interfaces()
	c.Assert(ifaces, DeepEquals, &Interfaces{
		Plugs:       []*snap.PlugInfo{s.plug},
		Slots:       []*snap.SlotInfo{s.slot},
		Connections: []*ConnRef{NewConnRef(s.plug, s.slot)},
	})
	// After disconnecting the connections become empty
	err = s.testRepo.Disconnect(s.plug.Snap.Name(), s.plug.Name, s.slot.Snap.Name(), s.slot.Name)
	c.Assert(err, IsNil)
	ifaces = s.testRepo.Interfaces()
	c.Assert(ifaces, DeepEquals, &Interfaces{
		Plugs: []*snap.PlugInfo{s.plug},
		Slots: []*snap.SlotInfo{s.slot},
	})
}

// Tests for Repository.SnapSpecification

const testSecurity SecuritySystem = "test"

var testInterface = &ifacetest.TestInterface{
	InterfaceName: "interface",
	TestPermanentPlugCallback: func(spec *ifacetest.Specification, plug *snap.PlugInfo) error {
		spec.AddSnippet("static plug snippet")
		return nil
	},
	TestConnectedPlugCallback: func(spec *ifacetest.Specification, plug *ConnectedPlug, slot *ConnectedSlot) error {
		spec.AddSnippet("connection-specific plug snippet")
		return nil
	},
	TestPermanentSlotCallback: func(spec *ifacetest.Specification, slot *snap.SlotInfo) error {
		spec.AddSnippet("static slot snippet")
		return nil
	},
	TestConnectedSlotCallback: func(spec *ifacetest.Specification, plug *ConnectedPlug, slot *ConnectedSlot) error {
		spec.AddSnippet("connection-specific slot snippet")
		return nil
	},
}

func (s *RepositorySuite) TestSnapSpecification(c *C) {
	repo := s.emptyRepo
	backend := &ifacetest.TestSecurityBackend{BackendName: testSecurity}
	c.Assert(repo.AddBackend(backend), IsNil)
	c.Assert(repo.AddInterface(testInterface), IsNil)
	c.Assert(repo.AddPlug(s.plug), IsNil)
	c.Assert(repo.AddSlot(s.slot), IsNil)

	// Snaps should get static security now
	spec, err := repo.SnapSpecification(testSecurity, s.plug.Snap.Name())
	c.Assert(err, IsNil)
	c.Check(spec.(*ifacetest.Specification).Snippets, DeepEquals, []string{"static plug snippet"})

	spec, err = repo.SnapSpecification(testSecurity, s.slot.Snap.Name())
	c.Assert(err, IsNil)
	c.Check(spec.(*ifacetest.Specification).Snippets, DeepEquals, []string{"static slot snippet"})

	// Establish connection between plug and slot
	connRef := NewConnRef(s.plug, s.slot)
	_, err = repo.Connect(*connRef, nil, nil, nil)
	c.Assert(err, IsNil)

	// Snaps should get static and connection-specific security now
	spec, err = repo.SnapSpecification(testSecurity, s.plug.Snap.Name())
	c.Assert(err, IsNil)
	c.Check(spec.(*ifacetest.Specification).Snippets, DeepEquals, []string{
		"static plug snippet",
		"connection-specific plug snippet",
	})

	spec, err = repo.SnapSpecification(testSecurity, s.slot.Snap.Name())
	c.Assert(err, IsNil)
	c.Check(spec.(*ifacetest.Specification).Snippets, DeepEquals, []string{
		"static slot snippet",
		"connection-specific slot snippet",
	})
}

func (s *RepositorySuite) TestSnapSpecificationFailureWithConnectionSnippets(c *C) {
	var testSecurity SecuritySystem = "security"
	backend := &ifacetest.TestSecurityBackend{BackendName: testSecurity}
	iface := &ifacetest.TestInterface{
		InterfaceName: "interface",
		TestConnectedSlotCallback: func(spec *ifacetest.Specification, plug *ConnectedPlug, slot *ConnectedSlot) error {
			return fmt.Errorf("cannot compute snippet for provider")
		},
		TestConnectedPlugCallback: func(spec *ifacetest.Specification, plug *ConnectedPlug, slot *ConnectedSlot) error {
			return fmt.Errorf("cannot compute snippet for consumer")
		},
	}
	repo := s.emptyRepo

	c.Assert(repo.AddBackend(backend), IsNil)
	c.Assert(repo.AddInterface(iface), IsNil)
	c.Assert(repo.AddPlug(s.plug), IsNil)
	c.Assert(repo.AddSlot(s.slot), IsNil)
	connRef := NewConnRef(s.plug, s.slot)
	_, err := repo.Connect(*connRef, nil, nil, nil)
	c.Assert(err, IsNil)

	spec, err := repo.SnapSpecification(testSecurity, s.plug.Snap.Name())
	c.Assert(err, ErrorMatches, "cannot compute snippet for consumer")
	c.Assert(spec, IsNil)

	spec, err = repo.SnapSpecification(testSecurity, s.slot.Snap.Name())
	c.Assert(err, ErrorMatches, "cannot compute snippet for provider")
	c.Assert(spec, IsNil)
}

func (s *RepositorySuite) TestSnapSpecificationFailureWithPermanentSnippets(c *C) {
	var testSecurity SecuritySystem = "security"
	iface := &ifacetest.TestInterface{
		InterfaceName: "interface",
		TestPermanentSlotCallback: func(spec *ifacetest.Specification, slot *snap.SlotInfo) error {
			return fmt.Errorf("cannot compute snippet for provider")
		},
		TestPermanentPlugCallback: func(spec *ifacetest.Specification, plug *snap.PlugInfo) error {
			return fmt.Errorf("cannot compute snippet for consumer")
		},
	}
	backend := &ifacetest.TestSecurityBackend{BackendName: testSecurity}
	repo := s.emptyRepo
	c.Assert(repo.AddBackend(backend), IsNil)
	c.Assert(repo.AddInterface(iface), IsNil)
	c.Assert(repo.AddPlug(s.plug), IsNil)
	c.Assert(repo.AddSlot(s.slot), IsNil)
	connRef := NewConnRef(s.plug, s.slot)
	_, err := repo.Connect(*connRef, nil, nil, nil)
	c.Assert(err, IsNil)

	spec, err := repo.SnapSpecification(testSecurity, s.plug.Snap.Name())
	c.Assert(err, ErrorMatches, "cannot compute snippet for consumer")
	c.Assert(spec, IsNil)

	spec, err = repo.SnapSpecification(testSecurity, s.slot.Snap.Name())
	c.Assert(err, ErrorMatches, "cannot compute snippet for provider")
	c.Assert(spec, IsNil)
}

func (s *RepositorySuite) TestAutoConnectCandidatePlugsAndSlots(c *C) {
	// Add two interfaces, one with automatic connections, one with manual
	repo := s.emptyRepo
	err := repo.AddInterface(&ifacetest.TestInterface{InterfaceName: "auto"})
	c.Assert(err, IsNil)
	err = repo.AddInterface(&ifacetest.TestInterface{InterfaceName: "manual"})
	c.Assert(err, IsNil)

<<<<<<< HEAD
	policyCheck := func(plug *ConnectedPlug, slot *ConnectedSlot) bool {
		return slot.Interface() == "auto"
=======
	policyCheck := func(plug *ConnectedPlug, slot *ConnectedSlot) (bool, error) {
		return slot.Interface() == "auto", nil
>>>>>>> c733e4d5
	}

	// Add a pair of snaps with plugs/slots using those two interfaces
	consumer := snaptest.MockInfo(c, `
name: consumer
version: 0
plugs:
    auto:
    manual:
`, nil)
	producer := snaptest.MockInfo(c, `
name: producer
version: 0
type: os
slots:
    auto:
    manual:
`, nil)
	err = repo.AddSnap(producer)
	c.Assert(err, IsNil)
	err = repo.AddSnap(consumer)
	c.Assert(err, IsNil)

	candidateSlots := repo.AutoConnectCandidateSlots("consumer", "auto", policyCheck)
	c.Assert(candidateSlots, HasLen, 1)
	c.Check(candidateSlots[0].Snap.Name(), Equals, "producer")
	c.Check(candidateSlots[0].Interface, Equals, "auto")
	c.Check(candidateSlots[0].Name, Equals, "auto")

	candidatePlugs := repo.AutoConnectCandidatePlugs("producer", "auto", policyCheck)
	c.Assert(candidatePlugs, HasLen, 1)
	c.Check(candidatePlugs[0].Snap.Name(), Equals, "consumer")
	c.Check(candidatePlugs[0].Interface, Equals, "auto")
	c.Check(candidatePlugs[0].Name, Equals, "auto")
}

func (s *RepositorySuite) TestAutoConnectCandidatePlugsAndSlotsSymmetry(c *C) {
	repo := s.emptyRepo
	// Add a "auto" interface
	err := repo.AddInterface(&ifacetest.TestInterface{InterfaceName: "auto"})
	c.Assert(err, IsNil)

<<<<<<< HEAD
	policyCheck := func(plug *ConnectedPlug, slot *ConnectedSlot) bool {
		return slot.Interface() == "auto"
=======
	policyCheck := func(plug *ConnectedPlug, slot *ConnectedSlot) (bool, error) {
		return slot.Interface() == "auto", nil
>>>>>>> c733e4d5
	}

	// Add a producer snap for "auto"
	producer := snaptest.MockInfo(c, `
name: producer
version: 0
type: os
slots:
    auto:
`, nil)
	err = repo.AddSnap(producer)
	c.Assert(err, IsNil)

	// Add two consumers snaps for "auto"
	consumer1 := snaptest.MockInfo(c, `
name: consumer1
version: 0
plugs:
    auto:
`, nil)

	err = repo.AddSnap(consumer1)
	c.Assert(err, IsNil)

	// Add two consumers snaps for "auto"
	consumer2 := snaptest.MockInfo(c, `
name: consumer2
version: 0
plugs:
    auto:
`, nil)

	err = repo.AddSnap(consumer2)
	c.Assert(err, IsNil)

	// Both can auto-connect
	candidateSlots := repo.AutoConnectCandidateSlots("consumer1", "auto", policyCheck)
	c.Assert(candidateSlots, HasLen, 1)
	c.Check(candidateSlots[0].Snap.Name(), Equals, "producer")
	c.Check(candidateSlots[0].Interface, Equals, "auto")
	c.Check(candidateSlots[0].Name, Equals, "auto")

	candidateSlots = repo.AutoConnectCandidateSlots("consumer2", "auto", policyCheck)
	c.Assert(candidateSlots, HasLen, 1)
	c.Check(candidateSlots[0].Snap.Name(), Equals, "producer")
	c.Check(candidateSlots[0].Interface, Equals, "auto")
	c.Check(candidateSlots[0].Name, Equals, "auto")

	// Plugs candidates seen from the producer (for example if
	// it's installed after) should be the same
	candidatePlugs := repo.AutoConnectCandidatePlugs("producer", "auto", policyCheck)
	c.Assert(candidatePlugs, HasLen, 2)
}

// Tests for AddSnap and RemoveSnap

type AddRemoveSuite struct {
	testutil.BaseTest
	repo *Repository
}

var _ = Suite(&AddRemoveSuite{})

func (s *AddRemoveSuite) SetUpTest(c *C) {
	s.BaseTest.SetUpTest(c)
	s.BaseTest.AddCleanup(snap.MockSanitizePlugsSlots(func(snapInfo *snap.Info) {}))

	s.repo = NewRepository()
	err := s.repo.AddInterface(&ifacetest.TestInterface{InterfaceName: "iface"})
	c.Assert(err, IsNil)
	err = s.repo.AddInterface(&ifacetest.TestInterface{
		InterfaceName:             "invalid",
		BeforePreparePlugCallback: func(plug *snap.PlugInfo) error { return fmt.Errorf("plug is invalid") },
		BeforePrepareSlotCallback: func(slot *snap.SlotInfo) error { return fmt.Errorf("slot is invalid") },
	})
	c.Assert(err, IsNil)
}

func (s *AddRemoveSuite) TearDownTest(c *C) {
	s.BaseTest.TearDownTest(c)
}

const testConsumerYaml = `
name: consumer
version: 0
apps:
    app:
        plugs: [iface]
`
const testProducerYaml = `
name: producer
version: 0
apps:
    app:
        slots: [iface]
`

const testConsumerInvalidSlotNameYaml = `
name: consumer
version: 0
slots:
 ttyS5:
  interface: iface
apps:
    app:
        slots: [iface]
`

const testConsumerInvalidPlugNameYaml = `
name: consumer
version: 0
plugs:
 ttyS3:
  interface: iface
apps:
    app:
        plugs: [iface]
`

func (s *AddRemoveSuite) addSnap(c *C, yaml string) (*snap.Info, error) {
	snapInfo := snaptest.MockInfo(c, yaml, nil)
	return snapInfo, s.repo.AddSnap(snapInfo)
}

func (s *AddRemoveSuite) TestAddSnapAddsPlugs(c *C) {
	_, err := s.addSnap(c, testConsumerYaml)
	c.Assert(err, IsNil)
	// The plug was added
	c.Assert(s.repo.Plug("consumer", "iface"), Not(IsNil))
}

func (s *AddRemoveSuite) TestAddSnapErrorsOnExistingSnapPlugs(c *C) {
	_, err := s.addSnap(c, testConsumerYaml)
	c.Assert(err, IsNil)
	_, err = s.addSnap(c, testConsumerYaml)
	c.Assert(err, ErrorMatches, `cannot register interfaces for snap "consumer" more than once`)
}

func (s *AddRemoveSuite) TestAddSnapAddsSlots(c *C) {
	_, err := s.addSnap(c, testProducerYaml)
	c.Assert(err, IsNil)
	// The slot was added
	c.Assert(s.repo.Slot("producer", "iface"), Not(IsNil))
}

func (s *AddRemoveSuite) TestAddSnapErrorsOnExistingSnapSlots(c *C) {
	_, err := s.addSnap(c, testProducerYaml)
	c.Assert(err, IsNil)
	_, err = s.addSnap(c, testProducerYaml)
	c.Assert(err, ErrorMatches, `cannot register interfaces for snap "producer" more than once`)
}

func (s *AddRemoveSuite) TestAddSnapSkipsUnknownInterfaces(c *C) {
	info, err := s.addSnap(c, `
name: bogus
version: 0
plugs:
  bogus-plug:
slots:
  bogus-slot:
`)
	c.Assert(err, IsNil)
	// the snap knowns about the bogus plug and slot
	c.Assert(info.Plugs["bogus-plug"], NotNil)
	c.Assert(info.Slots["bogus-slot"], NotNil)
	// but the repository ignores them
	c.Assert(s.repo.Plug("bogus", "bogus-plug"), IsNil)
	c.Assert(s.repo.Slot("bogus", "bogus-slot"), IsNil)
}

func (s AddRemoveSuite) TestRemoveRemovesPlugs(c *C) {
	_, err := s.addSnap(c, testConsumerYaml)
	c.Assert(err, IsNil)
	s.repo.RemoveSnap("consumer")
	c.Assert(s.repo.Plug("consumer", "iface"), IsNil)
}

func (s AddRemoveSuite) TestRemoveRemovesSlots(c *C) {
	_, err := s.addSnap(c, testProducerYaml)
	c.Assert(err, IsNil)
	s.repo.RemoveSnap("producer")
	c.Assert(s.repo.Plug("producer", "iface"), IsNil)
}

func (s *AddRemoveSuite) TestRemoveSnapErrorsOnStillConnectedPlug(c *C) {
	_, err := s.addSnap(c, testConsumerYaml)
	c.Assert(err, IsNil)
	_, err = s.addSnap(c, testProducerYaml)
	c.Assert(err, IsNil)
	connRef := ConnRef{PlugRef: PlugRef{Snap: "consumer", Name: "iface"}, SlotRef: SlotRef{Snap: "producer", Name: "iface"}}
	_, err = s.repo.Connect(connRef, nil, nil, nil)
	c.Assert(err, IsNil)
	err = s.repo.RemoveSnap("consumer")
	c.Assert(err, ErrorMatches, "cannot remove connected plug consumer.iface")
}

func (s *AddRemoveSuite) TestRemoveSnapErrorsOnStillConnectedSlot(c *C) {
	_, err := s.addSnap(c, testConsumerYaml)
	c.Assert(err, IsNil)
	_, err = s.addSnap(c, testProducerYaml)
	c.Assert(err, IsNil)
	connRef := ConnRef{PlugRef: PlugRef{Snap: "consumer", Name: "iface"}, SlotRef: SlotRef{Snap: "producer", Name: "iface"}}
	_, err = s.repo.Connect(connRef, nil, nil, nil)
	c.Assert(err, IsNil)
	err = s.repo.RemoveSnap("producer")
	c.Assert(err, ErrorMatches, "cannot remove connected slot producer.iface")
}

type DisconnectSnapSuite struct {
	testutil.BaseTest
	repo   *Repository
	s1, s2 *snap.Info
}

var _ = Suite(&DisconnectSnapSuite{})

func (s *DisconnectSnapSuite) SetUpTest(c *C) {
	s.BaseTest.SetUpTest(c)
	s.BaseTest.AddCleanup(snap.MockSanitizePlugsSlots(func(snapInfo *snap.Info) {}))

	s.repo = NewRepository()

	err := s.repo.AddInterface(&ifacetest.TestInterface{InterfaceName: "iface-a"})
	c.Assert(err, IsNil)
	err = s.repo.AddInterface(&ifacetest.TestInterface{InterfaceName: "iface-b"})
	c.Assert(err, IsNil)

	s.s1 = snaptest.MockInfo(c, `
name: s1
version: 0
plugs:
    iface-a:
slots:
    iface-b:
`, nil)
	err = s.repo.AddSnap(s.s1)
	c.Assert(err, IsNil)

	s.s2 = snaptest.MockInfo(c, `
name: s2
version: 0
plugs:
    iface-b:
slots:
    iface-a:
`, nil)
	c.Assert(err, IsNil)
	err = s.repo.AddSnap(s.s2)
	c.Assert(err, IsNil)
}

func (s *DisconnectSnapSuite) TearDownTest(c *C) {
	s.BaseTest.TearDownTest(c)
}

func (s *DisconnectSnapSuite) TestNotConnected(c *C) {
	affected, err := s.repo.DisconnectSnap("s1")
	c.Assert(err, IsNil)
	c.Check(affected, HasLen, 0)
}

func (s *DisconnectSnapSuite) TestOutgoingConnection(c *C) {
	connRef := ConnRef{PlugRef: PlugRef{Snap: "s1", Name: "iface-a"}, SlotRef: SlotRef{Snap: "s2", Name: "iface-a"}}
	_, err := s.repo.Connect(connRef, nil, nil, nil)
	c.Assert(err, IsNil)
	// Disconnect s1 with which has an outgoing connection to s2
	affected, err := s.repo.DisconnectSnap("s1")
	c.Assert(err, IsNil)
	c.Check(affected, testutil.Contains, "s1")
	c.Check(affected, testutil.Contains, "s2")
}

func (s *DisconnectSnapSuite) TestIncomingConnection(c *C) {
	connRef := ConnRef{PlugRef: PlugRef{Snap: "s2", Name: "iface-b"}, SlotRef: SlotRef{Snap: "s1", Name: "iface-b"}}
	_, err := s.repo.Connect(connRef, nil, nil, nil)
	c.Assert(err, IsNil)
	// Disconnect s1 with which has an incoming connection from s2
	affected, err := s.repo.DisconnectSnap("s1")
	c.Assert(err, IsNil)
	c.Check(affected, testutil.Contains, "s1")
	c.Check(affected, testutil.Contains, "s2")
}

func (s *DisconnectSnapSuite) TestCrossConnection(c *C) {
	// This test is symmetric wrt s1 <-> s2 connections
	for _, snapName := range []string{"s1", "s2"} {
		connRef1 := ConnRef{PlugRef: PlugRef{Snap: "s1", Name: "iface-a"}, SlotRef: SlotRef{Snap: "s2", Name: "iface-a"}}
		_, err := s.repo.Connect(connRef1, nil, nil, nil)
		c.Assert(err, IsNil)
		connRef2 := ConnRef{PlugRef: PlugRef{Snap: "s2", Name: "iface-b"}, SlotRef: SlotRef{Snap: "s1", Name: "iface-b"}}
		_, err = s.repo.Connect(connRef2, nil, nil, nil)
		c.Assert(err, IsNil)
		affected, err := s.repo.DisconnectSnap(snapName)
		c.Assert(err, IsNil)
		c.Check(affected, testutil.Contains, "s1")
		c.Check(affected, testutil.Contains, "s2")
	}
}

<<<<<<< HEAD
func contentPolicyCheck(plug *ConnectedPlug, slot *ConnectedSlot) bool {
	return plug.Snap().PublisherID == slot.Snap().PublisherID
=======
func contentPolicyCheck(plug *ConnectedPlug, slot *ConnectedSlot) (bool, error) {
	return plug.Snap().PublisherID == slot.Snap().PublisherID, nil
>>>>>>> c733e4d5
}

func contentAutoConnect(plug *Plug, slot *Slot) bool {
	return plug.Attrs["content"] == slot.Attrs["content"]
}

// internal helper that creates a new repository with two snaps, one
// is a content plug and one a content slot
func makeContentConnectionTestSnaps(c *C, plugContentToken, slotContentToken string) (*Repository, *snap.Info, *snap.Info) {
	repo := NewRepository()
	err := repo.AddInterface(&ifacetest.TestInterface{InterfaceName: "content", AutoConnectCallback: contentAutoConnect})
	c.Assert(err, IsNil)

	plugSnap := snaptest.MockInfo(c, fmt.Sprintf(`
name: content-plug-snap
version: 0
plugs:
  imported-content:
    interface: content
    content: %s
`, plugContentToken), nil)
	slotSnap := snaptest.MockInfo(c, fmt.Sprintf(`
name: content-slot-snap
version: 0
slots:
  exported-content:
    interface: content
    content: %s
`, slotContentToken), nil)

	err = repo.AddSnap(plugSnap)
	c.Assert(err, IsNil)
	err = repo.AddSnap(slotSnap)
	c.Assert(err, IsNil)

	return repo, plugSnap, slotSnap
}

func (s *RepositorySuite) TestAutoConnectContentInterfaceSimple(c *C) {
	repo, _, _ := makeContentConnectionTestSnaps(c, "mylib", "mylib")
	candidateSlots := repo.AutoConnectCandidateSlots("content-plug-snap", "imported-content", contentPolicyCheck)
	c.Assert(candidateSlots, HasLen, 1)
	c.Check(candidateSlots[0].Name, Equals, "exported-content")
	candidatePlugs := repo.AutoConnectCandidatePlugs("content-slot-snap", "exported-content", contentPolicyCheck)
	c.Assert(candidatePlugs, HasLen, 1)
	c.Check(candidatePlugs[0].Name, Equals, "imported-content")
}

func (s *RepositorySuite) TestAutoConnectContentInterfaceOSWorksCorrectly(c *C) {
	repo, _, slotSnap := makeContentConnectionTestSnaps(c, "mylib", "otherlib")
	slotSnap.Type = snap.TypeOS

	candidateSlots := repo.AutoConnectCandidateSlots("content-plug-snap", "imported-content", contentPolicyCheck)
	c.Check(candidateSlots, HasLen, 0)
	candidatePlugs := repo.AutoConnectCandidatePlugs("content-slot-snap", "exported-content", contentPolicyCheck)
	c.Assert(candidatePlugs, HasLen, 0)
}

func (s *RepositorySuite) TestAutoConnectContentInterfaceNoMatchingContent(c *C) {
	repo, _, _ := makeContentConnectionTestSnaps(c, "mylib", "otherlib")
	candidateSlots := repo.AutoConnectCandidateSlots("content-plug-snap", "imported-content", contentPolicyCheck)
	c.Check(candidateSlots, HasLen, 0)
	candidatePlugs := repo.AutoConnectCandidatePlugs("content-slot-snap", "exported-content", contentPolicyCheck)
	c.Assert(candidatePlugs, HasLen, 0)
}

func (s *RepositorySuite) TestAutoConnectContentInterfaceNoMatchingDeveloper(c *C) {
	repo, plugSnap, slotSnap := makeContentConnectionTestSnaps(c, "mylib", "mylib")
	// real code will use the assertions, this is just for emulation
	plugSnap.PublisherID = "fooid"
	slotSnap.PublisherID = "barid"

	candidateSlots := repo.AutoConnectCandidateSlots("content-plug-snap", "imported-content", contentPolicyCheck)
	c.Check(candidateSlots, HasLen, 0)
	candidatePlugs := repo.AutoConnectCandidatePlugs("content-slot-snap", "exported-content", contentPolicyCheck)
	c.Assert(candidatePlugs, HasLen, 0)
}

func (s *RepositorySuite) TestInfo(c *C) {
	r := s.emptyRepo

	// Add some test interfaces.
	i1 := &ifacetest.TestInterface{InterfaceName: "i1", InterfaceStaticInfo: StaticInfo{Summary: "i1 summary", DocURL: "http://example.com/i1"}}
	i2 := &ifacetest.TestInterface{InterfaceName: "i2", InterfaceStaticInfo: StaticInfo{Summary: "i2 summary", DocURL: "http://example.com/i2"}}
	i3 := &ifacetest.TestInterface{InterfaceName: "i3", InterfaceStaticInfo: StaticInfo{Summary: "i3 summary", DocURL: "http://example.com/i3"}}
	c.Assert(r.AddInterface(i1), IsNil)
	c.Assert(r.AddInterface(i2), IsNil)
	c.Assert(r.AddInterface(i3), IsNil)

	// Add some test snaps.
	s1 := snaptest.MockInfo(c, fmt.Sprintf(`
name: s1
version: 0
apps:
  s1:
    plugs: [i1, i2]
`), nil)
	c.Assert(r.AddSnap(s1), IsNil)

	s2 := snaptest.MockInfo(c, fmt.Sprintf(`
name: s2
version: 0
apps:
  s2:
    slots: [i1, i3]
`), nil)
	c.Assert(r.AddSnap(s2), IsNil)

	s3 := snaptest.MockInfo(c, fmt.Sprintf(`
name: s3
version: 0
type: os
slots:
  i2:
`), nil)
	c.Assert(r.AddSnap(s3), IsNil)

	// Connect a few things for the tests below.
	_, err := r.Connect(ConnRef{PlugRef: PlugRef{Snap: "s1", Name: "i1"}, SlotRef: SlotRef{Snap: "s2", Name: "i1"}}, nil, nil, nil)
	c.Assert(err, IsNil)
	_, err = r.Connect(ConnRef{PlugRef: PlugRef{Snap: "s1", Name: "i1"}, SlotRef: SlotRef{Snap: "s2", Name: "i1"}}, nil, nil, nil)
	c.Assert(err, IsNil)
	_, err = r.Connect(ConnRef{PlugRef: PlugRef{Snap: "s1", Name: "i2"}, SlotRef: SlotRef{Snap: "s3", Name: "i2"}}, nil, nil, nil)
	c.Assert(err, IsNil)

	// Without any names or options we get the summary of all the interfaces.
	infos := r.Info(nil)
	c.Assert(infos, DeepEquals, []*Info{
		{Name: "i1", Summary: "i1 summary"},
		{Name: "i2", Summary: "i2 summary"},
		{Name: "i3", Summary: "i3 summary"},
	})

	// We can choose specific interfaces, unknown names are just skipped.
	infos = r.Info(&InfoOptions{Names: []string{"i2", "i4"}})
	c.Assert(infos, DeepEquals, []*Info{
		{Name: "i2", Summary: "i2 summary"},
	})

	// We can ask for documentation.
	infos = r.Info(&InfoOptions{Names: []string{"i2"}, Doc: true})
	c.Assert(infos, DeepEquals, []*Info{
		{Name: "i2", Summary: "i2 summary", DocURL: "http://example.com/i2"},
	})

	// We can ask for a list of plugs.
	infos = r.Info(&InfoOptions{Names: []string{"i2"}, Plugs: true})
	c.Assert(infos, DeepEquals, []*Info{
		{Name: "i2", Summary: "i2 summary", Plugs: []*snap.PlugInfo{s1.Plugs["i2"]}},
	})

	// We can ask for a list of slots too.
	infos = r.Info(&InfoOptions{Names: []string{"i2"}, Slots: true})
	c.Assert(infos, DeepEquals, []*Info{
		{Name: "i2", Summary: "i2 summary", Slots: []*snap.SlotInfo{s3.Slots["i2"]}},
	})

	// We can also ask for only those interfaces that have connected plugs or slots.
	infos = r.Info(&InfoOptions{Connected: true})
	c.Assert(infos, DeepEquals, []*Info{
		{Name: "i1", Summary: "i1 summary"},
		{Name: "i2", Summary: "i2 summary"},
	})
}

const ifacehooksSnap1 = `
name: s1
<<<<<<< HEAD
=======
version: 0
>>>>>>> c733e4d5
plugs:
  consumer:
    interface: iface2
    attr0: val0
`

const ifacehooksSnap2 = `
name: s2
<<<<<<< HEAD
=======
version: 0
>>>>>>> c733e4d5
slots:
  producer:
    interface: iface2
    attr0: val0
`

func (s *RepositorySuite) TestBeforeConnectValidation(c *C) {
	err := s.emptyRepo.AddInterface(&ifacetest.TestInterface{
		InterfaceName: "iface2",
		BeforeConnectSlotCallback: func(slot *ConnectedSlot) error {
			var val string
			if err := slot.Attr("attr1", &val); err != nil {
				return err
			}
			return slot.SetAttr("attr1", fmt.Sprintf("%s-validated", val))
		},
		BeforeConnectPlugCallback: func(plug *ConnectedPlug) error {
			var val string
			if err := plug.Attr("attr1", &val); err != nil {
				return err
			}
			return plug.SetAttr("attr1", fmt.Sprintf("%s-validated", val))
		},
	})
	c.Assert(err, IsNil)

	s1 := snaptest.MockInfo(c, ifacehooksSnap1, nil)
	c.Assert(s.emptyRepo.AddSnap(s1), IsNil)
	s2 := snaptest.MockInfo(c, ifacehooksSnap2, nil)
	c.Assert(s.emptyRepo.AddSnap(s2), IsNil)

	plugDynAttrs := map[string]interface{}{"attr1": "val1"}
	slotDynAttrs := map[string]interface{}{"attr1": "val1"}

<<<<<<< HEAD
	conn, err := s.emptyRepo.Connect(ConnRef{PlugRef: PlugRef{Snap: "s1", Name: "consumer"}, SlotRef: SlotRef{Snap: "s2", Name: "producer"}}, plugDynAttrs, slotDynAttrs, nil)
=======
	policyCheck := func(plug *ConnectedPlug, slot *ConnectedSlot) (bool, error) { return true, nil }
	conn, err := s.emptyRepo.Connect(ConnRef{PlugRef: PlugRef{Snap: "s1", Name: "consumer"}, SlotRef: SlotRef{Snap: "s2", Name: "producer"}}, plugDynAttrs, slotDynAttrs, policyCheck)
>>>>>>> c733e4d5
	c.Assert(err, IsNil)
	c.Assert(conn, NotNil)

	c.Assert(conn.Plug, NotNil)
	c.Assert(conn.Slot, NotNil)

	c.Assert(conn.Plug.StaticAttrs(), DeepEquals, map[string]interface{}{"attr0": "val0"})
	c.Assert(conn.Plug.DynamicAttrs(), DeepEquals, map[string]interface{}{"attr1": "val1-validated"})
	c.Assert(conn.Slot.StaticAttrs(), DeepEquals, map[string]interface{}{"attr0": "val0"})
	c.Assert(conn.Slot.DynamicAttrs(), DeepEquals, map[string]interface{}{"attr1": "val1-validated"})
}

func (s *RepositorySuite) TestBeforeConnectValidationFailure(c *C) {
	err := s.emptyRepo.AddInterface(&ifacetest.TestInterface{
		InterfaceName: "iface2",
		BeforeConnectSlotCallback: func(slot *ConnectedSlot) error {
			return fmt.Errorf("invalid slot")
		},
		BeforeConnectPlugCallback: func(plug *ConnectedPlug) error {
			return fmt.Errorf("invalid plug")
		},
	})
	c.Assert(err, IsNil)

	s1 := snaptest.MockInfo(c, ifacehooksSnap1, nil)
	c.Assert(s.emptyRepo.AddSnap(s1), IsNil)
	s2 := snaptest.MockInfo(c, ifacehooksSnap2, nil)
	c.Assert(s.emptyRepo.AddSnap(s2), IsNil)

	plugDynAttrs := map[string]interface{}{"attr1": "val1"}
	slotDynAttrs := map[string]interface{}{"attr1": "val1"}

<<<<<<< HEAD
	policyCheck := func(plug *ConnectedPlug, slot *ConnectedSlot) error { return nil }

	conn, err := s.emptyRepo.Connect(ConnRef{PlugRef: PlugRef{Snap: "s1", Name: "consumer"}, SlotRef: SlotRef{Snap: "s2", Name: "producer"}}, plugDynAttrs, slotDynAttrs, policyCheck)
	c.Assert(err, NotNil)
	c.Assert(err, ErrorMatches, `cannot connect plug "consumer" from snap "s1": invalid plug`)
=======
	policyCheck := func(plug *ConnectedPlug, slot *ConnectedSlot) (bool, error) { return true, nil }

	conn, err := s.emptyRepo.Connect(ConnRef{PlugRef: PlugRef{Snap: "s1", Name: "consumer"}, SlotRef: SlotRef{Snap: "s2", Name: "producer"}}, plugDynAttrs, slotDynAttrs, policyCheck)
	c.Assert(err, NotNil)
	c.Assert(err, ErrorMatches, `cannot connect plug "consumer" of snap "s1": invalid plug`)
>>>>>>> c733e4d5
	c.Assert(conn, IsNil)
}

func (s *RepositorySuite) TestBeforeConnectValidationPolicyCheckFailure(c *C) {
	err := s.emptyRepo.AddInterface(&ifacetest.TestInterface{
		InterfaceName:             "iface2",
		BeforeConnectSlotCallback: func(slot *ConnectedSlot) error { return nil },
		BeforeConnectPlugCallback: func(plug *ConnectedPlug) error { return nil },
	})
	c.Assert(err, IsNil)

	s1 := snaptest.MockInfo(c, ifacehooksSnap1, nil)
	c.Assert(s.emptyRepo.AddSnap(s1), IsNil)
	s2 := snaptest.MockInfo(c, ifacehooksSnap2, nil)
	c.Assert(s.emptyRepo.AddSnap(s2), IsNil)

	plugDynAttrs := map[string]interface{}{"attr1": "val1"}
	slotDynAttrs := map[string]interface{}{"attr1": "val1"}

<<<<<<< HEAD
	policyCheck := func(plug *ConnectedPlug, slot *ConnectedSlot) error { return fmt.Errorf("policy check failed") }
=======
	policyCheck := func(plug *ConnectedPlug, slot *ConnectedSlot) (bool, error) {
		return false, fmt.Errorf("policy check failed")
	}
>>>>>>> c733e4d5

	conn, err := s.emptyRepo.Connect(ConnRef{PlugRef: PlugRef{Snap: "s1", Name: "consumer"}, SlotRef: SlotRef{Snap: "s2", Name: "producer"}}, plugDynAttrs, slotDynAttrs, policyCheck)
	c.Assert(err, NotNil)
	c.Assert(err, ErrorMatches, `policy check failed`)
	c.Assert(conn, IsNil)
}<|MERGE_RESOLUTION|>--- conflicted
+++ resolved
@@ -1427,13 +1427,8 @@
 	err = repo.AddInterface(&ifacetest.TestInterface{InterfaceName: "manual"})
 	c.Assert(err, IsNil)
 
-<<<<<<< HEAD
-	policyCheck := func(plug *ConnectedPlug, slot *ConnectedSlot) bool {
-		return slot.Interface() == "auto"
-=======
 	policyCheck := func(plug *ConnectedPlug, slot *ConnectedSlot) (bool, error) {
 		return slot.Interface() == "auto", nil
->>>>>>> c733e4d5
 	}
 
 	// Add a pair of snaps with plugs/slots using those two interfaces
@@ -1476,13 +1471,8 @@
 	err := repo.AddInterface(&ifacetest.TestInterface{InterfaceName: "auto"})
 	c.Assert(err, IsNil)
 
-<<<<<<< HEAD
-	policyCheck := func(plug *ConnectedPlug, slot *ConnectedSlot) bool {
-		return slot.Interface() == "auto"
-=======
 	policyCheck := func(plug *ConnectedPlug, slot *ConnectedSlot) (bool, error) {
 		return slot.Interface() == "auto", nil
->>>>>>> c733e4d5
 	}
 
 	// Add a producer snap for "auto"
@@ -1782,13 +1772,8 @@
 	}
 }
 
-<<<<<<< HEAD
-func contentPolicyCheck(plug *ConnectedPlug, slot *ConnectedSlot) bool {
-	return plug.Snap().PublisherID == slot.Snap().PublisherID
-=======
 func contentPolicyCheck(plug *ConnectedPlug, slot *ConnectedSlot) (bool, error) {
 	return plug.Snap().PublisherID == slot.Snap().PublisherID, nil
->>>>>>> c733e4d5
 }
 
 func contentAutoConnect(plug *Plug, slot *Slot) bool {
@@ -1956,10 +1941,7 @@
 
 const ifacehooksSnap1 = `
 name: s1
-<<<<<<< HEAD
-=======
-version: 0
->>>>>>> c733e4d5
+version: 0
 plugs:
   consumer:
     interface: iface2
@@ -1968,10 +1950,7 @@
 
 const ifacehooksSnap2 = `
 name: s2
-<<<<<<< HEAD
-=======
-version: 0
->>>>>>> c733e4d5
+version: 0
 slots:
   producer:
     interface: iface2
@@ -2006,12 +1985,8 @@
 	plugDynAttrs := map[string]interface{}{"attr1": "val1"}
 	slotDynAttrs := map[string]interface{}{"attr1": "val1"}
 
-<<<<<<< HEAD
-	conn, err := s.emptyRepo.Connect(ConnRef{PlugRef: PlugRef{Snap: "s1", Name: "consumer"}, SlotRef: SlotRef{Snap: "s2", Name: "producer"}}, plugDynAttrs, slotDynAttrs, nil)
-=======
 	policyCheck := func(plug *ConnectedPlug, slot *ConnectedSlot) (bool, error) { return true, nil }
 	conn, err := s.emptyRepo.Connect(ConnRef{PlugRef: PlugRef{Snap: "s1", Name: "consumer"}, SlotRef: SlotRef{Snap: "s2", Name: "producer"}}, plugDynAttrs, slotDynAttrs, policyCheck)
->>>>>>> c733e4d5
 	c.Assert(err, IsNil)
 	c.Assert(conn, NotNil)
 
@@ -2044,19 +2019,11 @@
 	plugDynAttrs := map[string]interface{}{"attr1": "val1"}
 	slotDynAttrs := map[string]interface{}{"attr1": "val1"}
 
-<<<<<<< HEAD
-	policyCheck := func(plug *ConnectedPlug, slot *ConnectedSlot) error { return nil }
-
-	conn, err := s.emptyRepo.Connect(ConnRef{PlugRef: PlugRef{Snap: "s1", Name: "consumer"}, SlotRef: SlotRef{Snap: "s2", Name: "producer"}}, plugDynAttrs, slotDynAttrs, policyCheck)
-	c.Assert(err, NotNil)
-	c.Assert(err, ErrorMatches, `cannot connect plug "consumer" from snap "s1": invalid plug`)
-=======
 	policyCheck := func(plug *ConnectedPlug, slot *ConnectedSlot) (bool, error) { return true, nil }
 
 	conn, err := s.emptyRepo.Connect(ConnRef{PlugRef: PlugRef{Snap: "s1", Name: "consumer"}, SlotRef: SlotRef{Snap: "s2", Name: "producer"}}, plugDynAttrs, slotDynAttrs, policyCheck)
 	c.Assert(err, NotNil)
 	c.Assert(err, ErrorMatches, `cannot connect plug "consumer" of snap "s1": invalid plug`)
->>>>>>> c733e4d5
 	c.Assert(conn, IsNil)
 }
 
@@ -2076,13 +2043,9 @@
 	plugDynAttrs := map[string]interface{}{"attr1": "val1"}
 	slotDynAttrs := map[string]interface{}{"attr1": "val1"}
 
-<<<<<<< HEAD
-	policyCheck := func(plug *ConnectedPlug, slot *ConnectedSlot) error { return fmt.Errorf("policy check failed") }
-=======
 	policyCheck := func(plug *ConnectedPlug, slot *ConnectedSlot) (bool, error) {
 		return false, fmt.Errorf("policy check failed")
 	}
->>>>>>> c733e4d5
 
 	conn, err := s.emptyRepo.Connect(ConnRef{PlugRef: PlugRef{Snap: "s1", Name: "consumer"}, SlotRef: SlotRef{Snap: "s2", Name: "producer"}}, plugDynAttrs, slotDynAttrs, policyCheck)
 	c.Assert(err, NotNil)
