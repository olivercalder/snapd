// -*- Mode: Go; indent-tabs-mode: t -*-

/*
 * Copyright (C) 2016 Canonical Ltd
 *
 * This program is free software: you can redistribute it and/or modify
 * it under the terms of the GNU General Public License version 3 as
 * published by the Free Software Foundation.
 *
 * This program is distributed in the hope that it will be useful,
 * but WITHOUT ANY WARRANTY; without even the implied warranty of
 * MERCHANTABILITY or FITNESS FOR A PARTICULAR PURPOSE.  See the
 * GNU General Public License for more details.
 *
 * You should have received a copy of the GNU General Public License
 * along with this program.  If not, see <http://www.gnu.org/licenses/>.
 *
 */

package seccomp

// MockTemplate replaces seccomp template.
//
// NOTE: The real seccomp template is long. For testing it is convenient for
// replace it with a shorter snippet.
func MockTemplate(fakeTemplate []byte) (restore func()) {
	orig := defaultTemplate
	defaultTemplate = fakeTemplate
	return func() { defaultTemplate = orig }
}

func MockOsReadlink(f func(string) (string, error)) (restore func()) {
	realOsReadlink := osReadlink
	osReadlink = f
	return func() {
		osReadlink = realOsReadlink
	}
}

func MockKernelFeatures(f func() []string) (resture func()) {
	old := kernelFeatures
	kernelFeatures = f
	return func() {
		kernelFeatures = old
	}
}

func MockRequiresSocketcall(f func(string) bool) (restore func()) {
	old := requiresSocketcall
	requiresSocketcall = f
	return func() {
		requiresSocketcall = old
	}
}

func MockUbuntuKernelArchitecture(f func() string) (restore func()) {
	old := ubuntuKernelArchitecture
	ubuntuKernelArchitecture = f
	return func() {
		ubuntuKernelArchitecture = old
	}
}

func MockReleaseInfoId(s string) (restore func()) {
	old := releaseInfoId
	releaseInfoId = s
	return func() {
		releaseInfoId = old
	}
}

func MockReleaseInfoVersionId(s string) (restore func()) {
	old := releaseInfoVersionId
	releaseInfoVersionId = s
	return func() {
		releaseInfoVersionId = old
	}
}

<<<<<<< HEAD
func (b *Backend) VersionInfo() string {
	return b.versionInfo
=======
func MockSeccompCompilerLookup(f func(string) (string, error)) (restore func()) {
	old := seccompCompilerLookup
	seccompCompilerLookup = f
	return func() {
		seccompCompilerLookup = old
	}
>>>>>>> d6a4c99a
}

var (
	RequiresSocketcall = requiresSocketcall

	GlobalProfileLE = globalProfileLE
	GlobalProfileBE = globalProfileBE
	IsBigEndian     = isBigEndian
)<|MERGE_RESOLUTION|>--- conflicted
+++ resolved
@@ -77,17 +77,16 @@
 	}
 }
 
-<<<<<<< HEAD
-func (b *Backend) VersionInfo() string {
-	return b.versionInfo
-=======
 func MockSeccompCompilerLookup(f func(string) (string, error)) (restore func()) {
 	old := seccompCompilerLookup
 	seccompCompilerLookup = f
 	return func() {
 		seccompCompilerLookup = old
 	}
->>>>>>> d6a4c99a
+}
+
+func (b *Backend) VersionInfo() string {
+	return b.versionInfo
 }
 
 var (
