// -*- Mode: Go; indent-tabs-mode: t -*-

/*
 * Copyright (C) 2016 Canonical Ltd
 *
 * This program is free software: you can redistribute it and/or modify
 * it under the terms of the GNU General Public License version 3 as
 * published by the Free Software Foundation.
 *
 * This program is distributed in the hope that it will be useful,
 * but WITHOUT ANY WARRANTY; without even the implied warranty of
 * MERCHANTABILITY or FITNESS FOR A PARTICULAR PURPOSE.  See the
 * GNU General Public License for more details.
 *
 * You should have received a copy of the GNU General Public License
 * along with this program.  If not, see <http://www.gnu.org/licenses/>.
 *
 */

package interfaces

import (
	"bytes"
	"fmt"
	"sort"
	"strings"
	"sync"

	"github.com/snapcore/snapd/snap"
)

// Repository stores all known snappy plugs and slots and ifaces.
type Repository struct {
	// Protects the internals from concurrent access.
	m      sync.Mutex
	ifaces map[string]Interface
	// Indexed by [snapName][plugName]
	plugs     map[string]map[string]*Plug
	slots     map[string]map[string]*Slot
	slotPlugs map[*Slot]map[*Plug]bool
	plugSlots map[*Plug]map[*Slot]bool
}

// NewRepository creates an empty plug repository.
func NewRepository() *Repository {
	return &Repository{
		ifaces:    make(map[string]Interface),
		plugs:     make(map[string]map[string]*Plug),
		slots:     make(map[string]map[string]*Slot),
		slotPlugs: make(map[*Slot]map[*Plug]bool),
		plugSlots: make(map[*Plug]map[*Slot]bool),
	}
}

// Interface returns an interface with a given name.
func (r *Repository) Interface(interfaceName string) Interface {
	r.m.Lock()
	defer r.m.Unlock()

	return r.ifaces[interfaceName]
}

// AddInterface adds the provided interface to the repository.
func (r *Repository) AddInterface(i Interface) error {
	r.m.Lock()
	defer r.m.Unlock()

	interfaceName := i.Name()
	if err := ValidateName(interfaceName); err != nil {
		return err
	}
	if _, ok := r.ifaces[interfaceName]; ok {
		return fmt.Errorf("cannot add interface: %q, interface name is in use", interfaceName)
	}
	r.ifaces[interfaceName] = i
	return nil
}

// AllPlugs returns all plugs of the given interface.
// If interfaceName is the empty string, all plugs are returned.
func (r *Repository) AllPlugs(interfaceName string) []*Plug {
	r.m.Lock()
	defer r.m.Unlock()

	var result []*Plug
	for _, plugsForSnap := range r.plugs {
		for _, plug := range plugsForSnap {
			if interfaceName == "" || plug.Interface == interfaceName {
				result = append(result, plug)
			}
		}
	}
	sort.Sort(byPlugSnapAndName(result))
	return result
}

// Plugs returns the plugs offered by the named snap.
func (r *Repository) Plugs(snapName string) []*Plug {
	r.m.Lock()
	defer r.m.Unlock()

	var result []*Plug
	for _, plug := range r.plugs[snapName] {
		result = append(result, plug)
	}
	sort.Sort(byPlugSnapAndName(result))
	return result
}

// Plug returns the specified plug from the named snap.
func (r *Repository) Plug(snapName, plugName string) *Plug {
	r.m.Lock()
	defer r.m.Unlock()

	return r.plugs[snapName][plugName]
}

// AddPlug adds a plug to the repository.
// Plug names must be valid snap names, as defined by ValidateName.
// Plug name must be unique within a particular snap.
func (r *Repository) AddPlug(plug *Plug) error {
	r.m.Lock()
	defer r.m.Unlock()

	// Reject snaps with invalid names
	if err := snap.ValidateName(plug.Snap.Name()); err != nil {
		return err
	}
	// Reject plug with invalid names
	if err := ValidateName(plug.Name); err != nil {
		return err
	}
	i := r.ifaces[plug.Interface]
	if i == nil {
		return fmt.Errorf("cannot add plug, interface %q is not known", plug.Interface)
	}
	// Reject plug that don't pass interface-specific sanitization
	if err := i.SanitizePlug(plug); err != nil {
		return fmt.Errorf("cannot add plug: %v", err)
	}
	if _, ok := r.plugs[plug.Snap.Name()][plug.Name]; ok {
		return fmt.Errorf("cannot add plug, snap %q already has plug %q", plug.Snap.Name(), plug.Name)
	}
	if r.plugs[plug.Snap.Name()] == nil {
		r.plugs[plug.Snap.Name()] = make(map[string]*Plug)
	}
	r.plugs[plug.Snap.Name()][plug.Name] = plug
	return nil
}

// RemovePlug removes the named plug provided by a given snap.
// The removed plug must exist and must not be used anywhere.
func (r *Repository) RemovePlug(snapName, plugName string) error {
	r.m.Lock()
	defer r.m.Unlock()

	// Ensure that such plug exists
	plug := r.plugs[snapName][plugName]
	if plug == nil {
		return fmt.Errorf("cannot remove plug %q from snap %q, no such plug", plugName, snapName)
	}
	// Ensure that the plug is not used by any slot
	if len(r.plugSlots[plug]) > 0 {
		return fmt.Errorf("cannot remove plug %q from snap %q, it is still connected", plugName, snapName)
	}
	delete(r.plugs[snapName], plugName)
	if len(r.plugs[snapName]) == 0 {
		delete(r.plugs, snapName)
	}
	return nil
}

// AllSlots returns all slots of the given interface.
// If interfaceName is the empty string, all slots are returned.
func (r *Repository) AllSlots(interfaceName string) []*Slot {
	r.m.Lock()
	defer r.m.Unlock()

	var result []*Slot
	for _, slotsForSnap := range r.slots {
		for _, slot := range slotsForSnap {
			if interfaceName == "" || slot.Interface == interfaceName {
				result = append(result, slot)
			}
		}
	}
	sort.Sort(bySlotSnapAndName(result))
	return result
}

// Slots returns the slots offered by the named snap.
func (r *Repository) Slots(snapName string) []*Slot {
	r.m.Lock()
	defer r.m.Unlock()

	var result []*Slot
	for _, slot := range r.slots[snapName] {
		result = append(result, slot)
	}
	sort.Sort(bySlotSnapAndName(result))
	return result
}

// Slot returns the specified slot from the named snap.
func (r *Repository) Slot(snapName, slotName string) *Slot {
	r.m.Lock()
	defer r.m.Unlock()

	return r.slots[snapName][slotName]
}

// AddSlot adds a new slot to the repository.
// Adding a slot with invalid name returns an error.
// Adding a slot that has the same name and snap name as another slot returns an error.
func (r *Repository) AddSlot(slot *Slot) error {
	r.m.Lock()
	defer r.m.Unlock()

	// Reject snaps with invalid names
	if err := snap.ValidateName(slot.Snap.Name()); err != nil {
		return err
	}
	// Reject plug with invalid names
	if err := ValidateName(slot.Name); err != nil {
		return err
	}
	// TODO: ensure that apps are correct
	i := r.ifaces[slot.Interface]
	if i == nil {
		return fmt.Errorf("cannot add slot, interface %q is not known", slot.Interface)
	}
	if err := i.SanitizeSlot(slot); err != nil {
		return fmt.Errorf("cannot add slot: %v", err)
	}
	if _, ok := r.slots[slot.Snap.Name()][slot.Name]; ok {
		return fmt.Errorf("cannot add slot, snap %q already has slot %q", slot.Snap.Name(), slot.Name)
	}
	if r.slots[slot.Snap.Name()] == nil {
		r.slots[slot.Snap.Name()] = make(map[string]*Slot)
	}
	r.slots[slot.Snap.Name()][slot.Name] = slot
	return nil
}

// RemoveSlot removes a named slot from the given snap.
// Removing a slot that doesn't exist returns an error.
// Removing a slot that is connected to a plug returns an error.
func (r *Repository) RemoveSlot(snapName, slotName string) error {
	r.m.Lock()
	defer r.m.Unlock()

	// Ensure that such slot exists
	slot := r.slots[snapName][slotName]
	if slot == nil {
		return fmt.Errorf("cannot remove slot %q from snap %q, no such slot", slotName, snapName)
	}
	// Ensure that the slot is not using any plugs
	if len(r.slotPlugs[slot]) > 0 {
		return fmt.Errorf("cannot remove slot %q from snap %q, it is still connected", slotName, snapName)
	}
	delete(r.slots[snapName], slotName)
	if len(r.slots[snapName]) == 0 {
		delete(r.slots, snapName)
	}
	return nil
}

// ResolveConnect resolves potentially missing plug or slot names and returns a
// fully populated connection reference.
func (r *Repository) ResolveConnect(plugSnapName, plugName, slotSnapName, slotName string) (ConnRef, error) {
	r.m.Lock()
	defer r.m.Unlock()

	ref := ConnRef{}

	if plugSnapName == "" {
		return ref, fmt.Errorf("cannot resolve connection, plug snap name is empty")
	}
	if plugName == "" {
		return ref, fmt.Errorf("cannot resolve connection, plug name is empty")
	}
	// Ensure that such plug exists
	plug := r.plugs[plugSnapName][plugName]
	if plug == nil {
		return ref, fmt.Errorf("snap %q has no plug named %q", plugSnapName, plugName)
	}

	if slotSnapName == "" {
		// Use the core snap if the slot-side snap name is empty
		switch {
		case r.slots["core"] != nil:
			slotSnapName = "core"
		case r.slots["ubuntu-core"] != nil:
			slotSnapName = "ubuntu-core"
		default:
			// XXX: perhaps this should not be an error and instead it should
			// silently assume "core" now?
			return ref, fmt.Errorf("cannot resolve connection, slot snap name is empty")
		}
	}
	if slotName == "" {
		// Find the unambiguous slot that satisfies plug requirements
		var candidates []string
		for candidateSlotName, candidateSlot := range r.slots[slotSnapName] {
			// TODO: use some smarter matching (e.g. against $attrs)
			if candidateSlot.Interface == plug.Interface {
				candidates = append(candidates, candidateSlotName)
			}
		}
		switch len(candidates) {
		case 0:
			return ref, fmt.Errorf("snap %q has no %q interface slots", slotSnapName, plug.Interface)
		case 1:
			slotName = candidates[0]
		default:
			sort.Strings(candidates)
			return ref, fmt.Errorf("snap %q has multiple %q interface slots: %s", slotSnapName, plug.Interface, strings.Join(candidates, ", "))
		}
	}

	// Ensure that such slot exists
	slot := r.slots[slotSnapName][slotName]
	if slot == nil {
		return ref, fmt.Errorf("snap %q has no slot named %q", slotSnapName, slotName)
	}
	// Ensure that plug and slot are compatible
	if slot.Interface != plug.Interface {
		return ref, fmt.Errorf("cannot connect %s:%s (%q interface) to %s:%s (%q interface)",
			plugSnapName, plugName, plug.Interface, slotSnapName, slotName, slot.Interface)
	}
	ref = ConnRef{PlugRef: plug.Ref(), SlotRef: slot.Ref()}
	return ref, nil
}

// Connect establishes a connection between a plug and a slot.
// The plug and the slot must have the same interface.
func (r *Repository) Connect(ref ConnRef) error {
	r.m.Lock()
	defer r.m.Unlock()

	plugSnapName := ref.PlugRef.Snap
	plugName := ref.PlugRef.Name
	slotSnapName := ref.SlotRef.Snap
	slotName := ref.SlotRef.Name

	// Ensure that such plug exists
	plug := r.plugs[plugSnapName][plugName]
	if plug == nil {
		return fmt.Errorf("cannot connect plug %q from snap %q, no such plug", plugName, plugSnapName)
	}
	// Ensure that such slot exists
	slot := r.slots[slotSnapName][slotName]
	if slot == nil {
		return fmt.Errorf("cannot connect plug to slot %q from snap %q, no such slot", slotName, slotSnapName)
	}
	// Ensure that plug and slot are compatible
	if slot.Interface != plug.Interface {
		return fmt.Errorf(`cannot connect plug "%s:%s" (interface %q) to "%s:%s" (interface %q)`,
			plugSnapName, plugName, plug.Interface, slotSnapName, slotName, slot.Interface)
	}
	// Ensure that slot and plug are not connected yet
	if r.slotPlugs[slot][plug] {
		// But if they are don't treat this as an error.
		return nil
	}
	// Connect the plug
	if r.slotPlugs[slot] == nil {
		r.slotPlugs[slot] = make(map[*Plug]bool)
	}
	if r.plugSlots[plug] == nil {
		r.plugSlots[plug] = make(map[*Slot]bool)
	}
	r.slotPlugs[slot][plug] = true
	r.plugSlots[plug][slot] = true
	slot.Connections = append(slot.Connections, PlugRef{plug.Snap.Name(), plug.Name})
	plug.Connections = append(plug.Connections, SlotRef{slot.Snap.Name(), slot.Name})
	return nil
}

// Disconnect disconnects the named plug from the slot of the given snap.
//
// Disconnect() finds a specific slot and a specific plug and disconnects that
// plug from that slot. It is an error if plug or slot cannot be found or if
// the connect does not exist.
func (r *Repository) Disconnect(plugSnapName, plugName, slotSnapName, slotName string) error {
	r.m.Lock()
	defer r.m.Unlock()

	// Sanity check
	if plugSnapName == "" {
		return fmt.Errorf("cannot disconnect, plug snap name is empty")
	}
	if plugName == "" {
		return fmt.Errorf("cannot disconnect, plug name is empty")
	}
	if slotSnapName == "" {
		return fmt.Errorf("cannot disconnect, slot snap name is empty")
	}
	if slotName == "" {
		return fmt.Errorf("cannot disconnect, slot name is empty")
	}

	// Ensure that such plug exists
	plug := r.plugs[plugSnapName][plugName]
	if plug == nil {
		return fmt.Errorf("snap %q has no plug named %q", plugSnapName, plugName)
	}
	// Ensure that such slot exists
	slot := r.slots[slotSnapName][slotName]
	if slot == nil {
		return fmt.Errorf("snap %q has no slot named %q", slotSnapName, slotName)
	}
	// Ensure that slot and plug are connected
	if !r.slotPlugs[slot][plug] {
		return fmt.Errorf("cannot disconnect %s:%s from %s:%s, it is not connected",
			plugSnapName, plugName, slotSnapName, slotName)
	}
	r.disconnect(plug, slot)
	return nil
}

// Connected returns references for all connections that are currently
// established with the provided plug or slot.
func (r *Repository) Connected(snapName, plugOrSlotName string) ([]ConnRef, error) {
	r.m.Lock()
	defer r.m.Unlock()

	if snapName == "" {
		// Look up the core snap if no snap name was given
		switch {
		case r.slots["core"] != nil:
			snapName = "core"
		case r.slots["ubuntu-core"] != nil:
			snapName = "ubuntu-core"
		default:
			return nil, fmt.Errorf("snap name is empty")
		}
	}
	var conns []ConnRef
	if plugOrSlotName == "" {
		return nil, fmt.Errorf("plug or slot name is empty")
	}
	// Check if plugOrSlotName actually maps to anything
	if r.plugs[snapName][plugOrSlotName] == nil && r.slots[snapName][plugOrSlotName] == nil {
		return nil, fmt.Errorf("snap %q has no plug or slot named %q", snapName, plugOrSlotName)
	}
	// Collect all the relevant connections
	if plug, ok := r.plugs[snapName][plugOrSlotName]; ok {
		for _, slotRef := range plug.Connections {
			connRef := ConnRef{PlugRef: plug.Ref(), SlotRef: slotRef}
			conns = append(conns, connRef)
		}
	}
	if slot, ok := r.slots[snapName][plugOrSlotName]; ok {
		for _, plugRef := range slot.Connections {
			connRef := ConnRef{PlugRef: plugRef, SlotRef: slot.Ref()}
			conns = append(conns, connRef)
		}
	}
	return conns, nil
}

// DisconnectAll disconnects all provided connection references.
func (r *Repository) DisconnectAll(conns []ConnRef) {
	r.m.Lock()
	defer r.m.Unlock()

	for _, conn := range conns {
		plug := r.plugs[conn.PlugRef.Snap][conn.PlugRef.Name]
		slot := r.slots[conn.SlotRef.Snap][conn.SlotRef.Name]
		if plug != nil && slot != nil {
			r.disconnect(plug, slot)
		}
	}
}

// disconnect disconnects a plug from a slot.
func (r *Repository) disconnect(plug *Plug, slot *Slot) {
	delete(r.slotPlugs[slot], plug)
	if len(r.slotPlugs[slot]) == 0 {
		delete(r.slotPlugs, slot)
	}
	delete(r.plugSlots[plug], slot)
	if len(r.plugSlots[plug]) == 0 {
		delete(r.plugSlots, plug)
	}
	for i, plugRef := range slot.Connections {
		if plugRef.Snap == plug.Snap.Name() && plugRef.Name == plug.Name {
			slot.Connections[i] = slot.Connections[len(slot.Connections)-1]
			slot.Connections = slot.Connections[:len(slot.Connections)-1]
			if len(slot.Connections) == 0 {
				slot.Connections = nil
			}
			break
		}
	}
	for i, slotRef := range plug.Connections {
		if slotRef.Snap == slot.Snap.Name() && slotRef.Name == slot.Name {
			plug.Connections[i] = plug.Connections[len(plug.Connections)-1]
			plug.Connections = plug.Connections[:len(plug.Connections)-1]
			if len(plug.Connections) == 0 {
				plug.Connections = nil
			}
			break
		}
	}
}

// Interfaces returns object holding a lists of all the plugs and slots and their connections.
func (r *Repository) Interfaces() *Interfaces {
	r.m.Lock()
	defer r.m.Unlock()

	ifaces := &Interfaces{}
	// Copy and flatten plugs and slots
	for _, plugs := range r.plugs {
		for _, plug := range plugs {
			p := &Plug{
				PlugInfo:    plug.PlugInfo,
				Connections: append([]SlotRef(nil), plug.Connections...),
			}
			sort.Sort(bySlotRef(p.Connections))
			ifaces.Plugs = append(ifaces.Plugs, p)
		}
	}
	for _, slots := range r.slots {
		for _, slot := range slots {
			s := &Slot{
				SlotInfo:    slot.SlotInfo,
				Connections: append([]PlugRef(nil), slot.Connections...),
			}
			sort.Sort(byPlugRef(s.Connections))
			ifaces.Slots = append(ifaces.Slots, s)
		}
	}
	sort.Sort(byPlugSnapAndName(ifaces.Plugs))
	sort.Sort(bySlotSnapAndName(ifaces.Slots))
	return ifaces
}

// SecuritySnippetsForSnap collects all of the snippets of a given security
// system that affect a given snap. The return value is indexed by app/hook
// security tag within that snap.
func (r *Repository) SecuritySnippetsForSnap(snapName string, securitySystem SecuritySystem) (map[string][][]byte, error) {
	r.m.Lock()
	defer r.m.Unlock()

	return r.securitySnippetsForSnap(snapName, securitySystem)
}

func addSnippet(snapName, uniqueName string, apps map[string]*snap.AppInfo, hooks map[string]*snap.HookInfo, snippets map[string][][]byte, snippet []byte) {
	if len(snippet) == 0 {
		return
	}
	for appName := range apps {
		securityTag := snap.AppSecurityTag(snapName, appName)
		snippets[securityTag] = append(snippets[securityTag], snippet)
	}
	for hookName := range hooks {
		securityTag := snap.HookSecurityTag(snapName, hookName)
		snippets[securityTag] = append(snippets[securityTag], snippet)
	}
	if len(apps) == 0 && len(hooks) == 0 {
		securityTag := snap.NoneSecurityTag(snapName, uniqueName)
		snippets[securityTag] = append(snippets[securityTag], snippet)
	}
}

func (r *Repository) securitySnippetsForSnap(snapName string, securitySystem SecuritySystem) (map[string][][]byte, error) {
	var snippets = make(map[string][][]byte)
	// Find all of the slots that affect this snap because of plug connection.
	for _, slot := range r.slots[snapName] {
		iface := r.ifaces[slot.Interface]
		// Add the static snippet for the slot
		snippet, err := iface.PermanentSlotSnippet(slot, securitySystem)
		if err != nil {
			return nil, err
		}
		addSnippet(snapName, slot.Name, slot.Apps, nil, snippets, snippet)

		// Add connection-specific snippet specific to each plug
		for plug := range r.slotPlugs[slot] {
			snippet, err := iface.ConnectedSlotSnippet(plug, slot, securitySystem)
			if err != nil {
				return nil, err
			}
			addSnippet(snapName, slot.Name, slot.Apps, nil, snippets, snippet)
		}
	}
	// Find all of the plugs that affect this snap because of slot connection
	for _, plug := range r.plugs[snapName] {
		iface := r.ifaces[plug.Interface]
		// Add the static snippet for the plug
		snippet, err := iface.PermanentPlugSnippet(plug, securitySystem)
		if err != nil {
			return nil, err
		}
		addSnippet(snapName, plug.Name, plug.Apps, plug.Hooks, snippets, snippet)

		// Add connection-specific snippet specific to each slot
		for slot := range r.plugSlots[plug] {
			snippet, err := iface.ConnectedPlugSnippet(plug, slot, securitySystem)
			if err != nil {
				return nil, err
			}
			addSnippet(snapName, plug.Name, plug.Apps, plug.Hooks, snippets, snippet)
		}
	}
	return snippets, nil
}

// BadInterfacesError is returned when some snap interfaces could not be registered.
// Those interfaces not mentioned in the error were successfully registered.
type BadInterfacesError struct {
	snap   string
	issues map[string]string // slot or plug name => message
}

func (e *BadInterfacesError) Error() string {
	inverted := make(map[string][]string)
	for name, reason := range e.issues {
		inverted[reason] = append(inverted[reason], name)
	}
	var buf bytes.Buffer
	fmt.Fprintf(&buf, "snap %q has bad plugs or slots: ", e.snap)
	reasons := make([]string, 0, len(inverted))
	for reason := range inverted {
		reasons = append(reasons, reason)
	}
	sort.Strings(reasons)
	for _, reason := range reasons {
		names := inverted[reason]
		sort.Strings(names)
		for i, name := range names {
			if i > 0 {
				buf.WriteString(", ")
			}
			buf.WriteString(name)
		}
		fmt.Fprintf(&buf, " (%s); ", reason)
	}
	return strings.TrimSuffix(buf.String(), "; ")
}

// AddSnap adds plugs and slots declared by the given snap to the repository.
//
// This function can be used to implement snap install or, when used along with
// RemoveSnap, snap upgrade.
//
// AddSnap doesn't change existing plugs/slots. The caller is responsible for
// ensuring that the snap is not present in the repository in any way prior to
// calling this function. If this constraint is violated then no changes are
// made and an error is returned.
//
// Each added plug/slot is validated according to the corresponding interface.
// Unknown interfaces and plugs/slots that don't validate are not added.
// Information about those failures are returned to the caller.
func (r *Repository) AddSnap(snapInfo *snap.Info) error {
	r.m.Lock()
	defer r.m.Unlock()

	snapName := snapInfo.Name()

	if r.plugs[snapName] != nil || r.slots[snapName] != nil {
		return fmt.Errorf("cannot register interfaces for snap %q more than once", snapName)
	}

	bad := BadInterfacesError{
		snap:   snapName,
		issues: make(map[string]string),
	}

	for plugName, plugInfo := range snapInfo.Plugs {
		iface, ok := r.ifaces[plugInfo.Interface]
		if !ok {
			bad.issues[plugName] = "unknown interface"
			continue
		}
		plug := &Plug{PlugInfo: plugInfo}
		if err := iface.SanitizePlug(plug); err != nil {
			bad.issues[plugName] = err.Error()
			continue
		}
		if r.plugs[snapName] == nil {
			r.plugs[snapName] = make(map[string]*Plug)
		}
		r.plugs[snapName][plugName] = plug
	}

	for slotName, slotInfo := range snapInfo.Slots {
		iface, ok := r.ifaces[slotInfo.Interface]
		if !ok {
			bad.issues[slotName] = "unknown interface"
			continue
		}
		slot := &Slot{SlotInfo: slotInfo}
		if err := iface.SanitizeSlot(slot); err != nil {
			bad.issues[slotName] = err.Error()
			continue
		}
		if r.slots[snapName] == nil {
			r.slots[snapName] = make(map[string]*Slot)
		}
		r.slots[snapName][slotName] = slot
	}

	if len(bad.issues) > 0 {
		return &bad
	}
	return nil
}

// RemoveSnap removes all the plugs and slots associated with a given snap.
//
// This function can be used to implement snap removal or, when used along with
// AddSnap, snap upgrade.
//
// RemoveSnap does not remove connections. The caller is responsible for
// ensuring that connections are broken before calling this method. If this
// constraint is violated then no changes are made and an error is returned.
func (r *Repository) RemoveSnap(snapName string) error {
	r.m.Lock()
	defer r.m.Unlock()

	for plugName, plug := range r.plugs[snapName] {
		if len(plug.Connections) > 0 {
			return fmt.Errorf("cannot remove connected plug %s.%s", snapName, plugName)
		}
	}
	for slotName, slot := range r.slots[snapName] {
		if len(slot.Connections) > 0 {
			return fmt.Errorf("cannot remove connected slot %s.%s", snapName, slotName)
		}
	}

	for _, plug := range r.plugs[snapName] {
		delete(r.plugSlots, plug)
	}
	delete(r.plugs, snapName)
	for _, slot := range r.slots[snapName] {
		delete(r.slotPlugs, slot)
	}
	delete(r.slots, snapName)

	return nil
}

// DisconnectSnap disconnects all the connections to and from a given snap.
//
// The return value is a list of names that were affected.
func (r *Repository) DisconnectSnap(snapName string) ([]string, error) {
	r.m.Lock()
	defer r.m.Unlock()

	seen := make(map[*snap.Info]bool)

	for _, plug := range r.plugs[snapName] {
		for slot := range r.plugSlots[plug] {
			r.disconnect(plug, slot)
			seen[plug.Snap] = true
			seen[slot.Snap] = true
		}
	}

	for _, slot := range r.slots[snapName] {
		for plug := range r.slotPlugs[slot] {
			r.disconnect(plug, slot)
			seen[plug.Snap] = true
			seen[slot.Snap] = true
		}
	}

	result := make([]string, 0, len(seen))
	for info := range seen {
		result = append(result, info.Name())
	}
	sort.Strings(result)
	return result, nil
}

// IsLivePatchSnap checks special Name/Developer combinations to see
// if this particular snap's connections should be automatically connected even
// if the interfaces are not autoconnect and the snap is not an core snap.
// FIXME: remove once we have assertions that provide this feature
func IsLivePatchSnap(snap *snap.Info) bool {
	if snap.Name() == "canonical-livepatch" && snap.DeveloperID == "canonical" {
		return true
	}
	return false
}

// AutoConnectCandidates finds and returns viable auto-connection candidates
// for a given plug.
func (r *Repository) AutoConnectCandidates(plugSnapName, plugName string, policyCheck func(*Plug, *Slot) bool) []*Slot {
	r.m.Lock()
	defer r.m.Unlock()

	plug := r.plugs[plugSnapName][plugName]
	if plug == nil {
		return nil
	}

	var candidates []*Slot
	for _, slotsForSnap := range r.slots {
		for _, slot := range slotsForSnap {
			if slot.Interface != plug.Interface {
				continue
			}

			// declaration based checks disallow
			if !policyCheck(plug, slot) {
				continue
			}

			if r.ifaces[plug.Interface].AutoConnect(plug, slot) {
				candidates = append(candidates, slot)
			}
		}
<<<<<<< HEAD
		// we need to stop here to avoid the core snap autoconnecting
		// any content later
		return false
=======
>>>>>>> ad649fe7
	}
	return candidates
}<|MERGE_RESOLUTION|>--- conflicted
+++ resolved
@@ -816,12 +816,6 @@
 				candidates = append(candidates, slot)
 			}
 		}
-<<<<<<< HEAD
-		// we need to stop here to avoid the core snap autoconnecting
-		// any content later
-		return false
-=======
->>>>>>> ad649fe7
 	}
 	return candidates
 }