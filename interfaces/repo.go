// -*- Mode: Go; indent-tabs-mode: t -*-

/*
 * Copyright (C) 2016 Canonical Ltd
 *
 * This program is free software: you can redistribute it and/or modify
 * it under the terms of the GNU General Public License version 3 as
 * published by the Free Software Foundation.
 *
 * This program is distributed in the hope that it will be useful,
 * but WITHOUT ANY WARRANTY; without even the implied warranty of
 * MERCHANTABILITY or FITNESS FOR A PARTICULAR PURPOSE.  See the
 * GNU General Public License for more details.
 *
 * You should have received a copy of the GNU General Public License
 * along with this program.  If not, see <http://www.gnu.org/licenses/>.
 *
 */

package interfaces

import (
	"fmt"
	"sort"
	"strings"
	"sync"

	"github.com/snapcore/snapd/snap"
)

// Repository stores all known snappy plugs and slots and ifaces.
type Repository struct {
	// Protects the internals from concurrent access.
	m      sync.Mutex
	ifaces map[string]Interface
	// Indexed by [snapName][plugName]
	plugs map[string]map[string]*snap.PlugInfo
	slots map[string]map[string]*snap.SlotInfo
	// given a slot and a plug, are they connected?
	slotPlugs map[*snap.SlotInfo]map[*snap.PlugInfo]*Connection
	// given a plug and a slot, are they connected?
	plugSlots map[*snap.PlugInfo]map[*snap.SlotInfo]*Connection
	backends  map[SecuritySystem]SecurityBackend
}

// NewRepository creates an empty plug repository.
func NewRepository() *Repository {
	repo := &Repository{
		ifaces:    make(map[string]Interface),
		plugs:     make(map[string]map[string]*snap.PlugInfo),
		slots:     make(map[string]map[string]*snap.SlotInfo),
		slotPlugs: make(map[*snap.SlotInfo]map[*snap.PlugInfo]*Connection),
		plugSlots: make(map[*snap.PlugInfo]map[*snap.SlotInfo]*Connection),
		backends:  make(map[SecuritySystem]SecurityBackend),
	}

	return repo
<<<<<<< HEAD
}

func (r *Repository) SetSanitizePlugSlots() {
	snap.SanitizePlugsSlots = func(snapInfo *snap.Info) {
		r.SanitizePlugsSlots(snapInfo)
	}
=======
>>>>>>> c17e3a8c
}

// Interface returns an interface with a given name.
func (r *Repository) Interface(interfaceName string) Interface {
	r.m.Lock()
	defer r.m.Unlock()

	return r.ifaces[interfaceName]
}

// AddInterface adds the provided interface to the repository.
func (r *Repository) AddInterface(i Interface) error {
	r.m.Lock()
	defer r.m.Unlock()

	interfaceName := i.Name()
	if err := ValidateName(interfaceName); err != nil {
		return err
	}
	if _, ok := r.ifaces[interfaceName]; ok {
		return fmt.Errorf("cannot add interface: %q, interface name is in use", interfaceName)
	}
	r.ifaces[interfaceName] = i
	return nil
}

// InfoOptions describes options for Info.
//
// Names: return just this subset if non-empty.
// Doc: return documentation.
// Plugs: return information about plugs.
// Slots: return information about slots.
// Connected: only consider interfaces with at least one connection.
type InfoOptions struct {
	Names     []string
	Doc       bool
	Plugs     bool
	Slots     bool
	Connected bool
}

func (r *Repository) interfaceInfo(iface Interface, opts *InfoOptions) *Info {
	// NOTE: InfoOptions.Connected is handled by Info
	si := StaticInfoOf(iface)
	ifaceName := iface.Name()
	ii := &Info{
		Name:    ifaceName,
		Summary: si.Summary,
	}
	if opts != nil && opts.Doc {
		// Collect documentation URL
		ii.DocURL = si.DocURL
	}
	if opts != nil && opts.Plugs {
		// Collect all plugs of this interface type.
		for _, snapName := range sortedSnapNamesWithPlugs(r.plugs) {
			for _, plugName := range sortedPlugNames(r.plugs[snapName]) {
				plugInfo := r.plugs[snapName][plugName]
				if plugInfo.Interface == ifaceName {
					ii.Plugs = append(ii.Plugs, plugInfo)
				}
			}
		}
	}
	if opts != nil && opts.Slots {
		// Collect all slots of this interface type.
		for _, snapName := range sortedSnapNamesWithSlots(r.slots) {
			for _, slotName := range sortedSlotNames(r.slots[snapName]) {
				slotInfo := r.slots[snapName][slotName]
				if slotInfo.Interface == ifaceName {
					ii.Slots = append(ii.Slots, slotInfo)
				}
			}
		}
	}
	return ii
}

// Info returns information about interfaces in the system.
//
// If names is empty then all interfaces are considered. Query options decide
// which data to return but can also skip interfaces without connections. See
// the documentation of InfoOptions for details.
func (r *Repository) Info(opts *InfoOptions) []*Info {
	r.m.Lock()
	defer r.m.Unlock()

	// If necessary compute the set of interfaces with any connections.
	var connected map[string]bool
	if opts != nil && opts.Connected {
		connected = make(map[string]bool)
		for _, plugMap := range r.slotPlugs {
			for plug, conn := range plugMap {
				if conn != nil {
					connected[plug.Interface] = true
				}
			}
		}
		for _, slotMap := range r.plugSlots {
			for slot, conn := range slotMap {
				if conn != nil {
					connected[slot.Interface] = true
				}
			}
		}
	}

	// If weren't asked about specific interfaces then query every interface.
	var names []string
	if opts == nil || len(opts.Names) == 0 {
		for _, iface := range r.ifaces {
			name := iface.Name()
			if connected == nil || connected[name] {
				// Optionally filter out interfaces without connections.
				names = append(names, name)
			}
		}
	} else {
		names = make([]string, len(opts.Names))
		copy(names, opts.Names)
	}
	sort.Strings(names)

	// Query each interface we are interested in.
	infos := make([]*Info, 0, len(names))
	for _, name := range names {
		if iface, ok := r.ifaces[name]; ok {
			if connected == nil || connected[name] {
				infos = append(infos, r.interfaceInfo(iface, opts))
			}
		}
	}
	return infos
}

// AddBackend adds the provided security backend to the repository.
func (r *Repository) AddBackend(backend SecurityBackend) error {
	r.m.Lock()
	defer r.m.Unlock()

	name := backend.Name()
	if _, ok := r.backends[name]; ok {
		return fmt.Errorf("cannot add backend %q, security system name is in use", name)
	}
	r.backends[name] = backend
	return nil
}

// AllPlugs returns all plugs of the given interface.
// If interfaceName is the empty string, all plugs are returned.
func (r *Repository) AllPlugs(interfaceName string) []*snap.PlugInfo {
	r.m.Lock()
	defer r.m.Unlock()

	var result []*snap.PlugInfo
	for _, plugsForSnap := range r.plugs {
		for _, plug := range plugsForSnap {
			if interfaceName == "" || plug.Interface == interfaceName {
				result = append(result, plug)
			}
		}
	}
	sort.Sort(byPlugSnapAndName(result))
	return result
}

// Plugs returns the plugs offered by the named snap.
func (r *Repository) Plugs(snapName string) []*snap.PlugInfo {
	r.m.Lock()
	defer r.m.Unlock()

	var result []*snap.PlugInfo
	for _, plug := range r.plugs[snapName] {
		result = append(result, plug)
	}
	sort.Sort(byPlugSnapAndName(result))
	return result
}

// Plug returns the specified plug from the named snap.
func (r *Repository) Plug(snapName, plugName string) *snap.PlugInfo {
	r.m.Lock()
	defer r.m.Unlock()

	return r.plugs[snapName][plugName]
}

// AddPlug adds a plug to the repository.
// Plug names must be valid snap names, as defined by ValidateName.
// Plug name must be unique within a particular snap.
func (r *Repository) AddPlug(plug *snap.PlugInfo) error {
	r.m.Lock()
	defer r.m.Unlock()

	snapName := plug.Snap.Name()

	// Reject snaps with invalid names
	if err := snap.ValidateName(snapName); err != nil {
		return err
	}
	// Reject plug with invalid names
	if err := ValidateName(plug.Name); err != nil {
		return err
	}
	i := r.ifaces[plug.Interface]
	if i == nil {
		return fmt.Errorf("cannot add plug, interface %q is not known", plug.Interface)
	}
	if _, ok := r.plugs[snapName][plug.Name]; ok {
		return fmt.Errorf("snap %q has plugs conflicting on name %q", snapName, plug.Name)
	}
	if _, ok := r.slots[snapName][plug.Name]; ok {
		return fmt.Errorf("snap %q has plug and slot conflicting on name %q", snapName, plug.Name)
	}
	if r.plugs[snapName] == nil {
		r.plugs[snapName] = make(map[string]*snap.PlugInfo)
	}
	r.plugs[snapName][plug.Name] = plug
	return nil
}

// RemovePlug removes the named plug provided by a given snap.
// The removed plug must exist and must not be used anywhere.
func (r *Repository) RemovePlug(snapName, plugName string) error {
	r.m.Lock()
	defer r.m.Unlock()

	// Ensure that such plug exists
	plug := r.plugs[snapName][plugName]
	if plug == nil {
		return fmt.Errorf("cannot remove plug %q from snap %q, no such plug", plugName, snapName)
	}
	// Ensure that the plug is not used by any slot
	if len(r.plugSlots[plug]) > 0 {
		return fmt.Errorf("cannot remove plug %q from snap %q, it is still connected", plugName, snapName)
	}
	delete(r.plugs[snapName], plugName)
	if len(r.plugs[snapName]) == 0 {
		delete(r.plugs, snapName)
	}
	return nil
}

// AllSlots returns all slots of the given interface.
// If interfaceName is the empty string, all slots are returned.
func (r *Repository) AllSlots(interfaceName string) []*snap.SlotInfo {
	r.m.Lock()
	defer r.m.Unlock()

	var result []*snap.SlotInfo
	for _, slotsForSnap := range r.slots {
		for _, slot := range slotsForSnap {
			if interfaceName == "" || slot.Interface == interfaceName {
				result = append(result, slot)
			}
		}
	}
	sort.Sort(bySlotSnapAndName(result))
	return result
}

// Slots returns the slots offered by the named snap.
func (r *Repository) Slots(snapName string) []*snap.SlotInfo {
	r.m.Lock()
	defer r.m.Unlock()

	var result []*snap.SlotInfo
	for _, slot := range r.slots[snapName] {
		result = append(result, slot)
	}
	sort.Sort(bySlotSnapAndName(result))
	return result
}

// Slot returns the specified slot from the named snap.
func (r *Repository) Slot(snapName, slotName string) *snap.SlotInfo {
	r.m.Lock()
	defer r.m.Unlock()

	return r.slots[snapName][slotName]
}

// AddSlot adds a new slot to the repository.
// Adding a slot with invalid name returns an error.
// Adding a slot that has the same name and snap name as another slot returns an error.
func (r *Repository) AddSlot(slot *snap.SlotInfo) error {
	r.m.Lock()
	defer r.m.Unlock()

	snapName := slot.Snap.Name()

	// Reject snaps with invalid names
	if err := snap.ValidateName(snapName); err != nil {
		return err
	}
	// Reject plug with invalid names
	if err := ValidateName(slot.Name); err != nil {
		return err
	}
	// TODO: ensure that apps are correct
	i := r.ifaces[slot.Interface]
	if i == nil {
		return fmt.Errorf("cannot add slot, interface %q is not known", slot.Interface)
	}
	if _, ok := r.slots[snapName][slot.Name]; ok {
		return fmt.Errorf("snap %q has slots conflicting on name %q", snapName, slot.Name)
	}
	if _, ok := r.plugs[snapName][slot.Name]; ok {
		return fmt.Errorf("snap %q has plug and slot conflicting on name %q", snapName, slot.Name)
	}
	if r.slots[snapName] == nil {
		r.slots[snapName] = make(map[string]*snap.SlotInfo)
	}
	r.slots[snapName][slot.Name] = slot
	return nil
}

// RemoveSlot removes a named slot from the given snap.
// Removing a slot that doesn't exist returns an error.
// Removing a slot that is connected to a plug returns an error.
func (r *Repository) RemoveSlot(snapName, slotName string) error {
	r.m.Lock()
	defer r.m.Unlock()

	// Ensure that such slot exists
	slot := r.slots[snapName][slotName]
	if slot == nil {
		return fmt.Errorf("cannot remove slot %q from snap %q, no such slot", slotName, snapName)
	}
	// Ensure that the slot is not using any plugs
	if len(r.slotPlugs[slot]) > 0 {
		return fmt.Errorf("cannot remove slot %q from snap %q, it is still connected", slotName, snapName)
	}
	delete(r.slots[snapName], slotName)
	if len(r.slots[snapName]) == 0 {
		delete(r.slots, snapName)
	}
	return nil
}

// ResolveConnect resolves potentially missing plug or slot names and returns a
// fully populated connection reference.
func (r *Repository) ResolveConnect(plugSnapName, plugName, slotSnapName, slotName string) (ConnRef, error) {
	r.m.Lock()
	defer r.m.Unlock()

	ref := ConnRef{}

	if plugSnapName == "" {
		return ref, fmt.Errorf("cannot resolve connection, plug snap name is empty")
	}
	if plugName == "" {
		return ref, fmt.Errorf("cannot resolve connection, plug name is empty")
	}
	// Ensure that such plug exists
	plug := r.plugs[plugSnapName][plugName]
	if plug == nil {
		return ref, fmt.Errorf("snap %q has no plug named %q", plugSnapName, plugName)
	}

	if slotSnapName == "" {
		// Use the core snap if the slot-side snap name is empty
		switch {
		case r.slots["core"] != nil:
			slotSnapName = "core"
		case r.slots["ubuntu-core"] != nil:
			slotSnapName = "ubuntu-core"
		default:
			// XXX: perhaps this should not be an error and instead it should
			// silently assume "core" now?
			return ref, fmt.Errorf("cannot resolve connection, slot snap name is empty")
		}
	}
	if slotName == "" {
		// Find the unambiguous slot that satisfies plug requirements
		var candidates []string
		for candidateSlotName, candidateSlot := range r.slots[slotSnapName] {
			// TODO: use some smarter matching (e.g. against $attrs)
			if candidateSlot.Interface == plug.Interface {
				candidates = append(candidates, candidateSlotName)
			}
		}
		switch len(candidates) {
		case 0:
			return ref, fmt.Errorf("snap %q has no %q interface slots", slotSnapName, plug.Interface)
		case 1:
			slotName = candidates[0]
		default:
			sort.Strings(candidates)
			return ref, fmt.Errorf("snap %q has multiple %q interface slots: %s", slotSnapName, plug.Interface, strings.Join(candidates, ", "))
		}
	}

	// Ensure that such slot exists
	slot := r.slots[slotSnapName][slotName]
	if slot == nil {
		return ref, fmt.Errorf("snap %q has no slot named %q", slotSnapName, slotName)
	}
	// Ensure that plug and slot are compatible
	if slot.Interface != plug.Interface {
		return ref, fmt.Errorf("cannot connect %s:%s (%q interface) to %s:%s (%q interface)",
			plugSnapName, plugName, plug.Interface, slotSnapName, slotName, slot.Interface)
	}
	ref = ConnRef{PlugRef: NewPlugRef(plug), SlotRef: NewSlotRef(slot)}
	return ref, nil
}

// ResolveDisconnect resolves potentially missing plug or slot names and
// returns a list of fully populated connection references that can be
// disconnected.
//
// It can be used in two different ways:
// 1: snap disconnect <snap>:<plug> <snap>:<slot>
// 2: snap disconnect <snap>:<plug or slot>
//
// In the first case the referenced plug and slot must be connected.  In the
// second case any matching connection are returned but it is not an error if
// there are no connections.
//
// In both cases the snap name can be omitted to implicitly refer to the core
// snap. If there's no core snap it is simply assumed to be called "core" to
// provide consistent error messages.
func (r *Repository) ResolveDisconnect(plugSnapName, plugName, slotSnapName, slotName string) ([]ConnRef, error) {
	r.m.Lock()
	defer r.m.Unlock()

	coreSnapName, _ := r.guessCoreSnapName()
	if coreSnapName == "" {
		// This is not strictly speaking true BUT when there's no core snap the
		// produced error messages are consistent to when the is a core snap
		// and it has the modern form.
		coreSnapName = "core"
	}

	// There are two allowed forms (see snap disconnect --help)
	switch {
	// 1: <snap>:<plug> <snap>:<slot>
	// Return exactly one plug/slot or an error if it doesn't exist.
	case plugName != "" && slotName != "":
		// The snap name can be omitted to implicitly refer to the core snap.
		if plugSnapName == "" {
			plugSnapName = coreSnapName
		}
		// Ensure that such plug exists
		plug := r.plugs[plugSnapName][plugName]
		if plug == nil {
			return nil, fmt.Errorf("snap %q has no plug named %q", plugSnapName, plugName)
		}
		// The snap name can be omitted to implicitly refer to the core snap.
		if slotSnapName == "" {
			slotSnapName = coreSnapName
		}
		// Ensure that such slot exists
		slot := r.slots[slotSnapName][slotName]
		if slot == nil {
			return nil, fmt.Errorf("snap %q has no slot named %q", slotSnapName, slotName)
		}
		// Ensure that slot and plug are connected
		if r.slotPlugs[slot][plug] == nil {
			return nil, fmt.Errorf("cannot disconnect %s:%s from %s:%s, it is not connected",
				plugSnapName, plugName, slotSnapName, slotName)
		}
		return []ConnRef{{PlugRef: NewPlugRef(plug), SlotRef: NewSlotRef(slot)}}, nil
	// 2: <snap>:<plug or slot> (through 1st pair)
	// Return a list of connections involving specified plug or slot.
	case plugName != "" && slotName == "" && slotSnapName == "":
		// The snap name can be omitted to implicitly refer to the core snap.
		if plugSnapName == "" {
			plugSnapName = coreSnapName
		}
		return r.connected(plugSnapName, plugName)
	// 2: <snap>:<plug or slot> (through 2nd pair)
	// Return a list of connections involving specified plug or slot.
	case plugSnapName == "" && plugName == "" && slotName != "":
		// The snap name can be omitted to implicitly refer to the core snap.
		if slotSnapName == "" {
			slotSnapName = coreSnapName
		}
		return r.connected(slotSnapName, slotName)
	default:
		return nil, fmt.Errorf("allowed forms are <snap>:<plug> <snap>:<slot> or <snap>:<plug or slot>")
	}
}

// Connect establishes a connection between a plug and a slot.
// The plug and the slot must have the same interface.
func (r *Repository) Connect(ref ConnRef) error {
	r.m.Lock()
	defer r.m.Unlock()

	plugSnapName := ref.PlugRef.Snap
	plugName := ref.PlugRef.Name
	slotSnapName := ref.SlotRef.Snap
	slotName := ref.SlotRef.Name

	// Ensure that such plug exists
	plug := r.plugs[plugSnapName][plugName]
	if plug == nil {
		return fmt.Errorf("cannot connect plug %q from snap %q, no such plug", plugName, plugSnapName)
	}
	// Ensure that such slot exists
	slot := r.slots[slotSnapName][slotName]
	if slot == nil {
		return fmt.Errorf("cannot connect plug to slot %q from snap %q, no such slot", slotName, slotSnapName)
	}
	// Ensure that plug and slot are compatible
	if slot.Interface != plug.Interface {
		return fmt.Errorf(`cannot connect plug "%s:%s" (interface %q) to "%s:%s" (interface %q)`,
			plugSnapName, plugName, plug.Interface, slotSnapName, slotName, slot.Interface)
	}
	// Ensure that slot and plug are not connected yet
	if r.slotPlugs[slot][plug] != nil {
		// But if they are don't treat this as an error.
		return nil
	}
	// Connect the plug
	if r.slotPlugs[slot] == nil {
		r.slotPlugs[slot] = make(map[*snap.PlugInfo]*Connection)
	}
	if r.plugSlots[plug] == nil {
		r.plugSlots[plug] = make(map[*snap.SlotInfo]*Connection)
	}
	conn := &Connection{plugInfo: plug, slotInfo: slot}
	r.slotPlugs[slot][plug] = conn
	r.plugSlots[plug][slot] = conn
	return nil
}

// Disconnect disconnects the named plug from the slot of the given snap.
//
// Disconnect() finds a specific slot and a specific plug and disconnects that
// plug from that slot. It is an error if plug or slot cannot be found or if
// the connect does not exist.
func (r *Repository) Disconnect(plugSnapName, plugName, slotSnapName, slotName string) error {
	r.m.Lock()
	defer r.m.Unlock()

	// Sanity check
	if plugSnapName == "" {
		return fmt.Errorf("cannot disconnect, plug snap name is empty")
	}
	if plugName == "" {
		return fmt.Errorf("cannot disconnect, plug name is empty")
	}
	if slotSnapName == "" {
		return fmt.Errorf("cannot disconnect, slot snap name is empty")
	}
	if slotName == "" {
		return fmt.Errorf("cannot disconnect, slot name is empty")
	}

	// Ensure that such plug exists
	plug := r.plugs[plugSnapName][plugName]
	if plug == nil {
		return fmt.Errorf("snap %q has no plug named %q", plugSnapName, plugName)
	}
	// Ensure that such slot exists
	slot := r.slots[slotSnapName][slotName]
	if slot == nil {
		return fmt.Errorf("snap %q has no slot named %q", slotSnapName, slotName)
	}
	// Ensure that slot and plug are connected
	if r.slotPlugs[slot][plug] == nil {
		return fmt.Errorf("cannot disconnect %s:%s from %s:%s, it is not connected",
			plugSnapName, plugName, slotSnapName, slotName)
	}
	r.disconnect(plug, slot)
	return nil
}

// Connected returns references for all connections that are currently
// established with the provided plug or slot.
func (r *Repository) Connected(snapName, plugOrSlotName string) ([]ConnRef, error) {
	r.m.Lock()
	defer r.m.Unlock()

	return r.connected(snapName, plugOrSlotName)
}

func (r *Repository) connected(snapName, plugOrSlotName string) ([]ConnRef, error) {
	if snapName == "" {
		snapName, _ = r.guessCoreSnapName()
		if snapName == "" {
			return nil, fmt.Errorf("snap name is empty")
		}
	}
	var conns []ConnRef
	if plugOrSlotName == "" {
		return nil, fmt.Errorf("plug or slot name is empty")
	}
	// Check if plugOrSlotName actually maps to anything
	if r.plugs[snapName][plugOrSlotName] == nil && r.slots[snapName][plugOrSlotName] == nil {
		return nil, fmt.Errorf("snap %q has no plug or slot named %q", snapName, plugOrSlotName)
	}
	// Collect all the relevant connections

	if plug, ok := r.plugs[snapName][plugOrSlotName]; ok {
		for slotInfo := range r.plugSlots[plug] {
			connRef := ConnRef{PlugRef: NewPlugRef(plug), SlotRef: NewSlotRef(slotInfo)}
			conns = append(conns, connRef)
		}
	}

	if slot, ok := r.slots[snapName][plugOrSlotName]; ok {
		for plugInfo := range r.slotPlugs[slot] {
			connRef := ConnRef{PlugRef: NewPlugRef(plugInfo), SlotRef: NewSlotRef(slot)}
			conns = append(conns, connRef)
		}
	}

	return conns, nil
}

// coreSnapName returns the name of the core snap if one exists
func (r *Repository) guessCoreSnapName() (string, error) {
	switch {
	case r.slots["core"] != nil:
		return "core", nil
	case r.slots["ubuntu-core"] != nil:
		return "ubuntu-core", nil
	default:
		return "", fmt.Errorf("cannot guess the name of the core snap")
	}
}

// DisconnectAll disconnects all provided connection references.
func (r *Repository) DisconnectAll(conns []ConnRef) {
	r.m.Lock()
	defer r.m.Unlock()

	for _, conn := range conns {
		plug := r.plugs[conn.PlugRef.Snap][conn.PlugRef.Name]
		slot := r.slots[conn.SlotRef.Snap][conn.SlotRef.Name]
		if plug != nil && slot != nil {
			r.disconnect(plug, slot)
		}
	}
}

// disconnect disconnects a plug from a slot.
func (r *Repository) disconnect(plug *snap.PlugInfo, slot *snap.SlotInfo) {
	delete(r.slotPlugs[slot], plug)
	if len(r.slotPlugs[slot]) == 0 {
		delete(r.slotPlugs, slot)
	}
	delete(r.plugSlots[plug], slot)
	if len(r.plugSlots[plug]) == 0 {
		delete(r.plugSlots, plug)
	}
}

// Backends returns all the security backends.
func (r *Repository) Backends() []SecurityBackend {
	r.m.Lock()
	defer r.m.Unlock()

	result := make([]SecurityBackend, 0, len(r.backends))
	for _, backend := range r.backends {
		result = append(result, backend)
	}
	sort.Sort(byBackendName(result))
	return result
}

// Interfaces returns object holding a lists of all the plugs and slots and their connections.
func (r *Repository) Interfaces() *Interfaces {
	r.m.Lock()
	defer r.m.Unlock()

	ifaces := &Interfaces{}

	// Copy and flatten plugs and slots
	for _, plugs := range r.plugs {
		for _, plugInfo := range plugs {
			ifaces.Plugs = append(ifaces.Plugs, plugInfo)
		}
	}
	for _, slots := range r.slots {
		for _, slotInfo := range slots {
			ifaces.Slots = append(ifaces.Slots, slotInfo)
		}
	}

	for plug, slots := range r.plugSlots {
		for slot := range slots {
			ifaces.Connections = append(ifaces.Connections, &ConnRef{PlugRef: NewPlugRef(plug), SlotRef: NewSlotRef(slot)})
		}
	}

	sort.Sort(byPlugSnapAndName(ifaces.Plugs))
	sort.Sort(bySlotSnapAndName(ifaces.Slots))
	sort.Sort(byConnRef(ifaces.Connections))
	return ifaces
}

// SnapSpecification returns the specification of a given snap in a given security system.
func (r *Repository) SnapSpecification(securitySystem SecuritySystem, snapName string) (Specification, error) {
	r.m.Lock()
	defer r.m.Unlock()

	backend := r.backends[securitySystem]
	if backend == nil {
		return nil, fmt.Errorf("cannot handle interfaces of snap %q, security system %q is not known", snapName, securitySystem)
	}

	spec := backend.NewSpecification()

	// slot side
	for _, slotInfo := range r.slots[snapName] {
		iface := r.ifaces[slotInfo.Interface]
		// FIXME: AddPermanent* methods will take PlugInfo/SlotInfo.
		slot := &Slot{SlotInfo: slotInfo}
		if err := spec.AddPermanentSlot(iface, slot); err != nil {
			return nil, err
		}
		for plugInfo := range r.slotPlugs[slotInfo] {
			plug := &Plug{PlugInfo: plugInfo}
			if err := spec.AddConnectedSlot(iface, plug, nil, slot, nil); err != nil {
				return nil, err
			}
		}
	}
	// plug side
	for _, plugInfo := range r.plugs[snapName] {
		iface := r.ifaces[plugInfo.Interface]
		// FIXME: AddPermanent* methods will take PlugInfo/SlotInfo.
		plug := &Plug{PlugInfo: plugInfo}
		if err := spec.AddPermanentPlug(iface, plug); err != nil {
			return nil, err
		}
		for slotInfo := range r.plugSlots[plugInfo] {
			slot := &Slot{SlotInfo: slotInfo}
			if err := spec.AddConnectedPlug(iface, plug, nil, slot, nil); err != nil {
				return nil, err
			}
		}
	}
	return spec, nil
}

<<<<<<< HEAD
func (r *Repository) SanitizePlugsSlots(snapInfo *snap.Info) error {
	for plugName, plugInfo := range snapInfo.Plugs {
		iface, ok := r.ifaces[plugInfo.Interface]
		if !ok {
			snapInfo.BadInterfaces[plugName] = "unknown interface"
			continue
		}
		// Reject plug with invalid name
		if err := ValidateName(plugName); err != nil {
			snapInfo.BadInterfaces[plugName] = err.Error()
			continue
		}
		plug := &Plug{PlugInfo: plugInfo}
		if err := plug.Sanitize(iface); err != nil {
			snapInfo.BadInterfaces[plugName] = err.Error()
			continue
		}
	}

	for slotName, slotInfo := range snapInfo.Slots {
		iface, ok := r.ifaces[slotInfo.Interface]
		if !ok {
			snapInfo.BadInterfaces[slotName] = "unknown interface"
			continue
		}
		// Reject slot with invalid name
		if err := ValidateName(slotName); err != nil {
			snapInfo.BadInterfaces[slotName] = err.Error()
			continue
		}
		slot := &Slot{SlotInfo: slotInfo}
		if err := slot.Sanitize(iface); err != nil {
			snapInfo.BadInterfaces[slotName] = err.Error()
			continue
		}
	}

	return nil
}

=======
>>>>>>> c17e3a8c
// AddSnap adds plugs and slots declared by the given snap to the repository.
//
// This function can be used to implement snap install or, when used along with
// RemoveSnap, snap upgrade.
//
// AddSnap doesn't change existing plugs/slots. The caller is responsible for
// ensuring that the snap is not present in the repository in any way prior to
// calling this function. If this constraint is violated then no changes are
// made and an error is returned.
//
// Each added plug/slot is validated according to the corresponding interface.
// Unknown interfaces and plugs/slots that don't validate are not added.
// Information about those failures are returned to the caller.
func (r *Repository) AddSnap(snapInfo *snap.Info) error {
	err := snap.Validate(snapInfo)
	if err != nil {
		return err
	}

	r.m.Lock()
	defer r.m.Unlock()

	snapName := snapInfo.Name()

	if r.plugs[snapName] != nil || r.slots[snapName] != nil {
		return fmt.Errorf("cannot register interfaces for snap %q more than once", snapName)
	}

	for plugName, plugInfo := range snapInfo.Plugs {
		if r.plugs[snapName] == nil {
			r.plugs[snapName] = make(map[string]*snap.PlugInfo)
		}
<<<<<<< HEAD
		r.plugs[snapName][plugName] = plugInfo
=======
		plug := &Plug{PlugInfo: plugInfo}
		r.plugs[snapName][plugName] = plug
>>>>>>> c17e3a8c
	}

	for slotName, slotInfo := range snapInfo.Slots {
		if r.slots[snapName] == nil {
			r.slots[snapName] = make(map[string]*snap.SlotInfo)
		}
<<<<<<< HEAD
		r.slots[snapName][slotName] = slotInfo
=======
		slot := &Slot{SlotInfo: slotInfo}
		r.slots[snapName][slotName] = slot
>>>>>>> c17e3a8c
	}
	return nil
}

// RemoveSnap removes all the plugs and slots associated with a given snap.
//
// This function can be used to implement snap removal or, when used along with
// AddSnap, snap upgrade.
//
// RemoveSnap does not remove connections. The caller is responsible for
// ensuring that connections are broken before calling this method. If this
// constraint is violated then no changes are made and an error is returned.
func (r *Repository) RemoveSnap(snapName string) error {
	r.m.Lock()
	defer r.m.Unlock()

	for plugName, plug := range r.plugs[snapName] {
		if len(r.plugSlots[plug]) > 0 {
			return fmt.Errorf("cannot remove connected plug %s.%s", snapName, plugName)
		}
	}
	for slotName, slot := range r.slots[snapName] {
		if len(r.slotPlugs[slot]) > 0 {
			return fmt.Errorf("cannot remove connected slot %s.%s", snapName, slotName)
		}
	}

	for _, plug := range r.plugs[snapName] {
		delete(r.plugSlots, plug)
	}
	delete(r.plugs, snapName)
	for _, slot := range r.slots[snapName] {
		delete(r.slotPlugs, slot)
	}
	delete(r.slots, snapName)

	return nil
}

// DisconnectSnap disconnects all the connections to and from a given snap.
//
// The return value is a list of names that were affected.
func (r *Repository) DisconnectSnap(snapName string) ([]string, error) {
	r.m.Lock()
	defer r.m.Unlock()

	seen := make(map[*snap.Info]bool)

	for _, plug := range r.plugs[snapName] {
		for slot := range r.plugSlots[plug] {
			r.disconnect(plug, slot)
			seen[plug.Snap] = true
			seen[slot.Snap] = true
		}
	}

	for _, slot := range r.slots[snapName] {
		for plug := range r.slotPlugs[slot] {
			r.disconnect(plug, slot)
			seen[plug.Snap] = true
			seen[slot.Snap] = true
		}
	}

	result := make([]string, 0, len(seen))
	for info := range seen {
		result = append(result, info.Name())
	}
	sort.Strings(result)
	return result, nil
}

// AutoConnectCandidateSlots finds and returns viable auto-connection candidates
// for a given plug.
func (r *Repository) AutoConnectCandidateSlots(plugSnapName, plugName string, policyCheck func(*Plug, *Slot) bool) []*snap.SlotInfo {
	r.m.Lock()
	defer r.m.Unlock()

	plugInfo := r.plugs[plugSnapName][plugName]
	if plugInfo == nil {
		return nil
	}

	var candidates []*snap.SlotInfo
	for _, slotsForSnap := range r.slots {
		for _, slotInfo := range slotsForSnap {
			if slotInfo.Interface != plugInfo.Interface {
				continue
			}
			iface := slotInfo.Interface

			// FIXME: use PlugInfo, SlotInfo after updating AutoConnect methods of interfaces.
			plug := &Plug{PlugInfo: plugInfo}
			slot := &Slot{SlotInfo: slotInfo}
			// declaration based checks disallow
			if !policyCheck(plug, slot) {
				continue
			}

			if r.ifaces[iface].AutoConnect(plug, slot) {
				candidates = append(candidates, slotInfo)
			}
		}
	}
	return candidates
}

// AutoConnectCandidatePlugs finds and returns viable auto-connection candidates
// for a given slot.
func (r *Repository) AutoConnectCandidatePlugs(slotSnapName, slotName string, policyCheck func(*Plug, *Slot) bool) []*snap.PlugInfo {
	r.m.Lock()
	defer r.m.Unlock()

	slotInfo := r.slots[slotSnapName][slotName]
	if slotInfo == nil {
		return nil
	}

	var candidates []*snap.PlugInfo
	for _, plugsForSnap := range r.plugs {
		for _, plugInfo := range plugsForSnap {
			if slotInfo.Interface != plugInfo.Interface {
				continue
			}
			iface := slotInfo.Interface

			// FIXME: use PlugInfo, SlotInfo after updating AutoConnect methods of interfaces.
			plug := &Plug{PlugInfo: plugInfo}
			slot := &Slot{SlotInfo: slotInfo}
			// declaration based checks disallow
			if !policyCheck(plug, slot) {
				continue
			}

			if r.ifaces[iface].AutoConnect(plug, slot) {
				candidates = append(candidates, plugInfo)
			}
		}
	}
	return candidates
}<|MERGE_RESOLUTION|>--- conflicted
+++ resolved
@@ -55,15 +55,6 @@
 	}
 
 	return repo
-<<<<<<< HEAD
-}
-
-func (r *Repository) SetSanitizePlugSlots() {
-	snap.SanitizePlugsSlots = func(snapInfo *snap.Info) {
-		r.SanitizePlugsSlots(snapInfo)
-	}
-=======
->>>>>>> c17e3a8c
 }
 
 // Interface returns an interface with a given name.
@@ -804,49 +795,6 @@
 	return spec, nil
 }
 
-<<<<<<< HEAD
-func (r *Repository) SanitizePlugsSlots(snapInfo *snap.Info) error {
-	for plugName, plugInfo := range snapInfo.Plugs {
-		iface, ok := r.ifaces[plugInfo.Interface]
-		if !ok {
-			snapInfo.BadInterfaces[plugName] = "unknown interface"
-			continue
-		}
-		// Reject plug with invalid name
-		if err := ValidateName(plugName); err != nil {
-			snapInfo.BadInterfaces[plugName] = err.Error()
-			continue
-		}
-		plug := &Plug{PlugInfo: plugInfo}
-		if err := plug.Sanitize(iface); err != nil {
-			snapInfo.BadInterfaces[plugName] = err.Error()
-			continue
-		}
-	}
-
-	for slotName, slotInfo := range snapInfo.Slots {
-		iface, ok := r.ifaces[slotInfo.Interface]
-		if !ok {
-			snapInfo.BadInterfaces[slotName] = "unknown interface"
-			continue
-		}
-		// Reject slot with invalid name
-		if err := ValidateName(slotName); err != nil {
-			snapInfo.BadInterfaces[slotName] = err.Error()
-			continue
-		}
-		slot := &Slot{SlotInfo: slotInfo}
-		if err := slot.Sanitize(iface); err != nil {
-			snapInfo.BadInterfaces[slotName] = err.Error()
-			continue
-		}
-	}
-
-	return nil
-}
-
-=======
->>>>>>> c17e3a8c
 // AddSnap adds plugs and slots declared by the given snap to the repository.
 //
 // This function can be used to implement snap install or, when used along with
@@ -879,24 +827,14 @@
 		if r.plugs[snapName] == nil {
 			r.plugs[snapName] = make(map[string]*snap.PlugInfo)
 		}
-<<<<<<< HEAD
 		r.plugs[snapName][plugName] = plugInfo
-=======
-		plug := &Plug{PlugInfo: plugInfo}
-		r.plugs[snapName][plugName] = plug
->>>>>>> c17e3a8c
 	}
 
 	for slotName, slotInfo := range snapInfo.Slots {
 		if r.slots[snapName] == nil {
 			r.slots[snapName] = make(map[string]*snap.SlotInfo)
 		}
-<<<<<<< HEAD
 		r.slots[snapName][slotName] = slotInfo
-=======
-		slot := &Slot{SlotInfo: slotInfo}
-		r.slots[snapName][slotName] = slot
->>>>>>> c17e3a8c
 	}
 	return nil
 }
