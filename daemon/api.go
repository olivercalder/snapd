--- conflicted
+++ resolved
@@ -113,12 +113,9 @@
 	serialModelCmd,
 	systemsCmd,
 	systemsActionCmd,
-<<<<<<< HEAD
 	validateCmd,
-=======
 	routineConsoleConfStartCmd,
 	systemRecoveryKeysCmd,
->>>>>>> 3727040c
 }
 
 var servicestateControl = servicestate.Control
