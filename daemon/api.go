// -*- Mode: Go; indent-tabs-mode: t -*-

/*
 * Copyright (C) 2015-2020 Canonical Ltd
 *
 * This program is free software: you can redistribute it and/or modify
 * it under the terms of the GNU General Public License version 3 as
 * published by the Free Software Foundation.
 *
 * This program is distributed in the hope that it will be useful,
 * but WITHOUT ANY WARRANTY; without even the implied warranty of
 * MERCHANTABILITY or FITNESS FOR A PARTICULAR PURPOSE.  See the
 * GNU General Public License for more details.
 *
 * You should have received a copy of the GNU General Public License
 * along with this program.  If not, see <http://www.gnu.org/licenses/>.
 *
 */

package daemon

import (
	"context"
	"encoding/json"
	"errors"
	"fmt"
	"io"
	"io/ioutil"
	"mime"
	"mime/multipart"
	"net/http"
	"os"
	"path/filepath"
	"strconv"
	"strings"

	"github.com/gorilla/mux"

	"github.com/snapcore/snapd/asserts"
	"github.com/snapcore/snapd/asserts/snapasserts"
	"github.com/snapcore/snapd/client"
	"github.com/snapcore/snapd/dirs"
	"github.com/snapcore/snapd/i18n"
	"github.com/snapcore/snapd/logger"
	"github.com/snapcore/snapd/osutil"
	"github.com/snapcore/snapd/overlord/assertstate"
	"github.com/snapcore/snapd/overlord/auth"
	"github.com/snapcore/snapd/overlord/servicestate"
	"github.com/snapcore/snapd/overlord/snapshotstate"
	"github.com/snapcore/snapd/overlord/snapstate"
	"github.com/snapcore/snapd/overlord/state"
	"github.com/snapcore/snapd/progress"
	"github.com/snapcore/snapd/sandbox"
	"github.com/snapcore/snapd/snap"
	"github.com/snapcore/snapd/snap/channel"
	"github.com/snapcore/snapd/snap/snapfile"
	"github.com/snapcore/snapd/strutil"
)

var api = []*Command{
	rootCmd,
	sysInfoCmd,
	loginCmd,
	logoutCmd,
	appIconCmd,
	findCmd,
	snapsCmd,
	snapCmd,
	snapFileCmd,
	snapDownloadCmd,
	snapConfCmd,
	interfacesCmd,
	assertsCmd,
	assertsFindManyCmd,
	stateChangeCmd,
	stateChangesCmd,
	createUserCmd,
	buyCmd,
	readyToBuyCmd,
	snapctlCmd,
	usersCmd,
	sectionsCmd,
	aliasesCmd,
	appsCmd,
	logsCmd,
	warningsCmd,
	debugPprofCmd,
	debugCmd,
	snapshotCmd,
	snapshotExportCmd,
	connectionsCmd,
	modelCmd,
	cohortsCmd,
	serialModelCmd,
	systemsCmd,
	systemsActionCmd,
<<<<<<< HEAD
	themesCmd,
=======
	validationSetsListCmd,
	validationSetsCmd,
>>>>>>> 233c3b60
	routineConsoleConfStartCmd,
	systemRecoveryKeysCmd,
}

var (
	// see daemon.go:canAccess for details how the access is controlled
	snapsCmd = &Command{
		Path:     "/v2/snaps",
		UserOK:   true,
		PolkitOK: "io.snapcraft.snapd.manage",
		GET:      getSnapsInfo,
		POST:     postSnaps,
	}

	snapCmd = &Command{
		Path:     "/v2/snaps/{name}",
		UserOK:   true,
		PolkitOK: "io.snapcraft.snapd.manage",
		GET:      getSnapInfo,
		POST:     postSnap,
	}
)

// UserFromRequest extracts user information from request and return the respective user in state, if valid
// It requires the state to be locked
func UserFromRequest(st *state.State, req *http.Request) (*auth.UserState, error) {
	// extract macaroons data from request
	header := req.Header.Get("Authorization")
	if header == "" {
		return nil, auth.ErrInvalidAuth
	}

	authorizationData := strings.SplitN(header, " ", 2)
	if len(authorizationData) != 2 || authorizationData[0] != "Macaroon" {
		return nil, fmt.Errorf("authorization header misses Macaroon prefix")
	}

	var macaroon string
	var discharges []string
	for _, field := range strutil.CommaSeparatedList(authorizationData[1]) {
		if strings.HasPrefix(field, `root="`) {
			macaroon = strings.TrimSuffix(field[6:], `"`)
		}
		if strings.HasPrefix(field, `discharge="`) {
			discharges = append(discharges, strings.TrimSuffix(field[11:], `"`))
		}
	}

	if macaroon == "" {
		return nil, fmt.Errorf("invalid authorization header")
	}

	user, err := auth.CheckMacaroon(st, macaroon, discharges)
	return user, err
}

var muxVars = mux.Vars

func getSnapInfo(c *Command, r *http.Request, user *auth.UserState) Response {
	vars := muxVars(r)
	name := vars["name"]

	about, err := localSnapInfo(c.d.overlord.State(), name)
	if err != nil {
		if err == errNoSnap {
			return SnapNotFound(name, err)
		}

		return InternalError("%v", err)
	}

	route := c.d.router.Get(c.Path)
	if route == nil {
		return InternalError("cannot find route for %q snap", name)
	}

	url, err := route.URL("name", name)
	if err != nil {
		return InternalError("cannot build URL for %q snap: %v", name, err)
	}

	sd := servicestate.NewStatusDecorator(progress.Null)

	result := webify(mapLocal(about, sd), url.String())

	return SyncResponse(result, nil)
}

func webify(result *client.Snap, resource string) *client.Snap {
	if result.Icon == "" || strings.HasPrefix(result.Icon, "http") {
		return result
	}
	result.Icon = ""

	route := appIconCmd.d.router.Get(appIconCmd.Path)
	if route != nil {
		url, err := route.URL("name", result.Name)
		if err == nil {
			result.Icon = url.String()
		}
	}

	return result
}

func getStore(c *Command) snapstate.StoreService {
	st := c.d.overlord.State()
	st.Lock()
	defer st.Unlock()

	return snapstate.Store(st, nil)
}

// plural!
func getSnapsInfo(c *Command, r *http.Request, user *auth.UserState) Response {

	if shouldSearchStore(r) {
		logger.Noticef("Jumping to \"find\" to better support legacy request %q", r.URL)
		return searchStore(c, r, user)
	}

	route := c.d.router.Get(snapCmd.Path)
	if route == nil {
		return InternalError("cannot find route for snaps")
	}

	query := r.URL.Query()
	var all bool
	sel := query.Get("select")
	switch sel {
	case "all":
		all = true
	case "enabled", "":
		all = false
	default:
		return BadRequest("invalid select parameter: %q", sel)
	}
	var wanted map[string]bool
	if ns := query.Get("snaps"); len(ns) > 0 {
		nsl := strutil.CommaSeparatedList(ns)
		wanted = make(map[string]bool, len(nsl))
		for _, name := range nsl {
			wanted[name] = true
		}
	}

	found, err := allLocalSnapInfos(c.d.overlord.State(), all, wanted)
	if err != nil {
		return InternalError("cannot list local snaps! %v", err)
	}

	results := make([]*json.RawMessage, len(found))

	sd := servicestate.NewStatusDecorator(progress.Null)
	for i, x := range found {
		name := x.info.InstanceName()
		rev := x.info.Revision

		url, err := route.URL("name", name)
		if err != nil {
			logger.Noticef("Cannot build URL for snap %q revision %s: %v", name, rev, err)
			continue
		}

		data, err := json.Marshal(webify(mapLocal(x, sd), url.String()))
		if err != nil {
			return InternalError("cannot serialize snap %q revision %s: %v", name, rev, err)
		}
		raw := json.RawMessage(data)
		results[i] = &raw
	}

	return SyncResponse(results, &Meta{Sources: []string{"local"}})
}

func shouldSearchStore(r *http.Request) bool {
	// we should jump to the old behaviour iff q is given, or if
	// sources is given and either empty or contains the word
	// 'store'.  Otherwise, local results only.

	query := r.URL.Query()

	if _, ok := query["q"]; ok {
		logger.Debugf("use of obsolete \"q\" parameter: %q", r.URL)
		return true
	}

	if src, ok := query["sources"]; ok {
		logger.Debugf("use of obsolete \"sources\" parameter: %q", r.URL)
		if len(src) == 0 || strings.Contains(src[0], "store") {
			return true
		}
	}

	return false
}

// licenseData holds details about the snap license, and may be
// marshaled back as an error when the license agreement is pending,
// and is expected as input to accept (or not) that license
// agreement. As such, its field names are part of the API.
type licenseData struct {
	Intro   string `json:"intro"`
	License string `json:"license"`
	Agreed  bool   `json:"agreed"`
}

func (*licenseData) Error() string {
	return "license agreement required"
}

type snapRevisionOptions struct {
	Channel  string        `json:"channel"`
	Revision snap.Revision `json:"revision"`

	CohortKey   string `json:"cohort-key"`
	LeaveCohort bool   `json:"leave-cohort"`
}

func (ropt *snapRevisionOptions) validate() error {
	if ropt.CohortKey != "" {
		if ropt.LeaveCohort {
			return fmt.Errorf("cannot specify both cohort-key and leave-cohort")
		}
		if !ropt.Revision.Unset() {
			return fmt.Errorf("cannot specify both cohort-key and revision")
		}
	}

	if ropt.Channel != "" {
		_, err := channel.Parse(ropt.Channel, "-")
		if err != nil {
			return err
		}
	}
	return nil
}

type snapInstruction struct {
	progress.NullMeter

	Action string `json:"action"`
	Amend  bool   `json:"amend"`
	snapRevisionOptions
	DevMode          bool `json:"devmode"`
	JailMode         bool `json:"jailmode"`
	Classic          bool `json:"classic"`
	IgnoreValidation bool `json:"ignore-validation"`
	IgnoreRunning    bool `json:"ignore-running"`
	Unaliased        bool `json:"unaliased"`
	Purge            bool `json:"purge,omitempty"`
	// dropping support temporarely until flag confusion is sorted,
	// this isn't supported by client atm anyway
	LeaveOld bool         `json:"temp-dropped-leave-old"`
	License  *licenseData `json:"license"`
	Snaps    []string     `json:"snaps"`
	Users    []string     `json:"users"`

	// The fields below should not be unmarshalled into. Do not export them.
	userID int
	ctx    context.Context
}

func (inst *snapInstruction) revnoOpts() *snapstate.RevisionOptions {
	return &snapstate.RevisionOptions{
		Channel:     inst.Channel,
		Revision:    inst.Revision,
		CohortKey:   inst.CohortKey,
		LeaveCohort: inst.LeaveCohort,
	}
}

func (inst *snapInstruction) modeFlags() (snapstate.Flags, error) {
	return modeFlags(inst.DevMode, inst.JailMode, inst.Classic)
}

func (inst *snapInstruction) installFlags() (snapstate.Flags, error) {
	flags, err := inst.modeFlags()
	if err != nil {
		return snapstate.Flags{}, err
	}
	if inst.Unaliased {
		flags.Unaliased = true
	}
	if inst.IgnoreRunning {
		flags.IgnoreRunning = true
	}

	return flags, nil
}

func (inst *snapInstruction) validate() error {
	if inst.CohortKey != "" {
		if inst.Action != "install" && inst.Action != "refresh" && inst.Action != "switch" {
			return fmt.Errorf("cohort-key can only be specified for install, refresh, or switch")
		}
	}
	if inst.LeaveCohort {
		if inst.Action != "refresh" && inst.Action != "switch" {
			return fmt.Errorf("leave-cohort can only be specified for refresh or switch")
		}
	}
	if inst.Action == "install" {
		for _, snapName := range inst.Snaps {
			// FIXME: alternatively we could simply mutate *inst
			//        and s/ubuntu-core/core/ ?
			if snapName == "ubuntu-core" {
				return fmt.Errorf(`cannot install "ubuntu-core", please use "core" instead`)
			}
		}
	}

	return inst.snapRevisionOptions.validate()
}

type snapInstructionResult struct {
	Summary  string
	Affected []string
	Tasksets []*state.TaskSet
	Result   map[string]interface{}
}

var (
	snapstateInstall           = snapstate.Install
	snapstateInstallPath       = snapstate.InstallPath
	snapstateRefreshCandidates = snapstate.RefreshCandidates
	snapstateTryPath           = snapstate.TryPath
	snapstateUpdate            = snapstate.Update
	snapstateUpdateMany        = snapstate.UpdateMany
	snapstateInstallMany       = snapstate.InstallMany
	snapstateRemoveMany        = snapstate.RemoveMany
	snapstateRevert            = snapstate.Revert
	snapstateRevertToRevision  = snapstate.RevertToRevision
	snapstateSwitch            = snapstate.Switch

	snapshotList    = snapshotstate.List
	snapshotCheck   = snapshotstate.Check
	snapshotForget  = snapshotstate.Forget
	snapshotRestore = snapshotstate.Restore
	snapshotSave    = snapshotstate.Save
	snapshotExport  = snapshotstate.Export
	snapshotImport  = snapshotstate.Import

	assertstateRefreshSnapDeclarations = assertstate.RefreshSnapDeclarations
)

func ensureStateSoonImpl(st *state.State) {
	st.EnsureBefore(0)
}

var ensureStateSoon = ensureStateSoonImpl

var errDevJailModeConflict = errors.New("cannot use devmode and jailmode flags together")
var errClassicDevmodeConflict = errors.New("cannot use classic and devmode flags together")
var errNoJailMode = errors.New("this system cannot honour the jailmode flag")

func modeFlags(devMode, jailMode, classic bool) (snapstate.Flags, error) {
	flags := snapstate.Flags{}
	devModeOS := sandbox.ForceDevMode()
	switch {
	case jailMode && devModeOS:
		return flags, errNoJailMode
	case jailMode && devMode:
		return flags, errDevJailModeConflict
	case devMode && classic:
		return flags, errClassicDevmodeConflict
	}
	// NOTE: jailmode and classic are allowed together. In that setting,
	// jailmode overrides classic and the app gets regular (non-classic)
	// confinement.
	flags.JailMode = jailMode
	flags.Classic = classic
	flags.DevMode = devMode
	return flags, nil
}

func snapUpdateMany(inst *snapInstruction, st *state.State) (*snapInstructionResult, error) {
	// we need refreshed snap-declarations to enforce refresh-control as best as we can, this also ensures that snap-declarations and their prerequisite assertions are updated regularly
	if err := assertstateRefreshSnapDeclarations(st, inst.userID); err != nil {
		return nil, err
	}

	// TODO: use a per-request context
	updated, tasksets, err := snapstateUpdateMany(context.TODO(), st, inst.Snaps, inst.userID, nil)
	if err != nil {
		return nil, err
	}

	var msg string
	switch len(updated) {
	case 0:
		if len(inst.Snaps) != 0 {
			// TRANSLATORS: the %s is a comma-separated list of quoted snap names
			msg = fmt.Sprintf(i18n.G("Refresh snaps %s: no updates"), strutil.Quoted(inst.Snaps))
		} else {
			msg = i18n.G("Refresh all snaps: no updates")
		}
	case 1:
		msg = fmt.Sprintf(i18n.G("Refresh snap %q"), updated[0])
	default:
		quoted := strutil.Quoted(updated)
		// TRANSLATORS: the %s is a comma-separated list of quoted snap names
		msg = fmt.Sprintf(i18n.G("Refresh snaps %s"), quoted)
	}

	return &snapInstructionResult{
		Summary:  msg,
		Affected: updated,
		Tasksets: tasksets,
	}, nil
}

func snapInstallMany(inst *snapInstruction, st *state.State) (*snapInstructionResult, error) {
	for _, name := range inst.Snaps {
		if len(name) == 0 {
			return nil, fmt.Errorf(i18n.G("cannot install snap with empty name"))
		}
	}
	installed, tasksets, err := snapstateInstallMany(st, inst.Snaps, inst.userID)
	if err != nil {
		return nil, err
	}

	var msg string
	switch len(inst.Snaps) {
	case 0:
		return nil, fmt.Errorf("cannot install zero snaps")
	case 1:
		msg = fmt.Sprintf(i18n.G("Install snap %q"), inst.Snaps[0])
	default:
		quoted := strutil.Quoted(inst.Snaps)
		// TRANSLATORS: the %s is a comma-separated list of quoted snap names
		msg = fmt.Sprintf(i18n.G("Install snaps %s"), quoted)
	}

	return &snapInstructionResult{
		Summary:  msg,
		Affected: installed,
		Tasksets: tasksets,
	}, nil
}

func snapInstall(inst *snapInstruction, st *state.State) (string, []*state.TaskSet, error) {
	if len(inst.Snaps[0]) == 0 {
		return "", nil, fmt.Errorf(i18n.G("cannot install snap with empty name"))
	}

	flags, err := inst.installFlags()
	if err != nil {
		return "", nil, err
	}

	var ckey string
	if inst.CohortKey == "" {
		logger.Noticef("Installing snap %q revision %s", inst.Snaps[0], inst.Revision)
	} else {
		ckey = strutil.ElliptLeft(inst.CohortKey, 10)
		logger.Noticef("Installing snap %q from cohort %q", inst.Snaps[0], ckey)
	}
	tset, err := snapstateInstall(inst.ctx, st, inst.Snaps[0], inst.revnoOpts(), inst.userID, flags)
	if err != nil {
		return "", nil, err
	}

	msg := fmt.Sprintf(i18n.G("Install %q snap"), inst.Snaps[0])
	if inst.Channel != "stable" && inst.Channel != "" {
		msg += fmt.Sprintf(" from %q channel", inst.Channel)
	}
	if inst.CohortKey != "" {
		msg += fmt.Sprintf(" from %q cohort", ckey)
	}
	return msg, []*state.TaskSet{tset}, nil
}

func snapUpdate(inst *snapInstruction, st *state.State) (string, []*state.TaskSet, error) {
	// TODO: bail if revision is given (and != current?), *or* behave as with install --revision?
	flags, err := inst.modeFlags()
	if err != nil {
		return "", nil, err
	}
	if inst.IgnoreValidation {
		flags.IgnoreValidation = true
	}
	if inst.IgnoreRunning {
		flags.IgnoreRunning = true
	}
	if inst.Amend {
		flags.Amend = true
	}

	// we need refreshed snap-declarations to enforce refresh-control as best as we can
	if err = assertstateRefreshSnapDeclarations(st, inst.userID); err != nil {
		return "", nil, err
	}

	ts, err := snapstateUpdate(st, inst.Snaps[0], inst.revnoOpts(), inst.userID, flags)
	if err != nil {
		return "", nil, err
	}

	msg := fmt.Sprintf(i18n.G("Refresh %q snap"), inst.Snaps[0])
	if inst.Channel != "stable" && inst.Channel != "" {
		msg = fmt.Sprintf(i18n.G("Refresh %q snap from %q channel"), inst.Snaps[0], inst.Channel)
	}

	return msg, []*state.TaskSet{ts}, nil
}

func snapRemoveMany(inst *snapInstruction, st *state.State) (*snapInstructionResult, error) {
	removed, tasksets, err := snapstateRemoveMany(st, inst.Snaps)
	if err != nil {
		return nil, err
	}

	var msg string
	switch len(inst.Snaps) {
	case 0:
		return nil, fmt.Errorf("cannot remove zero snaps")
	case 1:
		msg = fmt.Sprintf(i18n.G("Remove snap %q"), inst.Snaps[0])
	default:
		quoted := strutil.Quoted(inst.Snaps)
		// TRANSLATORS: the %s is a comma-separated list of quoted snap names
		msg = fmt.Sprintf(i18n.G("Remove snaps %s"), quoted)
	}

	return &snapInstructionResult{
		Summary:  msg,
		Affected: removed,
		Tasksets: tasksets,
	}, nil
}

func snapRemove(inst *snapInstruction, st *state.State) (string, []*state.TaskSet, error) {
	ts, err := snapstate.Remove(st, inst.Snaps[0], inst.Revision, &snapstate.RemoveFlags{Purge: inst.Purge})
	if err != nil {
		return "", nil, err
	}

	msg := fmt.Sprintf(i18n.G("Remove %q snap"), inst.Snaps[0])
	return msg, []*state.TaskSet{ts}, nil
}

func snapRevert(inst *snapInstruction, st *state.State) (string, []*state.TaskSet, error) {
	var ts *state.TaskSet

	flags, err := inst.modeFlags()
	if err != nil {
		return "", nil, err
	}

	if inst.Revision.Unset() {
		ts, err = snapstateRevert(st, inst.Snaps[0], flags)
	} else {
		ts, err = snapstateRevertToRevision(st, inst.Snaps[0], inst.Revision, flags)
	}
	if err != nil {
		return "", nil, err
	}

	msg := fmt.Sprintf(i18n.G("Revert %q snap"), inst.Snaps[0])
	return msg, []*state.TaskSet{ts}, nil
}

func snapEnable(inst *snapInstruction, st *state.State) (string, []*state.TaskSet, error) {
	if !inst.Revision.Unset() {
		return "", nil, errors.New("enable takes no revision")
	}
	ts, err := snapstate.Enable(st, inst.Snaps[0])
	if err != nil {
		return "", nil, err
	}

	msg := fmt.Sprintf(i18n.G("Enable %q snap"), inst.Snaps[0])
	return msg, []*state.TaskSet{ts}, nil
}

func snapDisable(inst *snapInstruction, st *state.State) (string, []*state.TaskSet, error) {
	if !inst.Revision.Unset() {
		return "", nil, errors.New("disable takes no revision")
	}
	ts, err := snapstate.Disable(st, inst.Snaps[0])
	if err != nil {
		return "", nil, err
	}

	msg := fmt.Sprintf(i18n.G("Disable %q snap"), inst.Snaps[0])
	return msg, []*state.TaskSet{ts}, nil
}

func snapSwitch(inst *snapInstruction, st *state.State) (string, []*state.TaskSet, error) {
	if !inst.Revision.Unset() {
		return "", nil, errors.New("switch takes no revision")
	}
	ts, err := snapstateSwitch(st, inst.Snaps[0], inst.revnoOpts())
	if err != nil {
		return "", nil, err
	}

	var msg string
	switch {
	case inst.LeaveCohort && inst.Channel != "":
		msg = fmt.Sprintf(i18n.G("Switch %q snap to channel %q and away from cohort"), inst.Snaps[0], inst.Channel)
	case inst.LeaveCohort:
		msg = fmt.Sprintf(i18n.G("Switch %q snap away from cohort"), inst.Snaps[0])
	case inst.CohortKey == "" && inst.Channel != "":
		msg = fmt.Sprintf(i18n.G("Switch %q snap to channel %q"), inst.Snaps[0], inst.Channel)
	case inst.CohortKey != "" && inst.Channel == "":
		msg = fmt.Sprintf(i18n.G("Switch %q snap to cohort %q"), inst.Snaps[0], strutil.ElliptLeft(inst.CohortKey, 10))
	default:
		msg = fmt.Sprintf(i18n.G("Switch %q snap to channel %q and cohort %q"), inst.Snaps[0], inst.Channel, strutil.ElliptLeft(inst.CohortKey, 10))
	}
	return msg, []*state.TaskSet{ts}, nil
}

func snapshotMany(inst *snapInstruction, st *state.State) (*snapInstructionResult, error) {
	setID, snapshotted, ts, err := snapshotSave(st, inst.Snaps, inst.Users)
	if err != nil {
		return nil, err
	}

	var msg string
	if len(inst.Snaps) == 0 {
		msg = i18n.G("Snapshot all snaps")
	} else {
		// TRANSLATORS: the %s is a comma-separated list of quoted snap names
		msg = fmt.Sprintf(i18n.G("Snapshot snaps %s"), strutil.Quoted(inst.Snaps))
	}

	return &snapInstructionResult{
		Summary:  msg,
		Affected: snapshotted,
		Tasksets: []*state.TaskSet{ts},
		Result:   map[string]interface{}{"set-id": setID},
	}, nil
}

type snapActionFunc func(*snapInstruction, *state.State) (string, []*state.TaskSet, error)
type snapsActionFunc func(*snapInstruction, *state.State) (*snapInstructionResult, error)

var snapInstructionDispTable = map[string]snapActionFunc{
	"install": snapInstall,
	"refresh": snapUpdate,
	"remove":  snapRemove,
	"revert":  snapRevert,
	"enable":  snapEnable,
	"disable": snapDisable,
	"switch":  snapSwitch,
}

func (inst *snapInstruction) dispatch() snapActionFunc {
	if len(inst.Snaps) != 1 {
		logger.Panicf("dispatch only handles single-snap ops; got %d", len(inst.Snaps))
	}
	return snapInstructionDispTable[inst.Action]
}

func (inst *snapInstruction) dispatchForMany() (op snapsActionFunc) {
	switch inst.Action {
	case "refresh":
		op = snapUpdateMany
	case "install":
		op = snapInstallMany
	case "remove":
		op = snapRemoveMany
	case "snapshot":
		op = snapshotMany
	}
	return op
}

func (inst *snapInstruction) errToResponse(err error) Response {
	if len(inst.Snaps) == 0 {
		return errToResponse(err, nil, BadRequest, "cannot %s: %v", inst.Action)
	}

	return errToResponse(err, inst.Snaps, BadRequest, "cannot %s %s: %v", inst.Action, strutil.Quoted(inst.Snaps))
}

func postSnap(c *Command, r *http.Request, user *auth.UserState) Response {
	route := c.d.router.Get(stateChangeCmd.Path)
	if route == nil {
		return InternalError("cannot find route for change")
	}

	decoder := json.NewDecoder(r.Body)
	var inst snapInstruction
	if err := decoder.Decode(&inst); err != nil {
		return BadRequest("cannot decode request body into snap instruction: %v", err)
	}
	inst.ctx = r.Context()

	state := c.d.overlord.State()
	state.Lock()
	defer state.Unlock()

	if user != nil {
		inst.userID = user.ID
	}

	vars := muxVars(r)
	inst.Snaps = []string{vars["name"]}

	if err := inst.validate(); err != nil {
		return BadRequest("%s", err)
	}

	impl := inst.dispatch()
	if impl == nil {
		return BadRequest("unknown action %s", inst.Action)
	}

	msg, tsets, err := impl(&inst, state)
	if err != nil {
		return inst.errToResponse(err)
	}

	chg := newChange(state, inst.Action+"-snap", msg, tsets, inst.Snaps)

	ensureStateSoon(state)

	return AsyncResponse(nil, &Meta{Change: chg.ID()})
}

func newChange(st *state.State, kind, summary string, tsets []*state.TaskSet, snapNames []string) *state.Change {
	chg := st.NewChange(kind, summary)
	for _, ts := range tsets {
		chg.AddAll(ts)
	}
	if snapNames != nil {
		chg.Set("snap-names", snapNames)
	}
	return chg
}

const maxReadBuflen = 1024 * 1024

func trySnap(st *state.State, r *http.Request, user *auth.UserState, trydir string, flags snapstate.Flags) Response {
	st.Lock()
	defer st.Unlock()

	if !filepath.IsAbs(trydir) {
		return BadRequest("cannot try %q: need an absolute path", trydir)
	}
	if !osutil.IsDirectory(trydir) {
		return BadRequest("cannot try %q: not a snap directory", trydir)
	}

	// the developer asked us to do this with a trusted snap dir
	info, err := unsafeReadSnapInfo(trydir)
	if _, ok := err.(snap.NotSnapError); ok {
		return SyncResponse(&resp{
			Type: ResponseTypeError,
			Result: &errorResult{
				Message: err.Error(),
				Kind:    client.ErrorKindNotSnap,
			},
			Status: 400,
		}, nil)
	}
	if err != nil {
		return BadRequest("cannot read snap info for %s: %s", trydir, err)
	}

	tset, err := snapstateTryPath(st, info.InstanceName(), trydir, flags)
	if err != nil {
		return errToResponse(err, []string{info.InstanceName()}, BadRequest, "cannot try %s: %s", trydir)
	}

	msg := fmt.Sprintf(i18n.G("Try %q snap from %s"), info.InstanceName(), trydir)
	chg := newChange(st, "try-snap", msg, []*state.TaskSet{tset}, []string{info.InstanceName()})
	chg.Set("api-data", map[string]string{"snap-name": info.InstanceName()})

	ensureStateSoon(st)

	return AsyncResponse(nil, &Meta{Change: chg.ID()})
}

func isTrue(form *multipart.Form, key string) bool {
	value := form.Value[key]
	if len(value) == 0 {
		return false
	}
	b, err := strconv.ParseBool(value[0])
	if err != nil {
		return false
	}

	return b
}

func snapsOp(c *Command, r *http.Request, user *auth.UserState) Response {
	route := c.d.router.Get(stateChangeCmd.Path)
	if route == nil {
		return InternalError("cannot find route for change")
	}

	decoder := json.NewDecoder(r.Body)
	var inst snapInstruction
	if err := decoder.Decode(&inst); err != nil {
		return BadRequest("cannot decode request body into snap instruction: %v", err)
	}

	// TODO: inst.Amend, etc?
	if inst.Channel != "" || !inst.Revision.Unset() || inst.DevMode || inst.JailMode || inst.CohortKey != "" || inst.LeaveCohort || inst.Purge {
		return BadRequest("unsupported option provided for multi-snap operation")
	}
	if err := inst.validate(); err != nil {
		return BadRequest("%v", err)
	}

	st := c.d.overlord.State()
	st.Lock()
	defer st.Unlock()

	if user != nil {
		inst.userID = user.ID
	}

	op := inst.dispatchForMany()
	if op == nil {
		return BadRequest("unsupported multi-snap operation %q", inst.Action)
	}
	res, err := op(&inst, st)
	if err != nil {
		return inst.errToResponse(err)
	}

	var chg *state.Change
	if len(res.Tasksets) == 0 {
		chg = st.NewChange(inst.Action+"-snap", res.Summary)
		chg.SetStatus(state.DoneStatus)
	} else {
		chg = newChange(st, inst.Action+"-snap", res.Summary, res.Tasksets, res.Affected)
		ensureStateSoon(st)
	}

	chg.Set("api-data", map[string]interface{}{"snap-names": res.Affected})

	return AsyncResponse(res.Result, &Meta{Change: chg.ID()})
}

func postSnaps(c *Command, r *http.Request, user *auth.UserState) Response {
	contentType := r.Header.Get("Content-Type")

	mediaType, params, err := mime.ParseMediaType(contentType)
	if err != nil {
		return BadRequest("cannot parse content type: %v", err)
	}

	if mediaType == "application/json" {
		charset := strings.ToUpper(params["charset"])
		if charset != "" && charset != "UTF-8" {
			return BadRequest("unknown charset in content type: %s", contentType)
		}
		return snapsOp(c, r, user)
	}

	if !strings.HasPrefix(contentType, "multipart/") {
		return BadRequest("unknown content type: %s", contentType)
	}

	route := c.d.router.Get(stateChangeCmd.Path)
	if route == nil {
		return InternalError("cannot find route for change")
	}

	// POSTs to sideload snaps must be a multipart/form-data file upload.
	form, err := multipart.NewReader(r.Body, params["boundary"]).ReadForm(maxReadBuflen)
	if err != nil {
		return BadRequest("cannot read POST form: %v", err)
	}

	dangerousOK := isTrue(form, "dangerous")
	flags, err := modeFlags(isTrue(form, "devmode"), isTrue(form, "jailmode"), isTrue(form, "classic"))
	if err != nil {
		return BadRequest(err.Error())
	}

	if len(form.Value["action"]) > 0 && form.Value["action"][0] == "try" {
		if len(form.Value["snap-path"]) == 0 {
			return BadRequest("need 'snap-path' value in form")
		}
		return trySnap(c.d.overlord.State(), r, user, form.Value["snap-path"][0], flags)
	}
	flags.RemoveSnapPath = true

	flags.Unaliased = isTrue(form, "unaliased")
	flags.IgnoreRunning = isTrue(form, "ignore-running")

	// find the file for the "snap" form field
	var snapBody multipart.File
	var origPath string
out:
	for name, fheaders := range form.File {
		if name != "snap" {
			continue
		}
		for _, fheader := range fheaders {
			snapBody, err = fheader.Open()
			origPath = fheader.Filename
			if err != nil {
				return BadRequest(`cannot open uploaded "snap" file: %v`, err)
			}
			defer snapBody.Close()

			break out
		}
	}
	defer form.RemoveAll()

	if snapBody == nil {
		return BadRequest(`cannot find "snap" file field in provided multipart/form-data payload`)
	}

	// we are in charge of the tempfile life cycle until we hand it off to the change
	changeTriggered := false
	// if you change this prefix, look for it in the tests
	// also see localInstallCleanup in snapstate/snapmgr.go
	tmpf, err := ioutil.TempFile(dirs.SnapBlobDir, dirs.LocalInstallBlobTempPrefix)
	if err != nil {
		return InternalError("cannot create temporary file: %v", err)
	}

	tempPath := tmpf.Name()

	defer func() {
		if !changeTriggered {
			os.Remove(tempPath)
		}
	}()

	if _, err := io.Copy(tmpf, snapBody); err != nil {
		return InternalError("cannot copy request into temporary file: %v", err)
	}
	tmpf.Sync()

	if len(form.Value["snap-path"]) > 0 {
		origPath = form.Value["snap-path"][0]
	}

	var instanceName string

	if len(form.Value["name"]) > 0 {
		// caller has specified desired instance name
		instanceName = form.Value["name"][0]
		if err := snap.ValidateInstanceName(instanceName); err != nil {
			return BadRequest(err.Error())
		}
	}

	st := c.d.overlord.State()
	st.Lock()
	defer st.Unlock()

	var snapName string
	var sideInfo *snap.SideInfo

	if !dangerousOK {
		si, err := snapasserts.DeriveSideInfo(tempPath, assertstate.DB(st))
		switch {
		case err == nil:
			snapName = si.RealName
			sideInfo = si
		case asserts.IsNotFound(err):
			// with devmode we try to find assertions but it's ok
			// if they are not there (implies --dangerous)
			if !isTrue(form, "devmode") {
				msg := "cannot find signatures with metadata for snap"
				if origPath != "" {
					msg = fmt.Sprintf("%s %q", msg, origPath)
				}
				return BadRequest(msg)
			}
			// TODO: set a warning if devmode
		default:
			return BadRequest(err.Error())
		}
	}

	if snapName == "" {
		// potentially dangerous but dangerous or devmode params were set
		info, err := unsafeReadSnapInfo(tempPath)
		if err != nil {
			return BadRequest("cannot read snap file: %v", err)
		}
		snapName = info.SnapName()
		sideInfo = &snap.SideInfo{RealName: snapName}
	}

	if instanceName != "" {
		requestedSnapName := snap.InstanceSnap(instanceName)
		if requestedSnapName != snapName {
			return BadRequest(fmt.Sprintf("instance name %q does not match snap name %q", instanceName, snapName))
		}
	} else {
		instanceName = snapName
	}

	msg := fmt.Sprintf(i18n.G("Install %q snap from file"), instanceName)
	if origPath != "" {
		msg = fmt.Sprintf(i18n.G("Install %q snap from file %q"), instanceName, origPath)
	}

	tset, _, err := snapstateInstallPath(st, sideInfo, tempPath, instanceName, "", flags)
	if err != nil {
		return errToResponse(err, []string{snapName}, InternalError, "cannot install snap file: %v")
	}

	chg := newChange(st, "install-snap", msg, []*state.TaskSet{tset}, []string{instanceName})
	chg.Set("api-data", map[string]string{"snap-name": instanceName})

	ensureStateSoon(st)

	// only when the unlock succeeds (as opposed to panicing) is the handoff done
	// but this is good enough
	changeTriggered = true

	return AsyncResponse(nil, &Meta{Change: chg.ID()})
}

func unsafeReadSnapInfoImpl(snapPath string) (*snap.Info, error) {
	// Condider using DeriveSideInfo before falling back to this!
	snapf, err := snapfile.Open(snapPath)
	if err != nil {
		return nil, err
	}
	return snap.ReadInfoFromSnapFile(snapf, nil)
}

var unsafeReadSnapInfo = unsafeReadSnapInfoImpl<|MERGE_RESOLUTION|>--- conflicted
+++ resolved
@@ -94,12 +94,9 @@
 	serialModelCmd,
 	systemsCmd,
 	systemsActionCmd,
-<<<<<<< HEAD
 	themesCmd,
-=======
 	validationSetsListCmd,
 	validationSetsCmd,
->>>>>>> 233c3b60
 	routineConsoleConfStartCmd,
 	systemRecoveryKeysCmd,
 }
