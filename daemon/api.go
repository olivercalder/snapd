// -*- Mode: Go; indent-tabs-mode: t -*-

/*
 * Copyright (C) 2015-2018 Canonical Ltd
 *
 * This program is free software: you can redistribute it and/or modify
 * it under the terms of the GNU General Public License version 3 as
 * published by the Free Software Foundation.
 *
 * This program is distributed in the hope that it will be useful,
 * but WITHOUT ANY WARRANTY; without even the implied warranty of
 * MERCHANTABILITY or FITNESS FOR A PARTICULAR PURPOSE.  See the
 * GNU General Public License for more details.
 *
 * You should have received a copy of the GNU General Public License
 * along with this program.  If not, see <http://www.gnu.org/licenses/>.
 *
 */

package daemon

import (
	"context"
	"encoding/json"
	"errors"
	"fmt"
	"io"
	"io/ioutil"
	"mime"
	"mime/multipart"
	"net"
	"net/http"
	"net/url"
	"os"
	"os/user"
	"path/filepath"
	"regexp"
	"sort"
	"strconv"
	"strings"
	"time"

	"github.com/gorilla/mux"
	"github.com/jessevdk/go-flags"

	"github.com/snapcore/snapd/asserts"
	"github.com/snapcore/snapd/asserts/snapasserts"
	"github.com/snapcore/snapd/client"
	"github.com/snapcore/snapd/cmd"
	"github.com/snapcore/snapd/dirs"
	"github.com/snapcore/snapd/httputil"
	"github.com/snapcore/snapd/i18n"
	"github.com/snapcore/snapd/interfaces"
	"github.com/snapcore/snapd/jsonutil"
	"github.com/snapcore/snapd/logger"
	"github.com/snapcore/snapd/osutil"
	"github.com/snapcore/snapd/overlord/assertstate"
	"github.com/snapcore/snapd/overlord/auth"
	"github.com/snapcore/snapd/overlord/configstate"
	"github.com/snapcore/snapd/overlord/configstate/config"
	"github.com/snapcore/snapd/overlord/configstate/proxyconf"
	"github.com/snapcore/snapd/overlord/devicestate"
	"github.com/snapcore/snapd/overlord/hookstate/ctlcmd"
	"github.com/snapcore/snapd/overlord/ifacestate"
	"github.com/snapcore/snapd/overlord/servicestate"
	"github.com/snapcore/snapd/overlord/snapshotstate"
	"github.com/snapcore/snapd/overlord/snapstate"
	"github.com/snapcore/snapd/overlord/state"
	"github.com/snapcore/snapd/progress"
	"github.com/snapcore/snapd/release"
	"github.com/snapcore/snapd/snap"
	"github.com/snapcore/snapd/store"
	"github.com/snapcore/snapd/strutil"
	"github.com/snapcore/snapd/systemd"
)

var api = []*Command{
	rootCmd,
	sysInfoCmd,
	loginCmd,
	logoutCmd,
	appIconCmd,
	findCmd,
	snapsCmd,
	snapCmd,
	snapConfCmd,
	interfacesCmd,
	assertsCmd,
	assertsFindManyCmd,
	stateChangeCmd,
	stateChangesCmd,
	createUserCmd,
	buyCmd,
	readyToBuyCmd,
	snapctlCmd,
	usersCmd,
	sectionsCmd,
	aliasesCmd,
	appsCmd,
	logsCmd,
	warningsCmd,
	debugCmd,
	snapshotCmd,
<<<<<<< HEAD
	modelCmd,
=======
	connectionsCmd,
>>>>>>> d6f5fb78
}

var (
	// see daemon.go:canAccess for details how the access is controlled
	rootCmd = &Command{
		Path:    "/",
		GuestOK: true,
		GET:     tbd,
	}

	sysInfoCmd = &Command{
		Path:    "/v2/system-info",
		GuestOK: true,
		GET:     sysInfo,
	}

	loginCmd = &Command{
		Path:     "/v2/login",
		POST:     loginUser,
		PolkitOK: "io.snapcraft.snapd.login",
	}

	logoutCmd = &Command{
		Path: "/v2/logout",
		POST: logoutUser,
	}

	appIconCmd = &Command{
		Path:   "/v2/icons/{name}/icon",
		UserOK: true,
		GET:    appIconGet,
	}

	findCmd = &Command{
		Path:   "/v2/find",
		UserOK: true,
		GET:    searchStore,
	}

	snapsCmd = &Command{
		Path:     "/v2/snaps",
		UserOK:   true,
		PolkitOK: "io.snapcraft.snapd.manage",
		GET:      getSnapsInfo,
		POST:     postSnaps,
	}

	snapCmd = &Command{
		Path:     "/v2/snaps/{name}",
		UserOK:   true,
		PolkitOK: "io.snapcraft.snapd.manage",
		GET:      getSnapInfo,
		POST:     postSnap,
	}

	appsCmd = &Command{
		Path:   "/v2/apps",
		UserOK: true,
		GET:    getAppsInfo,
		POST:   postApps,
	}

	logsCmd = &Command{
		Path:     "/v2/logs",
		PolkitOK: "io.snapcraft.snapd.manage",
		GET:      getLogs,
	}

	snapConfCmd = &Command{
		Path: "/v2/snaps/{name}/conf",
		GET:  getSnapConf,
		PUT:  setSnapConf,
	}

	interfacesCmd = &Command{
		Path:     "/v2/interfaces",
		UserOK:   true,
		PolkitOK: "io.snapcraft.snapd.manage-interfaces",
		GET:      interfacesConnectionsMultiplexer,
		POST:     changeInterfaces,
	}

	// TODO: allow to post assertions for UserOK? they are verified anyway
	assertsCmd = &Command{
		Path:   "/v2/assertions",
		UserOK: true,
		GET:    getAssertTypeNames,
		POST:   doAssert,
	}

	assertsFindManyCmd = &Command{
		Path:   "/v2/assertions/{assertType}",
		UserOK: true,
		GET:    assertsFindMany,
	}

	stateChangeCmd = &Command{
		Path:     "/v2/changes/{id}",
		UserOK:   true,
		PolkitOK: "io.snapcraft.snapd.manage",
		GET:      getChange,
		POST:     abortChange,
	}

	stateChangesCmd = &Command{
		Path:   "/v2/changes",
		UserOK: true,
		GET:    getChanges,
	}

	debugCmd = &Command{
		Path: "/v2/debug",
		POST: postDebug,
	}

	createUserCmd = &Command{
		Path: "/v2/create-user",
		POST: postCreateUser,
	}

	buyCmd = &Command{
		Path: "/v2/buy",
		POST: postBuy,
	}

	readyToBuyCmd = &Command{
		Path: "/v2/buy/ready",
		GET:  readyToBuy,
	}

	snapctlCmd = &Command{
		Path:   "/v2/snapctl",
		SnapOK: true,
		POST:   runSnapctl,
	}

	usersCmd = &Command{
		Path: "/v2/users",
		GET:  getUsers,
	}

	sectionsCmd = &Command{
		Path:   "/v2/sections",
		UserOK: true,
		GET:    getSections,
	}

	aliasesCmd = &Command{
		Path:   "/v2/aliases",
		UserOK: true,
		GET:    getAliases,
		POST:   changeAliases,
	}

	warningsCmd = &Command{
		Path:     "/v2/warnings",
		UserOK:   true,
		PolkitOK: "io.snapcraft.snapd.manage",
		GET:      getWarnings,
		POST:     ackWarnings,
	}

	modelCmd = &Command{
		Path: "/v2/model",
		POST: postModel,
		// FIXME: provide getModel here instead of via debug?
	}

	buildID = "unknown"
)

func init() {
	// cache the build-id on startup to ensure that changes in
	// the underlying binary do not affect us
	if bid, err := osutil.MyBuildID(); err == nil {
		buildID = bid
	}
}

func tbd(c *Command, r *http.Request, user *auth.UserState) Response {
	return SyncResponse([]string{"TBD"}, nil)
}

func formatRefreshTime(t time.Time) string {
	if t.IsZero() {
		return ""
	}
	return fmt.Sprintf("%s", t.Truncate(time.Minute).Format(time.RFC3339))
}

func sysInfo(c *Command, r *http.Request, user *auth.UserState) Response {
	st := c.d.overlord.State()
	snapMgr := c.d.overlord.SnapManager()
	st.Lock()
	defer st.Unlock()
	nextRefresh := snapMgr.NextRefresh()
	lastRefresh, _ := snapMgr.LastRefresh()
	refreshHold, _ := snapMgr.EffectiveRefreshHold()
	refreshScheduleStr, legacySchedule, err := snapMgr.RefreshSchedule()
	if err != nil {
		return InternalError("cannot get refresh schedule: %s", err)
	}
	users, err := auth.Users(st)
	if err != nil && err != state.ErrNoState {
		return InternalError("cannot get user auth data: %s", err)
	}

	refreshInfo := client.RefreshInfo{
		Last: formatRefreshTime(lastRefresh),
		Hold: formatRefreshTime(refreshHold),
		Next: formatRefreshTime(nextRefresh),
	}
	if !legacySchedule {
		refreshInfo.Timer = refreshScheduleStr
	} else {
		refreshInfo.Schedule = refreshScheduleStr
	}

	m := map[string]interface{}{
		"series":         release.Series,
		"version":        c.d.Version,
		"build-id":       buildID,
		"os-release":     release.ReleaseInfo,
		"on-classic":     release.OnClassic,
		"managed":        len(users) > 0,
		"kernel-version": osutil.KernelVersion(),
		"locations": map[string]interface{}{
			"snap-mount-dir": dirs.SnapMountDir,
			"snap-bin-dir":   dirs.SnapBinariesDir,
		},
		"refresh": refreshInfo,
	}
	// NOTE: Right now we don't have a good way to differentiate if we
	// only have partial confinement (ala AppArmor disabled and Seccomp
	// enabled) or no confinement at all. Once we have a better system
	// in place how we can dynamically retrieve these information from
	// snapd we will use this here.
	if release.ReleaseInfo.ForceDevMode() {
		m["confinement"] = "partial"
	} else {
		m["confinement"] = "strict"
	}

	// Convey richer information about features of available security backends.
	if features := sandboxFeatures(c.d.overlord.InterfaceManager().Repository().Backends()); features != nil {
		m["sandbox-features"] = features
	}

	return SyncResponse(m, nil)
}

func sandboxFeatures(backends []interfaces.SecurityBackend) map[string][]string {
	result := make(map[string][]string, len(backends)+1)
	for _, backend := range backends {
		features := backend.SandboxFeatures()
		if len(features) > 0 {
			sort.Strings(features)
			result[string(backend.Name())] = features
		}
	}

	// Add information about supported confinement types as a fake backend
	features := make([]string, 1, 3)
	features[0] = "devmode"
	if !release.ReleaseInfo.ForceDevMode() {
		features = append(features, "strict")
	}
	if dirs.SupportsClassicConfinement() {
		features = append(features, "classic")
	}
	sort.Strings(features)
	result["confinement-options"] = features

	return result
}

// userResponseData contains the data releated to user creation/login/query
type userResponseData struct {
	ID       int      `json:"id,omitempty"`
	Username string   `json:"username,omitempty"`
	Email    string   `json:"email,omitempty"`
	SSHKeys  []string `json:"ssh-keys,omitempty"`

	Macaroon   string   `json:"macaroon,omitempty"`
	Discharges []string `json:"discharges,omitempty"`
}

var isEmailish = regexp.MustCompile(`.@.*\..`).MatchString

func loginUser(c *Command, r *http.Request, user *auth.UserState) Response {
	var loginData struct {
		Username string `json:"username"`
		Email    string `json:"email"`
		Password string `json:"password"`
		Otp      string `json:"otp"`
	}

	decoder := json.NewDecoder(r.Body)
	if err := decoder.Decode(&loginData); err != nil {
		return BadRequest("cannot decode login data from request body: %v", err)
	}

	if loginData.Email == "" && isEmailish(loginData.Username) {
		// for backwards compatibility, if no email is provided assume username is the email
		loginData.Email = loginData.Username
		loginData.Username = ""
	}

	if loginData.Email == "" && user != nil && user.Email != "" {
		loginData.Email = user.Email
	}

	// the "username" needs to look a lot like an email address
	if !isEmailish(loginData.Email) {
		return SyncResponse(&resp{
			Type: ResponseTypeError,
			Result: &errorResult{
				Message: "please use a valid email address.",
				Kind:    errorKindInvalidAuthData,
				Value:   map[string][]string{"email": {"invalid"}},
			},
			Status: 400,
		}, nil)
	}

	overlord := c.d.overlord
	st := overlord.State()
	theStore := getStore(c)
	macaroon, discharge, err := theStore.LoginUser(loginData.Email, loginData.Password, loginData.Otp)
	switch err {
	case store.ErrAuthenticationNeeds2fa:
		return SyncResponse(&resp{
			Type: ResponseTypeError,
			Result: &errorResult{
				Kind:    errorKindTwoFactorRequired,
				Message: err.Error(),
			},
			Status: 401,
		}, nil)
	case store.Err2faFailed:
		return SyncResponse(&resp{
			Type: ResponseTypeError,
			Result: &errorResult{
				Kind:    errorKindTwoFactorFailed,
				Message: err.Error(),
			},
			Status: 401,
		}, nil)
	default:
		switch err := err.(type) {
		case store.InvalidAuthDataError:
			return SyncResponse(&resp{
				Type: ResponseTypeError,
				Result: &errorResult{
					Message: err.Error(),
					Kind:    errorKindInvalidAuthData,
					Value:   err,
				},
				Status: 400,
			}, nil)
		case store.PasswordPolicyError:
			return SyncResponse(&resp{
				Type: ResponseTypeError,
				Result: &errorResult{
					Message: err.Error(),
					Kind:    errorKindPasswordPolicy,
					Value:   err,
				},
				Status: 401,
			}, nil)
		}
		return Unauthorized(err.Error())
	case nil:
		// continue
	}
	st.Lock()
	if user != nil {
		// local user logged-in, set its store macaroons
		user.StoreMacaroon = macaroon
		user.StoreDischarges = []string{discharge}
		// user's email address authenticated by the store
		user.Email = loginData.Email
		err = auth.UpdateUser(st, user)
	} else {
		user, err = auth.NewUser(st, loginData.Username, loginData.Email, macaroon, []string{discharge})
	}
	st.Unlock()
	if err != nil {
		return InternalError("cannot persist authentication details: %v", err)
	}

	result := userResponseData{
		ID:         user.ID,
		Username:   user.Username,
		Email:      user.Email,
		Macaroon:   user.Macaroon,
		Discharges: user.Discharges,
	}
	return SyncResponse(result, nil)
}

func logoutUser(c *Command, r *http.Request, user *auth.UserState) Response {
	state := c.d.overlord.State()
	state.Lock()
	defer state.Unlock()

	if user == nil {
		return BadRequest("not logged in")
	}
	err := auth.RemoveUser(state, user.ID)
	if err != nil {
		return InternalError(err.Error())
	}

	return SyncResponse(nil, nil)
}

// UserFromRequest extracts user information from request and return the respective user in state, if valid
// It requires the state to be locked
func UserFromRequest(st *state.State, req *http.Request) (*auth.UserState, error) {
	// extract macaroons data from request
	header := req.Header.Get("Authorization")
	if header == "" {
		return nil, auth.ErrInvalidAuth
	}

	authorizationData := strings.SplitN(header, " ", 2)
	if len(authorizationData) != 2 || authorizationData[0] != "Macaroon" {
		return nil, fmt.Errorf("authorization header misses Macaroon prefix")
	}

	var macaroon string
	var discharges []string
	for _, field := range strutil.CommaSeparatedList(authorizationData[1]) {
		if strings.HasPrefix(field, `root="`) {
			macaroon = strings.TrimSuffix(field[6:], `"`)
		}
		if strings.HasPrefix(field, `discharge="`) {
			discharges = append(discharges, strings.TrimSuffix(field[11:], `"`))
		}
	}

	if macaroon == "" {
		return nil, fmt.Errorf("invalid authorization header")
	}

	user, err := auth.CheckMacaroon(st, macaroon, discharges)
	return user, err
}

var muxVars = mux.Vars

func getSnapInfo(c *Command, r *http.Request, user *auth.UserState) Response {
	vars := muxVars(r)
	name := vars["name"]

	about, err := localSnapInfo(c.d.overlord.State(), name)
	if err != nil {
		if err == errNoSnap {
			return SnapNotFound(name, err)
		}

		return InternalError("%v", err)
	}

	route := c.d.router.Get(c.Path)
	if route == nil {
		return InternalError("cannot find route for %q snap", name)
	}

	url, err := route.URL("name", name)
	if err != nil {
		return InternalError("cannot build URL for %q snap: %v", name, err)
	}

	result := webify(mapLocal(about), url.String())

	return SyncResponse(result, nil)
}

func webify(result *client.Snap, resource string) *client.Snap {
	if result.Icon == "" || strings.HasPrefix(result.Icon, "http") {
		return result
	}
	result.Icon = ""

	route := appIconCmd.d.router.Get(appIconCmd.Path)
	if route != nil {
		url, err := route.URL("name", result.Name)
		if err == nil {
			result.Icon = url.String()
		}
	}

	return result
}

func getStore(c *Command) snapstate.StoreService {
	st := c.d.overlord.State()
	st.Lock()
	defer st.Unlock()

	return snapstate.Store(st)
}

func getSections(c *Command, r *http.Request, user *auth.UserState) Response {
	route := c.d.router.Get(snapCmd.Path)
	if route == nil {
		return InternalError("cannot find route for snaps")
	}

	theStore := getStore(c)

	// TODO: use a per-request context
	sections, err := theStore.Sections(context.TODO(), user)
	switch err {
	case nil:
		// pass
	case store.ErrBadQuery:
		return SyncResponse(&resp{
			Type:   ResponseTypeError,
			Result: &errorResult{Message: err.Error(), Kind: errorKindBadQuery},
			Status: 400,
		}, nil)
	case store.ErrUnauthenticated, store.ErrInvalidCredentials:
		return Unauthorized("%v", err)
	default:
		return InternalError("%v", err)
	}

	return SyncResponse(sections, nil)
}

func searchStore(c *Command, r *http.Request, user *auth.UserState) Response {
	route := c.d.router.Get(snapCmd.Path)
	if route == nil {
		return InternalError("cannot find route for snaps")
	}
	query := r.URL.Query()
	q := query.Get("q")
	section := query.Get("section")
	name := query.Get("name")
	scope := query.Get("scope")
	private := false
	prefix := false

	if name != "" {
		if q != "" {
			return BadRequest("cannot use 'q' and 'name' together")
		}

		if name[len(name)-1] != '*' {
			return findOne(c, r, user, name)
		}

		prefix = true
		q = name[:len(name)-1]
	}

	if sel := query.Get("select"); sel != "" {
		switch sel {
		case "refresh":
			if prefix {
				return BadRequest("cannot use 'name' with 'select=refresh'")
			}
			if q != "" {
				return BadRequest("cannot use 'q' with 'select=refresh'")
			}
			return storeUpdates(c, r, user)
		case "private":
			private = true
		}
	}

	theStore := getStore(c)
	found, err := theStore.Find(&store.Search{
		Query:   q,
		Section: section,
		Private: private,
		Prefix:  prefix,
		Scope:   scope,
	}, user)
	switch err {
	case nil:
		// pass
	case store.ErrBadQuery:
		return SyncResponse(&resp{
			Type:   ResponseTypeError,
			Result: &errorResult{Message: err.Error(), Kind: errorKindBadQuery},
			Status: 400,
		}, nil)
	case store.ErrUnauthenticated, store.ErrInvalidCredentials:
		return Unauthorized(err.Error())
	default:
		if e, ok := err.(*url.Error); ok {
			if neterr, ok := e.Err.(*net.OpError); ok {
				if dnserr, ok := neterr.Err.(*net.DNSError); ok {
					return SyncResponse(&resp{
						Type:   ResponseTypeError,
						Result: &errorResult{Message: dnserr.Error(), Kind: errorKindDNSFailure},
						Status: 400,
					}, nil)
				}
			}
		}
		if e, ok := err.(net.Error); ok && e.Timeout() {
			return SyncResponse(&resp{
				Type:   ResponseTypeError,
				Result: &errorResult{Message: err.Error(), Kind: errorKindNetworkTimeout},
				Status: 400,
			}, nil)
		}

		return InternalError("%v", err)
	}

	meta := &Meta{
		SuggestedCurrency: theStore.SuggestedCurrency(),
		Sources:           []string{"store"},
	}

	return sendStorePackages(route, meta, found)
}

func findOne(c *Command, r *http.Request, user *auth.UserState, name string) Response {
	if err := snap.ValidateName(name); err != nil {
		return BadRequest(err.Error())
	}

	theStore := getStore(c)
	spec := store.SnapSpec{
		Name: name,
	}
	snapInfo, err := theStore.SnapInfo(spec, user)
	switch err {
	case nil:
		// pass
	case store.ErrInvalidCredentials:
		return Unauthorized("%v", err)
	case store.ErrSnapNotFound:
		return SnapNotFound(name, err)
	default:
		return InternalError("%v", err)
	}

	meta := &Meta{
		SuggestedCurrency: theStore.SuggestedCurrency(),
		Sources:           []string{"store"},
	}

	results := make([]*json.RawMessage, 1)
	data, err := json.Marshal(webify(mapRemote(snapInfo), r.URL.String()))
	if err != nil {
		return InternalError(err.Error())
	}
	results[0] = (*json.RawMessage)(&data)
	return SyncResponse(results, meta)
}

func shouldSearchStore(r *http.Request) bool {
	// we should jump to the old behaviour iff q is given, or if
	// sources is given and either empty or contains the word
	// 'store'.  Otherwise, local results only.

	query := r.URL.Query()

	if _, ok := query["q"]; ok {
		logger.Debugf("use of obsolete \"q\" parameter: %q", r.URL)
		return true
	}

	if src, ok := query["sources"]; ok {
		logger.Debugf("use of obsolete \"sources\" parameter: %q", r.URL)
		if len(src) == 0 || strings.Contains(src[0], "store") {
			return true
		}
	}

	return false
}

func storeUpdates(c *Command, r *http.Request, user *auth.UserState) Response {
	route := c.d.router.Get(snapCmd.Path)
	if route == nil {
		return InternalError("cannot find route for snaps")
	}

	state := c.d.overlord.State()
	state.Lock()
	updates, err := snapstateRefreshCandidates(state, user)
	state.Unlock()
	if err != nil {
		return InternalError("cannot list updates: %v", err)
	}

	return sendStorePackages(route, nil, updates)
}

func sendStorePackages(route *mux.Route, meta *Meta, found []*snap.Info) Response {
	results := make([]*json.RawMessage, 0, len(found))
	for _, x := range found {
		url, err := route.URL("name", x.InstanceName())
		if err != nil {
			logger.Noticef("Cannot build URL for snap %q revision %s: %v", x.InstanceName(), x.Revision, err)
			continue
		}

		data, err := json.Marshal(webify(mapRemote(x), url.String()))
		if err != nil {
			return InternalError("%v", err)
		}
		raw := json.RawMessage(data)
		results = append(results, &raw)
	}

	return SyncResponse(results, meta)
}

// plural!
func getSnapsInfo(c *Command, r *http.Request, user *auth.UserState) Response {

	if shouldSearchStore(r) {
		logger.Noticef("Jumping to \"find\" to better support legacy request %q", r.URL)
		return searchStore(c, r, user)
	}

	route := c.d.router.Get(snapCmd.Path)
	if route == nil {
		return InternalError("cannot find route for snaps")
	}

	query := r.URL.Query()
	var all bool
	sel := query.Get("select")
	switch sel {
	case "all":
		all = true
	case "enabled", "":
		all = false
	default:
		return BadRequest("invalid select parameter: %q", sel)
	}
	var wanted map[string]bool
	if ns := query.Get("snaps"); len(ns) > 0 {
		nsl := strutil.CommaSeparatedList(ns)
		wanted = make(map[string]bool, len(nsl))
		for _, name := range nsl {
			wanted[name] = true
		}
	}

	found, err := allLocalSnapInfos(c.d.overlord.State(), all, wanted)
	if err != nil {
		return InternalError("cannot list local snaps! %v", err)
	}

	results := make([]*json.RawMessage, len(found))

	for i, x := range found {
		name := x.info.InstanceName()
		rev := x.info.Revision

		url, err := route.URL("name", name)
		if err != nil {
			logger.Noticef("Cannot build URL for snap %q revision %s: %v", name, rev, err)
			continue
		}

		data, err := json.Marshal(webify(mapLocal(x), url.String()))
		if err != nil {
			return InternalError("cannot serialize snap %q revision %s: %v", name, rev, err)
		}
		raw := json.RawMessage(data)
		results[i] = &raw
	}

	return SyncResponse(results, &Meta{Sources: []string{"local"}})
}

// licenseData holds details about the snap license, and may be
// marshaled back as an error when the license agreement is pending,
// and is expected as input to accept (or not) that license
// agreement. As such, its field names are part of the API.
type licenseData struct {
	Intro   string `json:"intro"`
	License string `json:"license"`
	Agreed  bool   `json:"agreed"`
}

func (*licenseData) Error() string {
	return "license agreement required"
}

type snapInstruction struct {
	progress.NullMeter
	Action           string        `json:"action"`
	Amend            bool          `json:"amend"`
	Channel          string        `json:"channel"`
	Revision         snap.Revision `json:"revision"`
	DevMode          bool          `json:"devmode"`
	JailMode         bool          `json:"jailmode"`
	Classic          bool          `json:"classic"`
	IgnoreValidation bool          `json:"ignore-validation"`
	Unaliased        bool          `json:"unaliased"`
	// dropping support temporarely until flag confusion is sorted,
	// this isn't supported by client atm anyway
	LeaveOld bool         `json:"temp-dropped-leave-old"`
	License  *licenseData `json:"license"`
	Snaps    []string     `json:"snaps"`
	Users    []string     `json:"users"`

	// The fields below should not be unmarshalled into. Do not export them.
	userID int
}

func (inst *snapInstruction) modeFlags() (snapstate.Flags, error) {
	return modeFlags(inst.DevMode, inst.JailMode, inst.Classic)
}

func (inst *snapInstruction) installFlags() (snapstate.Flags, error) {
	flags, err := inst.modeFlags()
	if err != nil {
		return snapstate.Flags{}, err
	}
	if inst.Unaliased {
		flags.Unaliased = true
	}
	return flags, nil
}

type snapInstructionResult struct {
	Summary  string
	Affected []string
	Tasksets []*state.TaskSet
	Result   map[string]interface{}
}

var (
	snapstateInstall           = snapstate.Install
	snapstateInstallPath       = snapstate.InstallPath
	snapstateRefreshCandidates = snapstate.RefreshCandidates
	snapstateTryPath           = snapstate.TryPath
	snapstateUpdate            = snapstate.Update
	snapstateUpdateMany        = snapstate.UpdateMany
	snapstateInstallMany       = snapstate.InstallMany
	snapstateRemoveMany        = snapstate.RemoveMany
	snapstateRevert            = snapstate.Revert
	snapstateRevertToRevision  = snapstate.RevertToRevision

	devicestateRemodel = devicestate.Remodel

	snapshotList    = snapshotstate.List
	snapshotCheck   = snapshotstate.Check
	snapshotForget  = snapshotstate.Forget
	snapshotRestore = snapshotstate.Restore
	snapshotSave    = snapshotstate.Save

	assertstateRefreshSnapDeclarations = assertstate.RefreshSnapDeclarations
)

func ensureStateSoonImpl(st *state.State) {
	st.EnsureBefore(0)
}

var ensureStateSoon = ensureStateSoonImpl

var errDevJailModeConflict = errors.New("cannot use devmode and jailmode flags together")
var errClassicDevmodeConflict = errors.New("cannot use classic and devmode flags together")
var errNoJailMode = errors.New("this system cannot honour the jailmode flag")

func modeFlags(devMode, jailMode, classic bool) (snapstate.Flags, error) {
	flags := snapstate.Flags{}
	devModeOS := release.ReleaseInfo.ForceDevMode()
	switch {
	case jailMode && devModeOS:
		return flags, errNoJailMode
	case jailMode && devMode:
		return flags, errDevJailModeConflict
	case devMode && classic:
		return flags, errClassicDevmodeConflict
	}
	// NOTE: jailmode and classic are allowed together. In that setting,
	// jailmode overrides classic and the app gets regular (non-classic)
	// confinement.
	flags.JailMode = jailMode
	flags.Classic = classic
	flags.DevMode = devMode
	return flags, nil
}

func snapUpdateMany(inst *snapInstruction, st *state.State) (*snapInstructionResult, error) {
	// we need refreshed snap-declarations to enforce refresh-control as best as we can, this also ensures that snap-declarations and their prerequisite assertions are updated regularly
	if err := assertstateRefreshSnapDeclarations(st, inst.userID); err != nil {
		return nil, err
	}

	// TODO: use a per-request context
	updated, tasksets, err := snapstateUpdateMany(context.TODO(), st, inst.Snaps, inst.userID, nil)
	if err != nil {
		return nil, err
	}

	var msg string
	switch len(updated) {
	case 0:
		if len(inst.Snaps) != 0 {
			// TRANSLATORS: the %s is a comma-separated list of quoted snap names
			msg = fmt.Sprintf(i18n.G("Refresh snaps %s: no updates"), strutil.Quoted(inst.Snaps))
		} else {
			msg = i18n.G("Refresh all snaps: no updates")
		}
	case 1:
		msg = fmt.Sprintf(i18n.G("Refresh snap %q"), updated[0])
	default:
		quoted := strutil.Quoted(updated)
		// TRANSLATORS: the %s is a comma-separated list of quoted snap names
		msg = fmt.Sprintf(i18n.G("Refresh snaps %s"), quoted)
	}

	return &snapInstructionResult{
		Summary:  msg,
		Affected: updated,
		Tasksets: tasksets,
	}, nil
}

func verifySnapInstructions(inst *snapInstruction) error {
	switch inst.Action {
	case "install":
		for _, snapName := range inst.Snaps {
			// FIXME: alternatively we could simply mutate *inst
			//        and s/ubuntu-core/core/ ?
			if snapName == "ubuntu-core" {
				return fmt.Errorf(`cannot install "ubuntu-core", please use "core" instead`)
			}
		}
	}

	return nil
}

func snapInstallMany(inst *snapInstruction, st *state.State) (*snapInstructionResult, error) {
	for _, name := range inst.Snaps {
		if len(name) == 0 {
			return nil, fmt.Errorf(i18n.G("cannot install snap with empty name"))
		}
	}
	installed, tasksets, err := snapstateInstallMany(st, inst.Snaps, inst.userID)
	if err != nil {
		return nil, err
	}

	var msg string
	switch len(inst.Snaps) {
	case 0:
		return nil, fmt.Errorf("cannot install zero snaps")
	case 1:
		msg = fmt.Sprintf(i18n.G("Install snap %q"), inst.Snaps[0])
	default:
		quoted := strutil.Quoted(inst.Snaps)
		// TRANSLATORS: the %s is a comma-separated list of quoted snap names
		msg = fmt.Sprintf(i18n.G("Install snaps %s"), quoted)
	}

	return &snapInstructionResult{
		Summary:  msg,
		Affected: installed,
		Tasksets: tasksets,
	}, nil
}

func snapInstall(inst *snapInstruction, st *state.State) (string, []*state.TaskSet, error) {
	if len(inst.Snaps[0]) == 0 {
		return "", nil, fmt.Errorf(i18n.G("cannot install snap with empty name"))
	}

	flags, err := inst.installFlags()
	if err != nil {
		return "", nil, err
	}

	logger.Noticef("Installing snap %q revision %s", inst.Snaps[0], inst.Revision)

	tset, err := snapstateInstall(st, inst.Snaps[0], inst.Channel, inst.Revision, inst.userID, flags)
	if err != nil {
		return "", nil, err
	}

	msg := fmt.Sprintf(i18n.G("Install %q snap"), inst.Snaps[0])
	if inst.Channel != "stable" && inst.Channel != "" {
		msg = fmt.Sprintf(i18n.G("Install %q snap from %q channel"), inst.Snaps[0], inst.Channel)
	}
	return msg, []*state.TaskSet{tset}, nil
}

func snapUpdate(inst *snapInstruction, st *state.State) (string, []*state.TaskSet, error) {
	// TODO: bail if revision is given (and != current?), *or* behave as with install --revision?
	flags, err := inst.modeFlags()
	if err != nil {
		return "", nil, err
	}
	if inst.IgnoreValidation {
		flags.IgnoreValidation = true
	}
	if inst.Amend {
		flags.Amend = true
	}

	// we need refreshed snap-declarations to enforce refresh-control as best as we can
	if err = assertstateRefreshSnapDeclarations(st, inst.userID); err != nil {
		return "", nil, err
	}

	ts, err := snapstateUpdate(st, inst.Snaps[0], inst.Channel, inst.Revision, inst.userID, flags)
	if err != nil {
		return "", nil, err
	}

	msg := fmt.Sprintf(i18n.G("Refresh %q snap"), inst.Snaps[0])
	if inst.Channel != "stable" && inst.Channel != "" {
		msg = fmt.Sprintf(i18n.G("Refresh %q snap from %q channel"), inst.Snaps[0], inst.Channel)
	}

	return msg, []*state.TaskSet{ts}, nil
}

func snapRemoveMany(inst *snapInstruction, st *state.State) (*snapInstructionResult, error) {
	removed, tasksets, err := snapstateRemoveMany(st, inst.Snaps)
	if err != nil {
		return nil, err
	}

	var msg string
	switch len(inst.Snaps) {
	case 0:
		return nil, fmt.Errorf("cannot remove zero snaps")
	case 1:
		msg = fmt.Sprintf(i18n.G("Remove snap %q"), inst.Snaps[0])
	default:
		quoted := strutil.Quoted(inst.Snaps)
		// TRANSLATORS: the %s is a comma-separated list of quoted snap names
		msg = fmt.Sprintf(i18n.G("Remove snaps %s"), quoted)
	}

	return &snapInstructionResult{
		Summary:  msg,
		Affected: removed,
		Tasksets: tasksets,
	}, nil
}

func snapRemove(inst *snapInstruction, st *state.State) (string, []*state.TaskSet, error) {
	ts, err := snapstate.Remove(st, inst.Snaps[0], inst.Revision)
	if err != nil {
		return "", nil, err
	}

	msg := fmt.Sprintf(i18n.G("Remove %q snap"), inst.Snaps[0])
	return msg, []*state.TaskSet{ts}, nil
}

func snapRevert(inst *snapInstruction, st *state.State) (string, []*state.TaskSet, error) {
	var ts *state.TaskSet

	flags, err := inst.modeFlags()
	if err != nil {
		return "", nil, err
	}

	if inst.Revision.Unset() {
		ts, err = snapstateRevert(st, inst.Snaps[0], flags)
	} else {
		ts, err = snapstateRevertToRevision(st, inst.Snaps[0], inst.Revision, flags)
	}
	if err != nil {
		return "", nil, err
	}

	msg := fmt.Sprintf(i18n.G("Revert %q snap"), inst.Snaps[0])
	return msg, []*state.TaskSet{ts}, nil
}

func snapEnable(inst *snapInstruction, st *state.State) (string, []*state.TaskSet, error) {
	if !inst.Revision.Unset() {
		return "", nil, errors.New("enable takes no revision")
	}
	ts, err := snapstate.Enable(st, inst.Snaps[0])
	if err != nil {
		return "", nil, err
	}

	msg := fmt.Sprintf(i18n.G("Enable %q snap"), inst.Snaps[0])
	return msg, []*state.TaskSet{ts}, nil
}

func snapDisable(inst *snapInstruction, st *state.State) (string, []*state.TaskSet, error) {
	if !inst.Revision.Unset() {
		return "", nil, errors.New("disable takes no revision")
	}
	ts, err := snapstate.Disable(st, inst.Snaps[0])
	if err != nil {
		return "", nil, err
	}

	msg := fmt.Sprintf(i18n.G("Disable %q snap"), inst.Snaps[0])
	return msg, []*state.TaskSet{ts}, nil
}

func snapSwitch(inst *snapInstruction, st *state.State) (string, []*state.TaskSet, error) {
	if !inst.Revision.Unset() {
		return "", nil, errors.New("switch takes no revision")
	}
	ts, err := snapstate.Switch(st, inst.Snaps[0], inst.Channel)
	if err != nil {
		return "", nil, err
	}

	msg := fmt.Sprintf(i18n.G("Switch %q snap to %s"), inst.Snaps[0], inst.Channel)
	return msg, []*state.TaskSet{ts}, nil
}

func snapshotMany(inst *snapInstruction, st *state.State) (*snapInstructionResult, error) {
	setID, snapshotted, ts, err := snapshotSave(st, inst.Snaps, inst.Users)
	if err != nil {
		return nil, err
	}

	var msg string
	if len(inst.Snaps) == 0 {
		msg = i18n.G("Snapshot all snaps")
	} else {
		// TRANSLATORS: the %s is a comma-separated list of quoted snap names
		msg = fmt.Sprintf(i18n.G("Snapshot snaps %s"), strutil.Quoted(inst.Snaps))
	}

	return &snapInstructionResult{
		Summary:  msg,
		Affected: snapshotted,
		Tasksets: []*state.TaskSet{ts},
		Result:   map[string]interface{}{"set-id": setID},
	}, nil
}

type snapActionFunc func(*snapInstruction, *state.State) (string, []*state.TaskSet, error)

var snapInstructionDispTable = map[string]snapActionFunc{
	"install": snapInstall,
	"refresh": snapUpdate,
	"remove":  snapRemove,
	"revert":  snapRevert,
	"enable":  snapEnable,
	"disable": snapDisable,
	"switch":  snapSwitch,
}

func (inst *snapInstruction) dispatch() snapActionFunc {
	if len(inst.Snaps) != 1 {
		logger.Panicf("dispatch only handles single-snap ops; got %d", len(inst.Snaps))
	}
	return snapInstructionDispTable[inst.Action]
}

func (inst *snapInstruction) errToResponse(err error) Response {
	if len(inst.Snaps) == 0 {
		return errToResponse(err, nil, BadRequest, "cannot %s: %v", inst.Action)
	}

	return errToResponse(err, inst.Snaps, BadRequest, "cannot %s %s: %v", inst.Action, strutil.Quoted(inst.Snaps))
}

func postSnap(c *Command, r *http.Request, user *auth.UserState) Response {
	route := c.d.router.Get(stateChangeCmd.Path)
	if route == nil {
		return InternalError("cannot find route for change")
	}

	decoder := json.NewDecoder(r.Body)
	var inst snapInstruction
	if err := decoder.Decode(&inst); err != nil {
		return BadRequest("cannot decode request body into snap instruction: %v", err)
	}

	state := c.d.overlord.State()
	state.Lock()
	defer state.Unlock()

	if user != nil {
		inst.userID = user.ID
	}

	vars := muxVars(r)
	inst.Snaps = []string{vars["name"]}

	if err := verifySnapInstructions(&inst); err != nil {
		return BadRequest("%s", err)
	}

	impl := inst.dispatch()
	if impl == nil {
		return BadRequest("unknown action %s", inst.Action)
	}

	msg, tsets, err := impl(&inst, state)
	if err != nil {
		return inst.errToResponse(err)
	}

	chg := newChange(state, inst.Action+"-snap", msg, tsets, inst.Snaps)

	ensureStateSoon(state)

	return AsyncResponse(nil, &Meta{Change: chg.ID()})
}

func newChange(st *state.State, kind, summary string, tsets []*state.TaskSet, snapNames []string) *state.Change {
	chg := st.NewChange(kind, summary)
	for _, ts := range tsets {
		chg.AddAll(ts)
	}
	if snapNames != nil {
		chg.Set("snap-names", snapNames)
	}
	return chg
}

const maxReadBuflen = 1024 * 1024

func trySnap(c *Command, r *http.Request, user *auth.UserState, trydir string, flags snapstate.Flags) Response {
	st := c.d.overlord.State()
	st.Lock()
	defer st.Unlock()

	if !filepath.IsAbs(trydir) {
		return BadRequest("cannot try %q: need an absolute path", trydir)
	}
	if !osutil.IsDirectory(trydir) {
		return BadRequest("cannot try %q: not a snap directory", trydir)
	}

	// the developer asked us to do this with a trusted snap dir
	info, err := unsafeReadSnapInfo(trydir)
	if _, ok := err.(snap.NotSnapError); ok {
		return SyncResponse(&resp{
			Type: ResponseTypeError,
			Result: &errorResult{
				Message: err.Error(),
				Kind:    errorKindNotSnap,
			},
			Status: 400,
		}, nil)
	}
	if err != nil {
		return BadRequest("cannot read snap info for %s: %s", trydir, err)
	}

	tset, err := snapstateTryPath(st, info.InstanceName(), trydir, flags)
	if err != nil {
		return errToResponse(err, []string{info.InstanceName()}, BadRequest, "cannot try %s: %s", trydir)
	}

	msg := fmt.Sprintf(i18n.G("Try %q snap from %s"), info.InstanceName(), trydir)
	chg := newChange(st, "try-snap", msg, []*state.TaskSet{tset}, []string{info.InstanceName()})
	chg.Set("api-data", map[string]string{"snap-name": info.InstanceName()})

	ensureStateSoon(st)

	return AsyncResponse(nil, &Meta{Change: chg.ID()})
}

func isTrue(form *multipart.Form, key string) bool {
	value := form.Value[key]
	if len(value) == 0 {
		return false
	}
	b, err := strconv.ParseBool(value[0])
	if err != nil {
		return false
	}

	return b
}

func snapsOp(c *Command, r *http.Request, user *auth.UserState) Response {
	route := c.d.router.Get(stateChangeCmd.Path)
	if route == nil {
		return InternalError("cannot find route for change")
	}

	decoder := json.NewDecoder(r.Body)
	var inst snapInstruction
	if err := decoder.Decode(&inst); err != nil {
		return BadRequest("cannot decode request body into snap instruction: %v", err)
	}

	if inst.Channel != "" || !inst.Revision.Unset() || inst.DevMode || inst.JailMode {
		return BadRequest("unsupported option provided for multi-snap operation")
	}

	st := c.d.overlord.State()
	st.Lock()
	defer st.Unlock()

	if user != nil {
		inst.userID = user.ID
	}

	var op func(*snapInstruction, *state.State) (*snapInstructionResult, error)

	switch inst.Action {
	case "refresh":
		op = snapUpdateMany
	case "install":
		op = snapInstallMany
	case "remove":
		op = snapRemoveMany
	case "snapshot":
		op = snapshotMany
	default:
		return BadRequest("unsupported multi-snap operation %q", inst.Action)
	}
	res, err := op(&inst, st)
	if err != nil {
		return inst.errToResponse(err)
	}

	var chg *state.Change
	if len(res.Tasksets) == 0 {
		chg = st.NewChange(inst.Action+"-snap", res.Summary)
		chg.SetStatus(state.DoneStatus)
	} else {
		chg = newChange(st, inst.Action+"-snap", res.Summary, res.Tasksets, res.Affected)
		ensureStateSoon(st)
	}

	chg.Set("api-data", map[string]interface{}{"snap-names": res.Affected})

	return AsyncResponse(res.Result, &Meta{Change: chg.ID()})
}

func postSnaps(c *Command, r *http.Request, user *auth.UserState) Response {
	contentType := r.Header.Get("Content-Type")

	if contentType == "application/json" {
		return snapsOp(c, r, user)
	}

	if !strings.HasPrefix(contentType, "multipart/") {
		return BadRequest("unknown content type: %s", contentType)
	}

	route := c.d.router.Get(stateChangeCmd.Path)
	if route == nil {
		return InternalError("cannot find route for change")
	}

	// POSTs to sideload snaps must be a multipart/form-data file upload.
	_, params, err := mime.ParseMediaType(contentType)
	if err != nil {
		return BadRequest("cannot parse POST body: %v", err)
	}

	form, err := multipart.NewReader(r.Body, params["boundary"]).ReadForm(maxReadBuflen)
	if err != nil {
		return BadRequest("cannot read POST form: %v", err)
	}

	dangerousOK := isTrue(form, "dangerous")
	flags, err := modeFlags(isTrue(form, "devmode"), isTrue(form, "jailmode"), isTrue(form, "classic"))
	if err != nil {
		return BadRequest(err.Error())
	}

	if len(form.Value["action"]) > 0 && form.Value["action"][0] == "try" {
		if len(form.Value["snap-path"]) == 0 {
			return BadRequest("need 'snap-path' value in form")
		}
		return trySnap(c, r, user, form.Value["snap-path"][0], flags)
	}
	flags.RemoveSnapPath = true

	flags.Unaliased = isTrue(form, "unaliased")

	// find the file for the "snap" form field
	var snapBody multipart.File
	var origPath string
out:
	for name, fheaders := range form.File {
		if name != "snap" {
			continue
		}
		for _, fheader := range fheaders {
			snapBody, err = fheader.Open()
			origPath = fheader.Filename
			if err != nil {
				return BadRequest(`cannot open uploaded "snap" file: %v`, err)
			}
			defer snapBody.Close()

			break out
		}
	}
	defer form.RemoveAll()

	if snapBody == nil {
		return BadRequest(`cannot find "snap" file field in provided multipart/form-data payload`)
	}

	// we are in charge of the tempfile life cycle until we hand it off to the change
	changeTriggered := false
	// if you change this prefix, look for it in the tests
	// also see localInstallCleanup in snapstate/snapmgr.go
	tmpf, err := ioutil.TempFile(dirs.SnapBlobDir, dirs.LocalInstallBlobTempPrefix)
	if err != nil {
		return InternalError("cannot create temporary file: %v", err)
	}

	tempPath := tmpf.Name()

	defer func() {
		if !changeTriggered {
			os.Remove(tempPath)
		}
	}()

	if _, err := io.Copy(tmpf, snapBody); err != nil {
		return InternalError("cannot copy request into temporary file: %v", err)
	}
	tmpf.Sync()

	if len(form.Value["snap-path"]) > 0 {
		origPath = form.Value["snap-path"][0]
	}

	var instanceName string

	if len(form.Value["name"]) > 0 {
		// caller has specified desired instance name
		instanceName = form.Value["name"][0]
		if err := snap.ValidateInstanceName(instanceName); err != nil {
			return BadRequest(err.Error())
		}
	}

	st := c.d.overlord.State()
	st.Lock()
	defer st.Unlock()

	var snapName string
	var sideInfo *snap.SideInfo

	if !dangerousOK {
		si, err := snapasserts.DeriveSideInfo(tempPath, assertstate.DB(st))
		switch {
		case err == nil:
			snapName = si.RealName
			sideInfo = si
		case asserts.IsNotFound(err):
			// with devmode we try to find assertions but it's ok
			// if they are not there (implies --dangerous)
			if !isTrue(form, "devmode") {
				msg := "cannot find signatures with metadata for snap"
				if origPath != "" {
					msg = fmt.Sprintf("%s %q", msg, origPath)
				}
				return BadRequest(msg)
			}
			// TODO: set a warning if devmode
		default:
			return BadRequest(err.Error())
		}
	}

	if snapName == "" {
		// potentially dangerous but dangerous or devmode params were set
		info, err := unsafeReadSnapInfo(tempPath)
		if err != nil {
			return BadRequest("cannot read snap file: %v", err)
		}
		snapName = info.SnapName()
		sideInfo = &snap.SideInfo{RealName: snapName}
	}

	if instanceName != "" {
		requestedSnapName := snap.InstanceSnap(instanceName)
		if requestedSnapName != snapName {
			return BadRequest(fmt.Sprintf("instance name %q does not match snap name %q", instanceName, snapName))
		}
	} else {
		instanceName = snapName
	}

	msg := fmt.Sprintf(i18n.G("Install %q snap from file"), instanceName)
	if origPath != "" {
		msg = fmt.Sprintf(i18n.G("Install %q snap from file %q"), instanceName, origPath)
	}

	tset, _, err := snapstateInstallPath(st, sideInfo, tempPath, instanceName, "", flags)
	if err != nil {
		return errToResponse(err, []string{snapName}, InternalError, "cannot install snap file: %v")
	}

	chg := newChange(st, "install-snap", msg, []*state.TaskSet{tset}, []string{instanceName})
	chg.Set("api-data", map[string]string{"snap-name": instanceName})

	ensureStateSoon(st)

	// only when the unlock succeeds (as opposed to panicing) is the handoff done
	// but this is good enough
	changeTriggered = true

	return AsyncResponse(nil, &Meta{Change: chg.ID()})
}

func unsafeReadSnapInfoImpl(snapPath string) (*snap.Info, error) {
	// Condider using DeriveSideInfo before falling back to this!
	snapf, err := snap.Open(snapPath)
	if err != nil {
		return nil, err
	}
	return snap.ReadInfoFromSnapFile(snapf, nil)
}

var unsafeReadSnapInfo = unsafeReadSnapInfoImpl

func iconGet(st *state.State, name string) Response {
	st.Lock()
	defer st.Unlock()

	var snapst snapstate.SnapState
	err := snapstate.Get(st, name, &snapst)
	if err != nil {
		if err == state.ErrNoState {
			return SnapNotFound(name, err)
		}
		return InternalError("cannot consult state: %v", err)
	}
	sideInfo := snapst.CurrentSideInfo()
	if sideInfo == nil {
		return NotFound("snap has no current revision")
	}

	icon := snapIcon(snap.MinimalPlaceInfo(name, sideInfo.Revision))

	if icon == "" {
		return NotFound("local snap has no icon")
	}

	return FileResponse(icon)
}

func appIconGet(c *Command, r *http.Request, user *auth.UserState) Response {
	vars := muxVars(r)
	name := vars["name"]

	return iconGet(c.d.overlord.State(), name)
}

func getSnapConf(c *Command, r *http.Request, user *auth.UserState) Response {
	vars := muxVars(r)
	snapName := configstate.RemapSnapFromRequest(vars["name"])

	keys := strutil.CommaSeparatedList(r.URL.Query().Get("keys"))

	s := c.d.overlord.State()
	s.Lock()
	tr := config.NewTransaction(s)
	s.Unlock()

	currentConfValues := make(map[string]interface{})
	// Special case - return root document
	if len(keys) == 0 {
		keys = []string{""}
	}
	for _, key := range keys {
		var value interface{}
		if err := tr.Get(snapName, key, &value); err != nil {
			if config.IsNoOption(err) {
				if key == "" {
					// no configuration - return empty document
					currentConfValues = make(map[string]interface{})
					break
				}
				return SyncResponse(&resp{
					Type: ResponseTypeError,
					Result: &errorResult{
						Message: err.Error(),
						Kind:    errorKindConfigNoSuchOption,
						Value:   err,
					},
					Status: 400,
				}, nil)
			} else {
				return InternalError("%v", err)
			}
		}
		if key == "" {
			if len(keys) > 1 {
				return BadRequest("keys contains zero-length string")
			}
			return SyncResponse(value, nil)
		}

		currentConfValues[key] = value
	}

	return SyncResponse(currentConfValues, nil)
}

func setSnapConf(c *Command, r *http.Request, user *auth.UserState) Response {
	vars := muxVars(r)
	snapName := configstate.RemapSnapFromRequest(vars["name"])

	var patchValues map[string]interface{}
	if err := jsonutil.DecodeWithNumber(r.Body, &patchValues); err != nil {
		return BadRequest("cannot decode request body into patch values: %v", err)
	}

	st := c.d.overlord.State()
	st.Lock()
	defer st.Unlock()

	taskset, err := configstate.ConfigureInstalled(st, snapName, patchValues, 0)
	if err != nil {
		// TODO: just return snap-not-installed instead ?
		if _, ok := err.(*snap.NotInstalledError); ok {
			return SnapNotFound(snapName, err)
		}
		return errToResponse(err, []string{snapName}, InternalError, "%v")
	}

	summary := fmt.Sprintf("Change configuration of %q snap", snapName)
	change := newChange(st, "configure-snap", summary, []*state.TaskSet{taskset}, []string{snapName})

	st.EnsureBefore(0)

	return AsyncResponse(nil, &Meta{Change: change.ID()})
}

// interfacesConnectionsMultiplexer multiplexes to either legacy (connection) or modern behavior (interfaces).
func interfacesConnectionsMultiplexer(c *Command, r *http.Request, user *auth.UserState) Response {
	query := r.URL.Query()
	qselect := query.Get("select")
	if qselect == "" {
		return getLegacyConnections(c, r, user)
	} else {
		return getInterfaces(c, r, user)
	}
}

func getInterfaces(c *Command, r *http.Request, user *auth.UserState) Response {
	// Collect query options from request arguments.
	q := r.URL.Query()
	pselect := q.Get("select")
	if pselect != "all" && pselect != "connected" {
		return BadRequest("unsupported select qualifier")
	}
	var names []string // Interface names
	namesStr := q.Get("names")
	if namesStr != "" {
		names = strings.Split(namesStr, ",")
	}
	opts := &interfaces.InfoOptions{
		Names:     names,
		Doc:       q.Get("doc") == "true",
		Plugs:     q.Get("plugs") == "true",
		Slots:     q.Get("slots") == "true",
		Connected: pselect == "connected",
	}
	// Query the interface repository (this returns []*interface.Info).
	infos := c.d.overlord.InterfaceManager().Repository().Info(opts)
	infoJSONs := make([]*interfaceJSON, 0, len(infos))

	for _, info := range infos {
		// Convert interfaces.Info into interfaceJSON
		plugs := make([]*plugJSON, 0, len(info.Plugs))
		for _, plug := range info.Plugs {
			plugs = append(plugs, &plugJSON{
				Snap:  plug.Snap.InstanceName(),
				Name:  plug.Name,
				Attrs: plug.Attrs,
				Label: plug.Label,
			})
		}
		slots := make([]*slotJSON, 0, len(info.Slots))
		for _, slot := range info.Slots {
			slots = append(slots, &slotJSON{
				Snap:  slot.Snap.InstanceName(),
				Name:  slot.Name,
				Attrs: slot.Attrs,
				Label: slot.Label,
			})
		}
		infoJSONs = append(infoJSONs, &interfaceJSON{
			Name:    info.Name,
			Summary: info.Summary,
			DocURL:  info.DocURL,
			Plugs:   plugs,
			Slots:   slots,
		})
	}
	return SyncResponse(infoJSONs, nil)
}

func getLegacyConnections(c *Command, r *http.Request, user *auth.UserState) Response {
	connsjson, err := collectConnections(c.d.overlord.InterfaceManager(), collectFilter{})
	if err != nil {
		return InternalError("collecting connection information failed: %v", err)
	}
	legacyconnsjson := legacyConnectionsJSON{
		Plugs: connsjson.Plugs,
		Slots: connsjson.Slots,
	}
	return SyncResponse(legacyconnsjson, nil)
}

func snapNamesFromConns(conns []*interfaces.ConnRef) []string {
	m := make(map[string]bool)
	for _, conn := range conns {
		m[conn.PlugRef.Snap] = true
		m[conn.SlotRef.Snap] = true
	}
	l := make([]string, 0, len(m))
	for name := range m {
		l = append(l, name)
	}
	sort.Strings(l)
	return l
}

// changeInterfaces controls the interfaces system.
// Plugs can be connected to and disconnected from slots.
func changeInterfaces(c *Command, r *http.Request, user *auth.UserState) Response {
	var a interfaceAction
	decoder := json.NewDecoder(r.Body)
	if err := decoder.Decode(&a); err != nil {
		return BadRequest("cannot decode request body into an interface action: %v", err)
	}
	if a.Action == "" {
		return BadRequest("interface action not specified")
	}
	if len(a.Plugs) > 1 || len(a.Slots) > 1 {
		return NotImplemented("many-to-many operations are not implemented")
	}
	if a.Action != "connect" && a.Action != "disconnect" {
		return BadRequest("unsupported interface action: %q", a.Action)
	}
	if len(a.Plugs) == 0 || len(a.Slots) == 0 {
		return BadRequest("at least one plug and slot is required")
	}

	var summary string
	var err error

	var tasksets []*state.TaskSet
	var affected []string

	st := c.d.overlord.State()
	st.Lock()
	defer st.Unlock()

	for i := range a.Plugs {
		a.Plugs[i].Snap = ifacestate.RemapSnapFromRequest(a.Plugs[i].Snap)
	}
	for i := range a.Slots {
		a.Slots[i].Snap = ifacestate.RemapSnapFromRequest(a.Slots[i].Snap)
	}

	switch a.Action {
	case "connect":
		var connRef *interfaces.ConnRef
		repo := c.d.overlord.InterfaceManager().Repository()
		connRef, err = repo.ResolveConnect(a.Plugs[0].Snap, a.Plugs[0].Name, a.Slots[0].Snap, a.Slots[0].Name)
		if err == nil {
			var ts *state.TaskSet
			affected = snapNamesFromConns([]*interfaces.ConnRef{connRef})
			summary = fmt.Sprintf("Connect %s:%s to %s:%s", connRef.PlugRef.Snap, connRef.PlugRef.Name, connRef.SlotRef.Snap, connRef.SlotRef.Name)
			ts, err = ifacestate.Connect(st, connRef.PlugRef.Snap, connRef.PlugRef.Name, connRef.SlotRef.Snap, connRef.SlotRef.Name)
			if _, ok := err.(*ifacestate.ErrAlreadyConnected); ok {
				change := newChange(st, a.Action+"-snap", summary, nil, affected)
				change.SetStatus(state.DoneStatus)
				return AsyncResponse(nil, &Meta{Change: change.ID()})
			}
			tasksets = append(tasksets, ts)
		}
	case "disconnect":
		var conns []*interfaces.ConnRef
		repo := c.d.overlord.InterfaceManager().Repository()
		summary = fmt.Sprintf("Disconnect %s:%s from %s:%s", a.Plugs[0].Snap, a.Plugs[0].Name, a.Slots[0].Snap, a.Slots[0].Name)
		conns, err = repo.ResolveDisconnect(a.Plugs[0].Snap, a.Plugs[0].Name, a.Slots[0].Snap, a.Slots[0].Name)
		if err == nil {
			if len(conns) == 0 {
				return InterfacesUnchanged("nothing to do")
			}
			for _, connRef := range conns {
				var ts *state.TaskSet
				var conn *interfaces.Connection
				conn, err = repo.Connection(connRef)
				if err != nil {
					break
				}
				ts, err = ifacestate.Disconnect(st, conn)
				if err != nil {
					break
				}
				ts.JoinLane(st.NewLane())
				tasksets = append(tasksets, ts)
			}
			affected = snapNamesFromConns(conns)
		}
	}
	if err != nil {
		return errToResponse(err, nil, BadRequest, "%v")
	}

	change := newChange(st, a.Action+"-snap", summary, tasksets, affected)
	st.EnsureBefore(0)

	return AsyncResponse(nil, &Meta{Change: change.ID()})
}

func getAssertTypeNames(c *Command, r *http.Request, user *auth.UserState) Response {
	return SyncResponse(map[string][]string{
		"types": asserts.TypeNames(),
	}, nil)
}

func doAssert(c *Command, r *http.Request, user *auth.UserState) Response {
	batch := assertstate.NewBatch()
	_, err := batch.AddStream(r.Body)
	if err != nil {
		return BadRequest("cannot decode request body into assertions: %v", err)
	}

	state := c.d.overlord.State()
	state.Lock()
	defer state.Unlock()

	if err := batch.Commit(state); err != nil {
		return BadRequest("assert failed: %v", err)
	}
	// TODO: what more info do we want to return on success?
	return &resp{
		Type:   ResponseTypeSync,
		Status: 200,
	}
}

func assertsFindMany(c *Command, r *http.Request, user *auth.UserState) Response {
	assertTypeName := muxVars(r)["assertType"]
	assertType := asserts.Type(assertTypeName)
	if assertType == nil {
		return BadRequest("invalid assert type: %q", assertTypeName)
	}
	headers := map[string]string{}
	q := r.URL.Query()
	for k := range q {
		headers[k] = q.Get(k)
	}

	state := c.d.overlord.State()
	state.Lock()
	db := assertstate.DB(state)
	state.Unlock()

	assertions, err := db.FindMany(assertType, headers)
	if asserts.IsNotFound(err) {
		return AssertResponse(nil, true)
	} else if err != nil {
		return InternalError("searching assertions failed: %v", err)
	}
	return AssertResponse(assertions, true)
}

type changeInfo struct {
	ID      string      `json:"id"`
	Kind    string      `json:"kind"`
	Summary string      `json:"summary"`
	Status  string      `json:"status"`
	Tasks   []*taskInfo `json:"tasks,omitempty"`
	Ready   bool        `json:"ready"`
	Err     string      `json:"err,omitempty"`

	SpawnTime time.Time  `json:"spawn-time,omitempty"`
	ReadyTime *time.Time `json:"ready-time,omitempty"`

	Data map[string]*json.RawMessage `json:"data,omitempty"`
}

type taskInfo struct {
	ID       string           `json:"id"`
	Kind     string           `json:"kind"`
	Summary  string           `json:"summary"`
	Status   string           `json:"status"`
	Log      []string         `json:"log,omitempty"`
	Progress taskInfoProgress `json:"progress"`

	SpawnTime time.Time  `json:"spawn-time,omitempty"`
	ReadyTime *time.Time `json:"ready-time,omitempty"`
}

type taskInfoProgress struct {
	Label string `json:"label"`
	Done  int    `json:"done"`
	Total int    `json:"total"`
}

func change2changeInfo(chg *state.Change) *changeInfo {
	status := chg.Status()
	chgInfo := &changeInfo{
		ID:      chg.ID(),
		Kind:    chg.Kind(),
		Summary: chg.Summary(),
		Status:  status.String(),
		Ready:   status.Ready(),

		SpawnTime: chg.SpawnTime(),
	}
	readyTime := chg.ReadyTime()
	if !readyTime.IsZero() {
		chgInfo.ReadyTime = &readyTime
	}
	if err := chg.Err(); err != nil {
		chgInfo.Err = err.Error()
	}

	tasks := chg.Tasks()
	taskInfos := make([]*taskInfo, len(tasks))
	for j, t := range tasks {
		label, done, total := t.Progress()

		taskInfo := &taskInfo{
			ID:      t.ID(),
			Kind:    t.Kind(),
			Summary: t.Summary(),
			Status:  t.Status().String(),
			Log:     t.Log(),
			Progress: taskInfoProgress{
				Label: label,
				Done:  done,
				Total: total,
			},
			SpawnTime: t.SpawnTime(),
		}
		readyTime := t.ReadyTime()
		if !readyTime.IsZero() {
			taskInfo.ReadyTime = &readyTime
		}
		taskInfos[j] = taskInfo
	}
	chgInfo.Tasks = taskInfos

	var data map[string]*json.RawMessage
	if chg.Get("api-data", &data) == nil {
		chgInfo.Data = data
	}

	return chgInfo
}

func getChange(c *Command, r *http.Request, user *auth.UserState) Response {
	chID := muxVars(r)["id"]
	state := c.d.overlord.State()
	state.Lock()
	defer state.Unlock()
	chg := state.Change(chID)
	if chg == nil {
		return NotFound("cannot find change with id %q", chID)
	}

	return SyncResponse(change2changeInfo(chg), nil)
}

func getChanges(c *Command, r *http.Request, user *auth.UserState) Response {
	query := r.URL.Query()
	qselect := query.Get("select")
	if qselect == "" {
		qselect = "in-progress"
	}
	var filter func(*state.Change) bool
	switch qselect {
	case "all":
		filter = func(*state.Change) bool { return true }
	case "in-progress":
		filter = func(chg *state.Change) bool { return !chg.Status().Ready() }
	case "ready":
		filter = func(chg *state.Change) bool { return chg.Status().Ready() }
	default:
		return BadRequest("select should be one of: all,in-progress,ready")
	}

	if wantedName := query.Get("for"); wantedName != "" {
		outerFilter := filter
		filter = func(chg *state.Change) bool {
			if !outerFilter(chg) {
				return false
			}

			var snapNames []string
			if err := chg.Get("snap-names", &snapNames); err != nil {
				logger.Noticef("Cannot get snap-name for change %v", chg.ID())
				return false
			}

			for _, snapName := range snapNames {
				if snapName == wantedName {
					return true
				}
			}

			return false
		}
	}

	state := c.d.overlord.State()
	state.Lock()
	defer state.Unlock()
	chgs := state.Changes()
	chgInfos := make([]*changeInfo, 0, len(chgs))
	for _, chg := range chgs {
		if !filter(chg) {
			continue
		}
		chgInfos = append(chgInfos, change2changeInfo(chg))
	}
	return SyncResponse(chgInfos, nil)
}

func abortChange(c *Command, r *http.Request, user *auth.UserState) Response {
	chID := muxVars(r)["id"]
	state := c.d.overlord.State()
	state.Lock()
	defer state.Unlock()
	chg := state.Change(chID)
	if chg == nil {
		return NotFound("cannot find change with id %q", chID)
	}

	var reqData struct {
		Action string `json:"action"`
	}

	decoder := json.NewDecoder(r.Body)
	if err := decoder.Decode(&reqData); err != nil {
		return BadRequest("cannot decode data from request body: %v", err)
	}

	if reqData.Action != "abort" {
		return BadRequest("change action %q is unsupported", reqData.Action)
	}

	if chg.Status().Ready() {
		return BadRequest("cannot abort change %s with nothing pending", chID)
	}

	// flag the change
	chg.Abort()

	// actually ask to proceed with the abort
	ensureStateSoon(state)

	return SyncResponse(change2changeInfo(chg), nil)
}

var (
	postCreateUserUcrednetGet = ucrednetGet
	runSnapctlUcrednetGet     = ucrednetGet
	ctlcmdRun                 = ctlcmd.Run
	osutilAddUser             = osutil.AddUser
)

func makeHttpClient(st *state.State) *http.Client {
	proxyConf := proxyconf.New(st)
	return httputil.NewHTTPClient(&httputil.ClientOptions{
		Timeout:    10 * time.Second,
		MayLogBody: true,
		Proxy:      proxyConf.Conf,
	})
}

func getUserDetailsFromStore(theStore snapstate.StoreService, email string) (string, *osutil.AddUserOptions, error) {
	v, err := theStore.UserInfo(email)
	if err != nil {
		return "", nil, fmt.Errorf("cannot create user %q: %s", email, err)
	}
	if len(v.SSHKeys) == 0 {
		return "", nil, fmt.Errorf("cannot create user for %q: no ssh keys found", email)
	}

	gecos := fmt.Sprintf("%s,%s", email, v.OpenIDIdentifier)
	opts := &osutil.AddUserOptions{
		SSHKeys: v.SSHKeys,
		Gecos:   gecos,
	}
	return v.Username, opts, nil
}

func createAllKnownSystemUsers(st *state.State, createData *postUserCreateData) Response {
	var createdUsers []userResponseData

	st.Lock()
	db := assertstate.DB(st)
	modelAs, err := devicestate.Model(st)
	st.Unlock()
	if err != nil {
		return InternalError("cannot get model assertion")
	}

	headers := map[string]string{
		"brand-id": modelAs.BrandID(),
	}
	st.Lock()
	assertions, err := db.FindMany(asserts.SystemUserType, headers)
	st.Unlock()
	if err != nil && !asserts.IsNotFound(err) {
		return BadRequest("cannot find system-user assertion: %s", err)
	}

	for _, as := range assertions {
		email := as.(*asserts.SystemUser).Email()
		// we need to use getUserDetailsFromAssertion as this verifies
		// the assertion against the current brand/model/time
		username, opts, err := getUserDetailsFromAssertion(st, email)
		if err != nil {
			logger.Noticef("ignoring system-user assertion for %q: %s", email, err)
			continue
		}
		// ignore already existing users
		if _, err := user.Lookup(username); err == nil {
			continue
		}

		// FIXME: duplicated code
		opts.Sudoer = createData.Sudoer
		opts.ExtraUsers = !release.OnClassic

		if err := osutilAddUser(username, opts); err != nil {
			return InternalError("cannot add user %q: %s", username, err)
		}
		if err := setupLocalUser(st, username, email); err != nil {
			return InternalError("%s", err)
		}
		createdUsers = append(createdUsers, userResponseData{
			Username: username,
			SSHKeys:  opts.SSHKeys,
		})
	}

	return SyncResponse(createdUsers, nil)
}

func getUserDetailsFromAssertion(st *state.State, email string) (string, *osutil.AddUserOptions, error) {
	errorPrefix := fmt.Sprintf("cannot add system-user %q: ", email)

	st.Lock()
	db := assertstate.DB(st)
	modelAs, err := devicestate.Model(st)
	st.Unlock()
	if err != nil {
		return "", nil, fmt.Errorf(errorPrefix+"cannot get model assertion: %s", err)
	}

	brandID := modelAs.BrandID()
	series := modelAs.Series()
	model := modelAs.Model()

	a, err := db.Find(asserts.SystemUserType, map[string]string{
		"brand-id": brandID,
		"email":    email,
	})
	if err != nil {
		return "", nil, fmt.Errorf(errorPrefix+"%v", err)
	}
	// the asserts package guarantees that this cast will work
	su := a.(*asserts.SystemUser)

	// cross check that the assertion is valid for the given series/model

	// check that the signer of the assertion is one of the accepted ones
	sysUserAuths := modelAs.SystemUserAuthority()
	if len(sysUserAuths) > 0 && !strutil.ListContains(sysUserAuths, su.AuthorityID()) {
		return "", nil, fmt.Errorf(errorPrefix+"%q not in accepted authorities %q", email, su.AuthorityID(), sysUserAuths)
	}
	if len(su.Series()) > 0 && !strutil.ListContains(su.Series(), series) {
		return "", nil, fmt.Errorf(errorPrefix+"%q not in series %q", email, series, su.Series())
	}
	if len(su.Models()) > 0 && !strutil.ListContains(su.Models(), model) {
		return "", nil, fmt.Errorf(errorPrefix+"%q not in models %q", model, su.Models())
	}
	if !su.ValidAt(time.Now()) {
		return "", nil, fmt.Errorf(errorPrefix + "assertion not valid anymore")
	}

	gecos := fmt.Sprintf("%s,%s", email, su.Name())
	opts := &osutil.AddUserOptions{
		SSHKeys:             su.SSHKeys(),
		Gecos:               gecos,
		Password:            su.Password(),
		ForcePasswordChange: su.ForcePasswordChange(),
	}
	return su.Username(), opts, nil
}

type postUserCreateData struct {
	Email        string `json:"email"`
	Sudoer       bool   `json:"sudoer"`
	Known        bool   `json:"known"`
	ForceManaged bool   `json:"force-managed"`
}

var userLookup = user.Lookup

func setupLocalUser(st *state.State, username, email string) error {
	user, err := userLookup(username)
	if err != nil {
		return fmt.Errorf("cannot lookup user %q: %s", username, err)
	}
	uid, gid, err := osutil.UidGid(user)
	if err != nil {
		return err
	}
	authDataFn := filepath.Join(user.HomeDir, ".snap", "auth.json")
	if err := osutil.MkdirAllChown(filepath.Dir(authDataFn), 0700, uid, gid); err != nil {
		return err
	}

	// setup new user, local-only
	st.Lock()
	authUser, err := auth.NewUser(st, username, email, "", nil)
	st.Unlock()
	if err != nil {
		return fmt.Errorf("cannot persist authentication details: %v", err)
	}
	// store macaroon auth, user's ID, email and username in auth.json in
	// the new users home dir
	outStr, err := json.Marshal(struct {
		ID       int    `json:"id"`
		Username string `json:"username"`
		Email    string `json:"email"`
		Macaroon string `json:"macaroon"`
	}{
		ID:       authUser.ID,
		Username: authUser.Username,
		Email:    authUser.Email,
		Macaroon: authUser.Macaroon,
	})
	if err != nil {
		return fmt.Errorf("cannot marshal auth data: %s", err)
	}
	if err := osutil.AtomicWriteFileChown(authDataFn, []byte(outStr), 0600, 0, uid, gid); err != nil {
		return fmt.Errorf("cannot write auth file %q: %s", authDataFn, err)
	}

	return nil
}

func postCreateUser(c *Command, r *http.Request, user *auth.UserState) Response {
	_, uid, _, err := postCreateUserUcrednetGet(r.RemoteAddr)
	if err != nil {
		return BadRequest("cannot get ucrednet uid: %v", err)
	}
	if uid != 0 {
		return BadRequest("cannot use create-user as non-root")
	}

	var createData postUserCreateData

	decoder := json.NewDecoder(r.Body)
	if err := decoder.Decode(&createData); err != nil {
		return BadRequest("cannot decode create-user data from request body: %v", err)
	}

	// verify request
	st := c.d.overlord.State()
	st.Lock()
	users, err := auth.Users(st)
	st.Unlock()
	if err != nil {
		return InternalError("cannot get user count: %s", err)
	}

	if !createData.ForceManaged {
		if len(users) > 0 {
			return BadRequest("cannot create user: device already managed")
		}
		if release.OnClassic {
			return BadRequest("cannot create user: device is a classic system")
		}
	}

	// special case: the user requested the creation of all known
	// system-users
	if createData.Email == "" && createData.Known {
		return createAllKnownSystemUsers(c.d.overlord.State(), &createData)
	}
	if createData.Email == "" {
		return BadRequest("cannot create user: 'email' field is empty")
	}

	var username string
	var opts *osutil.AddUserOptions
	if createData.Known {
		username, opts, err = getUserDetailsFromAssertion(st, createData.Email)
	} else {
		username, opts, err = getUserDetailsFromStore(getStore(c), createData.Email)
	}
	if err != nil {
		return BadRequest("%s", err)
	}

	// FIXME: duplicated code
	opts.Sudoer = createData.Sudoer
	opts.ExtraUsers = !release.OnClassic

	if err := osutilAddUser(username, opts); err != nil {
		return BadRequest("cannot create user %s: %s", username, err)
	}

	if err := setupLocalUser(c.d.overlord.State(), username, createData.Email); err != nil {
		return InternalError("%s", err)
	}

	return SyncResponse(&userResponseData{
		Username: username,
		SSHKeys:  opts.SSHKeys,
	}, nil)
}

func convertBuyError(err error) Response {
	switch err {
	case nil:
		return nil
	case store.ErrInvalidCredentials:
		return Unauthorized(err.Error())
	case store.ErrUnauthenticated:
		return SyncResponse(&resp{
			Type: ResponseTypeError,
			Result: &errorResult{
				Message: err.Error(),
				Kind:    errorKindLoginRequired,
			},
			Status: 400,
		}, nil)
	case store.ErrTOSNotAccepted:
		return SyncResponse(&resp{
			Type: ResponseTypeError,
			Result: &errorResult{
				Message: err.Error(),
				Kind:    errorKindTermsNotAccepted,
			},
			Status: 400,
		}, nil)
	case store.ErrNoPaymentMethods:
		return SyncResponse(&resp{
			Type: ResponseTypeError,
			Result: &errorResult{
				Message: err.Error(),
				Kind:    errorKindNoPaymentMethods,
			},
			Status: 400,
		}, nil)
	case store.ErrPaymentDeclined:
		return SyncResponse(&resp{
			Type: ResponseTypeError,
			Result: &errorResult{
				Message: err.Error(),
				Kind:    errorKindPaymentDeclined,
			},
			Status: 400,
		}, nil)
	default:
		return InternalError("%v", err)
	}
}

type debugAction struct {
	Action  string `json:"action"`
	Message string `json:"message"`
	Params  struct {
		ChgID string `json:"chg-id"`
	} `json:"params"`
}

type ConnectivityStatus struct {
	Connectivity bool     `json:"connectivity"`
	Unreachable  []string `json:"unreachable,omitempty"`
}

func postDebug(c *Command, r *http.Request, user *auth.UserState) Response {
	var a debugAction
	decoder := json.NewDecoder(r.Body)
	if err := decoder.Decode(&a); err != nil {
		return BadRequest("cannot decode request body into a debug action: %v", err)
	}

	st := c.d.overlord.State()
	st.Lock()
	defer st.Unlock()

	switch a.Action {
	case "add-warning":
		st.Warnf("%v", a.Message)
		return SyncResponse(true, nil)
	case "unshow-warnings":
		st.UnshowAllWarnings()
		return SyncResponse(true, nil)
	case "ensure-state-soon":
		ensureStateSoon(st)
		return SyncResponse(true, nil)
	case "get-base-declaration":
		bd, err := assertstate.BaseDeclaration(st)
		if err != nil {
			return InternalError("cannot get base declaration: %s", err)
		}
		return SyncResponse(map[string]interface{}{
			"base-declaration": string(asserts.Encode(bd)),
		}, nil)
	case "get-model":
		model, err := devicestate.Model(st)
		if err != nil {
			return InternalError("cannot get model: %v", err)
		}
		return SyncResponse(map[string]interface{}{
			"model": string(asserts.Encode(model)),
		}, nil)
	case "can-manage-refreshes":
		return SyncResponse(devicestate.CanManageRefreshes(st), nil)
	case "connectivity":
		s := snapstate.Store(st)
		st.Unlock()
		checkResult, err := s.ConnectivityCheck()
		st.Lock()
		if err != nil {
			return InternalError("cannot run connectivity check: %v", err)
		}
		status := ConnectivityStatus{Connectivity: true}
		for host, reachable := range checkResult {
			if !reachable {
				status.Connectivity = false
				status.Unreachable = append(status.Unreachable, host)
			}
		}
		sort.Strings(status.Unreachable)

		return SyncResponse(status, nil)
	case "change-timings":
		chg := st.Change(a.Params.ChgID)
		if chg == nil {
			return BadRequest("cannot find change: %v", a.Message)
		}
		m := map[string]struct {
			DoingTime, UndoingTime time.Duration
		}{}
		for _, t := range chg.Tasks() {
			m[t.ID()] = struct {
				DoingTime, UndoingTime time.Duration
			}{
				DoingTime:   t.DoingTime(),
				UndoingTime: t.UndoingTime(),
			}
		}
		return SyncResponse(m, nil)
	default:
		return BadRequest("unknown debug action: %v", a.Action)
	}
}

func postBuy(c *Command, r *http.Request, user *auth.UserState) Response {
	var opts client.BuyOptions

	decoder := json.NewDecoder(r.Body)
	err := decoder.Decode(&opts)
	if err != nil {
		return BadRequest("cannot decode buy options from request body: %v", err)
	}

	s := getStore(c)

	buyResult, err := s.Buy(&opts, user)

	if resp := convertBuyError(err); resp != nil {
		return resp
	}

	return SyncResponse(buyResult, nil)
}

func readyToBuy(c *Command, r *http.Request, user *auth.UserState) Response {
	s := getStore(c)

	if resp := convertBuyError(s.ReadyToBuy(user)); resp != nil {
		return resp
	}

	return SyncResponse(true, nil)
}

func runSnapctl(c *Command, r *http.Request, user *auth.UserState) Response {
	var snapctlOptions client.SnapCtlOptions
	if err := jsonutil.DecodeWithNumber(r.Body, &snapctlOptions); err != nil {
		return BadRequest("cannot decode snapctl request: %s", err)
	}

	if len(snapctlOptions.Args) == 0 {
		return BadRequest("snapctl cannot run without args")
	}

	_, uid, _, err := runSnapctlUcrednetGet(r.RemoteAddr)
	if err != nil {
		return Forbidden("cannot get remote user: %s", err)
	}

	// Ignore missing context error to allow 'snapctl -h' without a context;
	// Actual context is validated later by get/set.
	context, _ := c.d.overlord.HookManager().Context(snapctlOptions.ContextID)
	stdout, stderr, err := ctlcmdRun(context, snapctlOptions.Args, uid)
	if err != nil {
		if e, ok := err.(*ctlcmd.ForbiddenCommandError); ok {
			return Forbidden(e.Error())
		}
		if e, ok := err.(*flags.Error); ok && e.Type == flags.ErrHelp {
			stdout = []byte(e.Error())
		} else {
			return BadRequest("error running snapctl: %s", err)
		}
	}

	if context != nil && context.IsEphemeral() {
		context.Lock()
		defer context.Unlock()
		if err := context.Done(); err != nil {
			return BadRequest(i18n.G("set failed: %v"), err)
		}
	}

	result := map[string]string{
		"stdout": string(stdout),
		"stderr": string(stderr),
	}

	return SyncResponse(result, nil)
}

func getUsers(c *Command, r *http.Request, user *auth.UserState) Response {
	_, uid, _, err := postCreateUserUcrednetGet(r.RemoteAddr)
	if err != nil {
		return BadRequest("cannot get ucrednet uid: %v", err)
	}
	if uid != 0 {
		return BadRequest("cannot get users as non-root")
	}

	st := c.d.overlord.State()
	st.Lock()
	users, err := auth.Users(st)
	st.Unlock()
	if err != nil {
		return InternalError("cannot get users: %s", err)
	}

	resp := make([]userResponseData, len(users))
	for i, u := range users {
		resp[i] = userResponseData{
			Username: u.Username,
			Email:    u.Email,
			ID:       u.ID,
		}
	}
	return SyncResponse(resp, nil)
}

// aliasAction is an action performed on aliases
type aliasAction struct {
	Action string `json:"action"`
	Snap   string `json:"snap"`
	App    string `json:"app"`
	Alias  string `json:"alias"`
	// old now unsupported api
	Aliases []string `json:"aliases"`
}

func changeAliases(c *Command, r *http.Request, user *auth.UserState) Response {
	var a aliasAction
	decoder := json.NewDecoder(r.Body)
	if err := decoder.Decode(&a); err != nil {
		return BadRequest("cannot decode request body into an alias action: %v", err)
	}
	if len(a.Aliases) != 0 {
		return BadRequest("cannot interpret request, snaps can no longer be expected to declare their aliases")
	}

	var taskset *state.TaskSet
	var err error

	st := c.d.overlord.State()
	st.Lock()
	defer st.Unlock()

	switch a.Action {
	default:
		return BadRequest("unsupported alias action: %q", a.Action)
	case "alias":
		taskset, err = snapstate.Alias(st, a.Snap, a.App, a.Alias)
	case "unalias":
		if a.Alias == a.Snap {
			// Do What I mean:
			// check if a snap is referred/intended
			// or just an alias
			var snapst snapstate.SnapState
			err := snapstate.Get(st, a.Snap, &snapst)
			if err != nil && err != state.ErrNoState {
				return InternalError("%v", err)
			}
			if err == state.ErrNoState { // not a snap
				a.Snap = ""
			}
		}
		if a.Snap != "" {
			a.Alias = ""
			taskset, err = snapstate.DisableAllAliases(st, a.Snap)
		} else {
			taskset, a.Snap, err = snapstate.RemoveManualAlias(st, a.Alias)
		}
	case "prefer":
		taskset, err = snapstate.Prefer(st, a.Snap)
	}
	if err != nil {
		return errToResponse(err, nil, BadRequest, "%v")
	}

	var summary string
	switch a.Action {
	case "alias":
		summary = fmt.Sprintf(i18n.G("Setup alias %q => %q for snap %q"), a.Alias, a.App, a.Snap)
	case "unalias":
		if a.Alias != "" {
			summary = fmt.Sprintf(i18n.G("Remove manual alias %q for snap %q"), a.Alias, a.Snap)
		} else {
			summary = fmt.Sprintf(i18n.G("Disable all aliases for snap %q"), a.Snap)
		}
	case "prefer":
		summary = fmt.Sprintf(i18n.G("Prefer aliases of snap %q"), a.Snap)
	}

	change := newChange(st, a.Action, summary, []*state.TaskSet{taskset}, []string{a.Snap})
	st.EnsureBefore(0)

	return AsyncResponse(nil, &Meta{Change: change.ID()})
}

type aliasStatus struct {
	Command string `json:"command"`
	Status  string `json:"status"`
	Manual  string `json:"manual,omitempty"`
	Auto    string `json:"auto,omitempty"`
}

// getAliases produces a response with a map snap -> alias -> aliasStatus
func getAliases(c *Command, r *http.Request, user *auth.UserState) Response {
	state := c.d.overlord.State()
	state.Lock()
	defer state.Unlock()

	res := make(map[string]map[string]aliasStatus)

	allStates, err := snapstate.All(state)
	if err != nil {
		return InternalError("cannot list local snaps: %v", err)
	}

	for snapName, snapst := range allStates {
		if err != nil {
			return InternalError("cannot retrieve info for snap %q: %v", snapName, err)
		}
		if len(snapst.Aliases) != 0 {
			snapAliases := make(map[string]aliasStatus)
			res[snapName] = snapAliases
			autoDisabled := snapst.AutoAliasesDisabled
			for alias, aliasTarget := range snapst.Aliases {
				aliasStatus := aliasStatus{
					Manual: aliasTarget.Manual,
					Auto:   aliasTarget.Auto,
				}
				status := "auto"
				tgt := aliasTarget.Effective(autoDisabled)
				if tgt == "" {
					status = "disabled"
					tgt = aliasTarget.Auto
				} else if aliasTarget.Manual != "" {
					status = "manual"
				}
				aliasStatus.Status = status
				aliasStatus.Command = snap.JoinSnapApp(snapName, tgt)
				snapAliases[alias] = aliasStatus
			}
		}
	}

	return SyncResponse(res, nil)
}

func getAppsInfo(c *Command, r *http.Request, user *auth.UserState) Response {
	query := r.URL.Query()

	opts := appInfoOptions{}
	switch sel := query.Get("select"); sel {
	case "":
		// nothing to do
	case "service":
		opts.service = true
	default:
		return BadRequest("invalid select parameter: %q", sel)
	}

	appInfos, rsp := appInfosFor(c.d.overlord.State(), strutil.CommaSeparatedList(query.Get("names")), opts)
	if rsp != nil {
		return rsp
	}

	clientAppInfos, err := cmd.ClientAppInfosFromSnapAppInfos(appInfos)
	if err != nil {
		return InternalError("%v", err)
	}

	return SyncResponse(clientAppInfos, nil)
}

func getLogs(c *Command, r *http.Request, user *auth.UserState) Response {
	query := r.URL.Query()
	n := 10
	if s := query.Get("n"); s != "" {
		m, err := strconv.ParseInt(s, 0, 32)
		if err != nil {
			return BadRequest(`invalid value for n: %q: %v`, s, err)
		}
		n = int(m)
	}
	follow := false
	if s := query.Get("follow"); s != "" {
		f, err := strconv.ParseBool(s)
		if err != nil {
			return BadRequest(`invalid value for follow: %q: %v`, s, err)
		}
		follow = f
	}

	// only services have logs for now
	opts := appInfoOptions{service: true}
	appInfos, rsp := appInfosFor(c.d.overlord.State(), strutil.CommaSeparatedList(query.Get("names")), opts)
	if rsp != nil {
		return rsp
	}
	if len(appInfos) == 0 {
		return AppNotFound("no matching services")
	}

	serviceNames := make([]string, len(appInfos))
	for i, appInfo := range appInfos {
		serviceNames[i] = appInfo.ServiceName()
	}

	sysd := systemd.New(dirs.GlobalRootDir, progress.Null)
	reader, err := sysd.LogReader(serviceNames, n, follow)
	if err != nil {
		return InternalError("cannot get logs: %v", err)
	}

	return &journalLineReaderSeqResponse{
		ReadCloser: reader,
		follow:     follow,
	}
}

func postApps(c *Command, r *http.Request, user *auth.UserState) Response {
	var inst servicestate.Instruction
	decoder := json.NewDecoder(r.Body)
	if err := decoder.Decode(&inst); err != nil {
		return BadRequest("cannot decode request body into service operation: %v", err)
	}
	// XXX: decoder.More()
	if len(inst.Names) == 0 {
		// on POST, don't allow empty to mean all
		return BadRequest("cannot perform operation on services without a list of services to operate on")
	}

	st := c.d.overlord.State()
	appInfos, rsp := appInfosFor(st, inst.Names, appInfoOptions{service: true})
	if rsp != nil {
		return rsp
	}
	if len(appInfos) == 0 {
		// can't happen: appInfosFor with a non-empty list of services
		// shouldn't ever return an empty appInfos with no error response
		return InternalError("no services found")
	}

	tss, err := servicestate.Control(st, appInfos, &inst, nil)
	if err != nil {
		// TODO: use errToResponse here too and introduce a proper error kind ?
		if _, ok := err.(servicestate.ServiceActionConflictError); ok {
			return Conflict(err.Error())
		}
		return BadRequest(err.Error())
	}
	st.Lock()
	defer st.Unlock()
	chg := newChange(st, "service-control", fmt.Sprintf("Running service command"), tss, inst.Names)
	st.EnsureBefore(0)
	return AsyncResponse(nil, &Meta{Change: chg.ID()})
}

var (
	stateOkayWarnings    = (*state.State).OkayWarnings
	stateAllWarnings     = (*state.State).AllWarnings
	statePendingWarnings = (*state.State).PendingWarnings
)

type postModelData struct {
	NewModel string `json:"new-model"`
}

func postModel(c *Command, r *http.Request, _ *auth.UserState) Response {
	defer r.Body.Close()
	var data postModelData
	decoder := json.NewDecoder(r.Body)
	if err := decoder.Decode(&data); err != nil {
		return BadRequest("cannot decode request body into remodel operation: %v", err)
	}
	rawNewModel, err := asserts.Decode([]byte(data.NewModel))
	if err != nil {
		return BadRequest("cannot decode request new model assertion: %v", err)
	}
	newModel, ok := rawNewModel.(*asserts.Model)
	if !ok {
		return BadRequest("new model is not a model assertion: %v", newModel.Type())
	}

	st := c.d.overlord.State()
	st.Lock()
	defer st.Unlock()

	tss, err := devicestateRemodel(st, newModel)
	if err != nil {
		return BadRequest("cannot remodel device: %v", err)
	}
	msg := fmt.Sprintf(i18n.G("Remodel device to %v (%v)"), newModel.Model(), newModel.Revision())
	chg := newChange(st, "remodel", msg, tss, nil)

	ensureStateSoon(st)

	return AsyncResponse(nil, &Meta{Change: chg.ID()})

}

func ackWarnings(c *Command, r *http.Request, _ *auth.UserState) Response {
	defer r.Body.Close()
	var op struct {
		Action    string    `json:"action"`
		Timestamp time.Time `json:"timestamp"`
	}
	decoder := json.NewDecoder(r.Body)
	if err := decoder.Decode(&op); err != nil {
		return BadRequest("cannot decode request body into warnings operation: %v", err)
	}
	if op.Action != "okay" {
		return BadRequest("unknown warning action %q", op.Action)
	}
	st := c.d.overlord.State()
	st.Lock()
	defer st.Unlock()
	n := stateOkayWarnings(st, op.Timestamp)

	return SyncResponse(n, nil)
}

func getWarnings(c *Command, r *http.Request, _ *auth.UserState) Response {
	query := r.URL.Query()
	var all bool
	sel := query.Get("select")
	switch sel {
	case "all":
		all = true
	case "pending", "":
		all = false
	default:
		return BadRequest("invalid select parameter: %q", sel)
	}

	st := c.d.overlord.State()
	st.Lock()
	defer st.Unlock()

	var ws []*state.Warning
	if all {
		ws = stateAllWarnings(st)
	} else {
		ws, _ = statePendingWarnings(st)
	}
	if len(ws) == 0 {
		// no need to confuse the issue
		return SyncResponse([]state.Warning{}, nil)
	}

	return SyncResponse(ws, nil)
}<|MERGE_RESOLUTION|>--- conflicted
+++ resolved
@@ -101,11 +101,8 @@
 	warningsCmd,
 	debugCmd,
 	snapshotCmd,
-<<<<<<< HEAD
+	connectionsCmd,
 	modelCmd,
-=======
-	connectionsCmd,
->>>>>>> d6f5fb78
 }
 
 var (
