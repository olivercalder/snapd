// -*- Mode: Go; indent-tabs-mode: t -*-

/*
 * Copyright (C) 2015-2016 Canonical Ltd
 *
 * This program is free software: you can redistribute it and/or modify
 * it under the terms of the GNU General Public License version 3 as
 * published by the Free Software Foundation.
 *
 * This program is distributed in the hope that it will be useful,
 * but WITHOUT ANY WARRANTY; without even the implied warranty of
 * MERCHANTABILITY or FITNESS FOR A PARTICULAR PURPOSE.  See the
 * GNU General Public License for more details.
 *
 * You should have received a copy of the GNU General Public License
 * along with this program.  If not, see <http://www.gnu.org/licenses/>.
 *
 */

package daemon

import (
	"encoding/json"
	"errors"
	"fmt"
	"io"
	"io/ioutil"
	"mime"
	"mime/multipart"
	"net/http"
	"os"
	"os/user"
	"path/filepath"
	"regexp"
	"strconv"
	"strings"
	"time"

	"github.com/gorilla/mux"
	"github.com/jessevdk/go-flags"

	"github.com/snapcore/snapd/asserts"
	"github.com/snapcore/snapd/asserts/snapasserts"
	"github.com/snapcore/snapd/client"
	"github.com/snapcore/snapd/dirs"
	"github.com/snapcore/snapd/i18n/dumb"
	"github.com/snapcore/snapd/interfaces"
	"github.com/snapcore/snapd/logger"
	"github.com/snapcore/snapd/osutil"
	"github.com/snapcore/snapd/overlord/assertstate"
	"github.com/snapcore/snapd/overlord/auth"
	"github.com/snapcore/snapd/overlord/configstate"
	"github.com/snapcore/snapd/overlord/configstate/config"
	"github.com/snapcore/snapd/overlord/devicestate"
	"github.com/snapcore/snapd/overlord/hookstate/ctlcmd"
	"github.com/snapcore/snapd/overlord/ifacestate"
	"github.com/snapcore/snapd/overlord/snapstate"
	"github.com/snapcore/snapd/overlord/state"
	"github.com/snapcore/snapd/progress"
	"github.com/snapcore/snapd/release"
	"github.com/snapcore/snapd/snap"
	"github.com/snapcore/snapd/store"
	"github.com/snapcore/snapd/strutil"
)

var api = []*Command{
	rootCmd,
	sysInfoCmd,
	loginCmd,
	logoutCmd,
	appIconCmd,
	findCmd,
	snapsCmd,
	snapCmd,
	snapConfCmd,
	interfacesCmd,
	assertsCmd,
	assertsFindManyCmd,
	stateChangeCmd,
	stateChangesCmd,
	createUserCmd,
	buyCmd,
	readyToBuyCmd,
	snapctlCmd,
	usersCmd,
	sectionsCmd,
	aliasesCmd,
}

var (
	rootCmd = &Command{
		Path:    "/",
		GuestOK: true,
		GET:     tbd,
	}

	sysInfoCmd = &Command{
		Path:    "/v2/system-info",
		GuestOK: true,
		GET:     sysInfo,
	}

	loginCmd = &Command{
		Path: "/v2/login",
		POST: loginUser,
	}

	logoutCmd = &Command{
		Path:   "/v2/logout",
		POST:   logoutUser,
		UserOK: true,
	}

	appIconCmd = &Command{
		Path:   "/v2/icons/{name}/icon",
		UserOK: true,
		GET:    appIconGet,
	}

	findCmd = &Command{
		Path:   "/v2/find",
		UserOK: true,
		GET:    searchStore,
	}

	snapsCmd = &Command{
		Path:   "/v2/snaps",
		UserOK: true,
		GET:    getSnapsInfo,
		POST:   postSnaps,
	}

	snapCmd = &Command{
		Path:   "/v2/snaps/{name}",
		UserOK: true,
		GET:    getSnapInfo,
		POST:   postSnap,
	}

	snapConfCmd = &Command{
		Path: "/v2/snaps/{name}/conf",
		GET:  getSnapConf,
		PUT:  setSnapConf,
	}

	interfacesCmd = &Command{
		Path:   "/v2/interfaces",
		UserOK: true,
		GET:    getInterfaces,
		POST:   changeInterfaces,
	}

	// TODO: allow to post assertions for UserOK? they are verified anyway
	assertsCmd = &Command{
		Path: "/v2/assertions",
		POST: doAssert,
	}

	assertsFindManyCmd = &Command{
		Path:   "/v2/assertions/{assertType}",
		UserOK: true,
		GET:    assertsFindMany,
	}

	stateChangeCmd = &Command{
		Path:   "/v2/changes/{id}",
		UserOK: true,
		GET:    getChange,
		POST:   abortChange,
	}

	stateChangesCmd = &Command{
		Path:   "/v2/changes",
		UserOK: true,
		GET:    getChanges,
	}

	createUserCmd = &Command{
		Path:   "/v2/create-user",
		UserOK: false,
		POST:   postCreateUser,
	}

	buyCmd = &Command{
		Path:   "/v2/buy",
		UserOK: false,
		POST:   postBuy,
	}

	readyToBuyCmd = &Command{
		Path:   "/v2/buy/ready",
		UserOK: false,
		GET:    readyToBuy,
	}

	snapctlCmd = &Command{
		Path:   "/v2/snapctl",
		SnapOK: true,
		POST:   runSnapctl,
	}

	usersCmd = &Command{
		Path:   "/v2/users",
		UserOK: false,
		GET:    getUsers,
	}

	sectionsCmd = &Command{
		Path:   "/v2/sections",
		UserOK: true,
		GET:    getSections,
	}

	aliasesCmd = &Command{
		Path:   "/v2/aliases",
		UserOK: true,
		GET:    getAliases,
		POST:   changeAliases,
	}
)

func tbd(c *Command, r *http.Request, user *auth.UserState) Response {
	return SyncResponse([]string{"TBD"}, nil)
}

func sysInfo(c *Command, r *http.Request, user *auth.UserState) Response {
	st := c.d.overlord.State()
	st.Lock()
	users, err := auth.Users(st)
	st.Unlock()
	if err != nil && err != state.ErrNoState {
		return InternalError("cannot get user auth data: %s", err)
	}

	m := map[string]interface{}{
		"series":     release.Series,
		"version":    c.d.Version,
		"os-release": release.ReleaseInfo,
		"on-classic": release.OnClassic,
		"managed":    len(users) > 0,
	}

	// TODO: set the store-id here from the model information
	if storeID := os.Getenv("UBUNTU_STORE_ID"); storeID != "" {
		m["store"] = storeID
	}

	return SyncResponse(m, nil)
}

// userResponseData contains the data releated to user creation/login/query
type userResponseData struct {
	ID       int      `json:"id,omitempty"`
	Username string   `json:"username,omitempty"`
	Email    string   `json:"email,omitempty"`
	SSHKeys  []string `json:"ssh-keys,omitempty"`

	Macaroon   string   `json:"macaroon,omitempty"`
	Discharges []string `json:"discharges,omitempty"`
}

var isEmailish = regexp.MustCompile(`.@.*\..`).MatchString

func loginUser(c *Command, r *http.Request, user *auth.UserState) Response {
	var loginData struct {
		Username string `json:"username"`
		Email    string `json:"email"`
		Password string `json:"password"`
		Otp      string `json:"otp"`
	}

	decoder := json.NewDecoder(r.Body)
	if err := decoder.Decode(&loginData); err != nil {
		return BadRequest("cannot decode login data from request body: %v", err)
	}

	if loginData.Email == "" && isEmailish(loginData.Username) {
		// for backwards compatibility, if no email is provided assume username is the email
		loginData.Email = loginData.Username
		loginData.Username = ""
	}

	if loginData.Email == "" && user != nil && user.Email != "" {
		loginData.Email = user.Email
	}

	// the "username" needs to look a lot like an email address
	if !isEmailish(loginData.Email) {
		return SyncResponse(&resp{
			Type: ResponseTypeError,
			Result: &errorResult{
				Message: "please use a valid email address.",
				Kind:    errorKindInvalidAuthData,
				Value:   map[string][]string{"email": {"invalid"}},
			},
			Status: http.StatusBadRequest,
		}, nil)
	}

	macaroon, discharge, err := store.LoginUser(loginData.Email, loginData.Password, loginData.Otp)
	switch err {
	case store.ErrAuthenticationNeeds2fa:
		return SyncResponse(&resp{
			Type: ResponseTypeError,
			Result: &errorResult{
				Kind:    errorKindTwoFactorRequired,
				Message: err.Error(),
			},
			Status: http.StatusUnauthorized,
		}, nil)
	case store.Err2faFailed:
		return SyncResponse(&resp{
			Type: ResponseTypeError,
			Result: &errorResult{
				Kind:    errorKindTwoFactorFailed,
				Message: err.Error(),
			},
			Status: http.StatusUnauthorized,
		}, nil)
	default:
		if err, ok := err.(store.ErrInvalidAuthData); ok {
			return SyncResponse(&resp{
				Type: ResponseTypeError,
				Result: &errorResult{
					Message: err.Error(),
					Kind:    errorKindInvalidAuthData,
					Value:   err,
				},
				Status: http.StatusBadRequest,
			}, nil)
		}
		return Unauthorized(err.Error())
	case nil:
		// continue
	}
	overlord := c.d.overlord
	state := overlord.State()
	state.Lock()
	if user != nil {
		// local user logged-in, set its store macaroons
		user.StoreMacaroon = macaroon
		user.StoreDischarges = []string{discharge}
		err = auth.UpdateUser(state, user)
	} else {
		user, err = auth.NewUser(state, loginData.Username, loginData.Email, macaroon, []string{discharge})
	}
	state.Unlock()
	if err != nil {
		return InternalError("cannot persist authentication details: %v", err)
	}

	result := userResponseData{
		ID:         user.ID,
		Username:   user.Username,
		Email:      user.Email,
		Macaroon:   user.Macaroon,
		Discharges: user.Discharges,
	}
	return SyncResponse(result, nil)
}

func logoutUser(c *Command, r *http.Request, user *auth.UserState) Response {
	state := c.d.overlord.State()
	state.Lock()
	defer state.Unlock()

	if user == nil {
		return BadRequest("not logged in")
	}
	err := auth.RemoveUser(state, user.ID)
	if err != nil {
		return InternalError(err.Error())
	}

	return SyncResponse(nil, nil)
}

// UserFromRequest extracts user information from request and return the respective user in state, if valid
// It requires the state to be locked
func UserFromRequest(st *state.State, req *http.Request) (*auth.UserState, error) {
	// extract macaroons data from request
	header := req.Header.Get("Authorization")
	if header == "" {
		return nil, auth.ErrInvalidAuth
	}

	authorizationData := strings.SplitN(header, " ", 2)
	if len(authorizationData) != 2 || authorizationData[0] != "Macaroon" {
		return nil, fmt.Errorf("authorization header misses Macaroon prefix")
	}

	var macaroon string
	var discharges []string
	for _, field := range strings.Split(authorizationData[1], ",") {
		field := strings.TrimSpace(field)
		if strings.HasPrefix(field, `root="`) {
			macaroon = strings.TrimSuffix(field[6:], `"`)
		}
		if strings.HasPrefix(field, `discharge="`) {
			discharges = append(discharges, strings.TrimSuffix(field[11:], `"`))
		}
	}

	if macaroon == "" {
		return nil, fmt.Errorf("invalid authorization header")
	}

	user, err := auth.CheckMacaroon(st, macaroon, discharges)
	return user, err
}

var muxVars = mux.Vars

func getSnapInfo(c *Command, r *http.Request, user *auth.UserState) Response {
	vars := muxVars(r)
	name := vars["name"]

	about, err := localSnapInfo(c.d.overlord.State(), name)
	if err != nil {
		if err == errNoSnap {
			return NotFound("cannot find %q snap", name)
		}

		return InternalError("%v", err)
	}

	route := c.d.router.Get(c.Path)
	if route == nil {
		return InternalError("cannot find route for %q snap", name)
	}

	url, err := route.URL("name", name)
	if err != nil {
		return InternalError("cannot build URL for %q snap: %v", name, err)
	}

	result := webify(mapLocal(about), url.String())

	return SyncResponse(result, nil)
}

func webify(result map[string]interface{}, resource string) map[string]interface{} {
	result["resource"] = resource

	icon, ok := result["icon"].(string)
	if !ok || icon == "" || strings.HasPrefix(icon, "http") {
		return result
	}
	result["icon"] = ""

	route := appIconCmd.d.router.Get(appIconCmd.Path)
	if route != nil {
		name, _ := result["name"].(string)
		url, err := route.URL("name", name)
		if err == nil {
			result["icon"] = url.String()
		}
	}

	return result
}

func getStore(c *Command) snapstate.StoreService {
	st := c.d.overlord.State()
	st.Lock()
	defer st.Unlock()

	return snapstate.Store(st)
}

func getSections(c *Command, r *http.Request, user *auth.UserState) Response {
	route := c.d.router.Get(snapCmd.Path)
	if route == nil {
		return InternalError("cannot find route for snaps")
	}

	theStore := getStore(c)

	sections, err := theStore.Sections(user)
	switch err {
	case nil:
		// pass
	case store.ErrEmptyQuery, store.ErrBadQuery:
		return BadRequest("%v", err)
	case store.ErrUnauthenticated:
		return Unauthorized("%v", err)
	default:
		return InternalError("%v", err)
	}

	return SyncResponse(sections, &Meta{})
}

func searchStore(c *Command, r *http.Request, user *auth.UserState) Response {
	route := c.d.router.Get(snapCmd.Path)
	if route == nil {
		return InternalError("cannot find route for snaps")
	}
	query := r.URL.Query()
	q := query.Get("q")
	section := query.Get("section")
	name := query.Get("name")
	private := false
	prefix := false

	if name != "" {
		if q != "" {
			return BadRequest("cannot use 'q' and 'name' together")
		}

		if name[len(name)-1] != '*' {
			return findOne(c, r, user, name)
		}

		prefix = true
		q = name[:len(name)-1]
	}

	if sel := query.Get("select"); sel != "" {
		switch sel {
		case "refresh":
			if prefix {
				return BadRequest("cannot use 'name' with 'select=refresh'")
			}
			if q != "" {
				return BadRequest("cannot use 'q' with 'select=refresh'")
			}
			return storeUpdates(c, r, user)
		case "private":
			private = true
		}
	}

	theStore := getStore(c)
	found, err := theStore.Find(&store.Search{
		Query:   q,
		Section: section,
		Private: private,
		Prefix:  prefix,
	}, user)
	switch err {
	case nil:
		// pass
	case store.ErrEmptyQuery, store.ErrBadQuery:
		return BadRequest("%v", err)
	case store.ErrUnauthenticated:
		return Unauthorized(err.Error())
	default:
		return InternalError("%v", err)
	}

	meta := &Meta{
		SuggestedCurrency: theStore.SuggestedCurrency(),
		Sources:           []string{"store"},
	}

	return sendStorePackages(route, meta, found)
}

func findOne(c *Command, r *http.Request, user *auth.UserState, name string) Response {
	if err := snap.ValidateName(name); err != nil {
		return BadRequest(err.Error())
	}

	theStore := getStore(c)
	spec := store.SnapSpec{
		Name:     name,
		Channel:  "",
		Revision: snap.R(0),
	}
	snapInfo, err := theStore.SnapInfo(spec, user)
	if err != nil {
		if err == store.ErrSnapNotFound {
			return NotFound(err.Error())
		}
		return InternalError("%v", err)
	}

	meta := &Meta{
		SuggestedCurrency: theStore.SuggestedCurrency(),
		Sources:           []string{"store"},
	}

	results := make([]*json.RawMessage, 1)
	data, err := json.Marshal(webify(mapRemote(snapInfo), r.URL.String()))
	if err != nil {
		return InternalError(err.Error())
	}
	results[0] = (*json.RawMessage)(&data)
	return SyncResponse(results, meta)
}

func shouldSearchStore(r *http.Request) bool {
	// we should jump to the old behaviour iff q is given, or if
	// sources is given and either empty or contains the word
	// 'store'.  Otherwise, local results only.

	query := r.URL.Query()

	if _, ok := query["q"]; ok {
		logger.Debugf("use of obsolete \"q\" parameter: %q", r.URL)
		return true
	}

	if src, ok := query["sources"]; ok {
		logger.Debugf("use of obsolete \"sources\" parameter: %q", r.URL)
		if len(src) == 0 || strings.Contains(src[0], "store") {
			return true
		}
	}

	return false
}

func storeUpdates(c *Command, r *http.Request, user *auth.UserState) Response {
	route := c.d.router.Get(snapCmd.Path)
	if route == nil {
		return InternalError("cannot find route for snaps")
	}

	state := c.d.overlord.State()
	state.Lock()
	updates, err := snapstateRefreshCandidates(state, user)
	state.Unlock()
	if err != nil {
		return InternalError("cannot list updates: %v", err)
	}

	return sendStorePackages(route, nil, updates)
}

func sendStorePackages(route *mux.Route, meta *Meta, found []*snap.Info) Response {
	results := make([]*json.RawMessage, 0, len(found))
	for _, x := range found {
		url, err := route.URL("name", x.Name())
		if err != nil {
			logger.Noticef("Cannot build URL for snap %q revision %s: %v", x.Name(), x.Revision, err)
			continue
		}

		data, err := json.Marshal(webify(mapRemote(x), url.String()))
		if err != nil {
			return InternalError("%v", err)
		}
		raw := json.RawMessage(data)
		results = append(results, &raw)
	}

	return SyncResponse(results, meta)
}

// plural!
func getSnapsInfo(c *Command, r *http.Request, user *auth.UserState) Response {

	if shouldSearchStore(r) {
		logger.Noticef("Jumping to \"find\" to better support legacy request %q", r.URL)
		return searchStore(c, r, user)
	}

	route := c.d.router.Get(snapCmd.Path)
	if route == nil {
		return InternalError("cannot find route for snaps")
	}

	var all bool
	sel := r.URL.Query().Get("select")
	switch sel {
	case "all":
		all = true
	case "enabled", "":
		all = false
	default:
		return BadRequest("invalid select parameter: %q", sel)
	}
	found, err := allLocalSnapInfos(c.d.overlord.State(), all)
	if err != nil {
		return InternalError("cannot list local snaps! %v", err)
	}

	results := make([]*json.RawMessage, len(found))

	for i, x := range found {
		name := x.info.Name()
		rev := x.info.Revision

		url, err := route.URL("name", name)
		if err != nil {
			logger.Noticef("Cannot build URL for snap %q revision %s: %v", name, rev, err)
			continue
		}

		data, err := json.Marshal(webify(mapLocal(x), url.String()))
		if err != nil {
			return InternalError("cannot serialize snap %q revision %s: %v", name, rev, err)
		}
		raw := json.RawMessage(data)
		results[i] = &raw
	}

	return SyncResponse(results, &Meta{Sources: []string{"local"}})
}

func resultHasType(r map[string]interface{}, allowedTypes []string) bool {
	for _, t := range allowedTypes {
		if r["type"] == t {
			return true
		}
	}
	return false
}

// licenseData holds details about the snap license, and may be
// marshaled back as an error when the license agreement is pending,
// and is expected as input to accept (or not) that license
// agreement. As such, its field names are part of the API.
type licenseData struct {
	Intro   string `json:"intro"`
	License string `json:"license"`
	Agreed  bool   `json:"agreed"`
}

func (*licenseData) Error() string {
	return "license agreement required"
}

type snapInstruction struct {
	progress.NullProgress
	Action           string        `json:"action"`
	Channel          string        `json:"channel"`
	Revision         snap.Revision `json:"revision"`
	DevMode          bool          `json:"devmode"`
	JailMode         bool          `json:"jailmode"`
	Classic          bool          `json:"classic"`
	IgnoreValidation bool          `json:"ignore-validation"`
	// dropping support temporarely until flag confusion is sorted,
	// this isn't supported by client atm anyway
	LeaveOld bool         `json:"temp-dropped-leave-old"`
	License  *licenseData `json:"license"`
	Snaps    []string     `json:"snaps"`

	// The fields below should not be unmarshalled into. Do not export them.
	userID int
}

func (inst *snapInstruction) modeFlags() (snapstate.Flags, error) {
	return modeFlags(inst.DevMode, inst.JailMode, inst.Classic)
}

var (
	snapstateCoreInfo          = snapstate.CoreInfo
	snapstateInstall           = snapstate.Install
	snapstateInstallPath       = snapstate.InstallPath
	snapstateRefreshCandidates = snapstate.RefreshCandidates
	snapstateTryPath           = snapstate.TryPath
	snapstateUpdate            = snapstate.Update
	snapstateUpdateMany        = snapstate.UpdateMany
	snapstateInstallMany       = snapstate.InstallMany
	snapstateRemoveMany        = snapstate.RemoveMany
	snapstateRevert            = snapstate.Revert
	snapstateRevertToRevision  = snapstate.RevertToRevision

	assertstateRefreshSnapDeclarations = assertstate.RefreshSnapDeclarations
)

func ensureStateSoonImpl(st *state.State) {
	st.EnsureBefore(0)
}

var ensureStateSoon = ensureStateSoonImpl

var errNothingToInstall = errors.New("nothing to install")

const oldDefaultSnapCoreName = "ubuntu-core"
const defaultCoreSnapName = "core"

func ensureUbuntuCore(st *state.State, targetSnap string, userID int) (*state.TaskSet, error) {
	if targetSnap == defaultCoreSnapName || targetSnap == oldDefaultSnapCoreName {
		return nil, errNothingToInstall
	}

	_, err := snapstateCoreInfo(st)
	if err != state.ErrNoState {
		return nil, err
	}

	return snapstateInstall(st, defaultCoreSnapName, "stable", snap.R(0), userID, snapstate.Flags{})
}

func withEnsureUbuntuCore(st *state.State, targetSnap string, userID int, install func() (*state.TaskSet, error)) ([]*state.TaskSet, error) {
	ubuCoreTs, err := ensureUbuntuCore(st, targetSnap, userID)
	if err != nil && err != errNothingToInstall {
		return nil, err
	}

	ts, err := install()
	if err != nil {
		return nil, err
	}

	// ensure main install waits on ubuntu core install
	if ubuCoreTs != nil {
		ts.WaitAll(ubuCoreTs)
		return []*state.TaskSet{ubuCoreTs, ts}, nil
	}

	return []*state.TaskSet{ts}, nil
}

var errDevJailModeConflict = errors.New("cannot use devmode and jailmode flags together")
var errClassicDevmodeConflict = errors.New("cannot use classic and devmode flags together")
var errNoJailMode = errors.New("this system cannot honour the jailmode flag")

func modeFlags(devMode, jailMode, classic bool) (snapstate.Flags, error) {
	flags := snapstate.Flags{}
	devModeOS := release.ReleaseInfo.ForceDevMode()
	switch {
	case jailMode && devModeOS:
		return flags, errNoJailMode
	case jailMode && devMode:
		return flags, errDevJailModeConflict
	case devMode && classic:
		return flags, errClassicDevmodeConflict
	}
	// NOTE: jailmode and classic are allowed together. In that setting,
	// jailmode overrides classic and the app gets regular (non-classic)
	// confinement.
	flags.JailMode = jailMode
	flags.Classic = classic
	flags.DevMode = devMode || devModeOS && !classic
	return flags, nil
}

func snapUpdateMany(inst *snapInstruction, st *state.State) (msg string, updated []string, tasksets []*state.TaskSet, err error) {
	// we need refreshed snap-declarations to enforce refresh-control as best as we can, this also ensures that snap-declarations and their prerequisite assertions are updated regularly
	if err := assertstateRefreshSnapDeclarations(st, inst.userID); err != nil {
		return "", nil, nil, err
	}

	updated, tasksets, err = snapstateUpdateMany(st, inst.Snaps, inst.userID)
	if err != nil {
		return "", nil, nil, err
	}

	switch len(updated) {
	case 0:
		if len(inst.Snaps) != 0 {
<<<<<<< HEAD
			// TRANSLATORS: the %s is a comma-separated list of quoted snap names
			msg = fmt.Sprintf("Refresh snaps %s: no updates", strutil.Quoted(inst.Snaps))
		} else {
			msg = fmt.Sprintf(i18n.G("Refresh all snaps: no updates"))
=======
			msg = fmt.Sprintf("Refresh snaps %s: no updates", strutil.Quoted(inst.Snaps))
>>>>>>> e557fa65
		}
	case 1:
		msg = fmt.Sprintf(i18n.G("Refresh snap %q"), updated[0])
	default:
		quoted := strutil.Quoted(updated)
		// TRANSLATORS: the %s is a comma-separated list of quoted snap names
		msg = fmt.Sprintf(i18n.G("Refresh snaps %s"), quoted)
	}

	return msg, updated, tasksets, nil
}

func snapInstallMany(inst *snapInstruction, st *state.State) (msg string, installed []string, tasksets []*state.TaskSet, err error) {
	installed, tasksets, err = snapstateInstallMany(st, inst.Snaps, inst.userID)
	if err != nil {
		return "", nil, nil, err
	}

	switch len(inst.Snaps) {
	case 0:
		return "", nil, nil, fmt.Errorf("cannot install zero snaps")
	case 1:
		msg = fmt.Sprintf(i18n.G("Install snap %q"), inst.Snaps[0])
	default:
		quoted := strutil.Quoted(inst.Snaps)
		// TRANSLATORS: the %s is a comma-separated list of quoted snap names
		msg = fmt.Sprintf(i18n.G("Install snaps %s"), quoted)
	}

	return msg, installed, tasksets, nil
}

func snapInstall(inst *snapInstruction, st *state.State) (string, []*state.TaskSet, error) {
	flags, err := inst.modeFlags()
	if err != nil {
		return "", nil, err
	}

	logger.Noticef("Installing snap %q revision %s", inst.Snaps[0], inst.Revision)

	tsets, err := withEnsureUbuntuCore(st, inst.Snaps[0], inst.userID,
		func() (*state.TaskSet, error) {
			return snapstateInstall(st, inst.Snaps[0], inst.Channel, inst.Revision, inst.userID, flags)
		},
	)
	if err != nil {
		return "", nil, err
	}

	msg := fmt.Sprintf(i18n.G("Install %q snap"), inst.Snaps[0])
	if inst.Channel != "stable" && inst.Channel != "" {
		msg = fmt.Sprintf(i18n.G("Install %q snap from %q channel"), inst.Snaps[0], inst.Channel)
	}
	return msg, tsets, nil
}

func snapUpdate(inst *snapInstruction, st *state.State) (string, []*state.TaskSet, error) {
	// TODO: bail if revision is given (and != current?), *or* behave as with install --revision?
	flags, err := inst.modeFlags()
	if err != nil {
		return "", nil, err
	}
	if inst.IgnoreValidation {
		flags.IgnoreValidation = true
	}

	// we need refreshed snap-declarations to enforce refresh-control as best as we can
	if err = assertstateRefreshSnapDeclarations(st, inst.userID); err != nil {
		return "", nil, err
	}

	ts, err := snapstateUpdate(st, inst.Snaps[0], inst.Channel, inst.Revision, inst.userID, flags)
	if err != nil {
		return "", nil, err
	}

	msg := fmt.Sprintf(i18n.G("Refresh %q snap"), inst.Snaps[0])
	if inst.Channel != "stable" && inst.Channel != "" {
		msg = fmt.Sprintf(i18n.G("Refresh %q snap from %q channel"), inst.Snaps[0], inst.Channel)
	}

	return msg, []*state.TaskSet{ts}, nil
}

func snapRemoveMany(inst *snapInstruction, st *state.State) (msg string, removed []string, tasksets []*state.TaskSet, err error) {
	removed, tasksets, err = snapstateRemoveMany(st, inst.Snaps)
	if err != nil {
		return "", nil, nil, err
	}

	switch len(inst.Snaps) {
	case 0:
		return "", nil, nil, fmt.Errorf("cannot remove zero snaps")
	case 1:
		msg = fmt.Sprintf(i18n.G("Remove snap %q"), inst.Snaps[0])
	default:
		quoted := strutil.Quoted(inst.Snaps)
		// TRANSLATORS: the %s is a comma-separated list of quoted snap names
		msg = fmt.Sprintf(i18n.G("Remove snaps %s"), quoted)
	}

	return msg, removed, tasksets, nil
}

func snapRemove(inst *snapInstruction, st *state.State) (string, []*state.TaskSet, error) {
	ts, err := snapstate.Remove(st, inst.Snaps[0], inst.Revision)
	if err != nil {
		return "", nil, err
	}

	msg := fmt.Sprintf(i18n.G("Remove %q snap"), inst.Snaps[0])
	return msg, []*state.TaskSet{ts}, nil
}

func snapRevert(inst *snapInstruction, st *state.State) (string, []*state.TaskSet, error) {
	var ts *state.TaskSet

	flags, err := inst.modeFlags()
	if err != nil {
		return "", nil, err
	}

	if inst.Revision.Unset() {
		ts, err = snapstateRevert(st, inst.Snaps[0], flags)
	} else {
		ts, err = snapstateRevertToRevision(st, inst.Snaps[0], inst.Revision, flags)
	}
	if err != nil {
		return "", nil, err
	}

	msg := fmt.Sprintf(i18n.G("Revert %q snap"), inst.Snaps[0])
	return msg, []*state.TaskSet{ts}, nil
}

func snapEnable(inst *snapInstruction, st *state.State) (string, []*state.TaskSet, error) {
	if !inst.Revision.Unset() {
		return "", nil, errors.New("enable takes no revision")
	}
	ts, err := snapstate.Enable(st, inst.Snaps[0])
	if err != nil {
		return "", nil, err
	}

	msg := fmt.Sprintf(i18n.G("Enable %q snap"), inst.Snaps[0])
	return msg, []*state.TaskSet{ts}, nil
}

func snapDisable(inst *snapInstruction, st *state.State) (string, []*state.TaskSet, error) {
	if !inst.Revision.Unset() {
		return "", nil, errors.New("disable takes no revision")
	}
	ts, err := snapstate.Disable(st, inst.Snaps[0])
	if err != nil {
		return "", nil, err
	}

	msg := fmt.Sprintf(i18n.G("Disable %q snap"), inst.Snaps[0])
	return msg, []*state.TaskSet{ts}, nil
}

type snapActionFunc func(*snapInstruction, *state.State) (string, []*state.TaskSet, error)

var snapInstructionDispTable = map[string]snapActionFunc{
	"install": snapInstall,
	"refresh": snapUpdate,
	"remove":  snapRemove,
	"revert":  snapRevert,
	"enable":  snapEnable,
	"disable": snapDisable,
}

func (inst *snapInstruction) dispatch() snapActionFunc {
	if len(inst.Snaps) != 1 {
		logger.Panicf("dispatch only handles single-snap ops; got %d", len(inst.Snaps))
	}
	return snapInstructionDispTable[inst.Action]
}

func (inst *snapInstruction) errToResponse(err error) Response {
	result := &errorResult{Message: err.Error()}

	switch err := err.(type) {
	case *snap.AlreadyInstalledError:
		result.Kind = errorKindSnapAlreadyInstalled
	case *snap.NotInstalledError:
		result.Kind = errorKindSnapNotInstalled
	case *snap.NoUpdateAvailableError:
		result.Kind = errorKindSnapNoUpdateAvailable
	case *snapstate.ErrSnapNeedsMode:
		result.Kind = errorKindSnapNeedsMode
		result.Value = err.Mode
	case *snapstate.ErrSnapNeedsClassicSystem:
		result.Kind = errorKindSnapNeedsClassicSystem
	default:
		return BadRequest("cannot %s %q: %v", inst.Action, inst.Snaps[0], err)
	}

	return SyncResponse(&resp{
		Type:   ResponseTypeError,
		Result: result,
		Status: http.StatusBadRequest,
	}, nil)
}

func postSnap(c *Command, r *http.Request, user *auth.UserState) Response {
	route := c.d.router.Get(stateChangeCmd.Path)
	if route == nil {
		return InternalError("cannot find route for change")
	}

	decoder := json.NewDecoder(r.Body)
	var inst snapInstruction
	if err := decoder.Decode(&inst); err != nil {
		return BadRequest("cannot decode request body into snap instruction: %v", err)
	}

	state := c.d.overlord.State()
	state.Lock()
	defer state.Unlock()

	if user != nil {
		inst.userID = user.ID
	}

	vars := muxVars(r)
	inst.Snaps = []string{vars["name"]}

	impl := inst.dispatch()
	if impl == nil {
		return BadRequest("unknown action %s", inst.Action)
	}

	msg, tsets, err := impl(&inst, state)
	if err != nil {
		return inst.errToResponse(err)
	}

	chg := newChange(state, inst.Action+"-snap", msg, tsets, inst.Snaps)

	ensureStateSoon(state)

	return AsyncResponse(nil, &Meta{Change: chg.ID()})
}

func newChange(st *state.State, kind, summary string, tsets []*state.TaskSet, snapNames []string) *state.Change {
	chg := st.NewChange(kind, summary)
	for _, ts := range tsets {
		chg.AddAll(ts)
	}
	if snapNames != nil {
		chg.Set("snap-names", snapNames)
	}
	return chg
}

const maxReadBuflen = 1024 * 1024

func trySnap(c *Command, r *http.Request, user *auth.UserState, trydir string, flags snapstate.Flags) Response {
	st := c.d.overlord.State()
	st.Lock()
	defer st.Unlock()

	if !filepath.IsAbs(trydir) {
		return BadRequest("cannot try %q: need an absolute path", trydir)
	}
	if !osutil.IsDirectory(trydir) {
		return BadRequest("cannot try %q: not a snap directory", trydir)
	}

	// the developer asked us to do this with a trusted snap dir
	info, err := unsafeReadSnapInfo(trydir)
	if err != nil {
		return BadRequest("cannot read snap info for %s: %s", trydir, err)
	}

	var userID int
	if user != nil {
		userID = user.ID
	}
	tsets, err := withEnsureUbuntuCore(st, info.Name(), userID,
		func() (*state.TaskSet, error) {
			return snapstateTryPath(st, info.Name(), trydir, flags)
		},
	)
	if err != nil {
		return BadRequest("cannot try %s: %s", trydir, err)
	}

	msg := fmt.Sprintf(i18n.G("Try %q snap from %s"), info.Name(), trydir)
	chg := newChange(st, "try-snap", msg, tsets, []string{info.Name()})
	chg.Set("api-data", map[string]string{"snap-name": info.Name()})

	ensureStateSoon(st)

	return AsyncResponse(nil, &Meta{Change: chg.ID()})
}

func isTrue(form *multipart.Form, key string) bool {
	value := form.Value[key]
	if len(value) == 0 {
		return false
	}
	b, err := strconv.ParseBool(value[0])
	if err != nil {
		return false
	}

	return b
}

func snapsOp(c *Command, r *http.Request, user *auth.UserState) Response {
	route := c.d.router.Get(stateChangeCmd.Path)
	if route == nil {
		return InternalError("cannot find route for change")
	}

	decoder := json.NewDecoder(r.Body)
	var inst snapInstruction
	if err := decoder.Decode(&inst); err != nil {
		return BadRequest("cannot decode request body into snap instruction: %v", err)
	}

	if inst.Channel != "" || !inst.Revision.Unset() || inst.DevMode || inst.JailMode {
		return BadRequest("unsupported option provided for multi-snap operation")
	}

	st := c.d.overlord.State()
	st.Lock()
	defer st.Unlock()

	if user != nil {
		inst.userID = user.ID
	}

	var msg string
	var affected []string
	var tsets []*state.TaskSet
	var err error
	switch inst.Action {
	case "refresh":
		msg, affected, tsets, err = snapUpdateMany(&inst, st)
	case "install":
		msg, affected, tsets, err = snapInstallMany(&inst, st)
	case "remove":
		msg, affected, tsets, err = snapRemoveMany(&inst, st)
	default:
		return BadRequest("unsupported multi-snap operation %q", inst.Action)
	}
	if err != nil {
		return InternalError("cannot %s %q: %v", inst.Action, inst.Snaps, err)
	}

	var chg *state.Change
	if len(tsets) == 0 {
		chg = st.NewChange(inst.Action+"-snap", msg)
		chg.SetStatus(state.DoneStatus)
	} else {
		chg = newChange(st, inst.Action+"-snap", msg, tsets, affected)
		ensureStateSoon(st)
	}
	chg.Set("api-data", map[string]interface{}{"snap-names": affected})

	return AsyncResponse(nil, &Meta{Change: chg.ID()})
}

func postSnaps(c *Command, r *http.Request, user *auth.UserState) Response {
	contentType := r.Header.Get("Content-Type")

	if contentType == "application/json" {
		return snapsOp(c, r, user)
	}

	if !strings.HasPrefix(contentType, "multipart/") {
		return BadRequest("unknown content type: %s", contentType)
	}

	route := c.d.router.Get(stateChangeCmd.Path)
	if route == nil {
		return InternalError("cannot find route for change")
	}

	// POSTs to sideload snaps must be a multipart/form-data file upload.
	_, params, err := mime.ParseMediaType(contentType)
	if err != nil {
		return BadRequest("cannot parse POST body: %v", err)
	}

	form, err := multipart.NewReader(r.Body, params["boundary"]).ReadForm(maxReadBuflen)
	if err != nil {
		return BadRequest("cannot read POST form: %v", err)
	}

	dangerousOK := isTrue(form, "dangerous")
	flags, err := modeFlags(isTrue(form, "devmode"), isTrue(form, "jailmode"), isTrue(form, "classic"))
	if err != nil {
		return BadRequest(err.Error())
	}
	flags.RemoveSnapPath = true

	if len(form.Value["action"]) > 0 && form.Value["action"][0] == "try" {
		if len(form.Value["snap-path"]) == 0 {
			return BadRequest("need 'snap-path' value in form")
		}
		return trySnap(c, r, user, form.Value["snap-path"][0], flags)
	}

	// find the file for the "snap" form field
	var snapBody multipart.File
	var origPath string
out:
	for name, fheaders := range form.File {
		if name != "snap" {
			continue
		}
		for _, fheader := range fheaders {
			snapBody, err = fheader.Open()
			origPath = fheader.Filename
			if err != nil {
				return BadRequest(`cannot open uploaded "snap" file: %v`, err)
			}
			defer snapBody.Close()

			break out
		}
	}
	defer form.RemoveAll()

	if snapBody == nil {
		return BadRequest(`cannot find "snap" file field in provided multipart/form-data payload`)
	}

	// we are in charge of the tempfile life cycle until we hand it off to the change
	changeTriggered := false
	// if you change this prefix, look for it in the tests
	tmpf, err := ioutil.TempFile("", "snapd-sideload-pkg-")
	if err != nil {
		return InternalError("cannot create temporary file: %v", err)
	}

	tempPath := tmpf.Name()

	defer func() {
		if !changeTriggered {
			os.Remove(tempPath)
		}
	}()

	if _, err := io.Copy(tmpf, snapBody); err != nil {
		return InternalError("cannot copy request into temporary file: %v", err)
	}
	tmpf.Sync()

	if len(form.Value["snap-path"]) > 0 {
		origPath = form.Value["snap-path"][0]
	}

	st := c.d.overlord.State()
	st.Lock()
	defer st.Unlock()

	var snapName string
	var sideInfo *snap.SideInfo

	if !dangerousOK {
		si, err := snapasserts.DeriveSideInfo(tempPath, assertstate.DB(st))
		switch err {
		case nil:
			snapName = si.RealName
			sideInfo = si
		case asserts.ErrNotFound:
			// with devmode we try to find assertions but it's ok
			// if they are not there (implies --dangerous)
			if !isTrue(form, "devmode") {
				msg := "cannot find signatures with metadata for snap"
				if origPath != "" {
					msg = fmt.Sprintf("%s %q", msg, origPath)
				}
				return BadRequest(msg)
			}
			// TODO: set a warning if devmode
		default:
			return BadRequest(err.Error())
		}
	}

	if snapName == "" {
		// potentially dangerous but dangerous or devmode params were set
		info, err := unsafeReadSnapInfo(tempPath)
		if err != nil {
			return BadRequest("cannot read snap file: %v", err)
		}
		snapName = info.Name()
		sideInfo = &snap.SideInfo{RealName: snapName}
	}

	msg := fmt.Sprintf(i18n.G("Install %q snap from file"), snapName)
	if origPath != "" {
		msg = fmt.Sprintf(i18n.G("Install %q snap from file %q"), snapName, origPath)
	}

	var userID int
	if user != nil {
		userID = user.ID
	}

	tsets, err := withEnsureUbuntuCore(st, snapName, userID,
		func() (*state.TaskSet, error) {
			return snapstateInstallPath(st, sideInfo, tempPath, "", flags)
		},
	)
	if err != nil {
		return InternalError("cannot install snap file: %v", err)
	}

	chg := newChange(st, "install-snap", msg, tsets, []string{snapName})
	chg.Set("api-data", map[string]string{"snap-name": snapName})

	ensureStateSoon(st)

	// only when the unlock succeeds (as opposed to panicing) is the handoff done
	// but this is good enough
	changeTriggered = true

	return AsyncResponse(nil, &Meta{Change: chg.ID()})
}

func unsafeReadSnapInfoImpl(snapPath string) (*snap.Info, error) {
	// Condider using DeriveSideInfo before falling back to this!
	snapf, err := snap.Open(snapPath)
	if err != nil {
		return nil, err
	}
	return snap.ReadInfoFromSnapFile(snapf, nil)
}

var unsafeReadSnapInfo = unsafeReadSnapInfoImpl

func iconGet(st *state.State, name string) Response {
	about, err := localSnapInfo(st, name)
	if err != nil {
		if err == errNoSnap {
			return NotFound("cannot find snap %q", name)
		}
		return InternalError("%v", err)
	}

	path := filepath.Clean(snapIcon(about.info))
	if !strings.HasPrefix(path, dirs.SnapMountDir) {
		// XXX: how could this happen?
		return BadRequest("requested icon is not in snap path")
	}

	return FileResponse(path)
}

func appIconGet(c *Command, r *http.Request, user *auth.UserState) Response {
	vars := muxVars(r)
	name := vars["name"]

	return iconGet(c.d.overlord.State(), name)
}

func getSnapConf(c *Command, r *http.Request, user *auth.UserState) Response {
	vars := muxVars(r)
	snapName := vars["name"]

	keys := strings.Split(r.URL.Query().Get("keys"), ",")
	if len(keys) == 0 {
		return BadRequest("cannot obtain configuration: no keys supplied")
	}

	s := c.d.overlord.State()
	s.Lock()
	tr := config.NewTransaction(s)
	s.Unlock()

	currentConfValues := make(map[string]interface{})
	for _, key := range keys {
		var value interface{}
		if err := tr.Get(snapName, key, &value); err != nil {
			return BadRequest("%s", err)
		}

		currentConfValues[key] = value
	}

	return SyncResponse(currentConfValues, nil)
}

func setSnapConf(c *Command, r *http.Request, user *auth.UserState) Response {
	vars := muxVars(r)
	snapName := vars["name"]

	var patchValues map[string]interface{}
	decoder := json.NewDecoder(r.Body)
	if err := decoder.Decode(&patchValues); err != nil {
		return BadRequest("cannot decode request body into patch values: %v", err)
	}

	st := c.d.overlord.State()
	st.Lock()
	defer st.Unlock()

	var snapst snapstate.SnapState
	if err := snapstate.Get(st, snapName, &snapst); err == state.ErrNoState {
		return NotFound("cannot find %q snap", snapName)
	} else if err != nil {
		return InternalError("%v", err)
	}

	taskset := configstate.Configure(st, snapName, patchValues)

	summary := fmt.Sprintf("Change configuration of %q snap", snapName)
	change := newChange(st, "configure-snap", summary, []*state.TaskSet{taskset}, []string{snapName})

	st.EnsureBefore(0)

	return AsyncResponse(nil, &Meta{Change: change.ID()})
}

// getInterfaces returns all plugs and slots.
func getInterfaces(c *Command, r *http.Request, user *auth.UserState) Response {
	repo := c.d.overlord.InterfaceManager().Repository()
	return SyncResponse(repo.Interfaces(), nil)
}

// plugJSON aids in marshaling Plug into JSON.
type plugJSON struct {
	Snap        string                 `json:"snap"`
	Name        string                 `json:"plug"`
	Interface   string                 `json:"interface"`
	Attrs       map[string]interface{} `json:"attrs,omitempty"`
	Apps        []string               `json:"apps,omitempty"`
	Label       string                 `json:"label"`
	Connections []interfaces.SlotRef   `json:"connections,omitempty"`
}

// slotJSON aids in marshaling Slot into JSON.
type slotJSON struct {
	Snap        string                 `json:"snap"`
	Name        string                 `json:"slot"`
	Interface   string                 `json:"interface"`
	Attrs       map[string]interface{} `json:"attrs,omitempty"`
	Apps        []string               `json:"apps,omitempty"`
	Label       string                 `json:"label"`
	Connections []interfaces.PlugRef   `json:"connections,omitempty"`
}

// interfaceAction is an action performed on the interface system.
type interfaceAction struct {
	Action string     `json:"action"`
	Plugs  []plugJSON `json:"plugs,omitempty"`
	Slots  []slotJSON `json:"slots,omitempty"`
}

// changeInterfaces controls the interfaces system.
// Plugs can be connected to and disconnected from slots.
// When enableInternalInterfaceActions is true plugs and slots can also be
// explicitly added and removed.
func changeInterfaces(c *Command, r *http.Request, user *auth.UserState) Response {
	var a interfaceAction
	decoder := json.NewDecoder(r.Body)
	if err := decoder.Decode(&a); err != nil {
		return BadRequest("cannot decode request body into an interface action: %v", err)
	}
	if a.Action == "" {
		return BadRequest("interface action not specified")
	}
	if !c.d.enableInternalInterfaceActions && a.Action != "connect" && a.Action != "disconnect" {
		return BadRequest("internal interface actions are disabled")
	}
	if len(a.Plugs) > 1 || len(a.Slots) > 1 {
		return NotImplemented("many-to-many operations are not implemented")
	}
	if a.Action != "connect" && a.Action != "disconnect" {
		return BadRequest("unsupported interface action: %q", a.Action)
	}
	if len(a.Plugs) == 0 || len(a.Slots) == 0 {
		return BadRequest("at least one plug and slot is required")
	}

	var summary string
	var taskset *state.TaskSet
	var err error

	state := c.d.overlord.State()
	state.Lock()
	defer state.Unlock()

	switch a.Action {
	case "connect":
		var connRef interfaces.ConnRef
		repo := c.d.overlord.InterfaceManager().Repository()
		connRef, err = repo.ResolveConnect(a.Plugs[0].Snap, a.Plugs[0].Name, a.Slots[0].Snap, a.Slots[0].Name)
		if err == nil {
			summary = fmt.Sprintf("Connect %s:%s to %s:%s", connRef.PlugRef.Snap, connRef.PlugRef.Name, connRef.SlotRef.Snap, connRef.SlotRef.Name)
			taskset, err = ifacestate.Connect(state, connRef.PlugRef.Snap, connRef.PlugRef.Name, connRef.SlotRef.Snap, connRef.SlotRef.Name)
		}
	case "disconnect":
		summary = fmt.Sprintf("Disconnect %s:%s from %s:%s", a.Plugs[0].Snap, a.Plugs[0].Name, a.Slots[0].Snap, a.Slots[0].Name)
		taskset, err = ifacestate.Disconnect(state, a.Plugs[0].Snap, a.Plugs[0].Name, a.Slots[0].Snap, a.Slots[0].Name)
	}
	if err != nil {
		return BadRequest("%v", err)
	}

	change := state.NewChange(a.Action+"-snap", summary)
	change.Set("snap-names", []string{a.Plugs[0].Snap, a.Slots[0].Snap})
	change.AddAll(taskset)

	state.EnsureBefore(0)

	return AsyncResponse(nil, &Meta{Change: change.ID()})
}

func doAssert(c *Command, r *http.Request, user *auth.UserState) Response {
	batch := assertstate.NewBatch()
	_, err := batch.AddStream(r.Body)
	if err != nil {
		return BadRequest("cannot decode request body into assertions: %v", err)
	}

	state := c.d.overlord.State()
	state.Lock()
	defer state.Unlock()

	if err := batch.Commit(state); err != nil {
		return BadRequest("assert failed: %v", err)
	}
	// TODO: what more info do we want to return on success?
	return &resp{
		Type:   ResponseTypeSync,
		Status: http.StatusOK,
	}
}

func assertsFindMany(c *Command, r *http.Request, user *auth.UserState) Response {
	assertTypeName := muxVars(r)["assertType"]
	assertType := asserts.Type(assertTypeName)
	if assertType == nil {
		return BadRequest("invalid assert type: %q", assertTypeName)
	}
	headers := map[string]string{}
	q := r.URL.Query()
	for k := range q {
		headers[k] = q.Get(k)
	}

	state := c.d.overlord.State()
	state.Lock()
	db := assertstate.DB(state)
	state.Unlock()

	assertions, err := db.FindMany(assertType, headers)
	if err == asserts.ErrNotFound {
		return AssertResponse(nil, true)
	} else if err != nil {
		return InternalError("searching assertions failed: %v", err)
	}
	return AssertResponse(assertions, true)
}

type changeInfo struct {
	ID      string      `json:"id"`
	Kind    string      `json:"kind"`
	Summary string      `json:"summary"`
	Status  string      `json:"status"`
	Tasks   []*taskInfo `json:"tasks,omitempty"`
	Ready   bool        `json:"ready"`
	Err     string      `json:"err,omitempty"`

	SpawnTime time.Time  `json:"spawn-time,omitempty"`
	ReadyTime *time.Time `json:"ready-time,omitempty"`

	Data map[string]*json.RawMessage `json:"data,omitempty"`
}

type taskInfo struct {
	ID       string           `json:"id"`
	Kind     string           `json:"kind"`
	Summary  string           `json:"summary"`
	Status   string           `json:"status"`
	Log      []string         `json:"log,omitempty"`
	Progress taskInfoProgress `json:"progress"`

	SpawnTime time.Time  `json:"spawn-time,omitempty"`
	ReadyTime *time.Time `json:"ready-time,omitempty"`
}

type taskInfoProgress struct {
	Label string `json:"label"`
	Done  int    `json:"done"`
	Total int    `json:"total"`
}

func change2changeInfo(chg *state.Change) *changeInfo {
	status := chg.Status()
	chgInfo := &changeInfo{
		ID:      chg.ID(),
		Kind:    chg.Kind(),
		Summary: chg.Summary(),
		Status:  status.String(),
		Ready:   status.Ready(),

		SpawnTime: chg.SpawnTime(),
	}
	readyTime := chg.ReadyTime()
	if !readyTime.IsZero() {
		chgInfo.ReadyTime = &readyTime
	}
	if err := chg.Err(); err != nil {
		chgInfo.Err = err.Error()
	}

	tasks := chg.Tasks()
	taskInfos := make([]*taskInfo, len(tasks))
	for j, t := range tasks {
		label, done, total := t.Progress()

		taskInfo := &taskInfo{
			ID:      t.ID(),
			Kind:    t.Kind(),
			Summary: t.Summary(),
			Status:  t.Status().String(),
			Log:     t.Log(),
			Progress: taskInfoProgress{
				Label: label,
				Done:  done,
				Total: total,
			},
			SpawnTime: t.SpawnTime(),
		}
		readyTime := t.ReadyTime()
		if !readyTime.IsZero() {
			taskInfo.ReadyTime = &readyTime
		}
		taskInfos[j] = taskInfo
	}
	chgInfo.Tasks = taskInfos

	var data map[string]*json.RawMessage
	if chg.Get("api-data", &data) == nil {
		chgInfo.Data = data
	}

	return chgInfo
}

func getChange(c *Command, r *http.Request, user *auth.UserState) Response {
	chID := muxVars(r)["id"]
	state := c.d.overlord.State()
	state.Lock()
	defer state.Unlock()
	chg := state.Change(chID)
	if chg == nil {
		return NotFound("cannot find change with id %q", chID)
	}

	return SyncResponse(change2changeInfo(chg), nil)
}

func getChanges(c *Command, r *http.Request, user *auth.UserState) Response {
	query := r.URL.Query()
	qselect := query.Get("select")
	if qselect == "" {
		qselect = "in-progress"
	}
	var filter func(*state.Change) bool
	switch qselect {
	case "all":
		filter = func(*state.Change) bool { return true }
	case "in-progress":
		filter = func(chg *state.Change) bool { return !chg.Status().Ready() }
	case "ready":
		filter = func(chg *state.Change) bool { return chg.Status().Ready() }
	default:
		return BadRequest("select should be one of: all,in-progress,ready")
	}

	if wantedName := query.Get("for"); wantedName != "" {
		outerFilter := filter
		filter = func(chg *state.Change) bool {
			if !outerFilter(chg) {
				return false
			}

			var snapNames []string
			if err := chg.Get("snap-names", &snapNames); err != nil {
				logger.Noticef("Cannot get snap-name for change %v", chg.ID())
				return false
			}

			for _, snapName := range snapNames {
				if snapName == wantedName {
					return true
				}
			}

			return false
		}
	}

	state := c.d.overlord.State()
	state.Lock()
	defer state.Unlock()
	chgs := state.Changes()
	chgInfos := make([]*changeInfo, 0, len(chgs))
	for _, chg := range chgs {
		if !filter(chg) {
			continue
		}
		chgInfos = append(chgInfos, change2changeInfo(chg))
	}
	return SyncResponse(chgInfos, nil)
}

func abortChange(c *Command, r *http.Request, user *auth.UserState) Response {
	chID := muxVars(r)["id"]
	state := c.d.overlord.State()
	state.Lock()
	defer state.Unlock()
	chg := state.Change(chID)
	if chg == nil {
		return NotFound("cannot find change with id %q", chID)
	}

	var reqData struct {
		Action string `json:"action"`
	}

	decoder := json.NewDecoder(r.Body)
	if err := decoder.Decode(&reqData); err != nil {
		return BadRequest("cannot decode data from request body: %v", err)
	}

	if reqData.Action != "abort" {
		return BadRequest("change action %q is unsupported", reqData.Action)
	}

	if chg.Status().Ready() {
		return BadRequest("cannot abort change %s with nothing pending", chID)
	}

	// flag the change
	chg.Abort()

	// actually ask to proceed with the abort
	ensureStateSoon(state)

	return SyncResponse(change2changeInfo(chg), nil)
}

var (
	postCreateUserUcrednetGetUID = ucrednetGetUID
	storeUserInfo                = store.UserInfo
	osutilAddUser                = osutil.AddUser
)

func getUserDetailsFromStore(email string) (string, *osutil.AddUserOptions, error) {
	v, err := storeUserInfo(email)
	if err != nil {
		return "", nil, fmt.Errorf("cannot create user %q: %s", email, err)
	}
	if len(v.SSHKeys) == 0 {
		return "", nil, fmt.Errorf("cannot create user for %q: no ssh keys found", email)
	}

	gecos := fmt.Sprintf("%s,%s", email, v.OpenIDIdentifier)
	opts := &osutil.AddUserOptions{
		SSHKeys: v.SSHKeys,
		Gecos:   gecos,
	}
	return v.Username, opts, nil
}

func createAllKnownSystemUsers(st *state.State, createData *postUserCreateData) Response {
	var createdUsers []userResponseData

	st.Lock()
	db := assertstate.DB(st)
	modelAs, err := devicestate.Model(st)
	st.Unlock()
	if err != nil {
		return InternalError("cannot get model assertion")
	}

	headers := map[string]string{
		"brand-id": modelAs.BrandID(),
	}
	st.Lock()
	assertions, err := db.FindMany(asserts.SystemUserType, headers)
	st.Unlock()
	if err != nil && err != asserts.ErrNotFound {
		return BadRequest("cannot find system-user assertion: %s", err)
	}

	for _, as := range assertions {
		email := as.(*asserts.SystemUser).Email()
		// we need to use getUserDetailsFromAssertion as this verifies
		// the assertion against the current brand/model/time
		username, opts, err := getUserDetailsFromAssertion(st, email)
		if err != nil {
			logger.Noticef("ignoring system-user assertion for %q: %s", email, err)
			continue
		}
		// ignore already existing users
		if _, err := user.Lookup(username); err == nil {
			continue
		}

		// FIXME: duplicated code
		opts.Sudoer = createData.Sudoer
		opts.ExtraUsers = !release.OnClassic

		if err := osutilAddUser(username, opts); err != nil {
			return InternalError("cannot add user %q: %s", username, err)
		}
		if err := setupLocalUser(st, username, email); err != nil {
			return InternalError("%s", err)
		}
		createdUsers = append(createdUsers, userResponseData{
			Username: username,
			SSHKeys:  opts.SSHKeys,
		})
	}

	return SyncResponse(createdUsers, nil)
}

func getUserDetailsFromAssertion(st *state.State, email string) (string, *osutil.AddUserOptions, error) {
	errorPrefix := fmt.Sprintf("cannot add system-user %q: ", email)

	st.Lock()
	db := assertstate.DB(st)
	modelAs, err := devicestate.Model(st)
	st.Unlock()
	if err != nil {
		return "", nil, fmt.Errorf(errorPrefix+"cannot get model assertion: %s", err)
	}

	brandID := modelAs.BrandID()
	series := modelAs.Series()
	model := modelAs.Model()

	a, err := db.Find(asserts.SystemUserType, map[string]string{
		"brand-id": brandID,
		"email":    email,
	})
	if err != nil {
		return "", nil, fmt.Errorf(errorPrefix+"%v", err)
	}
	// the asserts package guarantees that this cast will work
	su := a.(*asserts.SystemUser)

	// cross check that the assertion is valid for the given series/model
	contains := func(needle string, haystack []string) bool {
		for _, s := range haystack {
			if needle == s {
				return true
			}
		}
		return false
	}
	// check that the signer of the assertion is one of the accepted ones
	sysUserAuths := modelAs.SystemUserAuthority()
	if len(sysUserAuths) > 0 && !contains(su.AuthorityID(), sysUserAuths) {
		return "", nil, fmt.Errorf(errorPrefix+"%q not in accepted authorities %q", email, su.AuthorityID(), sysUserAuths)
	}
	if len(su.Series()) > 0 && !contains(series, su.Series()) {
		return "", nil, fmt.Errorf(errorPrefix+"%q not in series %q", email, series, su.Series())
	}
	if len(su.Models()) > 0 && !contains(model, su.Models()) {
		return "", nil, fmt.Errorf(errorPrefix+"%q not in models %q", model, su.Models())
	}
	if !su.ValidAt(time.Now()) {
		return "", nil, fmt.Errorf(errorPrefix + "assertion not valid anymore")
	}

	gecos := fmt.Sprintf("%s,%s", email, su.Name())
	opts := &osutil.AddUserOptions{
		SSHKeys:  su.SSHKeys(),
		Gecos:    gecos,
		Password: su.Password(),
	}
	return su.Username(), opts, nil
}

type postUserCreateData struct {
	Email        string `json:"email"`
	Sudoer       bool   `json:"sudoer"`
	Known        bool   `json:"known"`
	ForceManaged bool   `json:"force-managed"`
}

var userLookup = user.Lookup

func setupLocalUser(st *state.State, username, email string) error {
	user, err := userLookup(username)
	if err != nil {
		return fmt.Errorf("cannot lookup user %q: %s", username, err)
	}
	uid, err := strconv.Atoi(user.Uid)
	if err != nil {
		return fmt.Errorf("cannot get uid of user %q: %s", username, err)
	}
	gid, err := strconv.Atoi(user.Gid)
	if err != nil {
		return fmt.Errorf("cannot get gid of user %q: %s", username, err)
	}
	authDataFn := filepath.Join(user.HomeDir, ".snap", "auth.json")
	if err := osutil.MkdirAllChown(filepath.Dir(authDataFn), 0700, uid, gid); err != nil {
		return err
	}

	// setup new user, local-only
	st.Lock()
	authUser, err := auth.NewUser(st, username, email, "", nil)
	st.Unlock()
	if err != nil {
		return fmt.Errorf("cannot persist authentication details: %v", err)
	}
	// store macaroon auth in auth.json in the new users home dir
	outStr, err := json.Marshal(struct {
		Macaroon string `json:"macaroon"`
	}{
		Macaroon: authUser.Macaroon,
	})
	if err != nil {
		return fmt.Errorf("cannot marshal auth data: %s", err)
	}
	if err := osutil.AtomicWriteFileChown(authDataFn, []byte(outStr), 0600, 0, uid, gid); err != nil {
		return fmt.Errorf("cannot write auth file %q: %s", authDataFn, err)
	}

	return nil
}

func postCreateUser(c *Command, r *http.Request, user *auth.UserState) Response {
	uid, err := postCreateUserUcrednetGetUID(r.RemoteAddr)
	if err != nil {
		return BadRequest("cannot get ucrednet uid: %v", err)
	}
	if uid != 0 {
		return BadRequest("cannot use create-user as non-root")
	}

	var createData postUserCreateData

	decoder := json.NewDecoder(r.Body)
	if err := decoder.Decode(&createData); err != nil {
		return BadRequest("cannot decode create-user data from request body: %v", err)
	}

	// verify request
	st := c.d.overlord.State()
	st.Lock()
	users, err := auth.Users(st)
	st.Unlock()
	if err != nil {
		return InternalError("cannot get user count: %s", err)
	}

	if !createData.ForceManaged {
		if len(users) > 0 {
			return BadRequest("cannot create user: device already managed")
		}
		if release.OnClassic {
			return BadRequest("cannot create user: device is a classic system")
		}
	}

	// special case: the user requested the creation of all known
	// system-users
	if createData.Email == "" && createData.Known {
		return createAllKnownSystemUsers(c.d.overlord.State(), &createData)
	}
	if createData.Email == "" {
		return BadRequest("cannot create user: 'email' field is empty")
	}

	var username string
	var opts *osutil.AddUserOptions
	if createData.Known {
		username, opts, err = getUserDetailsFromAssertion(st, createData.Email)
	} else {
		username, opts, err = getUserDetailsFromStore(createData.Email)
	}
	if err != nil {
		return BadRequest("%s", err)
	}

	// FIXME: duplicated code
	opts.Sudoer = createData.Sudoer
	opts.ExtraUsers = !release.OnClassic

	if err := osutilAddUser(username, opts); err != nil {
		return BadRequest("cannot create user %s: %s", username, err)
	}

	if err := setupLocalUser(c.d.overlord.State(), username, createData.Email); err != nil {
		return InternalError("%s", err)
	}

	return SyncResponse(&userResponseData{
		Username: username,
		SSHKeys:  opts.SSHKeys,
	}, nil)
}

func convertBuyError(err error) Response {
	switch err {
	case nil:
		return nil
	case store.ErrInvalidCredentials:
		return Unauthorized(err.Error())
	case store.ErrUnauthenticated:
		return SyncResponse(&resp{
			Type: ResponseTypeError,
			Result: &errorResult{
				Message: err.Error(),
				Kind:    errorKindLoginRequired,
			},
			Status: http.StatusBadRequest,
		}, nil)
	case store.ErrTOSNotAccepted:
		return SyncResponse(&resp{
			Type: ResponseTypeError,
			Result: &errorResult{
				Message: err.Error(),
				Kind:    errorKindTermsNotAccepted,
			},
			Status: http.StatusBadRequest,
		}, nil)
	case store.ErrNoPaymentMethods:
		return SyncResponse(&resp{
			Type: ResponseTypeError,
			Result: &errorResult{
				Message: err.Error(),
				Kind:    errorKindNoPaymentMethods,
			},
			Status: http.StatusBadRequest,
		}, nil)
	case store.ErrPaymentDeclined:
		return SyncResponse(&resp{
			Type: ResponseTypeError,
			Result: &errorResult{
				Message: err.Error(),
				Kind:    errorKindPaymentDeclined,
			},
			Status: http.StatusBadRequest,
		}, nil)
	default:
		return InternalError("%v", err)
	}
}

func postBuy(c *Command, r *http.Request, user *auth.UserState) Response {
	var opts store.BuyOptions

	decoder := json.NewDecoder(r.Body)
	err := decoder.Decode(&opts)
	if err != nil {
		return BadRequest("cannot decode buy options from request body: %v", err)
	}

	s := getStore(c)

	buyResult, err := s.Buy(&opts, user)

	if resp := convertBuyError(err); resp != nil {
		return resp
	}

	return SyncResponse(buyResult, nil)
}

func readyToBuy(c *Command, r *http.Request, user *auth.UserState) Response {
	s := getStore(c)

	if resp := convertBuyError(s.ReadyToBuy(user)); resp != nil {
		return resp
	}

	return SyncResponse(true, nil)
}

func runSnapctl(c *Command, r *http.Request, user *auth.UserState) Response {
	var snapctlOptions client.SnapCtlOptions
	decoder := json.NewDecoder(r.Body)
	if err := decoder.Decode(&snapctlOptions); err != nil {
		return BadRequest("cannot decode snapctl request: %s", err)
	}

	if len(snapctlOptions.Args) == 0 {
		return BadRequest("snapctl cannot run without args")
	}

	// Right now snapctl is only used for hooks. If at some point it grows
	// beyond that, this probably shouldn't go straight to the HookManager.
	context, _ := c.d.overlord.HookManager().Context(snapctlOptions.ContextID)
	stdout, stderr, err := ctlcmd.Run(context, snapctlOptions.Args)
	if err != nil {
		if e, ok := err.(*flags.Error); ok && e.Type == flags.ErrHelp {
			stdout = []byte(e.Error())
		} else {
			return BadRequest("error running snapctl: %s", err)
		}
	}

	result := map[string]string{
		"stdout": string(stdout),
		"stderr": string(stderr),
	}

	return SyncResponse(result, nil)
}

func getUsers(c *Command, r *http.Request, user *auth.UserState) Response {
	uid, err := postCreateUserUcrednetGetUID(r.RemoteAddr)
	if err != nil {
		return BadRequest("cannot get ucrednet uid: %v", err)
	}
	if uid != 0 {
		return BadRequest("cannot use create-user as non-root")
	}

	st := c.d.overlord.State()
	st.Lock()
	users, err := auth.Users(st)
	st.Unlock()
	if err != nil {
		return InternalError("cannot get users: %s", err)
	}

	resp := make([]userResponseData, len(users))
	for i, u := range users {
		resp[i] = userResponseData{
			Username: u.Username,
			Email:    u.Email,
			ID:       u.ID,
		}
	}
	return SyncResponse(resp, nil)
}

// aliasAction is an action performed on aliases
type aliasAction struct {
	Action  string   `json:"action"`
	Snap    string   `json:"snap"`
	Aliases []string `json:"aliases"`
}

func changeAliases(c *Command, r *http.Request, user *auth.UserState) Response {
	var a aliasAction
	decoder := json.NewDecoder(r.Body)
	if err := decoder.Decode(&a); err != nil {
		return BadRequest("cannot decode request body into an alias action: %v", err)
	}
	if len(a.Aliases) == 0 {
		return BadRequest("at least one alias name is required")
	}

	var summary string
	var taskset *state.TaskSet
	var err error

	state := c.d.overlord.State()
	state.Lock()
	defer state.Unlock()

	switch a.Action {
	default:
		return BadRequest("unsupported alias action: %q", a.Action)
	case "alias":
		summary = fmt.Sprintf("Enable aliases %s for snap %q", strutil.Quoted(a.Aliases), a.Snap)
		taskset, err = snapstate.Alias(state, a.Snap, a.Aliases)
	case "unalias":
		summary = fmt.Sprintf("Disable aliases %s for snap %q", strutil.Quoted(a.Aliases), a.Snap)
		taskset, err = snapstate.Unalias(state, a.Snap, a.Aliases)
	case "reset":
		summary = fmt.Sprintf("Reset aliases %s for snap %q", strutil.Quoted(a.Aliases), a.Snap)
		taskset, err = snapstate.ResetAliases(state, a.Snap, a.Aliases)
	}
	if err != nil {
		return BadRequest("%v", err)
	}

	change := state.NewChange(a.Action, summary)
	change.Set("snap-names", []string{a.Snap})
	change.AddAll(taskset)

	state.EnsureBefore(0)

	return AsyncResponse(nil, &Meta{Change: change.ID()})
}

type aliasStatus struct {
	App    string `json:"app,omitempty"`
	Status string `json:"status,omitempty"`
}

// getAliases produces a response with a map snap -> alias -> aliasStatus
func getAliases(c *Command, r *http.Request, user *auth.UserState) Response {
	state := c.d.overlord.State()
	state.Lock()
	defer state.Unlock()

	res := make(map[string]map[string]aliasStatus)

	allStates, err := snapstate.All(state)
	if err != nil {
		return InternalError("cannot list local snaps: %v", err)
	}

	allAliases, err := snapstate.Aliases(state)
	if err != nil {
		return InternalError("cannot list aliases: %v", err)
	}

	for snapName, snapst := range allStates {
		info, err := snapst.CurrentInfo()
		if err != nil {
			return InternalError("cannot retrieve info for snap %q: %v", snapName, err)
		}
		if len(info.Aliases) != 0 {
			snapAliases := make(map[string]aliasStatus)
			res[snapName] = snapAliases
			for alias, aliasApp := range info.Aliases {
				snapAliases[alias] = aliasStatus{
					App: filepath.Base(aliasApp.WrapperPath()),
				}
			}
		}
	}

	for snapName, aliasStatuses := range allAliases {
		snapAliases := res[snapName]
		if snapAliases == nil {
			snapAliases = make(map[string]aliasStatus)
			res[snapName] = snapAliases
		}
		for alias, status := range aliasStatuses {
			entry := snapAliases[alias]
			entry.Status = status
			snapAliases[alias] = entry
		}
	}

	return SyncResponse(res, nil)
}<|MERGE_RESOLUTION|>--- conflicted
+++ resolved
@@ -844,14 +844,10 @@
 	switch len(updated) {
 	case 0:
 		if len(inst.Snaps) != 0 {
-<<<<<<< HEAD
 			// TRANSLATORS: the %s is a comma-separated list of quoted snap names
-			msg = fmt.Sprintf("Refresh snaps %s: no updates", strutil.Quoted(inst.Snaps))
+			msg = fmt.Sprintf(i18n.G("Refresh snaps %s: no updates"), strutil.Quoted(inst.Snaps))
 		} else {
 			msg = fmt.Sprintf(i18n.G("Refresh all snaps: no updates"))
-=======
-			msg = fmt.Sprintf("Refresh snaps %s: no updates", strutil.Quoted(inst.Snaps))
->>>>>>> e557fa65
 		}
 	case 1:
 		msg = fmt.Sprintf(i18n.G("Refresh snap %q"), updated[0])
