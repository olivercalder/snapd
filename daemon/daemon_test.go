--- conflicted
+++ resolved
@@ -70,16 +70,12 @@
 	dirs.SetRootDir(c.MkDir())
 	err := os.MkdirAll(filepath.Dir(dirs.SnapStateFile), 0755)
 	c.Assert(err, check.IsNil)
-<<<<<<< HEAD
-	polkitCheckAuthorizationForPid = s.checkAuthorizationForPid
 	systemdSdNotify = func(notif string) error {
 		s.notified = append(s.notified, notif)
 		return nil
 	}
 	s.notified = nil
-=======
 	polkitCheckAuthorization = s.checkAuthorization
->>>>>>> 6bc5e834
 }
 
 func (s *daemonSuite) TearDownTest(c *check.C) {
