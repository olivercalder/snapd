--- conflicted
+++ resolved
@@ -150,14 +150,9 @@
 	return e1
 }
 
-<<<<<<< HEAD
-// Dump returns the whole database as a map. For use in testing and debugging.
-func Dump() (map[string][]string, error) {
-=======
 // DumpCommands returns the whole database as a map. For use in
 // testing and debugging.
 func DumpCommands() (map[string][]string, error) {
->>>>>>> 4dbd4ff4
 	db, err := bolt.Open(dirs.SnapCommandsDB, 0644, &bolt.Options{
 		ReadOnly: true,
 		Timeout:  1 * time.Second,
