libexec_PROGRAMS = snap-confine snap-discard-ns
noinst_PROGRAMS = decode-mount-opts
if WITH_UNIT_TESTS
noinst_PROGRAMS += snap-confine-unit-tests
endif

decode_mount_opts_SOURCES = \
	decode-mount-opts.c \
	mount-opt.c \
	mount-opt.h

snap_discard_ns_SOURCES = \
	ns-support.c \
	ns-support.h \
<<<<<<< HEAD
	apparmor-support.c \
	apparmor-support.h \
	user-support.c \
	user-support.h \
=======
>>>>>>> 267ca914
	utils.c \
	utils.h \
	secure-getenv.c \
	secure-getenv.h \
	cleanup-funcs.c \
	cleanup-funcs.h \
	mountinfo.c \
	mountinfo.h \
	snap-discard-ns.c
snap_discard_ns_CFLAGS = -Wall -Werror $(AM_CFLAGS)
snap_discard_ns_LDFLAGS = $(AM_LDFLAGS)
snap_discard_ns_LDADD =
snap_discard_ns_CFLAGS += $(SECCOMP_CFLAGS)
snap_discard_ns_LDADD += $(SECCOMP_LIBS)

if APPARMOR
snap_discard_ns_CFLAGS += $(APPARMOR_CFLAGS)
snap_discard_ns_LDADD += $(APPARMOR_LIBS)
endif

snap_confine_SOURCES = \
	snap-confine.c \
	utils.c \
	utils.h \
	secure-getenv.c \
	secure-getenv.h \
	snap.c \
	snap.h \
	classic.c \
	classic.h \
	mount-support.c \
	mount-support.h \
	mount-support-nvidia.c \
	mount-support-nvidia.h \
	cleanup-funcs.c \
	cleanup-funcs.h \
	udev-support.c \
	udev-support.h \
	user-support.c \
	user-support.h \
	quirks.c \
	quirks.h \
	mount-opt.c \
	mount-opt.h \
	mountinfo.c \
	mountinfo.h \
	ns-support.c \
	ns-support.h \
	apparmor-support.c \
	apparmor-support.h

snap_confine_CFLAGS = -Wall -Werror $(AM_CFLAGS)
snap_confine_LDFLAGS = $(AM_LDFLAGS)
snap_confine_LDADD =
snap_confine_CFLAGS += $(LIBUDEV_CFLAGS)
snap_confine_LDADD += $(LIBUDEV_LIBS)

# This is here to help fix rpmlint hardening issue.
# https://en.opensuse.org/openSUSE:Packaging_checks#non-position-independent-executable
snap_confine_CFLAGS += $(SUID_CFLAGS)
snap_confine_LDFLAGS += $(SUID_LDFLAGS)

if SECCOMP
snap_confine_SOURCES += \
	seccomp-support.c \
	seccomp-support.h
snap_confine_CFLAGS += $(SECCOMP_CFLAGS)
snap_confine_LDADD += $(SECCOMP_LIBS)
endif

if APPARMOR
snap_confine_CFLAGS += $(APPARMOR_CFLAGS)
snap_confine_LDADD += $(APPARMOR_LIBS)
endif

if WITH_UNIT_TESTS
snap_confine_unit_tests_SOURCES = \
	unit-tests-main.c \
	classic.c \
	classic.h \
	quirks.c \
	quirks.h \
	unit-tests.c \
	unit-tests.h \
	utils-test.c \
	cleanup-funcs-test.c \
	mount-support-test.c \
	verify-executable-name-test.c \
	mountinfo-test.c \
	ns-support-test.c \
	apparmor-support.c \
	apparmor-support.h \
	mount-opt-test.c
snap_confine_unit_tests_CFLAGS = $(snap_confine_CFLAGS) $(GLIB_CFLAGS)
snap_confine_unit_tests_LDADD = $(snap_confine_LDADD) $(GLIB_LIBS)
snap_confine_unit_tests_LDFLAGS = $(snap_confine_LDFLAGS)
endif

# Force particular coding style on all source and header files.
.PHONY: check-syntax
check-syntax:
	@d=`mktemp -d`; \
	trap 'rm -rf $d' EXIT; \
	for f in $(wildcard $(srcdir)/*.c) $(wildcard $(srcdir)/*.h); do \
	       out="$$d/`basename $$f.out`"; \
	       echo "Checking $$f ... "; \
	       indent -linux "$$f" -o "$$out"; \
	       diff -Naur "$$f" "$$out" || exit 1; \
	done;

.PHONY: check-unit-tests
check-unit-tests: snap-confine-unit-tests
if WITH_UNIT_TESTS
	./snap-confine-unit-tests
endif


# Run check-syntax when checking
# TODO: conver those to autotools-style tests later
check: check-syntax check-unit-tests

.PHONY: fmt
fmt:
	for f in $(wildcard $(srcdir)/*.c) $(wildcard $(srcdir)/*.h); do \
	       echo "Formatting $$f ... "; \
	       indent -linux "$$f"; \
	done;

EXTRA_DIST = 80-snappy-assign.rules snappy-app-dev snap-confine.apparmor.in

snap-confine.apparmor: snap-confine.apparmor.in Makefile
	sed -e 's,[@]LIBEXECDIR[@],$(libexecdir),g' -e 's,[@]SNAP_MOUNT_DIR[@],$(SNAP_MOUNT_DIR),' <$< >$@

# NOTE: This makes distcheck fail but it is required for udev, so go figure.
# http://www.gnu.org/software/automake/manual/automake.html#Hard_002dCoded-Install-Paths
#
# Install udev rules and the apparmor profile
#
# NOTE: the funky make functions here just convert /foo/bar/froz into foo.bar.froz
# The inner subst replaces slashes with dots and the outer patsubst strips the leading dot
#
# NOTE: The 'void' directory *has to* be chmod 000
install-data-local: snap-confine.apparmor
	install -d -m 755 $(DESTDIR)$(shell pkg-config udev --variable=udevdir)/rules.d
	install -m 644 $(srcdir)/80-snappy-assign.rules $(DESTDIR)$(shell pkg-config udev --variable=udevdir)/rules.d
	install -d -m 755 $(DESTDIR)/etc/apparmor.d/
	install -m 644 snap-confine.apparmor $(DESTDIR)/etc/apparmor.d/$(patsubst .%,%,$(subst /,.,$(libexecdir))).snap-confine
	install -d -m 000 $(DESTDIR)/var/lib/snapd/void

# Install support script for udev rules
install-exec-local:
	install -d -m 755 $(DESTDIR)$(shell pkg-config udev --variable=udevdir)
	install -m 755 $(srcdir)/snappy-app-dev $(DESTDIR)$(shell pkg-config udev --variable=udevdir)

install-exec-hook:
if CAPS_OVER_SETUID
# Ensure that snap-confine has CAP_SYS_ADMIN capabilitiy
	setcap cap_sys_admin=pe $(DESTDIR)$(libexecdir)/snap-confine
else
# Ensure that snap-confine is +s (setuid)
	chmod 4755 $(DESTDIR)$(libexecdir)/snap-confine
endif
	install -d -m 755 $(DESTDIR)$(bindir)
	ln -sf $(libexecdir)/snap-confine $(DESTDIR)$(bindir)/ubuntu-core-launcher

# The hack target helps devlopers work on snap-confine on their live system by
# installing a fresh copy of snap confine and the appropriate apparmor profile.
.PHONY: hack
hack: snap-confine snap-confine.apparmor
	sudo install -D -m 4755 snap-confine $(DESTDIR)$(libexecdir)/snap-confine
	sudo install -m 644 snap-confine.apparmor $(DESTDIR)/etc/apparmor.d/$(patsubst .%,%,$(subst /,.,$(libexecdir))).snap-confine
	sudo apparmor_parser -r snap-confine.apparmor<|MERGE_RESOLUTION|>--- conflicted
+++ resolved
@@ -12,13 +12,8 @@
 snap_discard_ns_SOURCES = \
 	ns-support.c \
 	ns-support.h \
-<<<<<<< HEAD
 	apparmor-support.c \
 	apparmor-support.h \
-	user-support.c \
-	user-support.h \
-=======
->>>>>>> 267ca914
 	utils.c \
 	utils.h \
 	secure-getenv.c \
