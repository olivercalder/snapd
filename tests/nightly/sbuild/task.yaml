summary: Ensure snapd builds correctly in sbuild

# takes a while
priority: 500

environment:
    # amd64 normal build
    BUILD_MODE/normal: normal
    ARCH/normal: amd64
    # i386 normal build
    BUILD_MODE/i386: normal
    ARCH/i386: i386
<<<<<<< HEAD
    # Only build arch:any
    BUILD_MODE/any: any
    ARCH/any: amd64
=======
    # Only build arch:all
    BUILD_MODE/all: all
    ARCH/all: amd64
>>>>>>> 6a20a701

systems: [debian-sid-*]

execute: |
    echo "Create a sid sbuild env"
    eatmydata sbuild-createchroot --include=eatmydata,ccache,gnupg --arch="$ARCH" sid /srv/chroot/"sid-$ARCH-sbuild" http://deb.debian.org/debian

    echo "Allow test user to run sbuild"
    sbuild-adduser test

    BUILD_PARAM="--verbose"
    if [ "$BUILD_MODE" == "all" ]; then
        BUILD_PARAM="$BUILD_PARAM --arch-all --no-arch-any"
    fi

    echo "Build mode: $BUILD_MODE"
    su -c "sbuild $BUILD_PARAM --arch=$ARCH -d sid --run-autopkgtest $SPREAD_PATH/../*.dsc" test

restore: |
    rm --recursive --one-file-system /srv/chroot/"sid-$ARCH-sbuild"
    rm -f /etc/schroot/chroot.d/"sid-$ARCH-sbuild-"*

debug: |
    # Test that there's a log file and a symbolic link pointing to it.
    # The non-symlink has a time-stamp and we can match on the "Z" timezone
    # marker to find it.
    test "$(find . -maxdepth 1 -name '*Z.build' | wc -l)" -ge 1 &&  tail -n 100 ./*Z.build
    cat <<EOM
    Use release-tools/debian-package-builder to interactively fix build
    issues. The debug shell created there shows the true layout of the source
    code as it exists during the build inside a debian system, inside the
    environment created by sbuild.

    In particular note that the source code exists twice in the build tree,
    and only the specific copy is being used.
    EOM<|MERGE_RESOLUTION|>--- conflicted
+++ resolved
@@ -10,15 +10,9 @@
     # i386 normal build
     BUILD_MODE/i386: normal
     ARCH/i386: i386
-<<<<<<< HEAD
-    # Only build arch:any
-    BUILD_MODE/any: any
-    ARCH/any: amd64
-=======
     # Only build arch:all
     BUILD_MODE/all: all
     ARCH/all: amd64
->>>>>>> 6a20a701
 
 systems: [debian-sid-*]
 
