--- conflicted
+++ resolved
@@ -4,15 +4,9 @@
     This test creates a snap process that suspends itself and ensures that it
     placed into the appropriate hierarchy under the freezer cgroup.
 
-<<<<<<< HEAD
-# fedora-32, fedora-33, debian-sid, arch use cgroupv2, which does not support
-# a separate freezer controller
-systems: [ -fedora-32-*, -fedora-33-*, -debian-sid-*, -arch-*]
-=======
 # fedora-32, fedora-33, fedora-34, debian-sid, arch, opensuse TW use cgroupv2, which does
 # not support a separate freezer controller
 systems: [ -fedora-32-*, -fedora-33-*, -fedora-34-*, -debian-sid-*, -arch-*, -opensuse-tumbleweed-*]
->>>>>>> dc823e17
 
 prepare: |
     "$TESTSTOOLS"/snaps-state install-local test-snapd-sh
