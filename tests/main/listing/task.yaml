--- conflicted
+++ resolved
@@ -1,10 +1,5 @@
 summary: Check snap listings
 
-<<<<<<< HEAD
-systems: [-fedora-*, -opensuse-*]
-
-=======
->>>>>>> e7311f2f
 prepare: |
     . $TESTSLIB/snaps.sh
     install_local test-snapd-tools
