--- conflicted
+++ resolved
@@ -8,12 +8,6 @@
 systems:
     # This test only applies to classic systems
     - -ubuntu-core-16-*
-<<<<<<< HEAD
-    # Disabled for Fedora and openSUSE until test case is properly ported
-    - -fedora-*
-    - -opensuse-*
-=======
->>>>>>> e7311f2f
 prepare: |
     echo "Having installed the test snap"
     . $TESTSLIB/snaps.sh
