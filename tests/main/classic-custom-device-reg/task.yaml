summary: |
   Test gadget customized device initialisation and registration also on classic
<<<<<<< HEAD
# Disabled for Fedora and openSUSE until test case is properly ported
systems: [-ubuntu-core-16-*, -fedora-*, -opensuse-*]
=======
systems: [-ubuntu-core-16-*]
>>>>>>> cbc5c63f
environment:
    SEED_DIR: /var/lib/snapd/seed
prepare: |
    if [ "$TRUST_TEST_KEYS" = "false" ]; then
        echo "This test needs test keys to be trusted"
        exit
    fi
    . $TESTSLIB/systemd.sh

    snapbuild $TESTSLIB/snaps/classic-gadget .
    snap download --$CORE_CHANNEL core

    $TESTSLIB/reset.sh --keep-stopped
    mkdir -p $SEED_DIR/snaps
    mkdir -p $SEED_DIR/assertions
    cat > $SEED_DIR/seed.yaml <<EOF
    snaps:
      - name: core
        channel: $CORE_CHANNEL
        file: core.snap
      - name: classic-gadget
        unasserted: true
        file: classic-gadget.snap
    EOF

    echo Copy the needed assertions to /var/lib/snapd/
    cp core_*.assert $SEED_DIR/assertions
    cp $TESTSLIB/assertions/developer1.account $SEED_DIR/assertions
    cp $TESTSLIB/assertions/developer1.account-key $SEED_DIR/assertions
    cp $TESTSLIB/assertions/developer1-my-classic-w-gadget.model $SEED_DIR/assertions
    cp $TESTSLIB/assertions/testrootorg-store.account-key $SEED_DIR/assertions
    echo Copy the needed snaps to $SEED_DIR/snaps
    cp ./core_*.snap $SEED_DIR/snaps/core.snap
    cp ./classic-gadget_1.0_all.snap $SEED_DIR/snaps/classic-gadget.snap
    # start fake device svc
    systemd_create_and_start_unit fakedevicesvc "$(which fakedevicesvc) localhost:11029"
restore: |
    if [ "$TRUST_TEST_KEYS" = "false" ]; then
        echo "This test needs test keys to be trusted"
        exit
    fi
    . $TESTSLIB/systemd.sh
    systemctl stop snapd.service snapd.socket
    systemd_stop_and_destroy_unit fakedevicesvc

    rm -r $SEED_DIR
    rm -f *.snap
    rm -f *.assert
    systemctl start snapd.socket snapd.service
kill-timeout: 3m
execute: |
    if [ "$TRUST_TEST_KEYS" = "false" ]; then
        echo "This test needs test keys to be trusted"
        exit
    fi

    # kick seeding
    systemctl start snapd.service snapd.socket

    echo "Wait for seeding to be done"
    while ! snap changes | grep -q "Done.*Initialize system state"; do sleep 1; done
    echo "We have a model assertion"
    snap known model|MATCH "model: my-classic-w-gadget"

    echo "Wait for device initialisation to be done"
    while ! snap changes | grep -q "Done.*Initialize device"; do sleep 1; done

    echo "Check we have a serial"
    snap known serial|MATCH "authority-id: developer1"
    snap known serial|MATCH "brand-id: developer1"
    snap known serial|MATCH "model: my-classic-w-gadget"
    snap known serial|MATCH "serial: 7777"<|MERGE_RESOLUTION|>--- conflicted
+++ resolved
@@ -1,11 +1,6 @@
 summary: |
    Test gadget customized device initialisation and registration also on classic
-<<<<<<< HEAD
-# Disabled for Fedora and openSUSE until test case is properly ported
-systems: [-ubuntu-core-16-*, -fedora-*, -opensuse-*]
-=======
 systems: [-ubuntu-core-16-*]
->>>>>>> cbc5c63f
 environment:
     SEED_DIR: /var/lib/snapd/seed
 prepare: |
