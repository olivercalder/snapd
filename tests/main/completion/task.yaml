summary: Check different completions

systems:
    - -ubuntu-core-16-*
    # ppc64el disabled because of https://bugs.launchpad.net/snappy/+bug/1655594
    - -ubuntu-*-ppc64el

environment:
    NAMES: /var/cache/snapd/names

prepare: |
<<<<<<< HEAD
=======
    #shellcheck source=tests/lib/systemd.sh
>>>>>>> ec974142
    . "$TESTSLIB/systemd.sh"

    systemd_stop_units snapd.service snapd.socket
    [ -e "$NAMES" ] && mv "$NAMES" "$NAMES.orig"
    cat >"$NAMES" <<EOF
    test-assumes
    test-snapd-thumbnailer
    test-snapd-tools
    EOF
    chattr +i "$NAMES"
    systemctl start snapd.service
    mkdir -p testdir
    touch testdir/foo.snap
    touch bar.snap
    snap install core
    snap install test-snapd-tools
    #shellcheck source=tests/lib/mkpinentry.sh
    . "$TESTSLIB"/mkpinentry.sh
    #shellcheck source=tests/lib/random.sh
    . "$TESTSLIB"/random.sh
    kill_gpg_agent
    expect -d -f key.exp0

restore: |
    systemctl stop snapd.service
    chattr -i "$NAMES"
    rm "$NAMES"
    [ -e "$NAMES.orig" ] && mv "$NAMES.orig" "$NAMES"
    systemctl start snapd.service
    rm -f testdir/foo.snap bar.snap
    rmdir testdir

debug: |
    #shellcheck source=tests/lib/random.sh
    . "$TESTSLIB"/random.sh
    debug_random

execute: |
    for i in *.exp; do
        echo "$i"
        expect -d -f "$i"
    done<|MERGE_RESOLUTION|>--- conflicted
+++ resolved
@@ -9,10 +9,7 @@
     NAMES: /var/cache/snapd/names
 
 prepare: |
-<<<<<<< HEAD
-=======
     #shellcheck source=tests/lib/systemd.sh
->>>>>>> ec974142
     . "$TESTSLIB/systemd.sh"
 
     systemd_stop_units snapd.service snapd.socket
