--- conflicted
+++ resolved
@@ -12,21 +12,6 @@
     echo "Test that snap run use environments"
     basic-run.echo-data | MATCH ^/var/snap
 
-<<<<<<< HEAD
-    echo "Test snap run --strace"
-    snap run --strace test-snapd-tools.echo "hello-world" >stdout 2>stderr
-    MATCH hello-world < stdout
-    MATCH 'write(1, "Hello-world\n"' < stderr
-
-    echo "Test snap run --strace-opts works"
-    snap run --strace-opts="-tt" test-snapd-tools.echo "hello-world" >stdout 2>stderr
-    MATCH hello-world < stdout
-    MATCH '[0-9:]+ write\(1, "Hello-world\n"' < stderr
-    
-    echo "Test snap --strace-opts invalid works"
-    snap run --strace-opts "invalid" test-snapd-tools.echo hello 2>stderr
-    MATCH "Can't stat 'invalid': No such file or directory" < stderr
-=======
     # the strace on 14.04 is too old
     if grep -q 'VERSION_ID="14.04"' /etc/os-release; then
         snap install --edge strace-static
@@ -45,4 +30,13 @@
        cat stderr"
        exit 1
     fi
->>>>>>> 262c115c
+
+    echo "Test snap run --strace with options works"
+    snap run --strace-opts="-tt" test-snapd-tools.echo "hello-world" >stdout 2>stderr
+    MATCH hello-world < stdout
+    MATCH '[0-9:.]+ write\(1, "hello-world\\n"' < stderr
+    
+    echo "Test snap --strace-opts invalid works"
+    snap run --strace-opts="invalid" test-snapd-tools.echo hello 2>stderr
+    MATCH "Can't stat 'invalid': No such file or directory" < stderr
+    