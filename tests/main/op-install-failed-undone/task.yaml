summary: Check that all tasks of a failed installtion are undone

<<<<<<< HEAD
systems: [-ubuntu-core-16]
=======
systems: [-ubuntu-core-16-64]
>>>>>>> ab326d22

restore: |
    rm -rf /snap/test-snapd-tools

execute: |
    check_empty_glob(){
        local base_path=$1
        local glob=$2
        [ $(find $base_path -maxdepth 1 -name "$glob" | wc -l) -eq 0 ]
    }

    echo "Given we make a snap uninstallable"
    mkdir -p /snap/test-snapd-tools/current/foo

    echo "And we try to install it"
    if snap install test-snapd-tools; then
        echo "A snap shouldn't be installable if its mount point is busy"
        exit 1
    fi

    echo "Then the snap isn't installed"
    ! snap list | grep -q test-snapd-tools

    echo "And the installation task is reported as an error"
    failed_task_id=$(snap changes | perl -ne 'print $1 if /(\d+) +Error.*?Install \"test-snapd-tools\" snap/')
    if [ -z $failed_task_id ]; then
        echo "Installation task should be reported as error"
        exit 1
    fi

    echo "And the Download subtask is actually undone"
    snap change $failed_task_id | grep -Pq "Undone +.*?Download snap \"test-snapd-tools\""

    echo "And the Mount subtask is actually undone"
    snap change $failed_task_id | grep -Pq "Undone +.*?Mount snap \"test-snapd-tools\""
    check_empty_glob /snap/test-snapd-tools [0-9]+
    check_empty_glob /var/lib/snapd/snaps test-snapd-tools_[0-9]+.snap

    echo "And the Data Copy subtask is actually undone"
    snap change $failed_task_id | grep -Pq "Undone +.*?Copy snap \"test-snapd-tools\" data"
    check_empty_glob $HOME/snap/test-snapd-tools [0-9]+
    check_empty_glob /var/snap/test-snapd-tools [0-9]+

    echo "And the Security Profiles Setup subtask is actually undone"
    snap change $failed_task_id | grep -Pq "Undone +.*?Setup snap \"test-snapd-tools\" \(\d+\) security profiles"
    check_empty_glob /var/lib/snapd/apparmor/profiles snap.test-snapd-tools.*
    check_empty_glob /var/lib/snapd/seccomp/profiles snap.test-snapd-tools.*
    check_empty_glob /etc/dbus-1/system.d snap.test-snapd-tools.*.conf
    check_empty_glob /etc/udev/rules.d 70-snap.test-snapd-tools.*.rules<|MERGE_RESOLUTION|>--- conflicted
+++ resolved
@@ -1,10 +1,6 @@
 summary: Check that all tasks of a failed installtion are undone
 
-<<<<<<< HEAD
-systems: [-ubuntu-core-16]
-=======
 systems: [-ubuntu-core-16-64]
->>>>>>> ab326d22
 
 restore: |
     rm -rf /snap/test-snapd-tools
