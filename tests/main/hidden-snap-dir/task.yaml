summary: Check that the experimental hidden dir feature migrates the dir

# this test is flaky on CentOS and openSUSE due to an issue w/ 'snap remove'
# https://bugs.launchpad.net/snapd/+bug/1959036
systems: [-centos-*, -opensuse-*]

environment:
    NAME: test-snapd-tools

prepare: |
    snap pack "$TESTSLIB/snaps/$NAME"
    "$TESTSTOOLS"/snaps-state install-local "$NAME"

restore: |
    snap unset system experimental.hidden-snap-folder

execute: |
    # Checks that the env vars are as expected after the migration.
    check_env() {
      echo "Check the env vars were migrated"

      local CHECK_EXPOSED_HOME="no"
      if [ "$1" = "--with-exposed-home" ]; then
        CHECK_EXPOSED_HOME="yes"
        shift
      fi
      local REV="$1"

      snapEnv=$("$NAME".env)
      echo "$snapEnv" | MATCH "SNAP_USER_DATA=$HOME/\.snap/data/$NAME/$REV"
      echo "$snapEnv" | MATCH "SNAP_USER_COMMON=$HOME/\.snap/data/$NAME/common"

      if [ "$CHECK_EXPOSED_HOME" = "yes" ]; then
        echo "Checking core22 migration related env vars"
        echo "$snapEnv" | MATCH "HOME=$HOME/Snap/$NAME"
        echo "$snapEnv" | MATCH "SNAP_USER_HOME=$HOME/Snap/$NAME"
        echo "$snapEnv" | MATCH "XDG_DATA_HOME=$HOME/\.snap/data/$NAME/$REV/xdg-data"
        echo "$snapEnv" | MATCH "XDG_CACHE_HOME=$HOME/\.snap/data/$NAME/$REV/xdg-cache"
        echo "$snapEnv" | MATCH "XDG_CONFIG_HOME=$HOME/\.snap/data/$NAME/$REV/xdg-config"
      else
        echo "$snapEnv" | MATCH "HOME=$HOME/\.snap/data/$NAME/$REV"
      fi
    }

    # Checks that the snap dirs are as expected after the migration.
    check_dirs() {
      echo "Check directories were migrated"

      local CHECK_EXPOSED_HOME="no"
      if [ "$1" = "--with-exposed-home" ]; then
        CHECK_EXPOSED_HOME="yes"
        shift
      fi
      local REV="$1"

      test -d "$HOME/.snap/data/$NAME"
      test -d "$HOME/.snap/data/$NAME/common"
      test -d "$HOME/.snap/data/$NAME/$REV"
      if [ "$(readlink "$HOME/.snap/data/$NAME/current")" != "$REV" ]; then
        echo "expected 'current' to point to new revision after refresh"
        exit 1
      fi

      not test -d "$HOME/snap/$NAME"

      if [ "$CHECK_EXPOSED_HOME" = "yes" ]; then
        echo "Checking core22 migration related dirs"
        test -d "$HOME/Snap/$NAME"
        test -d "$HOME/.snap/data/$NAME/$REV/xdg-data"
        test -d "$HOME/.snap/data/$NAME/$REV/xdg-config"
        test -d "$HOME/.snap/data/$NAME/$REV/xdg-cache"
      fi
    }

    # Checks that there is a file named 'file' in the new dirs containing the
    # expected data
    check_data() {
      echo "Check that the written data was migrated"

      local CHECK_EXPOSED_HOME="no"
      if [ "$1" = "--with-exposed-home" ]; then
        CHECK_EXPOSED_HOME="yes"
        shift
      fi
      local REV="$1"
      local EXPECTED_DATA="$2"

      MATCH "$EXPECTED_DATA" < "$HOME/.snap/data/$NAME/common/file"
      MATCH "$EXPECTED_DATA" < "$HOME/.snap/data/$NAME/$REV/file"

      if [ "$CHECK_EXPOSED_HOME" = "yes" ]; then
        MATCH "$EXPECTED_DATA" < "$HOME/Snap/$NAME/file"
      fi
    }

    echo "Set experimental hidden snap folder feature"
    snap set system experimental.hidden-snap-folder=true

    echo "Check that nothing has been migrated yet"
    snapEnv=$("$NAME".env)
    echo "$snapEnv" | MATCH "SNAP_USER_DATA=/root/snap/$NAME/x1"
    echo "$snapEnv" | MATCH "SNAP_USER_COMMON=/root/snap/$NAME/common"

    test -d "$HOME"/snap
    not test -d "$HOME"/.snap/data

    echo "Take a snapshot"
    "$NAME".cmd echo "prev_data" > "$HOME/snap/$NAME/current/file"
    # get the snapshot number from the 2nd line (the 1st line is the header)
    snapshot=$(snap save "$NAME" | awk 'FNR == 2 {print $1}')

    echo "Write data to user data dirs"
    data="old_data"
    "$NAME".echo "$data" > "$HOME/snap/$NAME/current/file"
    "$NAME".echo "$data" > "$HOME/snap/$NAME/common/file"

    echo "Refresh the snap"
    "$TESTSTOOLS"/snaps-state install-local "$NAME"

    # Check env vars, dirs and data after the migration
    check_env x2
    # Note: some dirs are created just before the snap runs for the 1st time,
    # so this check must come after a snap run
    check_dirs x2
    check_data x2 "$data"

    echo "Check the snap can write to the new dirs"
    #shellcheck disable=SC2016
    "$NAME".cmd sh -c 'echo "new_data" > "$SNAP_USER_DATA"/file'
    #shellcheck disable=SC2016
    "$NAME".cmd sh -c 'echo "new_data" > "$SNAP_USER_COMMON"/file'

    check_data x2 new_data

    echo "Restore snapshot and check data was restored"
    snap restore "$snapshot"
    MATCH "prev_data" < "$HOME/.snap/data/$NAME/x2/file"

    echo "Check that snap starts off hidden after a fresh install"
    snap remove --purge "$NAME"
    "$TESTSTOOLS"/snaps-state install-local "$NAME"

    check_env x1
    check_dirs x1

    data="new_data"
    "$NAME".echo "$data" > "$HOME/.snap/data/$NAME/x1/file"
    "$NAME".echo "$data" > "$HOME/.snap/data/$NAME/common/file"
    check_data x1 "$data"

    echo "Revert migration (unset flag and refresh)"
    snap unset system experimental.hidden-snap-folder
    "$TESTSTOOLS"/snaps-state install-local "$NAME"

    echo "Check snap user data was moved back"
    not test -d "$HOME"/.snap/data
    test -d "$HOME/snap/$NAME"

    MATCH "$data" < "$HOME/snap/$NAME/common/file"
    MATCH "$data" < "$HOME/snap/$NAME/x2/file"

    echo "Check environment variables were restored"
    snapEnv=$("$NAME".env)
    echo "$snapEnv" | MATCH "SNAP_USER_DATA=$HOME/snap/$NAME/x2"
    echo "$snapEnv" | MATCH "SNAP_USER_COMMON=$HOME/snap/$NAME/common"
    echo "$snapEnv" | MATCH "HOME=$HOME/snap/$NAME/x2"

    data="old_data"
    "$NAME".echo "$data" > "$HOME/snap/$NAME/x2/file"
    "$NAME".echo "$data" > "$HOME/snap/$NAME/common/file"

<<<<<<< HEAD
=======
    # core22 snap isn't available for x86
    if os.query is-pc-i386; then
      exit 0
    fi


>>>>>>> 39f97113
    # TODO:Snap-folder: no automatic migration for core22 snaps to
    # ~/Snap folder for now
    #
    echo "SKIP this part of the test"
    exit 0
    
    echo "Update snap to core22"
    # write a file in a default XDG dir so we can check it's migrated
    mkdir "$HOME/snap/$NAME/x2/.config"
    echo "conf-x2" > "$HOME/snap/$NAME/x2/.config/file"

    snap install --edge core22
    cp -rf "$TESTSLIB/snaps/$NAME" "$PWD/$NAME"
    echo -e "\nbase: core22" >> "$PWD/$NAME/meta/snap.yaml"
    snap pack "$PWD/$NAME"
    snap install --dangerous "$NAME"_1.0_all.snap

    check_env --with-exposed-home x3
    check_dirs --with-exposed-home x3
    check_data --with-exposed-home x3 "$data"

    # the XDG dirs shouldn't be copied to the new HOME (they stay under the rev dir)
    not test -d "$HOME/Snap/$NAME/.config"

    # check data in a default XDG dir was migrated
    MATCH "conf-x2" < "$HOME/.snap/data/$NAME/x3/xdg-config/file"

    # write some new data so we can check it's still there after reverting back
    #shellcheck disable=SC2016
    "$NAME".cmd sh -c 'echo "x3" > "$SNAP_USER_DATA"/file'
    #shellcheck disable=SC2016
    "$NAME".cmd sh -c 'echo "x3" > "$SNAP_USER_COMMON"/file'
    #shellcheck disable=SC2016
    "$NAME".cmd sh -c 'echo "x3" > "$HOME"/file'

    echo "Check that revert moves ~/.snap back and disables HOME migration"
    snap revert "$NAME"

    snapEnv=$("$NAME".env)
    echo "$snapEnv" | MATCH "SNAP_USER_DATA=$HOME/snap/$NAME/x2"
    echo "$snapEnv" | MATCH "SNAP_USER_COMMON=$HOME/snap/$NAME/common"
    echo "$snapEnv" | MATCH "HOME=$HOME/snap/$NAME/x2"

    MATCH "$data" < "$HOME/snap/$NAME/x2/file"
    test -d "$HOME/snap/$NAME/x2"
    test -d "$HOME/snap/$NAME/common"
    test -L "$HOME/snap/$NAME/current"
    not test -d "$HOME/.snap/data/$NAME"

    if [ "$(readlink "$HOME/snap/$NAME/current")" != "x2" ]; then
      echo "expected 'current' to be symlink to x2"
      exit 1
    fi

    # the revision x3 data is still there
    test "$HOME/snap/$NAME/x3/file"
    test "$HOME/snap/$NAME/common/file"
    test "$HOME/Snap/$NAME/file"

    echo "Revert forward"
    snap revert "$NAME" --revision="x3"

    # check everything is restored after reverting back to x3
    check_env --with-exposed-home x3
    check_dirs --with-exposed-home x3
    check_data --with-exposed-home x3 x3

    # write something to the new XDG dirs so we can check that a refresh always
    # re-initializes them from the default XDG (even if refreshing after a revert)
    #shellcheck disable=SC2016
    "$NAME".cmd sh -c 'echo "x3" > "$SNAP_USER_DATA"/xdg-config/file'
    #shellcheck disable=SC2016
    "$NAME".cmd sh -c 'echo "x3" > "$SNAP_USER_DATA"/xdg-data/file'
    #shellcheck disable=SC2016
    "$NAME".cmd sh -c 'echo "x3" > "$SNAP_USER_DATA"/xdg-cache/file'

    echo "Check that revert w/ experimental flag set disable the ~/Snap migration"
    snap set system experimental.hidden-snap-folder=true
    snap revert "$NAME"

    snapEnv=$("$NAME".env)
    echo "$snapEnv" | MATCH "SNAP_USER_DATA=$HOME/.snap/data/$NAME/x2"
    echo "$snapEnv" | MATCH "SNAP_USER_COMMON=$HOME/.snap/data/$NAME/common"
    echo "$snapEnv" | MATCH "HOME=$HOME/.snap/data/$NAME/x2"

    MATCH "$data" < "$HOME/.snap/data/$NAME/x2/file"
    test -d "$HOME/.snap/data/$NAME/x2"
    test -d "$HOME/.snap/data/$NAME/common"
    test -L "$HOME/.snap/data/$NAME/current"

    test  "$HOME/Snap/$NAME/file"
    not test -d "$HOME/snap/$NAME"

    if [ "$(readlink "$HOME/.snap/data/$NAME/current")" != "x2" ]; then
      echo "expected 'current' to be symlink to x2"
      exit 1
    fi

    # when we refresh again, the new XDG dirs should be initialized (again) with
    # this instead what's currently there ("x3")
    mkdir -p "$HOME/.snap/data/$NAME/x4/.config"
    echo "x4" > "$HOME/.snap/data/$NAME/x4/.config/file"
    mkdir -p "$HOME/.snap/data/$NAME/x4/.cache"
    echo "x4" > "$HOME/.snap/data/$NAME/x4/.cache/file"
    mkdir -p "$HOME/.snap/data/$NAME/x4/.local/share"
    echo "x4" > "$HOME/.snap/data/$NAME/x4/.local/share/file"
    rm -rf "$HOME/Snap/$NAME/*"
    echo "already_there" > "$HOME/Snap/$NAME/file"

    snap install --dangerous "$NAME"_1.0_all.snap

    check_env --with-exposed-home x4
    check_dirs --with-exposed-home x4

    MATCH "$data" < "$HOME/.snap/data/$NAME/x4/file"
    # data under ~/Snap isn't rewritten
    MATCH "already_there" < "$HOME/Snap/$NAME/file"

    # the config XDG dir was re-initialized w/ revision "x2"'s .config dir
    MATCH "conf-x2" < "$HOME/.snap/data/$NAME/x4/xdg-config/file"

    # the other XDG dirs were re-created (x2 didn't have corresponding dirs)
    if [[ -n "$(ls -A "$HOME/.snap/data/$NAME/x4/xdg-cache")" ]]; then
       echo "expected xdg-cache dir to be empty but wasn't"
       exit 1
    fi

    if [[ -n "$(ls -A "$HOME/.snap/data/$NAME/x4/xdg-data")" ]]; then
       echo "expected xdg-data dir to be empty but wasn't"
       exit 1
    fi

    echo "Check migration after remove works"
    # ensure dirs under ~/.snap/data are created
    "$NAME".cmd 'true'
    test -d "$HOME/.snap/data/$NAME"

    echo "Remove snap"
    snap remove --purge "$NAME"
    # dir is leftover
    test -d "$HOME/.snap/data/$NAME"

    echo "Install snap with data under ~/snap"
    snap pack "$TESTSLIB/snaps/$NAME"
    snap unset system experimental.hidden-snap-folder
    "$TESTSTOOLS"/snaps-state install-local "$NAME"
    # create dirs under ~/snap to be migrated
    "$NAME".cmd 'true'
    test -d "$HOME/snap/$NAME"

    echo "Migration to ~/.snap/data works"
    snap set system experimental.hidden-snap-folder=true
    "$TESTSTOOLS"/snaps-state install-local "$NAME"
    test -d "$HOME/.snap/data/$NAME"
    not test -e "$HOME/snap/$NAME"

    echo "Refresh from core22 base to another core22 base revision"
    # reset everything
    snap unset system experimental.hidden-snap-folder
    snap remove --purge "$NAME"
    rm -rf ~/.snap ~/snap ~/Snap

    snap pack "$PWD/$NAME"
    snap install --dangerous "$NAME"_1.0_all.snap
    data="fresh"
    #shellcheck disable=SC2016
    "$NAME".cmd sh -c 'echo fresh > "$SNAP_USER_DATA/file"'
    #shellcheck disable=SC2016
    "$NAME".cmd sh -c 'echo fresh > "$SNAP_USER_COMMON/file"'
    #shellcheck disable=SC2016
    "$NAME".cmd sh -c 'echo fresh > "$HOME/file"'
    snap install --dangerous "$NAME"_1.0_all.snap

    check_env --with-exposed-home x2
    check_dirs --with-exposed-home x2
    check_data --with-exposed-home x2 "$data"

    echo "Check fresh install of core22 based snap"
    snap remove --purge "$NAME"
    rm -rf "$HOME"/Snap "$HOME"/.snap/data "$HOME/snap/$NAME"

    snap install --dangerous "$NAME"_1.0_all.snap

    check_env --with-exposed-home x1
    check_dirs --with-exposed-home x1

    "$NAME".cmd sh -c 'true'

    echo "Check remove of freshly installed core22 based snap"
    snap remove --purge "$NAME"
    not test -e "$HOME/.snap/data/$NAME/x1"
    not test -e "$HOME/.snap/data/$NAME/common"

    echo "Now re-install"
    snap install --dangerous "$NAME"_1.0_all.snap
    "$NAME".cmd sh -c 'true'

    check_env --with-exposed-home x1
    check_dirs --with-exposed-home x1<|MERGE_RESOLUTION|>--- conflicted
+++ resolved
@@ -169,15 +169,12 @@
     "$NAME".echo "$data" > "$HOME/snap/$NAME/x2/file"
     "$NAME".echo "$data" > "$HOME/snap/$NAME/common/file"
 
-<<<<<<< HEAD
-=======
     # core22 snap isn't available for x86
     if os.query is-pc-i386; then
       exit 0
     fi
 
 
->>>>>>> 39f97113
     # TODO:Snap-folder: no automatic migration for core22 snaps to
     # ~/Snap folder for now
     #
