#!/bin/bash

# shellcheck source=tests/lib/quiet.sh
. "$TESTSLIB/quiet.sh"

debian_name_package() {
    for i in "$@"; do
        case "$i" in
            xdelta3|curl|python3-yaml|kpartx|busybox-static|nfs-kernel-server)
                echo "$i"
                ;;
            man)
                echo "man-db"
                ;;
            *)
                echo "$i"
                ;;
        esac
    done
}

ubuntu_14_04_name_package() {
    for i in "$@"; do
        case "$i" in
            printer-driver-cups-pdf)
                echo "cups-pdf"
                ;;
            *)
                debian_name_package "$i"
                ;;
        esac
    done
}

fedora_name_package() {
    for i in "$@"; do
        case "$i" in
            xdelta3|jq|curl|python3-yaml)
                echo "$i"
                ;;
            openvswitch-switch)
                echo "openvswitch"
                ;;
            printer-driver-cups-pdf)
                echo "cups-pdf"
                ;;
            *)
                echo "$i"
                ;;
        esac
    done
}

opensuse_name_package() {
    for i in "$@"; do
        case "$i" in
            python3-yaml)
                echo "python3-PyYAML"
                ;;
            dbus-x11)
                echo "dbus-1-x11"
                ;;
            printer-driver-cups-pdf)
                echo "cups-pdf"
                ;;
            *)
                echo "$i"
                ;;
        esac
    done
}

distro_name_package() {
    case "$SPREAD_SYSTEM" in
        ubuntu-14.04-*)
            ubuntu_14_04_name_package "$@"
            ;;
        ubuntu-*|debian-*)
            debian_name_package "$@"
            ;;
        fedora-*)
            fedora_name_package "$@"
            ;;
        opensuse-*)
            opensuse_name_package "$@"
            ;;
        *)
            echo "ERROR: Unsupported distribution $SPREAD_SYSTEM"
            exit 1
            ;;
    esac
}

distro_install_local_package() {
    allow_downgrades=false
    while [ -n "$1" ]; do
        case "$1" in
            --allow-downgrades)
                allow_downgrades=true
                shift
                ;;
            *)
                break
        esac
    done

    case "$SPREAD_SYSTEM" in
        ubuntu-14.04-*|debian-*)
            # relying on dpkg as apt(-get) does not support installation from local files in trusty.
            dpkg -i --force-depends --auto-deconfigure --force-depends-version "$@"
            apt-get -f install -y
            ;;
        ubuntu-*)
            flags="-y"
            if [ "$allow_downgrades" = "true" ]; then
                flags="$flags --allow-downgrades"
            fi
            # shellcheck disable=SC2086
            apt install $flags "$@"
            ;;
        fedora-*)
            quiet dnf -y install "$@"
            ;;
        opensuse-*)
            quiet rpm -i "$@"
            ;;
        *)
            echo "ERROR: Unsupported distribution $SPREAD_SYSTEM"
            exit 1
            ;;
    esac
}

distro_install_package() {
    # Parse additional arguments; once we find the first unknown
    # part we break argument parsing and process all further
    # arguments as package names.
    APT_FLAGS=
    DNF_FLAGS=
    ZYPPER_FLAGS=
    while [ -n "$1" ]; do
        case "$1" in
            --no-install-recommends)
                APT_FLAGS="$APT_FLAGS --no-install-recommends"
                DNF_FLAGS="$DNF_FLAGS --setopt=install_weak_deps=False"
                ZYPPER_FLAGS="$ZYPPER_FLAGS --no-recommends"
                shift
                ;;
            *)
                break
                ;;
        esac
    done

    # ensure systemd is up-to-date, if there is a mismatch libudev-dev
    # will fail to install because the poor apt resolver does not get it
    case "$SPREAD_SYSTEM" in
        ubuntu-*|debian-*)
        if [[ "$*" =~ "libudev-dev" ]]; then
            apt-get install -y --only-upgrade systemd
        fi
        ;;
    esac

    # fix dependency issue where libp11-kit0 needs to be downgraded to 
    # install gnome-keyring
    case "$SPREAD_SYSTEM" in
        debian-9-*)
        if [[ "$*" =~ "gnome-keyring" ]]; then
            apt-get remove -y libp11-kit0
        fi
        ;;
    esac

    pkg_names=($(
        for pkg in "$@" ; do
            package_name=$(distro_name_package "$pkg")
            # When we could not find a different package name for the distribution
            # we're running on we try the package name given as last attempt
            if [ -z "$package_name" ]; then
                package_name="$pkg"
            fi
            echo "$package_name"
        done
    ))

    case "$SPREAD_SYSTEM" in
        ubuntu-*|debian-*)
            # shellcheck disable=SC2086
            quiet apt-get install $APT_FLAGS -y "${pkg_names[@]}"
            ;;
        fedora-*)
            # shellcheck disable=SC2086
            quiet dnf -y --refresh install $DNF_FLAGS "${pkg_names[@]}"
                ;;
        opensuse-*)
            # shellcheck disable=SC2086
            quiet zypper install -y $ZYPPER_FLAGS "${pkg_names[@]}"
            ;;
        *)
            echo "ERROR: Unsupported distribution $SPREAD_SYSTEM"
            exit 1
            ;;
    esac
}

distro_purge_package() {
    # shellcheck disable=SC2046
    set -- $(
        for pkg in "$@" ; do
            package_name=$(distro_name_package "$pkg")
            # When we could not find a different package name for the distribution
            # we're running on we try the package name given as last attempt
            if [ -z "$package_name" ]; then
                package_name="$pkg"
            fi
            echo "$package_name"
        done
        )

    case "$SPREAD_SYSTEM" in
        ubuntu-*|debian-*)
            quiet apt-get remove -y --purge -y "$@"
            ;;
        fedora-*)
            quiet dnf -y remove "$@"
            quiet dnf clean all
            ;;
        opensuse-*)
            quiet zypper remove -y "$@"
            ;;
        *)
            echo "ERROR: Unsupported distribution $SPREAD_SYSTEM"
            exit 1
            ;;
    esac
}

distro_update_package_db() {
    case "$SPREAD_SYSTEM" in
        ubuntu-*|debian-*)
            quiet apt-get update
            ;;
        fedora-*)
            quiet dnf clean all
            quiet dnf makecache
            ;;
        opensuse-*)
            quiet zypper --gpg-auto-import-keys refresh
            ;;
        *)
            echo "ERROR: Unsupported distribution $SPREAD_SYSTEM"
            exit 1
            ;;
    esac
}

distro_clean_package_cache() {
    case "$SPREAD_SYSTEM" in
        ubuntu-*|debian-*)
            quiet apt-get clean
            ;;
        opensuse-*)
            zypper -q clean --all
            ;;
        *)
            echo "ERROR: Unsupported distribution $SPREAD_SYSTEM"
            exit 1
            ;;
    esac
}

distro_auto_remove_packages() {
    case "$SPREAD_SYSTEM" in
        ubuntu-*|debian-*)
            quiet apt-get -y autoremove
            ;;
        fedora-*)
            quiet dnf -y autoremove
            ;;
        opensuse-*)
            ;;
        *)
            echo "ERROR: Unsupported distribution '$SPREAD_SYSTEM'"
            exit 1
            ;;
    esac
}

distro_query_package_info() {
    case "$SPREAD_SYSTEM" in
        ubuntu-*|debian-*)
            apt-cache policy "$1"
            ;;
        fedora-*)
            dnf info "$1"
            ;;
        opensuse-*)
            zypper info "$1"
            ;;
    esac
}

distro_install_build_snapd(){
    if [ "$SRU_VALIDATION" = "1" ]; then
        apt install -y snapd
        cp /etc/apt/sources.list sources.list.back
        echo "deb http://archive.ubuntu.com/ubuntu/ $(lsb_release -c -s)-proposed restricted main multiverse universe" | tee /etc/apt/sources.list -a
        apt update
        apt install -y --only-upgrade snapd
        mv sources.list.back /etc/apt/sources.list
        apt update
        # On trusty we may pull in a new hwe-kernel that is needed to run the
        # snapd tests. We need to reboot to actually run this kernel.
        if [[ "$SPREAD_SYSTEM" = ubuntu-14.04-* ]] && [ "$SPREAD_REBOOT" = 0 ]; then
            REBOOT
        fi
    else
        packages=
        case "$SPREAD_SYSTEM" in
            ubuntu-*|debian-*)
                # shellcheck disable=SC2125
                packages="${GOHOME}"/snapd_*.deb
                ;;
            fedora-*)
                # shellcheck disable=SC2125
                packages="${GOHOME}"/snap-confine*.rpm\ "${GOPATH}"/snapd*.rpm
                ;;
            opensuse-*)
                # shellcheck disable=SC2125
                packages="${GOHOME}"/snapd*.rpm
                ;;
            *)
                exit 1
                ;;
        esac

        # shellcheck disable=SC2086
        distro_install_local_package $packages

        # On some distributions the snapd.socket is not yet automatically
        # enabled as we don't have a systemd present configuration approved
        # by the distribution for it in place yet.
        if ! systemctl is-enabled snapd.socket ; then
            # Can't use --now here as not all distributions we run on support it
            systemctl enable snapd.socket
            systemctl start snapd.socket
        fi
    fi
}

distro_get_package_extension() {
    case "$SPREAD_SYSTEM" in
        ubuntu-*|debian-*)
            echo "deb"
            ;;
        fedora-*|opensuse-*)
            echo "rpm"
            ;;
    esac
}

pkg_dependencies_ubuntu_generic(){
    echo "
        autoconf
        automake
        autotools-dev
        build-essential
        curl
        devscripts
        expect
        gdb
        gdebi-core
        git
        indent
        jq
        apparmor-utils
        libapparmor-dev
        libglib2.0-dev
        libseccomp-dev
        libudev-dev
        man
        netcat-openbsd
        pkg-config
        python3-docutils
        udev
        uuid-runtime
        "
}

pkg_dependencies_ubuntu_classic(){
    echo "
        cups
        dbus-x11
        gnome-keyring
        jq
        man
        printer-driver-cups-pdf
        python3-yaml
        upower
        weston
        xdg-user-dirs
        xdg-utils
        "

    case "$SPREAD_SYSTEM" in
        ubuntu-14.04-*)
            echo "
                linux-image-extra-$(uname -r)
                "
            ;;
        ubuntu-16.04-32)
            echo "
                linux-image-extra-$(uname -r)
                "
            ;;
        ubuntu-16.04-64)
            echo "
                gccgo-6
                kpartx
                libvirt-bin
                linux-image-extra-$(uname -r)
                qemu
                x11-utils
                xvfb
                "
            ;;
        ubuntu-17.10-64)
            echo "
                linux-image-extra-4.13.0-16-generic
                "
            ;;
        ubuntu-18.04-64)
            echo "
                linux-image-extra-$(uname -r)
                squashfs-tools
                "
            ;;
        ubuntu-*)
            echo "
                linux-image-extra-$(uname -r)
                "
            ;;
        debian-*)
            echo "
                net-tools
                "
            ;;
    esac
}

pkg_dependencies_ubuntu_core(){
    echo "
        linux-image-extra-$(uname -r)
        pollinate
        "
}

pkg_dependencies_fedora(){
    echo "
        curl
        dbus-x11
        expect
        git
        golang
        jq
<<<<<<< HEAD
        iptables-services
=======
        man
>>>>>>> 787c063f
        mock
        net-tools
        redhat-lsb-core
        rpm-build
        xdg-user-dirs
        "
}

pkg_dependencies_opensuse(){
    echo "
        apparmor-profiles
        curl
        expect
        git
        golang-packaging
        jq
        lsb-release
        man
        netcat-openbsd
        osc
        uuidd
        xdg-utils
        xdg-user-dirs
        "
}

pkg_dependencies(){
    case "$SPREAD_SYSTEM" in
        ubuntu-core-16-*)
            pkg_dependencies_ubuntu_generic
            pkg_dependencies_ubuntu_core
            ;;
        ubuntu-*|debian-*)
            pkg_dependencies_ubuntu_generic
            pkg_dependencies_ubuntu_classic
            ;;
        fedora-*)
            pkg_dependencies_fedora
            ;;
        opensuse-*)
            pkg_dependencies_opensuse
            ;;
        *)
            ;;
    esac
}

install_pkg_dependencies(){
    pkgs=$(pkg_dependencies)
    # shellcheck disable=SC2086
    distro_install_package $pkgs
}<|MERGE_RESOLUTION|>--- conflicted
+++ resolved
@@ -464,11 +464,8 @@
         git
         golang
         jq
-<<<<<<< HEAD
         iptables-services
-=======
         man
->>>>>>> 787c063f
         mock
         net-tools
         redhat-lsb-core
