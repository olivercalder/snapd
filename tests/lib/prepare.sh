--- conflicted
+++ resolved
@@ -267,7 +267,6 @@
         # shellcheck disable=SC2086
         cache_snaps ${PRE_CACHE_SNAPS}
 
-<<<<<<< HEAD
         echo "Cache the snaps profiler snap"
         if [ "$PROFILE_SNAPS" = 1 ]; then
             if is_core18_system; then
@@ -277,10 +276,7 @@
             fi
         fi
 
-        ! snap list | grep core || exit 1
-=======
         snap list | not grep core || exit 1
->>>>>>> 8999873f
         # use parameterized core channel (defaults to edge) instead
         # of a fixed one and close to stable in order to detect defects
         # earlier
