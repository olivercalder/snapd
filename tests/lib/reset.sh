--- conflicted
+++ resolved
@@ -6,21 +6,13 @@
     systemctl stop snapd.service snapd.socket
 
     # purge all state
-<<<<<<< HEAD
-    sh ${SPREAD_PATH}/debian/snapd.postrm purge
-=======
     sh -x ${SPREAD_PATH}/debian/snapd.postrm purge
-    mkdir -p /snap /var/snap /var/lib/snapd
->>>>>>> 0122da37
     if [ -d /snap/* ] || [ -d /var/snap/* ]; then
         echo "postinst purge failed"
         ls -lR /snap/* /var/snap/*
         exit 1
     fi
-<<<<<<< HEAD
     mkdir -p /snap /var/snap /var/lib/snapd
-=======
->>>>>>> 0122da37
     
     rm -f /tmp/ubuntu-core*
     
@@ -47,11 +39,7 @@
     systemctl start snapd.socket
 }
 
-<<<<<<< HEAD
-if [ "$SPREAD_SYSTEM" = "ubuntu-core-16" ]; then
-=======
 if [ "$SPREAD_SYSTEM" = "ubuntu-core-16-64" ]; then
->>>>>>> 0122da37
     reset_all_snap "$@"
 else
     reset_classic "$@"
