--- conflicted
+++ resolved
@@ -2,11 +2,7 @@
 prepare: |
   for snap in basic basic-binaries basic-desktop
   do
-<<<<<<< HEAD
-    snapbuild ./../lib/snaps/$snap .
-=======
     snapbuild ../lib/snaps/$snap .
->>>>>>> 087fd78e
   done
 restore: |
   for snap in basic basic-binaries basic-desktop
