summary: create ubuntu classic image, install snapd and test hot plug feature

prepare: |
    "$TESTSLIB"/prepare-restore.sh --prepare-suite
    "$TESTSLIB"/prepare-restore.sh --prepare-suite-each

    #shellcheck source=tests/lib/nested.sh
    . "$TESTSLIB/nested.sh"
    create_nested_classic_vm
    copy_remote "${GOHOME}"/snapd_*.deb
    execute_remote "sudo apt update"
    execute_remote "sudo apt install -y ./snapd_*.deb"
    execute_remote 'sudo apt install -y linux-image-extra-$(uname -r) || sudo apt install -y linux-modules-extra-$(uname -r)'

    snap pack "$TESTSLIB"/snaps/serial-port-hotplug
    copy_remote serial-port-hotplug_1.0_all.snap
    # add test user to dialout group required for ttyUSB* devices
    execute_remote "sudo usermod -a -G dialout user1"

restore: |
    #shellcheck source=tests/lib/nested.sh
    . "$TESTSLIB/nested.sh"
    destroy_nested_vm

    "$TESTSLIB"/prepare-restore.sh --restore-suite-each
    "$TESTSLIB"/prepare-restore.sh --restore-suite

    #shellcheck source=tests/lib/pkgdb.sh
    . "$TESTSLIB/pkgdb.sh"
    distro_install_package snapd

execute: |
    hotplug_add_dev1() {
        add_tty_chardev my-chardev /dev/tty5
        add_usb_serial_device my-usb-serial my-chardev 1234
    }

    hotplug_del_dev1() {
        del_device my-usb-serial
        remove_chardev my-chardev
    }

    hotplug_add_dev2() {
        add_tty_chardev my-chardev2 /dev/tty6
        add_usb_serial_device my-usb-serial2 my-chardev2 5678
    }

    hotplug_del_dev2() {
        del_device my-usb-serial2
        remove_chardev my-chardev2
    }

    check_slot_not_present() {
        for _ in $(seq 10); do
            if ! execute_remote "snap interfaces" | MATCH ":qemuusbserial"; then
                break
            fi
            sleep 0.5
        done
        if execute_remote "snap interfaces" | MATCH ":qemuusbserial"; then
            echo "qemuusbserial interface shouldn't be present anymore"
        exit 1
        fi
    }

    check_slot_present() {
        for _ in $(seq 10); do
            if execute_remote "snap interfaces" | MATCH ":qemuusbserial"; then
                break
            fi
            sleep 0.5
        done
        execute_remote "snap interfaces" | MATCH ":qemuusbserial"
    }

    check_slot_connected() {
        for _ in $(seq 10); do
            if execute_remote "snap interfaces" | MATCH ":qemuusbserial.*serial-port-hotplug"; then
                break
            fi
            sleep 0.5

        done
        execute_remote "snap interfaces" | MATCH ":qemuusbserial.*serial-port-hotplug"
    }

    #shellcheck source=tests/lib/nested.sh
    . "$TESTSLIB/nested.sh"

    if execute_remote "udevadm info -e" | MATCH "ID_MODEL=QEMU_USB_SERIAL"; then
        echo "Usb serial already registered, exiting..."
        exit 1
    fi

    execute_remote "sudo snap install hello-world"

    echo "Enabling hotplug"
    execute_remote "sudo snap set core experimental.hotplug=true"

    echo "Plugging the device"
    hotplug_add_dev1

<<<<<<< HEAD
    # sanity checks to make sure qemu setup is correct
=======
    for _ in $(seq 5); do
        if execute_remote "udevadm info -e" | MATCH "ID_MODEL=QEMU_USB_SERIAL"; then
            break
        fi
        sleep 1
    done
>>>>>>> c8df488c
    execute_remote "udevadm info -e" | MATCH "ID_MODEL=QEMU_USB_SERIAL"
    execute_remote "ls /dev/tty*" | MATCH "ttyUSB0"

    echo "Checking that qemuusbserial hotplug slot is present"
    check_slot_present

    echo "Unplugging the device"
    hotplug_del_dev1

    for _ in $(seq 5); do
        if execute_remote "udevadm info -e" | MATCH "ID_MODEL=QEMU_USB_SERIAL"; then
            sleep 1
        else
            break
        fi
    done

    if execute_remote "udevadm info -e" | MATCH "ID_MODEL=QEMU_USB_SERIAL"; then
        echo "Usb serial should not be registered anymore, exiting..."
        exit 1
    fi

    echo "Checking that qemuusbserial hotplug slot is no longer present"
    check_slot_not_present

    echo "Plugging the device back"
    hotplug_add_dev1

    echo "Checking that qemuusbserial hotplug slot is present again"
    check_slot_present

    echo "Installing test snap with serial port plug"
    execute_remote "sudo snap install --dangerous serial-port-hotplug_1.0_all.snap"

    echo "Connecting serial-port interface"
    execute_remote "sudo snap connect serial-port-hotplug:serial-port :qemuusbserial"
    check_slot_connected

    echo "Veryfing serial-port permissions"
    execute_remote "cat /var/lib/snapd/apparmor/profiles/snap.serial-port-hotplug.consumer" | MATCH "/dev/ttyUSB0 rw,"
    execute_remote "/snap/bin/serial-port-hotplug.consumer" | MATCH "Access to /dev/ttyUSB0 ok"
    execute_remote "/snap/bin/serial-port-hotplug.consumer" | MATCH "Access to /dev/ttyUSB1 failed"

    echo "Unplugging the device"
    hotplug_del_dev1

    echo "Checking that qemuusbserial hotplug slot is no longer present"
    check_slot_not_present

    echo "Plugging device back, checking that connection is restored"
    hotplug_add_dev1
    check_slot_connected

    echo "Unplugging the device"
    hotplug_del_dev1

    echo "Checking that qemuusbserial hotplug slot is not present"
    check_slot_not_present

    echo "Plugging second device"
    hotplug_add_dev2

    echo "Plugging first device back while second device is present, checking that connection is restored"
    hotplug_add_dev1
    check_slot_connected

    echo "Veryfing serial-port permissions, the first device is now expected on ttyUSB1"
    execute_remote "cat /var/lib/snapd/apparmor/profiles/snap.serial-port-hotplug.consumer" | MATCH "/dev/ttyUSB1 rw,"
    execute_remote "/snap/bin/serial-port-hotplug.consumer" | MATCH "Access to /dev/ttyUSB0 failed"
    execute_remote "/snap/bin/serial-port-hotplug.consumer" | MATCH "Access to /dev/ttyUSB1 ok"

    echo "Restarting snapd should restore hotplug interface"
    execute_remote "sudo systemctl stop snapd.service snapd.socket"
    execute_remote "sudo systemctl start snapd.service snapd.socket"
    check_slot_connected
    execute_remote "/snap/bin/serial-port-hotplug.consumer" | MATCH "Access to /dev/ttyUSB1 ok"<|MERGE_RESOLUTION|>--- conflicted
+++ resolved
@@ -55,11 +55,11 @@
             if ! execute_remote "snap interfaces" | MATCH ":qemuusbserial"; then
                 break
             fi
-            sleep 0.5
+            sleep 1
         done
         if execute_remote "snap interfaces" | MATCH ":qemuusbserial"; then
             echo "qemuusbserial interface shouldn't be present anymore"
-        exit 1
+            exit 1
         fi
     }
 
@@ -68,7 +68,7 @@
             if execute_remote "snap interfaces" | MATCH ":qemuusbserial"; then
                 break
             fi
-            sleep 0.5
+            sleep 1
         done
         execute_remote "snap interfaces" | MATCH ":qemuusbserial"
     }
@@ -78,7 +78,7 @@
             if execute_remote "snap interfaces" | MATCH ":qemuusbserial.*serial-port-hotplug"; then
                 break
             fi
-            sleep 0.5
+            sleep 1
 
         done
         execute_remote "snap interfaces" | MATCH ":qemuusbserial.*serial-port-hotplug"
@@ -100,17 +100,14 @@
     echo "Plugging the device"
     hotplug_add_dev1
 
-<<<<<<< HEAD
     # sanity checks to make sure qemu setup is correct
-=======
     for _ in $(seq 5); do
         if execute_remote "udevadm info -e" | MATCH "ID_MODEL=QEMU_USB_SERIAL"; then
             break
         fi
         sleep 1
     done
->>>>>>> c8df488c
-    execute_remote "udevadm info -e" | MATCH "ID_MODEL=QEMU_USB_SERIAL"
+
     execute_remote "ls /dev/tty*" | MATCH "ttyUSB0"
 
     echo "Checking that qemuusbserial hotplug slot is present"
