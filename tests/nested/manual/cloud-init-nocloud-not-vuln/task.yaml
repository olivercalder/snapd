--- conflicted
+++ resolved
@@ -103,16 +103,12 @@
     nested_exec "cloud-init status --wait"
 
     echo "Waiting for snapd to react to cloud-init"
-<<<<<<< HEAD
-    nested_retry "--wait 1 -n 60 sh -c 'cloud-init status | grep -qE \"status: done\"'"
-=======
     for i in $(seq 60); do
         if nested_exec "journalctl --no-pager -u snapd" | MATCH "Cloud-init reported"; then
             break
         fi
         sleep 1
     done
->>>>>>> 701a9092
 
     # ensure that snapd restricted cloud-init with the zzzz_snapd.cfg file
     echo "Ensuring that snapd restricted cloud-init"
