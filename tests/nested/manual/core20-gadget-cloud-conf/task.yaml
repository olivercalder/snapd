summary: Test that UC20 can boot with gadget provided cloud.conf for all grades

# TODO: enable similar test for UC18 and UC16 gadgets that use cloud.conf?
systems: [ubuntu-20.04-64]

environment:
  # use tpm + secure boot to get full disk encryption, this is explicitly needed
  # for grade: secured
  NESTED_ENABLE_TPM: true
  NESTED_ENABLE_SECURE_BOOT: true

  # use snapd from the spread run so that we have testkeys trusted in the snapd
  # run
  NESTED_BUILD_SNAPD_FROM_CURRENT: true

  # don't use cloud-init to create the user, we manually use cloud-init via
  # the gadget to add a user
  NESTED_USE_CLOUD_INIT: false

  # sign all the snaps we build for the image with fakestore
  NESTED_SIGN_SNAPS_FAKESTORE: true

  # use the testrootorg auto-import assertion
  # TODO: commit the Go code used to create this assertion from the json file
  NESTED_CUSTOM_AUTO_IMPORT_ASSERTION: $TESTSLIB/assertions/developer1-auto-import.assert

  # three variants, for dangerous, signed, and secured grades
  MODEL_GRADE/secured: secured
  MODEL_GRADE/signed: signed

  # TODO: enable after creating an associated auto-import assertion + model
  # MODEL_GRADE/dangerous: dangerous

  NESTED_CUSTOM_MODEL: $TESTSLIB/assertions/developer1-20-${MODEL_GRADE}.model
  NESTED_IMAGE_ID: gadget-cloud-conf-testkeys-${MODEL_GRADE}

  # for the fake store
  NESTED_FAKESTORE_BLOB_DIR: $(pwd)/fake-store-blobdir
  NESTED_UBUNTU_IMAGE_SNAPPY_FORCE_SAS_URL: http://localhost:11028

  # unset this otherwise ubuntu-image complains about overriding the channel for
  # a model with grade higher than dangerous when building the image
  NESTED_CORE_CHANNEL: ""

prepare: |
  if [ "$TRUST_TEST_KEYS" = "false" ]; then
      echo "This test needs test keys to be trusted"
      exit
  fi

  #shellcheck source=tests/lib/nested.sh
  . "$TESTSLIB/nested.sh"

  #shellcheck source=tests/lib/store.sh
  . "$TESTSLIB"/store.sh

  # setup the fakestore, but don't use it for our snapd here on the host VM, so
  # tear down the staging_store immediately afterwards so that only the SAS is 
  # running and our snapd is not pointed at it, ubuntu-image is the only thing 
  # that actually needs to use the fakestore, and we will manually point it at
  # the fakestore below using NESTED_UBUNTU_IMAGE_SNAPPY_FORCE_SAS_URL
  setup_fake_store "$NESTED_FAKESTORE_BLOB_DIR"
  teardown_staging_store

  echo "Expose the needed assertions through the fakestore"
  cp "$TESTSLIB"/assertions/developer1.account "$NESTED_FAKESTORE_BLOB_DIR/asserts"
  cp "$TESTSLIB"/assertions/developer1.account-key "$NESTED_FAKESTORE_BLOB_DIR/asserts"

  # modify and repack gadget snap to add a defaults section and use our own
  # prepare-device hook to use the fakedevicesvc
  mkdir "$(nested_get_extra_snaps_path)"

  # Get the snakeoil key and cert for signing gadget assets (shim)
  KEY_NAME=$(nested_get_snakeoil_key)
  SNAKEOIL_KEY="$PWD/$KEY_NAME.key"
  SNAKEOIL_CERT="$PWD/$KEY_NAME.pem"

  snap download --basename=pc --channel="20/edge" pc
  unsquashfs -d pc-gadget pc.snap

  # delay all refreshes for a week from now, as otherwise refreshes for our
  # snaps (which are asserted by the testrootorg authority-id) may happen, which
  # will break things because the signing keys won't match, etc. and 
  # specifically snap-bootstrap in the kernel snap from the store won't trust
  # the seed keys to unlock the encrypted data partition in the initramfs
  sed defaults.yaml -e "s/@HOLD-TIME@/$(date --date='next week' +%Y-%m-%dT%H:%M:%S%:z)/" >> \
    pc-gadget/meta/gadget.yaml

  # install the cloud.conf
  cp cloud.conf pc-gadget/cloud.conf

  # TODO: enable this bit when things are ready to use a testkeys signed model
  # assertion
  # copy the prepare-device hook to use our fakedevicesvc
  # mkdir -p pc-gadget/meta/hooks/
  # cp prepare-device pc-gadget/meta/hooks/

  nested_secboot_sign_gadget pc-gadget "$SNAKEOIL_KEY" "$SNAKEOIL_CERT"
  snap pack pc-gadget/ "$(nested_get_extra_snaps_path)"

  # TODO: enable this when ready, currently serial assertions requests don't 
  # work with the fakedevicesvc, needs a little bit of work somewhere
  # start fake device svc
  # #shellcheck disable=SC2148
  #  systemd-run --unit fakedevicesvc fakedevicesvc localhost:11029

  tests.nested build-image core
  # first boot will use seed1 to create the normal-user in addition to the 
  # system-user assertion
  tests.nested create-vm core

restore: |
  if [ "$TRUST_TEST_KEYS" = "false" ]; then
      echo "This test needs test keys to be trusted"
      exit
  fi

  # stop fake device svc
  # systemctl stop fakedevicesvc

  #shellcheck source=tests/lib/store.sh
  . "$TESTSLIB"/store.sh
  teardown_fake_store "$NESTED_FAKESTORE_BLOB_DIR"

execute: |
  if [ "$TRUST_TEST_KEYS" = "false" ]; then
      echo "This test needs test keys to be trusted"
      exit
  fi

  #shellcheck source=tests/lib/nested.sh
  . "$TESTSLIB/nested.sh"

  echo "The initial cloud-init user was created"
  tests.nested exec "cat /var/lib/extrausers/passwd" | MATCH normal-user

  echo "And we can run things as the normal user"
  tests.nested exec_as normal-user ubuntu "sudo true"

  echo "Waiting for snapd to react to cloud-init"
<<<<<<< HEAD
  tests.nested exec "retry --wait 1 -n 60 sh -c 'sudo journalctl --no-pager -u snapd | MATCH \"cloud-init reported\"'"
=======
  seen=0
  for i in $(seq 60); do
      if tests.nested exec "sudo journalctl --no-pager -u snapd" | MATCH "cloud-init reported"; then
          seen=1
          break
      fi
      sleep 1
  done
>>>>>>> a73b4704

  if [ "$seen" = "0" ]; then
      echo "snapd did not restrict cloud-init, test failed"
      exit 1
  fi

  echo "Ensuring that cloud-init got disabled after running"
  tests.nested exec "cloud-init status" | MATCH "status: disabled"
  tests.nested exec "test -f /etc/cloud/cloud-init.disabled"
  tests.nested exec "test -f /etc/cloud/cloud.cfg.d/80_device_gadget.cfg"
  tests.nested exec "! test -f /etc/cloud/cloud.cfg.d/zzzz_snapd.cfg"

  # TODO: if we ever decide to leave NoCloud datasources enabled if the source
  # is the gadget, check that here too<|MERGE_RESOLUTION|>--- conflicted
+++ resolved
@@ -138,24 +138,7 @@
   tests.nested exec_as normal-user ubuntu "sudo true"
 
   echo "Waiting for snapd to react to cloud-init"
-<<<<<<< HEAD
   tests.nested exec "retry --wait 1 -n 60 sh -c 'sudo journalctl --no-pager -u snapd | MATCH \"cloud-init reported\"'"
-=======
-  seen=0
-  for i in $(seq 60); do
-      if tests.nested exec "sudo journalctl --no-pager -u snapd" | MATCH "cloud-init reported"; then
-          seen=1
-          break
-      fi
-      sleep 1
-  done
->>>>>>> a73b4704
-
-  if [ "$seen" = "0" ]; then
-      echo "snapd did not restrict cloud-init, test failed"
-      exit 1
-  fi
-
   echo "Ensuring that cloud-init got disabled after running"
   tests.nested exec "cloud-init status" | MATCH "status: disabled"
   tests.nested exec "test -f /etc/cloud/cloud-init.disabled"
