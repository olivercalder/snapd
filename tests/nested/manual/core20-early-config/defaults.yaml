defaults:
  system:
    service:
      rsyslog:
        disable: true
      console-conf:
        disable: true
    watchdog:
      runtime-timeout: 13m
    system:
      power-key-action: ignore
      disable-backlight-service: true
<<<<<<< HEAD
      hostname: foo
=======
      timezone: Europe/Malta
>>>>>>> 5256f7a5
<|MERGE_RESOLUTION|>--- conflicted
+++ resolved
@@ -10,8 +10,5 @@
     system:
       power-key-action: ignore
       disable-backlight-service: true
-<<<<<<< HEAD
-      hostname: foo
-=======
       timezone: Europe/Malta
->>>>>>> 5256f7a5
+      hostname: foo