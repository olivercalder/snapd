// -*- Mode: Go; indent-tabs-mode: t -*-

/*
 * Copyright (C) 2019-2020 Canonical Ltd
 *
 * This program is free software: you can redistribute it and/or modify
 * it under the terms of the GNU General Public License version 3 as
 * published by the Free Software Foundation.
 *
 * This program is distributed in the hope that it will be useful,
 * but WITHOUT ANY WARRANTY; without even the implied warranty of
 * MERCHANTABILITY or FITNESS FOR A PARTICULAR PURPOSE.  See the
 * GNU General Public License for more details.
 *
 * You should have received a copy of the GNU General Public License
 * along with this program.  If not, see <http://www.gnu.org/licenses/>.
 *
 */

package install

import (
	"fmt"
	"os"
	"path/filepath"
	"strconv"

	"github.com/snapcore/snapd/dirs"
	"github.com/snapcore/snapd/gadget"
	"github.com/snapcore/snapd/gadget/quantity"
	"github.com/snapcore/snapd/logger"
	"github.com/snapcore/snapd/osutil/mkfs"
)

var contentMountpoint string

func init() {
	contentMountpoint = filepath.Join(dirs.SnapRunDir, "gadget-install")
}

// makeFilesystem creates a filesystem on the on-disk structure, according
// to the filesystem type defined in the gadget. If sectorSize is specified,
// that sector size is used when creating the filesystem, otherwise if it is
// zero, automatic values are used instead.
func makeFilesystem(ds *gadget.OnDiskStructure, sectorSize quantity.Size) error {
	if ds.HasFilesystem() {
		logger.Debugf("create %s filesystem on %s with label %q", ds.VolumeStructure.Filesystem, ds.Node, ds.VolumeStructure.Label)
		if err := mkfs.Make(ds.VolumeStructure.Filesystem, ds.Node, ds.VolumeStructure.Label, ds.Size, sectorSize); err != nil {
			return err
		}
		if err := udevTrigger(ds.Node); err != nil {
			return err
		}
	}
	return nil
}

// writeContent populates the given on-disk structure, according to the contents
// defined in the gadget.
func writeContent(ds *gadget.OnDiskStructure, gadgetRoot string, observer gadget.ContentObserver) error {
	switch {
	case !ds.IsPartition():
		return fmt.Errorf("cannot write non-partitions yet")
	case !ds.HasFilesystem():
		if err := writeNonFSContent(ds, gadgetRoot); err != nil {
			return err
		}
	case ds.HasFilesystem():
		if err := writeFilesystemContent(ds, observer); err != nil {
			return err
		}
	}

	return nil
}

// mountFilesystem mounts the on-disk structure filesystem under the given base
// directory, using the label defined in the gadget as the mount point name.
func mountFilesystem(ds *gadget.OnDiskStructure, baseMntPoint string) error {
	if !ds.HasFilesystem() {
		return fmt.Errorf("cannot mount a partition with no filesystem")
	}
	if ds.Label == "" {
		return fmt.Errorf("cannot mount a filesystem with no label")
	}

	mountpoint := filepath.Join(baseMntPoint, ds.Label)
	if err := os.MkdirAll(mountpoint, 0755); err != nil {
		return fmt.Errorf("cannot create mountpoint: %v", err)
	}
	if err := sysMount(ds.Node, mountpoint, ds.Filesystem, 0, ""); err != nil {
		return fmt.Errorf("cannot mount filesystem %q at %q: %v", ds.Node, mountpoint, err)
	}

	return nil
}

func writeFilesystemContent(ds *gadget.OnDiskStructure, observer gadget.ContentObserver) (err error) {
<<<<<<< HEAD
	mountpoint := filepath.Join(contentMountpoint, strconv.Itoa(ds.StructureIndex))
=======
	mountpoint := filepath.Join(contentMountpoint, strconv.Itoa(ds.DiskIndex))
>>>>>>> e5a373f0
	if err := os.MkdirAll(mountpoint, 0755); err != nil {
		return err
	}

	// temporarily mount the filesystem
	if err := sysMount(ds.Node, mountpoint, ds.Filesystem, 0, ""); err != nil {
		return fmt.Errorf("cannot mount filesystem %q at %q: %v", ds.Node, mountpoint, err)
	}
	defer func() {
		errUnmount := sysUnmount(mountpoint, 0)
		if err == nil {
			err = errUnmount
		}
	}()
	fs, err := gadget.NewMountedFilesystemWriter(&ds.LaidOutStructure, observer)
	if err != nil {
		return fmt.Errorf("cannot create filesystem image writer: %v", err)
	}

	var noFilesToPreserve []string
	if err := fs.Write(mountpoint, noFilesToPreserve); err != nil {
		return fmt.Errorf("cannot create filesystem image: %v", err)
	}

	return nil
}

func writeNonFSContent(ds *gadget.OnDiskStructure, gadgetRoot string) error {
	f, err := os.OpenFile(ds.Node, os.O_RDWR, 0644)
	if err != nil {
		return fmt.Errorf("cannot write bare content for %q: %v", ds.Node, err)
	}
	defer f.Close()

	// Laid out structures start relative to the beginning of the
	// volume, shift the structure offsets to 0, so that it starts
	// at the beginning of the partition
	l := gadget.ShiftStructureTo(ds.LaidOutStructure, 0)
	raw, err := gadget.NewRawStructureWriter(gadgetRoot, &l)
	if err != nil {
		return err
	}
	return raw.Write(f)
}<|MERGE_RESOLUTION|>--- conflicted
+++ resolved
@@ -96,11 +96,7 @@
 }
 
 func writeFilesystemContent(ds *gadget.OnDiskStructure, observer gadget.ContentObserver) (err error) {
-<<<<<<< HEAD
-	mountpoint := filepath.Join(contentMountpoint, strconv.Itoa(ds.StructureIndex))
-=======
 	mountpoint := filepath.Join(contentMountpoint, strconv.Itoa(ds.DiskIndex))
->>>>>>> e5a373f0
 	if err := os.MkdirAll(mountpoint, 0755); err != nil {
 		return err
 	}
