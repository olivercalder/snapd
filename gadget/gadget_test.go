// -*- Mode: Go; indent-tabs-mode: t -*-

/*
 * Copyright (C) 2019 Canonical Ltd
 *
 * This program is free software: you can redistribute it and/or modify
 * it under the terms of the GNU General Public License version 3 as
 * published by the Free Software Foundation.
 *
 * This program is distributed in the hope that it will be useful,
 * but WITHOUT ANY WARRANTY; without even the implied warranty of
 * MERCHANTABILITY or FITNESS FOR A PARTICULAR PURPOSE.  See the
 * GNU General Public License for more details.
 *
 * You should have received a copy of the GNU General Public License
 * along with this program.  If not, see <http://www.gnu.org/licenses/>.
 *
 */

package gadget_test

import (
	"bytes"
	"fmt"
	"io/ioutil"
	"os"
	"path/filepath"
	"strings"
	"testing"

	. "gopkg.in/check.v1"
	"gopkg.in/yaml.v2"

	"github.com/snapcore/snapd/dirs"
	"github.com/snapcore/snapd/gadget"
)

type gadgetYamlTestSuite struct {
	dir            string
	gadgetYamlPath string
}

var _ = Suite(&gadgetYamlTestSuite{})

var mockGadgetSnapYaml = `
name: canonical-pc
type: gadget
`

var mockGadgetYaml = []byte(`
defaults:
  system:
    something: true

connections:
  - plug: snapid1:plg1
    slot: snapid2:slot
  - plug: snapid3:process-control
  - plug: snapid4:pctl4
    slot: system:process-control

volumes:
  volumename:
    schema: mbr
    bootloader: u-boot
    id:     0C
    structure:
      - filesystem-label: system-boot
        offset: 12345
        offset-write: 777
        size: 88888
        type: 0C
        filesystem: vfat
        content:
          - source: subdir/
            target: /
            unpack: false
          - source: foo
            target: /
`)

var mockMultiVolumeGadgetYaml = []byte(`
device-tree: frobinator-3000.dtb
device-tree-origin: kernel
volumes:
  frobinator-image:
    bootloader: u-boot
    schema: mbr
    structure:
      - name: system-boot
        type: 0C
        filesystem: vfat
        filesystem-label: system-boot
        size: 128M
        role: system-boot
        content:
          - source: splash.bmp
            target: .
      - name: writable
        type: 83
        filesystem: ext4
        filesystem-label: writable
        size: 380M
        role: system-data
  u-boot-frobinator:
    structure:
      - name: u-boot
        type: bare
        size: 623000
        offset: 0
        content:
          - image: u-boot.imz
`)

var mockClassicGadgetYaml = []byte(`
defaults:
  system:
    something: true
  otheridididididididididididididi:
    foo:
      bar: baz
`)

var mockClassicGadgetMultilineDefaultsYaml = []byte(`
defaults:
  system:
    something: true
  otheridididididididididididididi:
    foosnap:
      multiline: |
        foo
        bar
`)

var mockVolumeUpdateGadgetYaml = []byte(`
volumes:
  bootloader:
    schema: mbr
    bootloader: u-boot
    id:     0C
    structure:
      - filesystem-label: system-boot
        offset: 12345
        offset-write: 777
        size: 88888
        type: 0C
        filesystem: vfat
        content:
          - source: subdir/
            target: /
            unpack: false
        update:
          edition: 5
          preserve:
           - env.txt
           - config.txt
`)

var gadgetYamlPC = []byte(`
volumes:
  pc:
    bootloader: grub
    structure:
      - name: mbr
        type: mbr
        size: 440
        content:
          - image: pc-boot.img
      - name: BIOS Boot
        type: DA,21686148-6449-6E6F-744E-656564454649
        size: 1M
        offset: 1M
        offset-write: mbr+92
        content:
          - image: pc-core.img
      - name: EFI System
        type: EF,C12A7328-F81F-11D2-BA4B-00A0C93EC93B
        filesystem: vfat
        filesystem-label: system-boot
        size: 50M
        content:
          - source: grubx64.efi
            target: EFI/boot/grubx64.efi
          - source: shim.efi.signed
            target: EFI/boot/bootx64.efi
          - source: grub.cfg
            target: EFI/ubuntu/grub.cfg
`)

var gadgetYamlRPi = []byte(`
device-tree: bcm2709-rpi-2-b
volumes:
  pi:
    schema: mbr
    bootloader: u-boot
    structure:
      - type: 0C
        filesystem: vfat
        filesystem-label: system-boot
        size: 128M
        content:
          - source: boot-assets/
            target: /
`)

var gadgetYamlLk = []byte(`
volumes:
  volumename:
    schema: mbr
    bootloader: lk
    structure:
      - name: BOOTIMG1
        size: 25165824
        role: system-boot-image
        type: 27
        content:
          - image: boot.img
      - name: BOOTIMG2
        size: 25165824
        role: system-boot-image
        type: 27
      - name: snapbootsel
        size: 131072
        role: system-boot-select
        type: B2
        content:
          - image: snapbootsel.bin
      - name: snapbootselbak
        size: 131072
        role: system-boot-select
        type: B2
        content:
          - image: snapbootsel.bin
      - name: writable
        type: 83
        filesystem: ext4
        filesystem-label: writable
        size: 500M
        role: system-data
`)

var gadgetYamlLkLegacy = []byte(`
volumes:
  volumename:
    schema: mbr
    bootloader: lk
    structure:
      - name: BOOTIMG1
        size: 25165824
        role: bootimg
        type: 27
        content:
          - image: boot.img
      - name: BOOTIMG2
        size: 25165824
        role: bootimg
        type: 27
      - name: snapbootsel
        size: 131072
        role: bootselect
        type: B2
        content:
          - image: snapbootsel.bin
      - name: snapbootselbak
        size: 131072
        role: bootselect
        type: B2
        content:
          - image: snapbootsel.bin
      - name: writable
        type: 83
        filesystem: ext4
        filesystem-label: writable
        size: 500M
        role: system-data
`)

func TestRun(t *testing.T) { TestingT(t) }

func mustParseGadgetSize(c *C, s string) gadget.Size {
	gs, err := gadget.ParseSize(s)
	c.Assert(err, IsNil)
	return gs
}

func mustParseGadgetRelativeOffset(c *C, s string) *gadget.RelativeOffset {
	grs, err := gadget.ParseRelativeOffset(s)
	c.Assert(err, IsNil)
	c.Assert(grs, NotNil)
	return grs
}

func (s *gadgetYamlTestSuite) SetUpTest(c *C) {
	dirs.SetRootDir(c.MkDir())
	s.dir = c.MkDir()
	c.Assert(os.MkdirAll(filepath.Join(s.dir, "meta"), 0755), IsNil)
	s.gadgetYamlPath = filepath.Join(s.dir, "meta", "gadget.yaml")
}

func (s *gadgetYamlTestSuite) TearDownTest(c *C) {
	dirs.SetRootDir("/")
}

func (s *gadgetYamlTestSuite) TestReadGadgetYamlMissing(c *C) {
	// if constraints are nil, we allow a missing yaml
	_, err := gadget.ReadInfo("bogus-path", nil)
	c.Assert(err, IsNil)

	_, err = gadget.ReadInfo("bogus-path", &gadget.ModelConstraints{})
	c.Assert(err, ErrorMatches, ".*meta/gadget.yaml: no such file or directory")
}

func (s *gadgetYamlTestSuite) TestReadGadgetYamlOnClassicOptional(c *C) {
	// no meta/gadget.yaml
	gi, err := gadget.ReadInfo(s.dir, &gadget.ModelConstraints{Classic: true})
	c.Assert(err, IsNil)
	c.Check(gi, NotNil)
}

func (s *gadgetYamlTestSuite) TestReadGadgetYamlOnClassicEmptyIsValid(c *C) {
	err := ioutil.WriteFile(s.gadgetYamlPath, nil, 0644)
	c.Assert(err, IsNil)

	ginfo, err := gadget.ReadInfo(s.dir, &gadget.ModelConstraints{Classic: true})
	c.Assert(err, IsNil)
	c.Assert(ginfo, DeepEquals, &gadget.Info{})
}

func (s *gadgetYamlTestSuite) TestReadGadgetYamlOnClassicOnylDefaultsIsValid(c *C) {
	err := ioutil.WriteFile(s.gadgetYamlPath, mockClassicGadgetYaml, 0644)
	c.Assert(err, IsNil)

	ginfo, err := gadget.ReadInfo(s.dir, &gadget.ModelConstraints{Classic: true})
	c.Assert(err, IsNil)
	c.Assert(ginfo, DeepEquals, &gadget.Info{
		Defaults: map[string]map[string]interface{}{
			"system": {"something": true},
			// keep this comment so that gofmt 1.10+ does not
			// realign this, thus breaking our gofmt 1.9 checks
			"otheridididididididididididididi": {"foo": map[string]interface{}{"bar": "baz"}},
		},
	})
}

func (s *gadgetYamlTestSuite) TestReadGadgetDefaultsMultiline(c *C) {
	err := ioutil.WriteFile(s.gadgetYamlPath, mockClassicGadgetMultilineDefaultsYaml, 0644)
	c.Assert(err, IsNil)

	ginfo, err := gadget.ReadInfo(s.dir, &gadget.ModelConstraints{Classic: true})
	c.Assert(err, IsNil)
	c.Assert(ginfo, DeepEquals, &gadget.Info{
		Defaults: map[string]map[string]interface{}{
			"system": {"something": true},
			// keep this comment so that gofmt 1.10+ does not
			// realign this, thus breaking our gofmt 1.9 checks
			"otheridididididididididididididi": {"foosnap": map[string]interface{}{"multiline": "foo\nbar\n"}},
		},
	})
}

func asSizePtr(size gadget.Size) *gadget.Size {
	gsz := gadget.Size(size)
	return &gsz
}

func (s *gadgetYamlTestSuite) TestReadGadgetYamlValid(c *C) {
	err := ioutil.WriteFile(s.gadgetYamlPath, mockGadgetYaml, 0644)
	c.Assert(err, IsNil)

	ginfo, err := gadget.ReadInfo(s.dir, nil)
	c.Assert(err, IsNil)
	c.Assert(ginfo, DeepEquals, &gadget.Info{
		Defaults: map[string]map[string]interface{}{
			"system": {"something": true},
		},
		Connections: []gadget.Connection{
			{Plug: gadget.ConnectionPlug{SnapID: "snapid1", Plug: "plg1"}, Slot: gadget.ConnectionSlot{SnapID: "snapid2", Slot: "slot"}},
			{Plug: gadget.ConnectionPlug{SnapID: "snapid3", Plug: "process-control"}, Slot: gadget.ConnectionSlot{SnapID: "system", Slot: "process-control"}},
			{Plug: gadget.ConnectionPlug{SnapID: "snapid4", Plug: "pctl4"}, Slot: gadget.ConnectionSlot{SnapID: "system", Slot: "process-control"}},
		},
		Volumes: map[string]gadget.Volume{
			"volumename": {
				Schema:     gadget.MBR,
				Bootloader: "u-boot",
				ID:         "0C",
				Structure: []gadget.VolumeStructure{
					{
						Label:       "system-boot",
						Offset:      asSizePtr(12345),
						OffsetWrite: mustParseGadgetRelativeOffset(c, "777"),
						Size:        88888,
						Type:        "0C",
						Filesystem:  "vfat",
						Content: []gadget.VolumeContent{
							{
								Source: "subdir/",
								Target: "/",
								Unpack: false,
							},
							{
								Source: "foo",
								Target: "/",
								Unpack: false,
							},
						},
					},
				},
			},
		},
	})
}

func (s *gadgetYamlTestSuite) TestReadMultiVolumeGadgetYamlValid(c *C) {
	err := ioutil.WriteFile(s.gadgetYamlPath, mockMultiVolumeGadgetYaml, 0644)
	c.Assert(err, IsNil)

	ginfo, err := gadget.ReadInfo(s.dir, nil)
	c.Assert(err, IsNil)
	c.Check(ginfo.Volumes, HasLen, 2)
	c.Assert(ginfo, DeepEquals, &gadget.Info{
		Volumes: map[string]gadget.Volume{
			"frobinator-image": {
				Schema:     gadget.MBR,
				Bootloader: "u-boot",
				Structure: []gadget.VolumeStructure{
					{
						Name:       "system-boot",
						Role:       "system-boot",
						Label:      "system-boot",
						Size:       mustParseGadgetSize(c, "128M"),
						Filesystem: "vfat",
						Type:       "0C",
						Content: []gadget.VolumeContent{
							{
								Source: "splash.bmp",
								Target: ".",
							},
						},
					},
					{
						Role:       "system-data",
						Name:       "writable",
						Label:      "writable",
						Type:       "83",
						Filesystem: "ext4",
						Size:       mustParseGadgetSize(c, "380M"),
					},
				},
			},
			"u-boot-frobinator": {
				Structure: []gadget.VolumeStructure{
					{
						Name:   "u-boot",
						Type:   "bare",
						Size:   623000,
						Offset: asSizePtr(0),
						Content: []gadget.VolumeContent{
							{
								Image: "u-boot.imz",
							},
						},
					},
				},
			},
		},
	})
}

func (s *gadgetYamlTestSuite) TestReadGadgetYamlInvalidBootloader(c *C) {
	mockGadgetYamlBroken := []byte(`
volumes:
 name:
  bootloader: silo
`)

	err := ioutil.WriteFile(s.gadgetYamlPath, mockGadgetYamlBroken, 0644)
	c.Assert(err, IsNil)

	_, err = gadget.ReadInfo(s.dir, nil)
	c.Assert(err, ErrorMatches, "bootloader must be one of grub, u-boot, android-boot or lk")
}

func (s *gadgetYamlTestSuite) TestReadGadgetYamlEmptyBootloader(c *C) {
	mockGadgetYamlBroken := []byte(`
volumes:
 name:
  bootloader:
`)

	err := ioutil.WriteFile(s.gadgetYamlPath, mockGadgetYamlBroken, 0644)
	c.Assert(err, IsNil)

	_, err = gadget.ReadInfo(s.dir, &gadget.ModelConstraints{Classic: false})
	c.Assert(err, ErrorMatches, "bootloader not declared in any volume")
}

func (s *gadgetYamlTestSuite) TestReadGadgetYamlMissingBootloader(c *C) {
	err := ioutil.WriteFile(s.gadgetYamlPath, nil, 0644)
	c.Assert(err, IsNil)

	_, err = gadget.ReadInfo(s.dir, &gadget.ModelConstraints{Classic: false})
	c.Assert(err, ErrorMatches, "bootloader not declared in any volume")
}

func (s *gadgetYamlTestSuite) TestReadGadgetYamlInvalidDefaultsKey(c *C) {
	mockGadgetYamlBroken := []byte(`
defaults:
 foo:
  x: 1
`)

	err := ioutil.WriteFile(s.gadgetYamlPath, mockGadgetYamlBroken, 0644)
	c.Assert(err, IsNil)

	_, err = gadget.ReadInfo(s.dir, nil)
	c.Assert(err, ErrorMatches, `default stanza not keyed by "system" or snap-id: foo`)
}

func (s *gadgetYamlTestSuite) TestReadGadgetYamlInvalidConnection(c *C) {
	mockGadgetYamlBroken := `
connections:
 - @INVALID@
`
	tests := []struct {
		invalidConn string
		expectedErr string
	}{
		{``, `gadget connection plug cannot be empty`},
		{`foo:bar baz:quux`, `(?s).*unmarshal errors:.*`},
		{`plug: foo:`, `.*mapping values are not allowed in this context`},
		{`plug: ":"`, `.*in gadget connection plug: expected "\(<snap-id>\|system\):name" not ":"`},
		{`slot: "foo:"`, `.*in gadget connection slot: expected "\(<snap-id>\|system\):name" not "foo:"`},
		{`slot: foo:bar`, `gadget connection plug cannot be empty`},
	}

	for _, t := range tests {
		mockGadgetYamlBroken := strings.Replace(mockGadgetYamlBroken, "@INVALID@", t.invalidConn, 1)

		err := ioutil.WriteFile(s.gadgetYamlPath, []byte(mockGadgetYamlBroken), 0644)
		c.Assert(err, IsNil)

		_, err = gadget.ReadInfo(s.dir, nil)
		c.Check(err, ErrorMatches, t.expectedErr)
	}
}

func (s *gadgetYamlTestSuite) TestReadGadgetYamlVolumeUpdate(c *C) {
	err := ioutil.WriteFile(s.gadgetYamlPath, mockVolumeUpdateGadgetYaml, 0644)
	c.Assert(err, IsNil)

	ginfo, err := gadget.ReadInfo(s.dir, nil)
	c.Check(err, IsNil)
	c.Assert(ginfo, DeepEquals, &gadget.Info{
		Volumes: map[string]gadget.Volume{
			"bootloader": {
				Schema:     gadget.MBR,
				Bootloader: "u-boot",
				ID:         "0C",
				Structure: []gadget.VolumeStructure{
					{
						Label:       "system-boot",
						Offset:      asSizePtr(12345),
						OffsetWrite: mustParseGadgetRelativeOffset(c, "777"),
						Size:        88888,
						Type:        "0C",
						Filesystem:  "vfat",
						Content: []gadget.VolumeContent{{
							Source: "subdir/",
							Target: "/",
							Unpack: false,
						}},
						Update: gadget.VolumeUpdate{
							Edition: 5,
							Preserve: []string{
								"env.txt",
								"config.txt",
							},
						},
					},
				},
			},
		},
	})
}

func (s *gadgetYamlTestSuite) TestReadGadgetYamlVolumeUpdateUnhappy(c *C) {
	broken := bytes.Replace(mockVolumeUpdateGadgetYaml, []byte("edition: 5"), []byte("edition: borked"), 1)
	err := ioutil.WriteFile(s.gadgetYamlPath, broken, 0644)
	c.Assert(err, IsNil)

	_, err = gadget.ReadInfo(s.dir, nil)
	c.Check(err, ErrorMatches, `cannot parse gadget metadata: "edition" must be a positive number, not "borked"`)

	broken = bytes.Replace(mockVolumeUpdateGadgetYaml, []byte("edition: 5"), []byte("edition: -5"), 1)
	err = ioutil.WriteFile(s.gadgetYamlPath, broken, 0644)
	c.Assert(err, IsNil)

	_, err = gadget.ReadInfo(s.dir, nil)
	c.Check(err, ErrorMatches, `cannot parse gadget metadata: "edition" must be a positive number, not "-5"`)
}

func (s *gadgetYamlTestSuite) TestUnmarshalGadgetSize(c *C) {
	type foo struct {
		Size gadget.Size `yaml:"size"`
	}

	for i, tc := range []struct {
		s   string
		sz  gadget.Size
		err string
	}{
		{"1234", 1234, ""},
		{"1234M", 1234 * gadget.SizeMiB, ""},
		{"1234G", 1234 * gadget.SizeGiB, ""},
		{"0", 0, ""},
		{"a0M", 0, `cannot parse size "a0M": no numerical prefix.*`},
		{"-123", 0, `cannot parse size "-123": size cannot be negative`},
		{"123a", 0, `cannot parse size "123a": invalid suffix "a"`},
	} {
		c.Logf("tc: %v", i)

		var f foo
		err := yaml.Unmarshal([]byte(fmt.Sprintf("size: %s", tc.s)), &f)
		if tc.err != "" {
			c.Check(err, ErrorMatches, tc.err)
		} else {
			c.Check(err, IsNil)
			c.Check(f.Size, Equals, tc.sz)
		}
	}
}

func (s *gadgetYamlTestSuite) TestUnmarshalGadgetRelativeOffset(c *C) {
	type foo struct {
		OffsetWrite gadget.RelativeOffset `yaml:"offset-write"`
	}

	for i, tc := range []struct {
		s   string
		sz  *gadget.RelativeOffset
		err string
	}{
		{"1234", &gadget.RelativeOffset{Offset: 1234}, ""},
		{"1234M", &gadget.RelativeOffset{Offset: 1234 * gadget.SizeMiB}, ""},
		{"4096M", &gadget.RelativeOffset{Offset: 4096 * gadget.SizeMiB}, ""},
		{"0", &gadget.RelativeOffset{}, ""},
		{"mbr+0", &gadget.RelativeOffset{RelativeTo: gadget.MBR}, ""},
		{"foo+1234M", &gadget.RelativeOffset{RelativeTo: "foo", Offset: 1234 * gadget.SizeMiB}, ""},
		{"foo+1G", &gadget.RelativeOffset{RelativeTo: "foo", Offset: 1 * gadget.SizeGiB}, ""},
		{"foo+1G", &gadget.RelativeOffset{RelativeTo: "foo", Offset: 1 * gadget.SizeGiB}, ""},
		{"foo+4097M", nil, `cannot parse relative offset "foo\+4097M": offset above 4G limit`},
		{"foo+", nil, `cannot parse relative offset "foo\+": missing offset`},
		{"foo+++12", nil, `cannot parse relative offset "foo\+\+\+12": cannot parse offset "\+\+12": .*`},
		{"+12", nil, `cannot parse relative offset "\+12": missing volume name`},
		{"a0M", nil, `cannot parse relative offset "a0M": cannot parse offset "a0M": no numerical prefix.*`},
		{"-123", nil, `cannot parse relative offset "-123": cannot parse offset "-123": size cannot be negative`},
		{"123a", nil, `cannot parse relative offset "123a": cannot parse offset "123a": invalid suffix "a"`},
	} {
		c.Logf("tc: %v", i)

		var f foo
		err := yaml.Unmarshal([]byte(fmt.Sprintf("offset-write: %s", tc.s)), &f)
		if tc.err != "" {
			c.Check(err, ErrorMatches, tc.err)
		} else {
			c.Check(err, IsNil)
			c.Assert(tc.sz, NotNil, Commentf("test case %v data must be not-nil", i))
			c.Check(f.OffsetWrite, Equals, *tc.sz)
		}
	}
}

var classicModelConstraints = []*gadget.ModelConstraints{
	nil,
	{Classic: false, SystemSeed: false},
	{Classic: true, SystemSeed: false},
}

func (s *gadgetYamlTestSuite) TestReadGadgetYamlPCHappy(c *C) {
	err := ioutil.WriteFile(s.gadgetYamlPath, gadgetYamlPC, 0644)
	c.Assert(err, IsNil)

	for _, constraints := range classicModelConstraints {
		_, err = gadget.ReadInfo(s.dir, constraints)
		c.Assert(err, IsNil)
	}
}

func (s *gadgetYamlTestSuite) TestReadGadgetYamlRPiHappy(c *C) {
	err := ioutil.WriteFile(s.gadgetYamlPath, gadgetYamlRPi, 0644)
	c.Assert(err, IsNil)

	for _, constraints := range classicModelConstraints {
		_, err = gadget.ReadInfo(s.dir, constraints)
		c.Assert(err, IsNil)
	}
}

func (s *gadgetYamlTestSuite) TestReadGadgetYamlLkHappy(c *C) {
	err := ioutil.WriteFile(s.gadgetYamlPath, gadgetYamlLk, 0644)
	c.Assert(err, IsNil)

	for _, constraints := range classicModelConstraints {
		_, err = gadget.ReadInfo(s.dir, constraints)
		c.Assert(err, IsNil)
	}
}

func (s *gadgetYamlTestSuite) TestReadGadgetYamlLkLegacyHappy(c *C) {
	err := ioutil.WriteFile(s.gadgetYamlPath, gadgetYamlLkLegacy, 0644)
	c.Assert(err, IsNil)

	for _, constraints := range classicModelConstraints {
		_, err = gadget.ReadInfo(s.dir, constraints)
		c.Assert(err, IsNil)
	}
}

func (s *gadgetYamlTestSuite) TestValidateStructureType(c *C) {
	for i, tc := range []struct {
		s      string
		err    string
		schema string
	}{
		// legacy
		{"mbr", "", ""},
		// special case
		{"bare", "", ""},
		// plain MBR type
		{"0C", "", gadget.MBR},
		// GPT UUID
		{"21686148-6449-6E6F-744E-656564454649", "", gadget.GPT},
		// GPT UUID (lowercase)
		{"21686148-6449-6e6f-744e-656564454649", "", gadget.GPT},
		// hybrid ID
		{"EF,21686148-6449-6E6F-744E-656564454649", "", ""},
		// hybrid ID (UUID lowercase)
		{"EF,21686148-6449-6e6f-744e-656564454649", "", ""},
		// hybrid, partially lowercase UUID
		{"EF,aa686148-6449-6e6f-744E-656564454649", "", ""},
		// GPT UUID, partially lowercase
		{"aa686148-6449-6e6f-744E-656564454649", "", ""},
		// no type specified
		{"", `invalid type "": type is not specified`, ""},
		// plain MBR type without mbr schema
		{"0C", `invalid type "0C": MBR structure type with non-MBR schema ""`, ""},
		// GPT UUID with non GPT schema
		{"21686148-6449-6E6F-744E-656564454649", `invalid type "21686148-6449-6E6F-744E-656564454649": GUID structure type with non-GPT schema "mbr"`, gadget.MBR},
		// invalid
		{"1234", `invalid type "1234": invalid format`, ""},
		// outside of hex range
		{"FG", `invalid type "FG": invalid format`, ""},
		{"GG686148-6449-6E6F-744E-656564454649", `invalid type "GG686148-6449-6E6F-744E-656564454649": invalid format`, ""},
		// too long
		{"AA686148-6449-6E6F-744E-656564454649123", `invalid type "AA686148-6449-6E6F-744E-656564454649123": invalid format`, ""},
		// hybrid, missing MBR type
		{",AA686148-6449-6E6F-744E-656564454649", `invalid type ",AA686148-6449-6E6F-744E-656564454649": invalid format of hybrid type`, ""},
		// hybrid, missing GPT UUID
		{"EF,", `invalid type "EF,": invalid format of hybrid type`, ""},
		// hybrid, MBR type too long
		{"EFC,AA686148-6449-6E6F-744E-656564454649", `invalid type "EFC,AA686148-6449-6E6F-744E-656564454649": invalid format of hybrid type`, ""},
		// hybrid, GPT UUID too long
		{"EF,AAAA686148-6449-6E6F-744E-656564454649", `invalid type "EF,AAAA686148-6449-6E6F-744E-656564454649": invalid format of hybrid type`, ""},
		// GPT schema with non GPT type
		{"EF,AAAA686148-6449-6E6F-744E-656564454649", `invalid type "EF,AAAA686148-6449-6E6F-744E-656564454649": invalid format of hybrid type`, gadget.GPT},
	} {
		c.Logf("tc: %v %q", i, tc.s)

		err := gadget.ValidateVolumeStructure(&gadget.VolumeStructure{Type: tc.s, Size: 123}, &gadget.Volume{Schema: tc.schema})
		if tc.err != "" {
			c.Check(err, ErrorMatches, tc.err)
		} else {
			c.Check(err, IsNil)
		}
	}
}

func mustParseStructure(c *C, s string) *gadget.VolumeStructure {
	var v gadget.VolumeStructure
	err := yaml.Unmarshal([]byte(s), &v)
	c.Assert(err, IsNil)
	return &v
}

func (s *gadgetYamlTestSuite) TestValidateRole(c *C) {
	uuidType := `
type: 21686148-6449-6E6F-744E-656564454649
size: 1023
`
	bareType := `
type: bare
`
	mbrTooLarge := bareType + `
role: mbr
size: 467`
	mbrBadOffset := bareType + `
role: mbr
size: 446
offset: 123`
	mbrBadID := bareType + `
role: mbr
id: 123
size: 446`
	mbrBadFilesystem := bareType + `
role: mbr
size: 446
filesystem: vfat`
	mbrNoneFilesystem := `
type: bare
role: mbr
filesystem: none
size: 446`
	typeConflictsRole := `
type: bare
role: system-data
size: 1M`
	validSystemBoot := uuidType + `
role: system-boot
`
	validSystemSeed := uuidType + `
role: system-seed
`
	emptyRole := uuidType + `
role: system-boot
size: 123M
`
	bogusRole := uuidType + `
role: foobar
size: 123M
`
	legacyMBR := `
type: mbr
size: 446`
	legacyTypeMatchingRole := `
type: mbr
role: mbr
size: 446`
	legacyTypeConflictsRole := `
type: mbr
role: system-data
size: 446`
	legacyTypeAsMBRTooLarge := `
type: mbr
size: 447`
	vol := &gadget.Volume{}
	mbrVol := &gadget.Volume{Schema: gadget.MBR}
	for i, tc := range []struct {
		s   *gadget.VolumeStructure
		v   *gadget.Volume
		err string
	}{
		{mustParseStructure(c, validSystemBoot), vol, ""},
		// empty, ok too
		{mustParseStructure(c, emptyRole), vol, ""},
		// invalid role name
		{mustParseStructure(c, bogusRole), vol, `invalid role "foobar": unsupported role`},
		// the system-seed role
		{mustParseStructure(c, validSystemSeed), vol, ""},
		{mustParseStructure(c, validSystemSeed), vol, ""},
		{mustParseStructure(c, validSystemSeed), vol, ""},
		// mbr
		{mustParseStructure(c, mbrTooLarge), mbrVol, `invalid role "mbr": mbr structures cannot be larger than 446 bytes`},
		{mustParseStructure(c, mbrBadOffset), mbrVol, `invalid role "mbr": mbr structure must start at offset 0`},
		{mustParseStructure(c, mbrBadID), mbrVol, `invalid role "mbr": mbr structure must not specify partition ID`},
		{mustParseStructure(c, mbrBadFilesystem), mbrVol, `invalid role "mbr": mbr structures must not specify a file system`},
		// filesystem: none is ok for MBR
		{mustParseStructure(c, mbrNoneFilesystem), mbrVol, ""},
		// legacy, type: mbr treated like role: mbr
		{mustParseStructure(c, legacyMBR), mbrVol, ""},
		{mustParseStructure(c, legacyTypeMatchingRole), mbrVol, ""},
		{mustParseStructure(c, legacyTypeAsMBRTooLarge), mbrVol, `invalid implicit role "mbr": mbr structures cannot be larger than 446 bytes`},
		{mustParseStructure(c, legacyTypeConflictsRole), vol, `invalid role "system-data": conflicting legacy type: "mbr"`},
		// conflicting type/role
		{mustParseStructure(c, typeConflictsRole), vol, `invalid role "system-data": conflicting type: "bare"`},
	} {
		c.Logf("tc: %v %+v", i, tc.s)

		err := gadget.ValidateVolumeStructure(tc.s, tc.v)
		if tc.err != "" {
			c.Check(err, ErrorMatches, tc.err)
		} else {
			c.Check(err, IsNil)
		}
	}
}

func (s *gadgetYamlTestSuite) TestValidateFilesystem(c *C) {
	for i, tc := range []struct {
		s   string
		err string
	}{
		{"vfat", ""},
		{"ext4", ""},
		{"none", ""},
		{"btrfs", `invalid filesystem "btrfs"`},
	} {
		c.Logf("tc: %v %+v", i, tc.s)

		err := gadget.ValidateVolumeStructure(&gadget.VolumeStructure{Filesystem: tc.s, Type: "21686148-6449-6E6F-744E-656564454649", Size: 123}, &gadget.Volume{})
		if tc.err != "" {
			c.Check(err, ErrorMatches, tc.err)
		} else {
			c.Check(err, IsNil)
		}
	}
}

func (s *gadgetYamlTestSuite) TestValidateVolumeSchema(c *C) {
	for i, tc := range []struct {
		s   string
		err string
	}{
		{gadget.GPT, ""},
		{gadget.MBR, ""},
		// implicit GPT
		{"", ""},
		// invalid
		{"some", `invalid schema "some"`},
	} {
		c.Logf("tc: %v %+v", i, tc.s)

		err := gadget.ValidateVolume("name", &gadget.Volume{Schema: tc.s}, nil)
		if tc.err != "" {
			c.Check(err, ErrorMatches, tc.err)
		} else {
			c.Check(err, IsNil)
		}
	}
}

func (s *gadgetYamlTestSuite) TestValidateVolumeName(c *C) {

	for i, tc := range []struct {
		s   string
		err string
	}{
		{"valid", ""},
		{"still-valid", ""},
		{"123volume", ""},
		{"volume123", ""},
		{"PC", ""},
		{"PC123", ""},
		{"UPCASE", ""},
		// invalid
		{"-valid", "invalid name"},
		{"in+valid", "invalid name"},
		{"with whitespace", "invalid name"},
		{"", "invalid name"},
	} {
		c.Logf("tc: %v %+v", i, tc.s)

		err := gadget.ValidateVolume(tc.s, &gadget.Volume{}, nil)
		if tc.err != "" {
			c.Check(err, ErrorMatches, tc.err)
		} else {
			c.Check(err, IsNil)
		}
	}
}

func (s *gadgetYamlTestSuite) TestValidateVolumeDuplicateStructures(c *C) {
	err := gadget.ValidateVolume("name", &gadget.Volume{
		Structure: []gadget.VolumeStructure{
			{Name: "duplicate", Type: "bare", Size: 1024},
			{Name: "duplicate", Type: "21686148-6449-6E6F-744E-656564454649", Size: 2048},
		},
	}, nil)
	c.Assert(err, ErrorMatches, `structure name "duplicate" is not unique`)
}

func (s *gadgetYamlTestSuite) TestValidateVolumeDuplicateFsLabel(c *C) {
	err := gadget.ValidateVolume("name", &gadget.Volume{
		Structure: []gadget.VolumeStructure{
			{Label: "foo", Type: "21686148-6449-6E6F-744E-656564454123", Size: gadget.SizeMiB},
			{Label: "foo", Type: "21686148-6449-6E6F-744E-656564454649", Size: gadget.SizeMiB},
		},
	}, nil)
	c.Assert(err, ErrorMatches, `filesystem label "foo" is not unique`)

	// writable isn't special
	for _, x := range []struct {
		systemSeed bool
		label      string
		errMsg     string
	}{
		{false, "writable", `filesystem label "writable" is not unique`},
		{false, "ubuntu-data", `filesystem label "ubuntu-data" is not unique`},
		{true, "writable", `filesystem label "writable" is not unique`},
		{true, "ubuntu-data", `filesystem label "ubuntu-data" is not unique`},
	} {
		for _, constraints := range []*gadget.ModelConstraints{
			{Classic: false, SystemSeed: x.systemSeed},
			{Classic: true, SystemSeed: x.systemSeed},
		} {
			err = gadget.ValidateVolume("name", &gadget.Volume{
				Structure: []gadget.VolumeStructure{{
					Name:  "data1",
					Role:  gadget.SystemData,
					Label: x.label,
					Type:  "21686148-6449-6E6F-744E-656564454123",
					Size:  gadget.SizeMiB,
				}, {
					Name:  "data2",
					Role:  gadget.SystemData,
					Label: x.label,
					Type:  "21686148-6449-6E6F-744E-656564454649",
					Size:  gadget.SizeMiB,
				}},
			}, constraints)
			c.Assert(err, ErrorMatches, x.errMsg)
		}
	}

	// nor is system-boot
	err = gadget.ValidateVolume("name", &gadget.Volume{
		Structure: []gadget.VolumeStructure{{
			Name:  "boot1",
			Label: "system-boot",
			Type:  "EF,C12A7328-F81F-11D2-BA4B-00A0C93EC93B",
			Size:  gadget.SizeMiB,
		}, {
			Name:  "boot2",
			Label: "system-boot",
			Type:  "EF,C12A7328-F81F-11D2-BA4B-00A0C93EC93B",
			Size:  gadget.SizeMiB,
		}},
	}, nil)
	c.Assert(err, ErrorMatches, `filesystem label "system-boot" is not unique`)
}

func (s *gadgetYamlTestSuite) TestValidateVolumeErrorsWrapped(c *C) {
	err := gadget.ValidateVolume("name", &gadget.Volume{
		Structure: []gadget.VolumeStructure{
			{Type: "bare", Size: 1024},
			{Type: "bogus", Size: 1024},
		},
	}, nil)
	c.Assert(err, ErrorMatches, `invalid structure #1: invalid type "bogus": invalid format`)

	err = gadget.ValidateVolume("name", &gadget.Volume{
		Structure: []gadget.VolumeStructure{
			{Type: "bare", Size: 1024},
			{Type: "bogus", Size: 1024, Name: "foo"},
		},
	}, nil)
	c.Assert(err, ErrorMatches, `invalid structure #1 \("foo"\): invalid type "bogus": invalid format`)

	err = gadget.ValidateVolume("name", &gadget.Volume{
		Structure: []gadget.VolumeStructure{
			{Type: "bare", Name: "foo", Size: 1024, Content: []gadget.VolumeContent{{Source: "foo"}}},
		},
	}, nil)
	c.Assert(err, ErrorMatches, `invalid structure #0 \("foo"\): invalid content #0: cannot use non-image content for bare file system`)
}

func (s *gadgetYamlTestSuite) TestValidateStructureContent(c *C) {
	bareOnlyOk := `
type: bare
size: 1M
content:
  - image: foo.img
`
	bareMixed := `
type: bare
size: 1M
content:
  - image: foo.img
  - source: foo
    target: bar
`
	bareMissing := `
type: bare
size: 1M
content:
  - offset: 123
`
	fsOk := `
type: 21686148-6449-6E6F-744E-656564454649
filesystem: ext4
size: 1M
content:
  - source: foo
    target: bar
`
	fsMixed := `
type: 21686148-6449-6E6F-744E-656564454649
filesystem: ext4
size: 1M
content:
  - source: foo
    target: bar
  - image: foo.img
`
	fsMissing := `
type: 21686148-6449-6E6F-744E-656564454649
filesystem: ext4
size: 1M
content:
  - source: foo
`

	for i, tc := range []struct {
		s   *gadget.VolumeStructure
		v   *gadget.Volume
		err string
	}{
		{mustParseStructure(c, bareOnlyOk), nil, ""},
		{mustParseStructure(c, bareMixed), nil, `invalid content #1: cannot use non-image content for bare file system`},
		{mustParseStructure(c, bareMissing), nil, `invalid content #0: missing image file name`},
		{mustParseStructure(c, fsOk), nil, ""},
		{mustParseStructure(c, fsMixed), nil, `invalid content #1: cannot use image content for non-bare file system`},
		{mustParseStructure(c, fsMissing), nil, `invalid content #0: missing source or target`},
	} {
		c.Logf("tc: %v %+v", i, tc.s)

		err := gadget.ValidateVolumeStructure(tc.s, &gadget.Volume{})
		if tc.err != "" {
			c.Check(err, ErrorMatches, tc.err)
		} else {
			c.Check(err, IsNil)
		}
	}
}

func (s *gadgetYamlTestSuite) TestValidateStructureAndContentRelativeOffset(c *C) {
	gadgetYamlHeader := `
volumes:
  pc:
    bootloader: grub
    structure:
      - name: my-name-is
        type: mbr
        size: 440
        content:
          - image: pc-boot.img`

	gadgetYamlBadStructureName := gadgetYamlHeader + `
      - name: other-name
        type: DA,21686148-6449-6E6F-744E-656564454649
        size: 1M
        offset: 1M
        offset-write: bad-name+92
        content:
          - image: pc-core.img
`
	gadgetYamlBadContentName := gadgetYamlHeader + `
      - name: other-name
        type: DA,21686148-6449-6E6F-744E-656564454649
        size: 1M
        offset: 1M
        offset-write: my-name-is+92
        content:
          - image: pc-core.img
            offset-write: bad-name+123
`

	err := ioutil.WriteFile(s.gadgetYamlPath, []byte(gadgetYamlBadStructureName), 0644)
	c.Assert(err, IsNil)

	_, err = gadget.ReadInfo(s.dir, nil)
	c.Check(err, ErrorMatches, `invalid volume "pc": structure #1 \("other-name"\) refers to an unknown structure "bad-name"`)

	err = ioutil.WriteFile(s.gadgetYamlPath, []byte(gadgetYamlBadContentName), 0644)
	c.Assert(err, IsNil)

	_, err = gadget.ReadInfo(s.dir, nil)
	c.Check(err, ErrorMatches, `invalid volume "pc": structure #1 \("other-name"\), content #0 \("pc-core.img"\) refers to an unknown structure "bad-name"`)

}

func (s *gadgetYamlTestSuite) TestValidateStructureUpdatePreserveOnlyForFs(c *C) {
	gv := &gadget.Volume{}

	err := gadget.ValidateVolumeStructure(&gadget.VolumeStructure{
		Type:   "bare",
		Update: gadget.VolumeUpdate{Preserve: []string{"foo"}},
		Size:   512,
	}, gv)
	c.Check(err, ErrorMatches, "preserving files during update is not supported for non-filesystem structures")

	err = gadget.ValidateVolumeStructure(&gadget.VolumeStructure{
		Type:   "21686148-6449-6E6F-744E-656564454649",
		Update: gadget.VolumeUpdate{Preserve: []string{"foo"}},
		Size:   512,
	}, gv)
	c.Check(err, ErrorMatches, "preserving files during update is not supported for non-filesystem structures")

	err = gadget.ValidateVolumeStructure(&gadget.VolumeStructure{
		Type:       "21686148-6449-6E6F-744E-656564454649",
		Filesystem: "vfat",
		Update:     gadget.VolumeUpdate{Preserve: []string{"foo"}},
		Size:       512,
	}, gv)
	c.Check(err, IsNil)
}

func (s *gadgetYamlTestSuite) TestValidateStructureUpdatePreserveDuplicates(c *C) {
	gv := &gadget.Volume{}

	err := gadget.ValidateVolumeStructure(&gadget.VolumeStructure{
		Type:       "21686148-6449-6E6F-744E-656564454649",
		Filesystem: "vfat",
		Update:     gadget.VolumeUpdate{Edition: 1, Preserve: []string{"foo", "bar"}},
		Size:       512,
	}, gv)
	c.Check(err, IsNil)

	err = gadget.ValidateVolumeStructure(&gadget.VolumeStructure{
		Type:       "21686148-6449-6E6F-744E-656564454649",
		Filesystem: "vfat",
		Update:     gadget.VolumeUpdate{Edition: 1, Preserve: []string{"foo", "bar", "foo"}},
		Size:       512,
	}, gv)
	c.Check(err, ErrorMatches, `duplicate "preserve" entry "foo"`)
}

func (s *gadgetYamlTestSuite) TestValidateStructureSizeRequired(c *C) {

	gv := &gadget.Volume{}

	err := gadget.ValidateVolumeStructure(&gadget.VolumeStructure{
		Type:   "bare",
		Update: gadget.VolumeUpdate{Preserve: []string{"foo"}},
	}, gv)
	c.Check(err, ErrorMatches, "missing size")

	err = gadget.ValidateVolumeStructure(&gadget.VolumeStructure{
		Type:       "21686148-6449-6E6F-744E-656564454649",
		Filesystem: "vfat",
		Update:     gadget.VolumeUpdate{Preserve: []string{"foo"}},
	}, gv)
	c.Check(err, ErrorMatches, "missing size")

	err = gadget.ValidateVolumeStructure(&gadget.VolumeStructure{
		Type:       "21686148-6449-6E6F-744E-656564454649",
		Filesystem: "vfat",
		Size:       mustParseGadgetSize(c, "123M"),
		Update:     gadget.VolumeUpdate{Preserve: []string{"foo"}},
	}, gv)
	c.Check(err, IsNil)
}

func (s *gadgetYamlTestSuite) TestValidateLayoutOverlapPreceding(c *C) {
	overlappingGadgetYaml := `
volumes:
  pc:
    bootloader: grub
    structure:
      - name: mbr
        type: mbr
        size: 440
        content:
          - image: pc-boot.img
      - name: other-name
        type: DA,21686148-6449-6E6F-744E-656564454649
        size: 1M
        offset: 200
        content:
          - image: pc-core.img
`
	err := ioutil.WriteFile(s.gadgetYamlPath, []byte(overlappingGadgetYaml), 0644)
	c.Assert(err, IsNil)

	_, err = gadget.ReadInfo(s.dir, nil)
	c.Check(err, ErrorMatches, `invalid volume "pc": structure #1 \("other-name"\) overlaps with the preceding structure #0 \("mbr"\)`)
}

func (s *gadgetYamlTestSuite) TestValidateLayoutOverlapOutOfOrder(c *C) {
	outOfOrderGadgetYaml := `
volumes:
  pc:
    bootloader: grub
    structure:
      - name: overlaps-with-foo
        type: DA,21686148-6449-6E6F-744E-656564454649
        size: 1M
        offset: 200
        content:
          - image: pc-core.img
      - name: foo
        type: DA,21686148-6449-6E6F-744E-656564454648
        size: 1M
        offset: 100
        filesystem: vfat
`
	err := ioutil.WriteFile(s.gadgetYamlPath, []byte(outOfOrderGadgetYaml), 0644)
	c.Assert(err, IsNil)

	_, err = gadget.ReadInfo(s.dir, nil)
	c.Check(err, ErrorMatches, `invalid volume "pc": structure #0 \("overlaps-with-foo"\) overlaps with the preceding structure #1 \("foo"\)`)
}

func (s *gadgetYamlTestSuite) TestValidateCrossStructureMBRFixedOffset(c *C) {
	gadgetYaml := `
volumes:
  pc:
    bootloader: grub
    structure:
      - name: other-name
        type: DA,21686148-6449-6E6F-744E-656564454649
        size: 1M
        offset: 500
        content:
          - image: pc-core.img
      - name: mbr
        type: mbr
        size: 440
        offset: 0
        content:
          - image: pc-boot.img
`
	err := ioutil.WriteFile(s.gadgetYamlPath, []byte(gadgetYaml), 0644)
	c.Assert(err, IsNil)

	_, err = gadget.ReadInfo(s.dir, nil)
	c.Check(err, IsNil)
}

func (s *gadgetYamlTestSuite) TestValidateCrossStructureMBRDefaultOffsetInvalid(c *C) {
	gadgetYaml := `
volumes:
  pc:
    bootloader: grub
    structure:
      - name: other-name
        type: DA,21686148-6449-6E6F-744E-656564454649
        size: 1M
        offset: 500
        content:
          - image: pc-core.img
      - name: mbr
        type: mbr
        size: 440
        content:
          - image: pc-boot.img
`
	err := ioutil.WriteFile(s.gadgetYamlPath, []byte(gadgetYaml), 0644)
	c.Assert(err, IsNil)

	_, err = gadget.ReadInfo(s.dir, nil)
	c.Check(err, ErrorMatches, `invalid volume "pc": structure #1 \("mbr"\) has "mbr" role and must start at offset 0`)
}

type gadgetTestSuite struct{}

var _ = Suite(&gadgetTestSuite{})

func (s *gadgetTestSuite) TestEffectiveRole(c *C) {
	// no role set
	vs := gadget.VolumeStructure{Role: ""}
	c.Check(vs.EffectiveRole(), Equals, "")

	// explicitly set role trumps all
	vs = gadget.VolumeStructure{Role: "foobar", Type: gadget.MBR, Label: gadget.SystemBoot}

	c.Check(vs.EffectiveRole(), Equals, "foobar")

	vs = gadget.VolumeStructure{Role: gadget.MBR}
	c.Check(vs.EffectiveRole(), Equals, gadget.MBR)

	// legacy fallback
	vs = gadget.VolumeStructure{Role: "", Type: gadget.MBR}
	c.Check(vs.EffectiveRole(), Equals, gadget.MBR)

	// fallback role based on fs label applies only to system-boot
	vs = gadget.VolumeStructure{Role: "", Label: gadget.SystemBoot}
	c.Check(vs.EffectiveRole(), Equals, gadget.SystemBoot)
	vs = gadget.VolumeStructure{Role: "", Label: gadget.SystemData}
	c.Check(vs.EffectiveRole(), Equals, "")
	vs = gadget.VolumeStructure{Role: "", Label: gadget.SystemSeed}
	c.Check(vs.EffectiveRole(), Equals, "")
}

func (s *gadgetTestSuite) TestEffectiveFilesystemLabel(c *C) {
	// no label, and no role set
	vs := gadget.VolumeStructure{Role: ""}
	c.Check(vs.EffectiveFilesystemLabel(), Equals, "")

	// explicitly set label
	vs = gadget.VolumeStructure{Label: "my-label"}
	c.Check(vs.EffectiveFilesystemLabel(), Equals, "my-label")

	// inferred based on role
	vs = gadget.VolumeStructure{Role: gadget.SystemData, Label: "unused-label"}
	c.Check(vs.EffectiveFilesystemLabel(), Equals, gadget.ImplicitSystemDataLabel)
	vs = gadget.VolumeStructure{Role: gadget.SystemData}
	c.Check(vs.EffectiveFilesystemLabel(), Equals, gadget.ImplicitSystemDataLabel)

	// only system-data role is special
	vs = gadget.VolumeStructure{Role: gadget.SystemBoot}
	c.Check(vs.EffectiveFilesystemLabel(), Equals, "")
}

func (s *gadgetYamlTestSuite) TestEnsureVolumeConsistency(c *C) {
	state := func(seed bool, label string) *gadget.ValidationState {
		systemDataVolume := &gadget.VolumeStructure{Label: label}
		systemSeedVolume := (*gadget.VolumeStructure)(nil)
		if seed {
			systemSeedVolume = &gadget.VolumeStructure{}
		}
		return &gadget.ValidationState{
			SystemSeed: systemSeedVolume,
			SystemData: systemDataVolume,
		}
	}

	for i, tc := range []struct {
		s   *gadget.ValidationState
		err string
	}{

		// we have the system-seed role
		{state(true, ""), ""},
		{state(true, "foobar"), "system-data structure must not have a label"},
		{state(true, "writable"), "system-data structure must not have a label"},
		{state(true, "ubuntu-data"), "system-data structure must not have a label"},

		// we don't have the system-seed role (old systems)
		{state(false, ""), ""}, // implicit is ok
		{state(false, "foobar"), `.* must have an implicit label or "writable", not "foobar"`},
		{state(false, "writable"), ""},
		{state(false, "ubuntu-data"), `.* must have an implicit label or "writable", not "ubuntu-data"`},
	} {
		c.Logf("tc: %v %p %v", i, tc.s.SystemSeed, tc.s.SystemData.Label)

		err := gadget.EnsureVolumeConsistency(tc.s, nil)
		if tc.err != "" {
			c.Assert(err, ErrorMatches, tc.err)
		} else {
			c.Check(err, IsNil)
		}
	}

	// Check system-seed label
	for i, tc := range []struct {
		l   string
		err string
	}{
		{"", ""},
		{"foobar", "system-seed structure must not have a label"},
		{"ubuntu-seed", "system-seed structure must not have a label"},
	} {
		c.Logf("tc: %v %v", i, tc.l)
		s := state(true, "")
		s.SystemSeed.Label = tc.l
		err := gadget.EnsureVolumeConsistency(s, nil)
		if tc.err != "" {
			c.Assert(err, ErrorMatches, tc.err)
		} else {
			c.Check(err, IsNil)
		}
	}

	// Check system-seed without system-data
	vs := &gadget.ValidationState{}
	err := gadget.EnsureVolumeConsistency(vs, nil)
	c.Assert(err, IsNil)
	vs.SystemSeed = &gadget.VolumeStructure{}
	err = gadget.EnsureVolumeConsistency(vs, nil)
	c.Assert(err, ErrorMatches, "the system-seed role requires system-data to be defined")
}

func (s *gadgetYamlTestSuite) TestGadgetConsistencyWithoutConstraints(c *C) {
	for i, tc := range []struct {
		role  string
		label string
		err   string
	}{
		// when constraints are nil, the system-seed role and ubuntu-data label on the
		// system-data structure should be consistent
		{"system-seed", "", ""},
		{"system-seed", "writable", ".* system-data structure must not have a label"},
		{"system-seed", "ubuntu-data", ".* system-data structure must not have a label"},
		{"", "", ""},
		{"", "writable", ""},
		{"", "ubuntu-data", `.* must have an implicit label or "writable", not "ubuntu-data"`},
	} {
		c.Logf("tc: %v %v %v", i, tc.role, tc.label)
		b := &bytes.Buffer{}

		fmt.Fprintf(b, `
volumes:
  pc:
    bootloader: grub
    schema: mbr
    structure:`)

		if tc.role == "system-seed" {
			fmt.Fprintf(b, `
      - name: Recovery
        size: 10M
        type: 83
        role: system-seed`)
		}

		fmt.Fprintf(b, `
      - name: Data
        size: 10M
        type: 83
        role: system-data
        filesystem-label: %s`, tc.label)

		err := ioutil.WriteFile(s.gadgetYamlPath, b.Bytes(), 0644)
		c.Assert(err, IsNil)

		_, err = gadget.ReadInfo(s.dir, nil)
		if tc.err != "" {
			c.Assert(err, ErrorMatches, tc.err)

		} else {
			c.Check(err, IsNil)
		}
	}
}

func (s *gadgetYamlTestSuite) TestGadgetConsistencyWithConstraints(c *C) {
	bloader := `
volumes:
  pc:
    bootloader: grub
    schema: mbr
    structure:`

	for i, tc := range []struct {
		role       string
		label      string
		systemSeed bool
		err        string
	}{
		// when constraints are nil, the system-seed role and ubuntu-data label on the
		// system-data structure should be consistent
		{"system-seed", "", true, ""},
		{"system-seed", "", false, `.* model does not support the system-seed role`},
		{"system-seed", "writable", true, ".* system-data structure must not have a label"},
		{"system-seed", "writable", false, `.* model does not support the system-seed role`},
		{"system-seed", "ubuntu-data", true, ".* system-data structure must not have a label"},
		{"system-seed", "ubuntu-data", false, `.* model does not support the system-seed role`},
		{"", "writable", true, `.* model requires system-seed structure, but none was found`},
		{"", "writable", false, ""},
		{"", "ubuntu-data", true, `.* model requires system-seed structure, but none was found`},
		{"", "ubuntu-data", false, `.* must have an implicit label or "writable", not "ubuntu-data"`},
	} {
		c.Logf("tc: %v %v %v %v", i, tc.role, tc.label, tc.systemSeed)
		b := &bytes.Buffer{}

		fmt.Fprintf(b, bloader)
		if tc.role == "system-seed" {
			fmt.Fprintf(b, `
      - name: Recovery
        size: 10M
        type: 83
        role: system-seed`)
		}

		fmt.Fprintf(b, `
      - name: Data
        size: 10M
        type: 83
        role: system-data
        filesystem-label: %s`, tc.label)

		err := ioutil.WriteFile(s.gadgetYamlPath, b.Bytes(), 0644)
		c.Assert(err, IsNil)

		constraints := &gadget.ModelConstraints{
			Classic:    false,
			SystemSeed: tc.systemSeed,
		}

		_, err = gadget.ReadInfo(s.dir, constraints)
		if tc.err != "" {
			c.Assert(err, ErrorMatches, tc.err)
		} else {
			c.Check(err, IsNil)
		}
	}
<<<<<<< HEAD
}

func (s *gadgetYamlTestSuite) TestGadgetReadInfoVsFromMeta(c *C) {
	err := ioutil.WriteFile(s.gadgetYamlPath, gadgetYamlPC, 0644)
	c.Assert(err, IsNil)

	constraints := &gadget.ModelConstraints{
		Classic: false,
	}

	giRead, err := gadget.ReadInfo(s.dir, constraints)
	c.Check(err, IsNil)

	giMeta, err := gadget.InfoFromGadgetYaml(gadgetYamlPC, constraints)
	c.Check(err, IsNil)

	c.Assert(giRead, DeepEquals, giMeta)
}

func (s *gadgetYamlTestSuite) TestGadgetFromMetaEmpty(c *C) {
	classicConstraints := &gadget.ModelConstraints{
		Classic: true,
	}

	// this is ok for classic
	giClassic, err := gadget.InfoFromGadgetYaml([]byte(""), classicConstraints)
	c.Check(err, IsNil)
	c.Assert(giClassic, DeepEquals, &gadget.Info{})

	coreConstraints := &gadget.ModelConstraints{
		Classic: false,
	}
	// but not so much for core
	giCore, err := gadget.InfoFromGadgetYaml([]byte(""), coreConstraints)
	c.Check(err, ErrorMatches, "bootloader not declared in any volume")
	c.Assert(giCore, IsNil)
=======

	// test error with no volumes
	err := ioutil.WriteFile(s.gadgetYamlPath, []byte(bloader), 0644)
	c.Assert(err, IsNil)
	constraints := &gadget.ModelConstraints{
		SystemSeed: true,
	}
	_, err = gadget.ReadInfo(s.dir, constraints)
	c.Assert(err, ErrorMatches, ".*: model requires system-seed partition, but no system-seed or system-data partition found")
>>>>>>> 91c8f683
}<|MERGE_RESOLUTION|>--- conflicted
+++ resolved
@@ -1574,7 +1574,15 @@
 			c.Check(err, IsNil)
 		}
 	}
-<<<<<<< HEAD
+
+	// test error with no volumes
+	err := ioutil.WriteFile(s.gadgetYamlPath, []byte(bloader), 0644)
+	c.Assert(err, IsNil)
+	constraints := &gadget.ModelConstraints{
+		SystemSeed: true,
+	}
+	_, err = gadget.ReadInfo(s.dir, constraints)
+	c.Assert(err, ErrorMatches, ".*: model requires system-seed partition, but no system-seed or system-data partition found")
 }
 
 func (s *gadgetYamlTestSuite) TestGadgetReadInfoVsFromMeta(c *C) {
@@ -1611,15 +1619,4 @@
 	giCore, err := gadget.InfoFromGadgetYaml([]byte(""), coreConstraints)
 	c.Check(err, ErrorMatches, "bootloader not declared in any volume")
 	c.Assert(giCore, IsNil)
-=======
-
-	// test error with no volumes
-	err := ioutil.WriteFile(s.gadgetYamlPath, []byte(bloader), 0644)
-	c.Assert(err, IsNil)
-	constraints := &gadget.ModelConstraints{
-		SystemSeed: true,
-	}
-	_, err = gadget.ReadInfo(s.dir, constraints)
-	c.Assert(err, ErrorMatches, ".*: model requires system-seed partition, but no system-seed or system-data partition found")
->>>>>>> 91c8f683
 }