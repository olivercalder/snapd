--- conflicted
+++ resolved
@@ -38,11 +38,7 @@
 }
 
 func (dc *TrivialDeviceContext) OldModel() *asserts.Model {
-<<<<<<< HEAD
-	return nil
-=======
 	return dc.OldDeviceModel
->>>>>>> 82d7e2a5
 }
 
 func (dc *TrivialDeviceContext) Store() snapstate.StoreService {
