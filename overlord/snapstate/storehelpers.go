// -*- Mode: Go; indent-tabs-mode: t -*-

/*
 * Copyright (C) 2016-2018 Canonical Ltd
 *
 * This program is free software: you can redistribute it and/or modify
 * it under the terms of the GNU General Public License version 3 as
 * published by the Free Software Foundation.
 *
 * This program is distributed in the hope that it will be useful,
 * but WITHOUT ANY WARRANTY; without even the implied warranty of
 * MERCHANTABILITY or FITNESS FOR A PARTICULAR PURPOSE.  See the
 * GNU General Public License for more details.
 *
 * You should have received a copy of the GNU General Public License
 * along with this program.  If not, see <http://www.gnu.org/licenses/>.
 *
 */

package snapstate

import (
	"context"
	"fmt"
	"sort"
	"strings"

	"github.com/snapcore/snapd/asserts/snapasserts"
	"github.com/snapcore/snapd/logger"
	"github.com/snapcore/snapd/overlord/auth"
	"github.com/snapcore/snapd/overlord/state"
	"github.com/snapcore/snapd/snap"
	"github.com/snapcore/snapd/snap/naming"
	"github.com/snapcore/snapd/store"
	"github.com/snapcore/snapd/strutil"
)

var currentSnaps = currentSnapsImpl

// EnforcedValidationSets allows to hook getting of validation sets in enforce
// mode into installation/refresh/removal of snaps. It gets hooked from
// assertstate.
var EnforcedValidationSets func(st *state.State) (*snapasserts.ValidationSets, error)

func userIDForSnap(st *state.State, snapst *SnapState, fallbackUserID int) (int, error) {
	userID := snapst.UserID
	_, err := auth.User(st, userID)
	if err == nil {
		return userID, nil
	}
	if err != auth.ErrInvalidUser {
		return 0, err
	}
	return fallbackUserID, nil
}

// userFromUserID returns the first valid user from a series of userIDs
// used as successive fallbacks.
func userFromUserID(st *state.State, userIDs ...int) (*auth.UserState, error) {
	var user *auth.UserState
	var err error
	for _, userID := range userIDs {
		if userID == 0 {
			err = nil
			continue
		}
		user, err = auth.User(st, userID)
		if err != auth.ErrInvalidUser {
			break
		}
	}
	return user, err
}

func refreshOptions(st *state.State, origOpts *store.RefreshOptions) (*store.RefreshOptions, error) {
	var opts store.RefreshOptions

	if origOpts != nil {
		if origOpts.PrivacyKey != "" {
			// nothing to add
			return origOpts, nil
		}
		opts = *origOpts
	}

	if err := st.Get("refresh-privacy-key", &opts.PrivacyKey); err != nil && err != state.ErrNoState {
		return nil, fmt.Errorf("cannot obtain store request salt: %v", err)
	}
	if opts.PrivacyKey == "" {
		return nil, fmt.Errorf("internal error: request salt is unset")
	}
	return &opts, nil
}

// installSize returns total download size of snaps and their prerequisites
// (bases and default content providers), querying the store as neccessarry,
// potentially more than once. It assumes the initial list of snaps already has
// download infos set.
// The state must be locked by the caller.
var installSize = func(st *state.State, snaps []minimalInstallInfo, userID int) (uint64, error) {
	curSnaps, err := currentSnaps(st)
	if err != nil {
		return 0, err
	}

	user, err := userFromUserID(st, userID)
	if err != nil {
		return 0, err
	}

	accountedSnaps := map[string]bool{}
	for _, snap := range curSnaps {
		accountedSnaps[snap.InstanceName] = true
	}

	var prereqs []string

	resolveBaseAndContentProviders := func(inst minimalInstallInfo) {
		if inst.Type() != snap.TypeApp {
			return
		}
		if inst.SnapBase() != "none" {
			base := defaultCoreSnapName
			if inst.SnapBase() != "" {
				base = inst.SnapBase()
			}
			if !accountedSnaps[base] {
				prereqs = append(prereqs, base)
				accountedSnaps[base] = true
			}
		}
		for _, snapName := range inst.Prereq(st) {
			if !accountedSnaps[snapName] {
				prereqs = append(prereqs, snapName)
				accountedSnaps[snapName] = true
			}
		}
	}

	snapSizes := map[string]uint64{}
	for _, inst := range snaps {
		if inst.DownloadSize() == 0 {
			return 0, fmt.Errorf("internal error: download info missing for %q", inst.InstanceName())
		}
		snapSizes[inst.InstanceName()] = uint64(inst.DownloadSize())
		resolveBaseAndContentProviders(inst)
	}

	opts, err := refreshOptions(st, nil)
	if err != nil {
		return 0, err
	}

	theStore := Store(st, nil)
	channel := defaultPrereqSnapsChannel()

	// this can potentially be executed multiple times if we (recursively)
	// find new prerequisites or bases.
	for len(prereqs) > 0 {
		actions := []*store.SnapAction{}
		for _, prereq := range prereqs {
			action := &store.SnapAction{
				Action:       "install",
				InstanceName: prereq,
				Channel:      channel,
			}
			actions = append(actions, action)
		}

		// calls to the store should be done without holding the state lock
		st.Unlock()
		results, _, err := theStore.SnapAction(context.TODO(), curSnaps, actions, nil, user, opts)
		st.Lock()
		if err != nil {
			return 0, err
		}
		prereqs = []string{}
		for _, res := range results {
			snapSizes[res.InstanceName()] = uint64(res.Size)
			// results may have new base or content providers
			resolveBaseAndContentProviders(installSnapInfo{res.Info})
		}
	}

	// state is locked at this point

	// since we unlock state above when querying store, other changes may affect
	// same snaps, therefore obtain current snaps again and only compute total
	// size of snaps that would actually need to be installed.
	curSnaps, err = currentSnaps(st)
	if err != nil {
		return 0, err
	}
	for _, snap := range curSnaps {
		delete(snapSizes, snap.InstanceName)
	}

	var total uint64
	for _, sz := range snapSizes {
		total += sz
	}

	return total, nil
}

func setActionValidationSets(action *store.SnapAction, valsets []string) {
	for _, vs := range valsets {
		keyParts := strings.Split(vs, "/")
		action.ValidationSets = append(action.ValidationSets, keyParts)
	}
}

func installInfo(ctx context.Context, st *state.State, name string, revOpts *RevisionOptions, userID int, flags Flags, deviceCtx DeviceContext) (store.SnapActionResult, error) {
	// TODO: support ignore-validation

	curSnaps, err := currentSnaps(st)
	if err != nil {
		return store.SnapActionResult{}, err
	}

	user, err := userFromUserID(st, userID)
	if err != nil {
		return store.SnapActionResult{}, err
	}

	opts, err := refreshOptions(st, nil)
	if err != nil {
		return store.SnapActionResult{}, err
	}

	action := &store.SnapAction{
		Action:       "install",
		InstanceName: name,
	}

	// TODO: support ignore-validation
	enforcedSets, err := EnforcedValidationSets(st)
	if err != nil {
		return store.SnapActionResult{}, err
	}

	var requiredRevision snap.Revision
	var requiredValSets []string
	if enforcedSets != nil {
		// check for invalid presence first to have a list of sets where it's invalid
		invalidForValSets, err := enforcedSets.CheckPresenceInvalid(naming.Snap(name))
		if err != nil {
			if _, ok := err.(*snapasserts.PresenceConstraintError); !ok {
				return store.SnapActionResult{}, err
			} // else presence is optional or required, carry on
		}
		if len(invalidForValSets) > 0 {
			return store.SnapActionResult{}, fmt.Errorf("cannot install snap %q due to enforcing rules of validation set %s", name, strings.Join(invalidForValSets, ","))
		}
		requiredValSets, requiredRevision, err = enforcedSets.CheckPresenceRequired(naming.Snap(name))
		if err != nil {
			return store.SnapActionResult{}, err
		}
	}

<<<<<<< HEAD
	if len(requiredValSets) > 0 {
		setActionValidationSets(action, requiredValSets)
		if !requiredRevision.Unset() {
			action.Revision = requiredRevision
		}
	}

	// check if desired revision matches the revision required by validation sets
	if !requiredRevision.Unset() && !revOpts.Revision.Unset() && revOpts.Revision.N != requiredRevision.N {
		return store.SnapActionResult{}, fmt.Errorf("cannot install snap %q at requested revision %s, revision %s required by validation sets: %s", name, revOpts.Revision, requiredRevision, strings.Join(requiredValSets, ","))
	}

	// cannot specify both with the API
	if revOpts.Revision.Unset() {
		// the desired channel
		action.Channel = revOpts.Channel
		// the desired cohort key
		// XXX: should we disallow cohort key if validation sets require this snap?
		action.CohortKey = revOpts.CohortKey
	} else {
		action.Revision = revOpts.Revision
=======
	// check if desired revision matches the revision required by validation sets
	if !requiredRevision.Unset() && !revOpts.Revision.Unset() && revOpts.Revision.N != requiredRevision.N {
		return store.SnapActionResult{}, fmt.Errorf("cannot install snap %q at requested revision %s without --ignore-validation, revision %s required by validation sets: %s", name, revOpts.Revision, requiredRevision, strings.Join(requiredValSets, ","))
	}

	if len(requiredValSets) > 0 {
		setActionValidationSets(action, requiredValSets)
	}

	if requiredRevision.Unset() {
		// cannot specify both with the API
		if revOpts.Revision.Unset() {
			// the desired channel
			action.Channel = revOpts.Channel
			// the desired cohort key
			action.CohortKey = revOpts.CohortKey
		} else {
			action.Revision = revOpts.Revision
		}
	} else {
		// set revision required by validation set
		action.Revision = requiredRevision
>>>>>>> c92868d7
	}

	theStore := Store(st, deviceCtx)
	st.Unlock() // calls to the store should be done without holding the state lock
	res, _, err := theStore.SnapAction(ctx, curSnaps, []*store.SnapAction{action}, nil, user, opts)
	st.Lock()

	return singleActionResult(name, action.Action, res, err)
}

func updateInfo(st *state.State, snapst *SnapState, opts *RevisionOptions, userID int, flags Flags, deviceCtx DeviceContext) (*snap.Info, error) {
	curSnaps, err := currentSnaps(st)
	if err != nil {
		return nil, err
	}

	refreshOpts, err := refreshOptions(st, nil)
	if err != nil {
		return nil, err
	}

	curInfo, user, err := preUpdateInfo(st, snapst, flags.Amend, userID)
	if err != nil {
		return nil, err
	}

	var storeFlags store.SnapActionFlags
	if flags.IgnoreValidation {
		storeFlags = store.SnapActionIgnoreValidation
	} else {
		storeFlags = store.SnapActionEnforceValidation
	}

	action := &store.SnapAction{
		Action:       "refresh",
		InstanceName: curInfo.InstanceName(),
		SnapID:       curInfo.SnapID,
		// the desired channel
		Channel:   opts.Channel,
		CohortKey: opts.CohortKey,
		Flags:     storeFlags,
	}

	enforcedSets, err := EnforcedValidationSets(st)
	if err != nil {
		return nil, err
	}
	if enforcedSets != nil {
		requiredValsets, requiredRevision, err := enforcedSets.CheckPresenceRequired(naming.Snap(curInfo.InstanceName()))
		if err != nil {
			return nil, err
		}
		if !requiredRevision.Unset() && snapst.Current == requiredRevision {
			return nil, fmt.Errorf("snap %q is at the required revision %s by validation sets: %s, cannot update", curInfo.InstanceName(), snapst.Current, strings.Join(requiredValsets, ","))
		}

		if len(requiredValsets) > 0 {
			setActionValidationSets(action, requiredValsets)
			// XXX: what about cohort above?
			if !requiredRevision.Unset() {
				action.Revision = requiredRevision
			}
		}
	}

	if curInfo.SnapID == "" { // amend
		action.Action = "install"
		action.Epoch = curInfo.Epoch
	}

	theStore := Store(st, deviceCtx)
	st.Unlock() // calls to the store should be done without holding the state lock
	res, _, err := theStore.SnapAction(context.TODO(), curSnaps, []*store.SnapAction{action}, nil, user, refreshOpts)
	st.Lock()

	sar, err := singleActionResult(curInfo.InstanceName(), action.Action, res, err)
	return sar.Info, err
}

func preUpdateInfo(st *state.State, snapst *SnapState, amend bool, userID int) (*snap.Info, *auth.UserState, error) {
	user, err := userFromUserID(st, snapst.UserID, userID)
	if err != nil {
		return nil, nil, err
	}

	curInfo, err := snapst.CurrentInfo()
	if err != nil {
		return nil, nil, err
	}

	if curInfo.SnapID == "" { // covers also trymode
		if !amend {
			return nil, nil, store.ErrLocalSnap
		}
	}

	return curInfo, user, nil
}

var ErrMissingExpectedResult = fmt.Errorf("unexpectedly empty response from the server (try again later)")

func singleActionResult(name, action string, results []store.SnapActionResult, e error) (store.SnapActionResult, error) {
	if len(results) > 1 {
		return store.SnapActionResult{}, fmt.Errorf("internal error: multiple store results for a single snap op")
	}
	if len(results) > 0 {
		// TODO: if we also have an error log/warn about it
		return results[0], nil
	}

	if saErr, ok := e.(*store.SnapActionError); ok {
		if len(saErr.Other) != 0 {
			return store.SnapActionResult{}, saErr
		}

		var snapErr error
		switch action {
		case "refresh":
			snapErr = saErr.Refresh[name]
		case "install":
			snapErr = saErr.Install[name]
		}
		if snapErr != nil {
			return store.SnapActionResult{}, snapErr
		}

		// no result, atypical case
		if saErr.NoResults {
			return store.SnapActionResult{}, ErrMissingExpectedResult
		}
	}

	return store.SnapActionResult{}, e
}

func updateToRevisionInfo(st *state.State, snapst *SnapState, revision snap.Revision, userID int, deviceCtx DeviceContext) (*snap.Info, error) {
	// TODO: support ignore-validation?

	curSnaps, err := currentSnaps(st)
	if err != nil {
		return nil, err
	}

	curInfo, user, err := preUpdateInfo(st, snapst, false, userID)
	if err != nil {
		return nil, err
	}

	opts, err := refreshOptions(st, nil)
	if err != nil {
		return nil, err
	}

	action := &store.SnapAction{
		Action:       "refresh",
		SnapID:       curInfo.SnapID,
		InstanceName: curInfo.InstanceName(),
		// the desired revision
		Revision: revision,
	}

	enforcedSets, err := EnforcedValidationSets(st)
	if err != nil {
		return nil, err
	}
	if enforcedSets != nil {
		requiredValsets, requiredRevision, err := enforcedSets.CheckPresenceRequired(naming.Snap(curInfo.InstanceName()))
		if err != nil {
			return nil, err
		}
		if !requiredRevision.Unset() && revision != requiredRevision {
			return nil, fmt.Errorf("cannot update snap %q to revision %s, revision %s is required by validation sets: %s", curInfo.InstanceName(), revision, requiredRevision, strings.Join(requiredValsets, ","))
		}
		if len(requiredValsets) > 0 {
			setActionValidationSets(action, requiredValsets)
		}
	}

	theStore := Store(st, deviceCtx)
	st.Unlock() // calls to the store should be done without holding the state lock
	res, _, err := theStore.SnapAction(context.TODO(), curSnaps, []*store.SnapAction{action}, nil, user, opts)
	st.Lock()

	sar, err := singleActionResult(curInfo.InstanceName(), action.Action, res, err)
	return sar.Info, err
}

func currentSnapsImpl(st *state.State) ([]*store.CurrentSnap, error) {
	snapStates, err := All(st)
	if err != nil {
		return nil, err
	}

	if len(snapStates) == 0 {
		// no snaps installed, do not bother any further
		return nil, nil
	}

	return collectCurrentSnaps(snapStates, nil)
}

func collectCurrentSnaps(snapStates map[string]*SnapState, consider func(*store.CurrentSnap, *SnapState) error) (curSnaps []*store.CurrentSnap, err error) {
	curSnaps = make([]*store.CurrentSnap, 0, len(snapStates))

	for _, snapst := range snapStates {
		if snapst.TryMode {
			// try mode snaps are completely local and
			// irrelevant for the operation
			continue
		}

		snapInfo, err := snapst.CurrentInfo()
		if err != nil {
			continue
		}

		if snapInfo.SnapID == "" {
			// the store won't be able to tell what this
			// is and so cannot include it in the
			// operation
			continue
		}

		installed := &store.CurrentSnap{
			InstanceName: snapInfo.InstanceName(),
			SnapID:       snapInfo.SnapID,
			// the desired channel (not snapInfo.Channel!)
			TrackingChannel:  snapst.TrackingChannel,
			Revision:         snapInfo.Revision,
			RefreshedDate:    revisionDate(snapInfo),
			IgnoreValidation: snapst.IgnoreValidation,
			Epoch:            snapInfo.Epoch,
			CohortKey:        snapst.CohortKey,
		}
		curSnaps = append(curSnaps, installed)

		if consider != nil {
			if err := consider(installed, snapst); err != nil {
				return nil, err
			}
		}
	}

	return curSnaps, nil
}

func refreshCandidates(ctx context.Context, st *state.State, names []string, user *auth.UserState, opts *store.RefreshOptions) ([]*snap.Info, map[string]*SnapState, map[string]bool, error) {
	snapStates, err := All(st)
	if err != nil {
		return nil, nil, nil, err
	}

	opts, err = refreshOptions(st, opts)
	if err != nil {
		return nil, nil, nil, err
	}

	// check if we have this name at all
	for _, name := range names {
		if _, ok := snapStates[name]; !ok {
			return nil, nil, nil, snap.NotInstalledError{Snap: name}
		}
	}

	sort.Strings(names)

	var fallbackID int
	// normalize fallback user
	if !user.HasStoreAuth() {
		user = nil
	} else {
		fallbackID = user.ID
	}

	actionsByUserID := make(map[int][]*store.SnapAction)
	stateByInstanceName := make(map[string]*SnapState, len(snapStates))
	ignoreValidationByInstanceName := make(map[string]bool)
	nCands := 0

	enforcedSets, err := EnforcedValidationSets(st)
	if err != nil {
		return nil, nil, nil, err
	}

	addCand := func(installed *store.CurrentSnap, snapst *SnapState) error {
		// FIXME: snaps that are not active are skipped for now
		//        until we know what we want to do
		if !snapst.Active {
			return nil
		}

		if len(names) == 0 && snapst.DevMode {
			// no auto-refresh for devmode
			return nil
		}

		if len(names) > 0 && !strutil.SortedListContains(names, installed.InstanceName) {
			return nil
		}

		action := &store.SnapAction{
			Action:       "refresh",
			SnapID:       installed.SnapID,
			InstanceName: installed.InstanceName,
		}

		if enforcedSets != nil {
			requiredValsets, requiredRevision, err := enforcedSets.CheckPresenceRequired(naming.Snap(installed.InstanceName))
			// note, this errors out the entire refresh
			if err != nil {
				return err
			}
			// if the snap is already at the required revision then skip it from
			// candidates when auto-refreshing, otherwise error out.
			if !requiredRevision.Unset() && installed.Revision == requiredRevision {
				if opts.IsAutoRefresh {
					return nil
				}
				return fmt.Errorf("snap %q is at the required revision %s by validation sets: %s, cannot update", installed.InstanceName, installed.Revision, strings.Join(requiredValsets, ","))
			}
			if !requiredRevision.Unset() {
				action.Revision = requiredRevision
			}
			if len(requiredValsets) > 0 {
				setActionValidationSets(action, requiredValsets)
			}
		}

		stateByInstanceName[installed.InstanceName] = snapst

		if len(names) == 0 {
			installed.Block = snapst.Block()
		}

		userID := snapst.UserID
		if userID == 0 {
			userID = fallbackID
		}
		actionsByUserID[userID] = append(actionsByUserID[userID], action)
		if snapst.IgnoreValidation {
			ignoreValidationByInstanceName[installed.InstanceName] = true
		}
		nCands++
		return nil
	}
	// determine current snaps and collect candidates for refresh
	curSnaps, err := collectCurrentSnaps(snapStates, addCand)
	if err != nil {
		return nil, nil, nil, err
	}

	actionsForUser := make(map[*auth.UserState][]*store.SnapAction, len(actionsByUserID))
	noUserActions := actionsByUserID[0]
	for userID, actions := range actionsByUserID {
		if userID == 0 {
			continue
		}
		u, err := userFromUserID(st, userID, 0)
		if err != nil {
			return nil, nil, nil, err
		}
		if u.HasStoreAuth() {
			actionsForUser[u] = actions
		} else {
			noUserActions = append(noUserActions, actions...)
		}
	}
	// coalesce if possible
	if len(noUserActions) != 0 {
		if len(actionsForUser) == 0 {
			actionsForUser[nil] = noUserActions
		} else {
			// coalesce no user actions with one other user's
			for u1, actions := range actionsForUser {
				actionsForUser[u1] = append(actions, noUserActions...)
				break
			}
		}
	}

	// TODO: possibly support a deviceCtx
	theStore := Store(st, nil)

	updates := make([]*snap.Info, 0, nCands)
	for u, actions := range actionsForUser {
		st.Unlock()
		sarsForUser, _, err := theStore.SnapAction(ctx, curSnaps, actions, nil, u, opts)
		st.Lock()
		if err != nil {
			saErr, ok := err.(*store.SnapActionError)
			if !ok {
				return nil, nil, nil, err
			}
			// TODO: use the warning infra here when we have it
			logger.Noticef("%v", saErr)
		}

		for _, sar := range sarsForUser {
			updates = append(updates, sar.Info)
		}
	}

	return updates, stateByInstanceName, ignoreValidationByInstanceName, nil
}

func installCandidates(st *state.State, names []string, channel string, user *auth.UserState) ([]store.SnapActionResult, error) {
	curSnaps, err := currentSnaps(st)
	if err != nil {
		return nil, err
	}

	opts, err := refreshOptions(st, nil)
	if err != nil {
		return nil, err
	}

	actions := make([]*store.SnapAction, len(names))
	for i, name := range names {
		actions[i] = &store.SnapAction{
			Action:       "install",
			InstanceName: name,
			// the desired channel
			Channel: channel,
		}
	}

	// TODO: possibly support a deviceCtx
	theStore := Store(st, nil)
	st.Unlock() // calls to the store should be done without holding the state lock
	defer st.Lock()
	results, _, err := theStore.SnapAction(context.TODO(), curSnaps, actions, nil, user, opts)
	return results, err
}<|MERGE_RESOLUTION|>--- conflicted
+++ resolved
@@ -258,29 +258,6 @@
 		}
 	}
 
-<<<<<<< HEAD
-	if len(requiredValSets) > 0 {
-		setActionValidationSets(action, requiredValSets)
-		if !requiredRevision.Unset() {
-			action.Revision = requiredRevision
-		}
-	}
-
-	// check if desired revision matches the revision required by validation sets
-	if !requiredRevision.Unset() && !revOpts.Revision.Unset() && revOpts.Revision.N != requiredRevision.N {
-		return store.SnapActionResult{}, fmt.Errorf("cannot install snap %q at requested revision %s, revision %s required by validation sets: %s", name, revOpts.Revision, requiredRevision, strings.Join(requiredValSets, ","))
-	}
-
-	// cannot specify both with the API
-	if revOpts.Revision.Unset() {
-		// the desired channel
-		action.Channel = revOpts.Channel
-		// the desired cohort key
-		// XXX: should we disallow cohort key if validation sets require this snap?
-		action.CohortKey = revOpts.CohortKey
-	} else {
-		action.Revision = revOpts.Revision
-=======
 	// check if desired revision matches the revision required by validation sets
 	if !requiredRevision.Unset() && !revOpts.Revision.Unset() && revOpts.Revision.N != requiredRevision.N {
 		return store.SnapActionResult{}, fmt.Errorf("cannot install snap %q at requested revision %s without --ignore-validation, revision %s required by validation sets: %s", name, revOpts.Revision, requiredRevision, strings.Join(requiredValSets, ","))
@@ -303,7 +280,6 @@
 	} else {
 		// set revision required by validation set
 		action.Revision = requiredRevision
->>>>>>> c92868d7
 	}
 
 	theStore := Store(st, deviceCtx)
