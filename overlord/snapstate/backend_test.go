--- conflicted
+++ resolved
@@ -252,11 +252,7 @@
 	})
 }
 
-<<<<<<< HEAD
-func (f *fakeSnappyBackend) CurrentSideInfo(curInfo *snap.Info) {
-=======
 func (f *fakeSnappyBackend) CurrentInfo(curInfo *snap.Info) {
->>>>>>> fcc41427
 	old := "<no-current>"
 	if curInfo != nil {
 		old = curInfo.MountDir()
