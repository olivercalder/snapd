// -*- Mode: Go; indent-tabs-mode: t -*-

/*
 * Copyright (C) 2017-2022 Canonical Ltd
 *
 * This program is free software: you can redistribute it and/or modify
 * it under the terms of the GNU General Public License version 3 as
 * published by the Free Software Foundation.
 *
 * This program is distributed in the hope that it will be useful,
 * but WITHOUT ANY WARRANTY; without even the implied warranty of
 * MERCHANTABILITY or FITNESS FOR A PARTICULAR PURPOSE.  See the
 * GNU General Public License for more details.
 *
 * You should have received a copy of the GNU General Public License
 * along with this program.  If not, see <http://www.gnu.org/licenses/>.
 *
 */

package snapstate

import (
	"context"
	"errors"
	"fmt"
	"os"
	"time"

	"github.com/snapcore/snapd/httputil"
	"github.com/snapcore/snapd/i18n"
	"github.com/snapcore/snapd/logger"
	"github.com/snapcore/snapd/overlord/auth"
	"github.com/snapcore/snapd/overlord/configstate/config"
	"github.com/snapcore/snapd/overlord/state"
	"github.com/snapcore/snapd/release"
	"github.com/snapcore/snapd/snap"
	"github.com/snapcore/snapd/strutil"
	"github.com/snapcore/snapd/timeutil"
	"github.com/snapcore/snapd/timings"
	userclient "github.com/snapcore/snapd/usersession/client"
)

// the default refresh pattern
const defaultRefreshScheduleStr = "00:00~24:00/4"

// cannot keep without refreshing for more than maxPostponement
const maxPostponement = 95 * 24 * time.Hour

// buffer for maxPostponement when holding snaps with auto-refresh gating
const maxPostponementBuffer = 5 * 24 * time.Hour

// cannot inhibit refreshes for more than maxInhibition;
// deduct 1s so it doesn't look confusing initially when two notifications
// get displayed in short period of time and it immediately goes from "14 days"
// to "13 days" left.
const maxInhibition = 14*24*time.Hour - time.Second

// hooks setup by devicestate
var (
	CanAutoRefresh        func(st *state.State) (bool, error)
	CanManageRefreshes    func(st *state.State) bool
	IsOnMeteredConnection func() (bool, error)
<<<<<<< HEAD
=======

	defaultRefreshSchedule = func() []*timeutil.Schedule {
		refreshSchedule, err := timeutil.ParseSchedule(defaultRefreshScheduleStr)
		if err != nil {
			panic(fmt.Sprintf("defaultRefreshSchedule cannot be parsed: %s", err))
		}
		return refreshSchedule
	}()
)
>>>>>>> 0e20876a

	// refreshRetryDelay specified the minimum time to retry failed refreshes
	refreshRetryDelay = 20 * time.Minute

	// maxDuration is used to represent "forever" internally (it's 290 years).
	maxDuration = time.Duration(1<<63 - 1)
)

// refreshCandidate carries information about a single snap to update as part
// of auto-refresh.
type refreshCandidate struct {
	SnapSetup
	Version string `json:"version,omitempty"`
}

func (rc *refreshCandidate) Type() snap.Type {
	return rc.SnapSetup.Type
}

func (rc *refreshCandidate) SnapBase() string {
	return rc.SnapSetup.Base
}

func (rc *refreshCandidate) DownloadSize() int64 {
	return rc.DownloadInfo.Size
}

func (rc *refreshCandidate) InstanceName() string {
	return rc.SnapSetup.InstanceName()
}

func (rc *refreshCandidate) Prereq(st *state.State) []string {
	return rc.SnapSetup.Prereq
}

func (rc *refreshCandidate) SnapSetupForUpdate(st *state.State, params updateParamsFunc, userID int, globalFlags *Flags) (*SnapSetup, *SnapState, error) {
	var snapst SnapState
	if err := Get(st, rc.InstanceName(), &snapst); err != nil {
		return nil, nil, err
	}
	return &rc.SnapSetup, &snapst, nil
}

// soundness check
var _ readyUpdateInfo = (*refreshCandidate)(nil)

// autoRefresh will ensure that snaps are refreshed automatically
// according to the refresh schedule.
type autoRefresh struct {
	state *state.State

	lastRefreshSchedule string
	nextRefresh         time.Time
	lastRefreshAttempt  time.Time
	managedDeniedLogged bool
}

func newAutoRefresh(st *state.State) *autoRefresh {
	return &autoRefresh{
		state: st,
	}
}

// RefreshSchedule will return a user visible string with the current schedule
// for the automatic refreshes and a flag indicating whether the schedule is a
// legacy one.
func (m *autoRefresh) RefreshSchedule() (schedule string, legacy bool, err error) {
	_, schedule, legacy, err = m.refreshScheduleWithDefaultsFallback()
	return schedule, legacy, err
}

// NextRefresh returns when the next automatic refresh will happen.
func (m *autoRefresh) NextRefresh() time.Time {
	return m.nextRefresh
}

// LastRefresh returns when the last refresh happened.
func (m *autoRefresh) LastRefresh() (time.Time, error) {
	return getTime(m.state, "last-refresh")
}

// EffectiveRefreshHold returns the time until to which refreshes are
// held if refresh.hold configuration is set.
func (m *autoRefresh) EffectiveRefreshHold() (time.Time, error) {
	var holdValue string

	tr := config.NewTransaction(m.state)
	err := tr.Get("core", "refresh.hold", &holdValue)
	if err != nil && !config.IsNoOption(err) {
		return time.Time{}, err
	}

	if holdValue == "forever" {
		return timeNow().Add(maxDuration), nil
	}

	var holdTime time.Time
	if holdValue != "" {
		if holdTime, err = time.Parse(time.RFC3339, holdValue); err != nil {
			return time.Time{}, err
		}
	}

	return holdTime, nil
}

func (m *autoRefresh) ensureRefreshHoldAtLeast(duration time.Duration) error {
	now := time.Now()

	// get the effective refresh hold and check if it is sooner than the
	// specified duration in the future
	effective, err := m.EffectiveRefreshHold()
	if err != nil {
		return err
	}

	if effective.IsZero() || effective.Sub(now) < duration {
		// the effective refresh hold is sooner than the desired delay, so
		// move it out to the specified duration
		holdTime := now.Add(duration)
		tr := config.NewTransaction(m.state)
		err := tr.Set("core", "refresh.hold", &holdTime)
		if err != nil && !config.IsNoOption(err) {
			return err
		}
		tr.Commit()
	}

	return nil
}

// clearRefreshHold clears refresh.hold configuration.
func (m *autoRefresh) clearRefreshHold() {
	tr := config.NewTransaction(m.state)
	tr.Set("core", "refresh.hold", nil)
	tr.Commit()
}

// AtSeed configures refresh policies at end of seeding.
func (m *autoRefresh) AtSeed() error {
	// on classic hold refreshes for 2h after seeding
	if release.OnClassic {
		var t1 time.Time
		tr := config.NewTransaction(m.state)
		err := tr.Get("core", "refresh.hold", &t1)
		if !config.IsNoOption(err) {
			// already set or error
			return err
		}
		// TODO: have a policy that if the snapd exe itself
		// is older than X weeks/months we skip the holding?
		now := time.Now().UTC()
		tr.Set("core", "refresh.hold", now.Add(2*time.Hour))
		tr.Commit()
		m.nextRefresh = now
	}
	return nil
}

func canRefreshOnMeteredConnection(st *state.State) (bool, error) {
	tr := config.NewTransaction(st)
	var onMetered string
	err := tr.GetMaybe("core", "refresh.metered", &onMetered)
	if err != nil && !errors.Is(err, state.ErrNoState) {
		return false, err
	}

	return onMetered != "hold", nil
}

func (m *autoRefresh) canRefreshRespectingMetered(now, lastRefresh time.Time) (can bool, err error) {
	can, err = canRefreshOnMeteredConnection(m.state)
	if err != nil {
		return false, err
	}
	if can {
		return true, nil
	}

	// ignore any errors that occurred while checking if we are on a metered
	// connection
	metered, _ := IsOnMeteredConnection()
	if !metered {
		return true, nil
	}

	if now.Sub(lastRefresh) >= maxPostponement {
		// TODO use warnings when the infra becomes available
		logger.Noticef("Auto refresh disabled while on metered connections, but pending for too long (%d days). Trying to refresh now.", int(maxPostponement.Hours()/24))
		return true, nil
	}

	logger.Debugf("Auto refresh disabled on metered connections")

	return false, nil
}

// Ensure ensures that we refresh all installed snaps periodically
func (m *autoRefresh) Ensure() error {
	m.state.Lock()
	defer m.state.Unlock()

	// see if it even makes sense to try to refresh
	if CanAutoRefresh == nil {
		return nil
	}
	if ok, err := CanAutoRefresh(m.state); err != nil || !ok {
		return err
	}

	// get lastRefresh and schedule
	lastRefresh, err := m.LastRefresh()
	if err != nil {
		return err
	}

	refreshSchedule, refreshScheduleStr, _, err := m.refreshScheduleWithDefaultsFallback()
	if err != nil {
		return err
	}
	if len(refreshSchedule) == 0 {
		m.nextRefresh = time.Time{}
		return nil
	}
	// we already have a refresh time, check if we got a new config
	if !m.nextRefresh.IsZero() {
		if m.lastRefreshSchedule != refreshScheduleStr {
			// the refresh schedule has changed
			logger.Debugf("Refresh timer changed.")
			m.nextRefresh = time.Time{}
		}
	}
	m.lastRefreshSchedule = refreshScheduleStr

	// ensure nothing is in flight already
	if autoRefreshInFlight(m.state) {
		return nil
	}

	now := time.Now()
	// compute next refresh attempt time (if needed)
	if m.nextRefresh.IsZero() {
		// store attempts in memory so that we can backoff
		if !lastRefresh.IsZero() {
			delta := timeutil.Next(refreshSchedule, lastRefresh, maxPostponement)
			now = time.Now()
			m.nextRefresh = now.Add(delta)
		} else {
			// make sure either seed-time or last-refresh
			// are set for hold code below
			m.ensureLastRefreshAnchor()
			// immediate
			m.nextRefresh = now
		}
		logger.Debugf("Next refresh scheduled for %s.", m.nextRefresh.Format(time.RFC3339))
	}

	held, holdTime, err := m.isRefreshHeld()
	if err != nil {
		return err
	}

	// do refresh attempt (if needed)
	if !held {
		if !holdTime.IsZero() {
			// expired hold case
			m.clearRefreshHold()
			if m.nextRefresh.Before(holdTime) {
				// next refresh is obsolete, compute the next one
				delta := timeutil.Next(refreshSchedule, holdTime, maxPostponement)
				now = time.Now()
				m.nextRefresh = now.Add(delta)
			}
		}

		// refresh is also "held" if the next time is in the future
		// note that the two times here could be exactly equal, so we use
		// !After() because that is true in the case that the next refresh is
		// before now, and the next refresh is equal to now without requiring an
		// or operation
		if !m.nextRefresh.After(now) {
			var can bool
			can, err = m.canRefreshRespectingMetered(now, lastRefresh)
			if err != nil {
				return err
			}
			if !can {
				// clear nextRefresh so that another refresh time is calculated
				m.nextRefresh = time.Time{}
				return nil
			}

			// Check that we have reasonable delays between attempts.
			// If the store is under stress we need to make sure we do not
			// hammer it too often
			if !m.lastRefreshAttempt.IsZero() && m.lastRefreshAttempt.Add(refreshRetryDelay).After(time.Now()) {
				return nil
			}

			err = m.launchAutoRefresh()
			if _, ok := err.(*httputil.PersistentNetworkError); !ok {
				m.nextRefresh = time.Time{}
			} // else - refresh will be retried after refreshRetryDelay
		}
	}

	return err
}

// isRefreshHeld returns whether an auto-refresh is currently held back or not,
// as indicated by m.EffectiveRefreshHold().
func (m *autoRefresh) isRefreshHeld() (bool, time.Time, error) {
	now := time.Now()
	// should we hold back refreshes?
	holdTime, err := m.EffectiveRefreshHold()
	if err != nil {
		return false, time.Time{}, err
	}
	if holdTime.After(now) {
		return true, holdTime, nil
	}

	return false, holdTime, nil
}

func (m *autoRefresh) ensureLastRefreshAnchor() {
	seedTime, _ := getTime(m.state, "seed-time")
	if !seedTime.IsZero() {
		return
	}

	// last core refresh
	coreRefreshDate := snap.InstallDate("core")
	if !coreRefreshDate.IsZero() {
		m.state.Set("last-refresh", coreRefreshDate)
		return
	}

	// fallback to executable time
	st, err := os.Stat("/proc/self/exe")
	if err == nil {
		m.state.Set("last-refresh", st.ModTime())
		return
	}
}

func getRefreshScheduleConf(st *state.State) (confStr string, legacy bool, err error) {
	tr := config.NewTransaction(st)

	err = tr.Get("core", "refresh.timer", &confStr)
	if err != nil && !config.IsNoOption(err) {
		return "", false, err
	}

	// if not set, fallback to refresh.schedule
	if confStr == "" {
		if err := tr.Get("core", "refresh.schedule", &confStr); err != nil && !config.IsNoOption(err) {
			return "", false, err
		}
		legacy = true
	}

	return confStr, legacy, nil
}

// refreshScheduleWithDefaultsFallback returns the current refresh schedule
// and refresh string.
func (m *autoRefresh) refreshScheduleWithDefaultsFallback() (sched []*timeutil.Schedule, scheduleConf string, legacy bool, err error) {
	scheduleConf, legacy, err = getRefreshScheduleConf(m.state)
	if err != nil {
		return nil, "", false, err
	}

	// user requests refreshes to be managed by an external snap
	if scheduleConf == "managed" {
		if CanManageRefreshes == nil || !CanManageRefreshes(m.state) {
			// there's no snap to manage refreshes so use default schedule
			if !m.managedDeniedLogged {
				logger.Noticef("managed refresh schedule denied, no properly configured snapd-control")
				m.managedDeniedLogged = true
			}

			return defaultRefreshSchedule, defaultRefreshScheduleStr, false, nil
		}

		if m.lastRefreshSchedule != "managed" {
			logger.Noticef("refresh is managed via the snapd-control interface")
			m.lastRefreshSchedule = "managed"
		}
		m.managedDeniedLogged = false

		return nil, "managed", legacy, nil
	}
	m.managedDeniedLogged = false

	if scheduleConf == "" {
		return defaultRefreshSchedule, defaultRefreshScheduleStr, false, nil
	}

	// if we read the newer 'refresh.timer' option
	var errPrefix string
	if !legacy {
		sched, err = timeutil.ParseSchedule(scheduleConf)
		errPrefix = "cannot use refresh.timer configuration"
	} else {
		sched, err = timeutil.ParseLegacySchedule(scheduleConf)
		errPrefix = "cannot use refresh.schedule configuration"
	}

	if err != nil {
		// log instead of fail in order not to prevent auto-refreshes
		logger.Noticef("%s: %v", errPrefix, err)
		return defaultRefreshSchedule, defaultRefreshScheduleStr, false, nil
	}

	return sched, scheduleConf, legacy, nil
}

func autoRefreshSummary(updated []string) string {
	var msg string
	switch len(updated) {
	case 0:
		return ""
	case 1:
		msg = fmt.Sprintf(i18n.G("Auto-refresh snap %q"), updated[0])
	case 2, 3:
		quoted := strutil.Quoted(updated)
		// TRANSLATORS: the %s is a comma-separated list of quoted snap names
		msg = fmt.Sprintf(i18n.G("Auto-refresh snaps %s"), quoted)
	default:
		msg = fmt.Sprintf(i18n.G("Auto-refresh %d snaps"), len(updated))
	}
	return msg
}

// launchAutoRefresh creates the auto-refresh taskset and a change for it.
func (m *autoRefresh) launchAutoRefresh() error {
	perfTimings := timings.New(map[string]string{"ensure": "auto-refresh"})
	tm := perfTimings.StartSpan("auto-refresh", "query store and setup auto-refresh change")
	defer func() {
		tm.Stop()
		perfTimings.Save(m.state)
	}()

	m.lastRefreshAttempt = time.Now()

	// NOTE: this will unlock and re-lock state for network ops
	updated, tasksets, err := AutoRefresh(auth.EnsureContextTODO(), m.state)

	// TODO: we should have some way to lock just creating and starting changes,
	//       as that would alleviate this race condition we are guarding against
	//       with this check and probably would eliminate other similar race
	//       conditions elsewhere

	// re-check if the refresh is held because it could have been re-held and
	// pushed back, in which case we need to abort the auto-refresh and wait
	held, _, holdErr := m.isRefreshHeld()
	if holdErr != nil {
		return holdErr
	}

	if held {
		// then a request came in that pushed the refresh out, so we will need
		// to try again later
		logger.Noticef("Auto-refresh was delayed mid-way through launching, aborting to try again later")
		return nil
	}

	if _, ok := err.(*httputil.PersistentNetworkError); ok {
		logger.Noticef("Cannot prepare auto-refresh change due to a permanent network error: %s", err)
		return err
	}
	m.state.Set("last-refresh", time.Now())
	if err != nil {
		logger.Noticef("Cannot prepare auto-refresh change: %s", err)
		return err
	}

	msg := autoRefreshSummary(updated)
	if msg == "" {
		logger.Noticef(i18n.G("auto-refresh: all snaps are up-to-date"))
		return nil
	}

	chg := m.state.NewChange("auto-refresh", msg)
	for _, ts := range tasksets {
		chg.AddAll(ts)
	}
	chg.Set("snap-names", updated)
	chg.Set("api-data", map[string]interface{}{"snap-names": updated})
	state.TagTimingsWithChange(perfTimings, chg)

	return nil
}

func autoRefreshInFlight(st *state.State) bool {
	for _, chg := range st.Changes() {
		if chg.Kind() == "auto-refresh" && !chg.Status().Ready() {
			return true
		}
	}
	return false
}

// getTime retrieves a time from a state value.
func getTime(st *state.State, timeKey string) (time.Time, error) {
	var t1 time.Time
	err := st.Get(timeKey, &t1)
	if err != nil && !errors.Is(err, state.ErrNoState) {
		return time.Time{}, err
	}
	return t1, nil
}

// asyncPendingRefreshNotification broadcasts desktop notification in a goroutine.
//
// This allows the, possibly slow, communication with each snapd session agent,
// to be performed without holding the snap state lock.
var asyncPendingRefreshNotification = func(context context.Context, client *userclient.Client, refreshInfo *userclient.PendingSnapRefreshInfo) {
	go func() {
		if err := client.PendingRefreshNotification(context, refreshInfo); err != nil {
			logger.Noticef("Cannot send notification about pending refresh: %v", err)
		}
	}()
}

// inhibitRefresh returns an error if refresh is inhibited by running apps.
//
// Internally the snap state is updated to remember when the inhibition first
// took place. Apps can inhibit refreshes for up to "maxInhibition", beyond
// that period the refresh will go ahead despite application activity.
func inhibitRefresh(st *state.State, snapst *SnapState, info *snap.Info, checker func(*snap.Info) error) error {
	checkerErr := checker(info)
	if checkerErr == nil {
		return nil
	}

	// Get pending refresh information from compatible errors or synthesize a new one.
	var refreshInfo *userclient.PendingSnapRefreshInfo
	if err, ok := checkerErr.(*BusySnapError); ok {
		refreshInfo = err.PendingSnapRefreshInfo()
	} else {
		refreshInfo = &userclient.PendingSnapRefreshInfo{
			InstanceName: info.InstanceName(),
		}
	}

	// Decide on what to do depending on the state of the snap and the remaining
	// inhibition time.
	now := time.Now()
	switch {
	case snapst.RefreshInhibitedTime == nil:
		// If the snap did not have inhibited refresh yet then commence a new
		// window, during which refreshes are postponed, by storing the current
		// time in the snap state's RefreshInhibitedTime field. This field is
		// reset to nil on successful refresh.
		snapst.RefreshInhibitedTime = &now
		refreshInfo.TimeRemaining = (maxInhibition - now.Sub(*snapst.RefreshInhibitedTime)).Truncate(time.Second)
		Set(st, info.InstanceName(), snapst)
	case now.Sub(*snapst.RefreshInhibitedTime) < maxInhibition:
		// If we are still in the allowed window then just return the error but
		// don't change the snap state again.
		// TODO: as time left shrinks, send additional notifications with
		// increasing frequency, allowing the user to understand the urgency.
		refreshInfo.TimeRemaining = (maxInhibition - now.Sub(*snapst.RefreshInhibitedTime)).Truncate(time.Second)
	default:
		// If we run out of time then consume the error that would normally
		// inhibit refresh and notify the user that the snap is refreshing right
		// now, by not setting the TimeRemaining field of the refresh
		// notification message.
		checkerErr = nil
	}

	// Send the notification asynchronously to avoid holding the state lock.
	asyncPendingRefreshNotification(context.TODO(), userclient.New(), refreshInfo)
	return checkerErr
}

// for testing outside of snapstate
func MockRefreshCandidate(snapSetup *SnapSetup, version string) interface{} {
	return &refreshCandidate{
		SnapSetup: *snapSetup,
		Version:   version,
	}
}<|MERGE_RESOLUTION|>--- conflicted
+++ resolved
@@ -60,8 +60,12 @@
 	CanAutoRefresh        func(st *state.State) (bool, error)
 	CanManageRefreshes    func(st *state.State) bool
 	IsOnMeteredConnection func() (bool, error)
-<<<<<<< HEAD
-=======
+
+	// refreshRetryDelay specified the minimum time to retry failed refreshes
+	refreshRetryDelay = 20 * time.Minute
+
+	// maxDuration is used to represent "forever" internally (it's 290 years).
+	maxDuration = time.Duration(1<<63 - 1)
 
 	defaultRefreshSchedule = func() []*timeutil.Schedule {
 		refreshSchedule, err := timeutil.ParseSchedule(defaultRefreshScheduleStr)
@@ -70,14 +74,6 @@
 		}
 		return refreshSchedule
 	}()
-)
->>>>>>> 0e20876a
-
-	// refreshRetryDelay specified the minimum time to retry failed refreshes
-	refreshRetryDelay = 20 * time.Minute
-
-	// maxDuration is used to represent "forever" internally (it's 290 years).
-	maxDuration = time.Duration(1<<63 - 1)
 )
 
 // refreshCandidate carries information about a single snap to update as part
