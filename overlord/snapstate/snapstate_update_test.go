// -*- Mode: Go; indent-tabs-mode: t -*-

/*
 * Copyright (C) 2016-2020 Canonical Ltd
 *
 * This program is free software: you can redistribute it and/or modify
 * it under the terms of the GNU General Public License version 3 as
 * published by the Free Software Foundation.
 *
 * This program is distributed in the hope that it will be useful,
 * but WITHOUT ANY WARRANTY; without even the implied warranty of
 * MERCHANTABILITY or FITNESS FOR A PARTICULAR PURPOSE.  See the
 * GNU General Public License for more details.
 *
 * You should have received a copy of the GNU General Public License
 * along with this program.  If not, see <http://www.gnu.org/licenses/>.
 *
 */

package snapstate_test

import (
	"context"
	"errors"
	"fmt"
	"os"
	"path/filepath"
	"sort"
	"time"

	. "gopkg.in/check.v1"
	"gopkg.in/tomb.v2"

	"github.com/snapcore/snapd/asserts"
	"github.com/snapcore/snapd/asserts/snapasserts"
	"github.com/snapcore/snapd/dirs"
	"github.com/snapcore/snapd/interfaces"
	"github.com/snapcore/snapd/interfaces/ifacetest"
	"github.com/snapcore/snapd/osutil"
	"github.com/snapcore/snapd/overlord/assertstate"
	"github.com/snapcore/snapd/overlord/auth"

	// So it registers Configure.
	_ "github.com/snapcore/snapd/overlord/configstate"
	"github.com/snapcore/snapd/overlord/configstate/config"
	"github.com/snapcore/snapd/overlord/ifacestate/ifacerepo"
	"github.com/snapcore/snapd/overlord/snapstate"
	"github.com/snapcore/snapd/overlord/snapstate/snapstatetest"
	"github.com/snapcore/snapd/overlord/state"
	"github.com/snapcore/snapd/release"
	"github.com/snapcore/snapd/snap"
	"github.com/snapcore/snapd/snap/snaptest"
	"github.com/snapcore/snapd/store"
	"github.com/snapcore/snapd/testutil"
)

func verifyUpdateTasks(c *C, opts, discards int, ts *state.TaskSet, st *state.State) {
	kinds := taskKinds(ts.Tasks())

	expected := []string{
		"prerequisites",
		"download-snap",
		"validate-snap",
		"mount-snap",
	}
	expected = append(expected, "run-hook[pre-refresh]")
	if opts&unlinkBefore != 0 {
		expected = append(expected,
			"stop-snap-services",
		)
	}
	if opts&unlinkBefore != 0 {
		expected = append(expected,
			"remove-aliases",
			"unlink-current-snap",
		)
	}
	if opts&(updatesGadget|updatesGadgetAssets) != 0 {
		expected = append(expected, "update-gadget-assets")
	}
	if opts&updatesGadget != 0 {
		expected = append(expected, "update-gadget-cmdline")
	}
	expected = append(expected,
		"copy-snap-data",
		"setup-profiles",
		"link-snap",
	)
	if opts&maybeCore != 0 {
		expected = append(expected, "setup-profiles")
	}
	expected = append(expected,
		"auto-connect",
		"set-auto-aliases",
		"setup-aliases",
		"run-hook[post-refresh]",
		"start-snap-services")
	for i := 0; i < discards; i++ {
		expected = append(expected,
			"clear-snap",
			"discard-snap",
		)
	}
	if opts&cleanupAfter != 0 {
		expected = append(expected,
			"cleanup",
		)
	}
	expected = append(expected,
		"run-hook[configure]",
		"run-hook[check-health]",
	)
	if opts&doesReRefresh != 0 {
		expected = append(expected, "check-rerefresh")
	}

	c.Assert(kinds, DeepEquals, expected)
}

func (s *snapmgrTestSuite) TestUpdateDoesGC(c *C) {
	s.state.Lock()
	defer s.state.Unlock()

	restore := release.MockOnClassic(false)
	defer restore()

	snapstate.Set(s.state, "some-snap", &snapstate.SnapState{
		Active: true,
		Sequence: []*snap.SideInfo{
			{RealName: "some-snap", SnapID: "some-snap-id", Revision: snap.R(1)},
			{RealName: "some-snap", SnapID: "some-snap-id", Revision: snap.R(2)},
			{RealName: "some-snap", SnapID: "some-snap-id", Revision: snap.R(3)},
			{RealName: "some-snap", SnapID: "some-snap-id", Revision: snap.R(4)},
		},
		Current:  snap.R(4),
		SnapType: "app",
	})

	chg := s.state.NewChange("update", "update a snap")
	ts, err := snapstate.Update(s.state, "some-snap", &snapstate.RevisionOptions{Channel: "some-channel"}, s.user.ID, snapstate.Flags{})
	c.Assert(err, IsNil)
	chg.AddAll(ts)

	defer s.se.Stop()
	s.settle(c)

	// ensure garbage collection runs as the last tasks
	expectedTail := fakeOps{
		{
			op:   "link-snap",
			path: filepath.Join(dirs.SnapMountDir, "some-snap/11"),
		},
		{
			op:    "auto-connect:Doing",
			name:  "some-snap",
			revno: snap.R(11),
		},
		{
			op: "update-aliases",
		},
		{
			op:   "remove-snap-data",
			path: filepath.Join(dirs.SnapMountDir, "some-snap/1"),
		},
		{
			op:    "remove-snap-files",
			path:  filepath.Join(dirs.SnapMountDir, "some-snap/1"),
			stype: "app",
		},
		{
			op:   "remove-snap-data",
			path: filepath.Join(dirs.SnapMountDir, "some-snap/2"),
		},
		{
			op:    "remove-snap-files",
			path:  filepath.Join(dirs.SnapMountDir, "some-snap/2"),
			stype: "app",
		},
		{
			op:    "cleanup-trash",
			name:  "some-snap",
			revno: snap.R(11),
		},
	}

	opsTail := s.fakeBackend.ops[len(s.fakeBackend.ops)-len(expectedTail):]
	c.Assert(opsTail.Ops(), DeepEquals, expectedTail.Ops())
	c.Check(opsTail, DeepEquals, expectedTail)
}

func (s *snapmgrTestSuite) TestUpdateScenarios(c *C) {
	// TODO: also use channel-for-7 or equiv to check updates that are switches
	for k, t := range switchScenarios {
		s.testUpdateScenario(c, k, t)
	}
}

func (s *snapmgrTestSuite) testUpdateScenario(c *C, desc string, t switchScenario) {
	// reset
	s.fakeBackend.ops = nil

	comment := Commentf("%q (%+v)", desc, t)
	si := snap.SideInfo{
		RealName: "some-snap",
		Revision: snap.R(7),
		Channel:  t.chanFrom,
		SnapID:   "some-snap-id",
	}

	s.state.Lock()
	defer s.state.Unlock()

	snapstate.Set(s.state, "some-snap", &snapstate.SnapState{
		Sequence:        []*snap.SideInfo{&si},
		Active:          true,
		Current:         si.Revision,
		TrackingChannel: t.chanFrom,
		CohortKey:       t.cohFrom,
	})

	chg := s.state.NewChange("update-snap", t.summary)
	ts, err := snapstate.Update(s.state, "some-snap", &snapstate.RevisionOptions{
		Channel:     t.chanTo,
		CohortKey:   t.cohTo,
		LeaveCohort: t.cohFrom != "" && t.cohTo == "",
	}, 0, snapstate.Flags{})
	c.Assert(err, IsNil, comment)
	chg.AddAll(ts)

	s.settle(c)

	// switch is not really really doing anything backend related
	c.Assert(s.fakeBackend.ops.Ops(), DeepEquals, []string{
		"storesvc-snap-action",
		"storesvc-snap-action:action",
		"storesvc-download",
		"validate-snap:Doing",
		"current",
		"open-snap-file",
		"setup-snap",
		"remove-snap-aliases",
		"unlink-snap",
		"copy-data",
		"setup-profiles:Doing",
		"candidate",
		"link-snap",
		"auto-connect:Doing",
		"update-aliases",
		"cleanup-trash",
	}, comment)

	expectedChanTo := t.chanTo
	if t.chanTo == "" {
		expectedChanTo = t.chanFrom
	}
	expectedCohTo := t.cohTo

	// ensure the desired channel/cohort has changed
	var snapst snapstate.SnapState
	err = snapstate.Get(s.state, "some-snap", &snapst)
	c.Assert(err, IsNil, comment)
	c.Assert(snapst.TrackingChannel, Equals, expectedChanTo, comment)
	c.Assert(snapst.CohortKey, Equals, expectedCohTo, comment)

	// ensure the current info *has* changed
	info, err := snapst.CurrentInfo()
	c.Assert(err, IsNil, comment)
	c.Assert(info.Channel, Equals, expectedChanTo, comment)
}

func (s *snapmgrTestSuite) TestUpdateTasksWithOldCurrent(c *C) {
	s.state.Lock()
	defer s.state.Unlock()
	restore := release.MockOnClassic(false)
	defer restore()

	si1 := &snap.SideInfo{RealName: "some-snap", SnapID: "some-snap-id", Revision: snap.R(1)}
	si2 := &snap.SideInfo{RealName: "some-snap", SnapID: "some-snap-id", Revision: snap.R(2)}
	si3 := &snap.SideInfo{RealName: "some-snap", SnapID: "some-snap-id", Revision: snap.R(3)}
	si4 := &snap.SideInfo{RealName: "some-snap", SnapID: "some-snap-id", Revision: snap.R(4)}
	snapstate.Set(s.state, "some-snap", &snapstate.SnapState{
		Active:          true,
		TrackingChannel: "latest/edge",
		Sequence:        []*snap.SideInfo{si1, si2, si3, si4},
		Current:         snap.R(2),
		SnapType:        "app",
	})

	// run the update
	ts, err := snapstate.Update(s.state, "some-snap", &snapstate.RevisionOptions{Channel: "some-channel"}, s.user.ID, snapstate.Flags{})
	c.Assert(err, IsNil)

	verifyUpdateTasks(c, unlinkBefore|cleanupAfter|doesReRefresh, 2, ts, s.state)

	// and ensure that it will remove the revisions after "current"
	// (si3, si4)
	var snapsup snapstate.SnapSetup
	tasks := ts.Tasks()

	i := len(tasks) - 8
	c.Check(tasks[i].Kind(), Equals, "clear-snap")
	err = tasks[i].Get("snap-setup", &snapsup)
	c.Assert(err, IsNil)
	c.Check(snapsup.Revision(), Equals, si3.Revision)

	i = len(tasks) - 6
	c.Check(tasks[i].Kind(), Equals, "clear-snap")
	err = tasks[i].Get("snap-setup", &snapsup)
	c.Assert(err, IsNil)
	c.Check(snapsup.Revision(), Equals, si4.Revision)
}

func (s *snapmgrTestSuite) TestUpdateCanDoBackwards(c *C) {
	si7 := snap.SideInfo{
		RealName: "some-snap",
		SnapID:   "some-snap-id",
		Revision: snap.R(7),
	}
	si11 := snap.SideInfo{
		RealName: "some-snap",
		SnapID:   "some-snap-id",
		Revision: snap.R(11),
	}

	s.state.Lock()
	defer s.state.Unlock()

	snapstate.Set(s.state, "some-snap", &snapstate.SnapState{
		Active:   true,
		Sequence: []*snap.SideInfo{&si7, &si11},
		Current:  si11.Revision,
		SnapType: "app",
	})

	chg := s.state.NewChange("refresh", "refresh a snap")
	ts, err := snapstate.Update(s.state, "some-snap", &snapstate.RevisionOptions{Revision: snap.R(7)}, s.user.ID, snapstate.Flags{})
	c.Assert(err, IsNil)
	chg.AddAll(ts)

	defer s.se.Stop()
	s.settle(c)

	expected := fakeOps{
		{
			op:   "remove-snap-aliases",
			name: "some-snap",
		},
		{
			op:   "unlink-snap",
			path: filepath.Join(dirs.SnapMountDir, "some-snap/11"),
		},
		{
			op:   "copy-data",
			path: filepath.Join(dirs.SnapMountDir, "some-snap/7"),
			old:  filepath.Join(dirs.SnapMountDir, "some-snap/11"),
		},
		{
			op:    "setup-profiles:Doing",
			name:  "some-snap",
			revno: snap.R(7),
		},
		{
			op: "candidate",
			sinfo: snap.SideInfo{
				RealName: "some-snap",
				SnapID:   "some-snap-id",
				Channel:  "",
				Revision: snap.R(7),
			},
		},
		{
			op:   "link-snap",
			path: filepath.Join(dirs.SnapMountDir, "some-snap/7"),
		},
		{
			op:    "auto-connect:Doing",
			name:  "some-snap",
			revno: snap.R(7),
		},
		{
			op: "update-aliases",
		},
		{
			op:    "cleanup-trash",
			name:  "some-snap",
			revno: snap.R(7),
		},
	}
	// start with an easier-to-read error if this fails:
	c.Assert(s.fakeBackend.ops.Ops(), DeepEquals, expected.Ops())
	c.Assert(s.fakeBackend.ops, DeepEquals, expected)
}

func revs(seq []*snap.SideInfo) []int {
	revs := make([]int, len(seq))
	for i, si := range seq {
		revs[i] = si.Revision.N
	}

	return revs
}

type opSeqOpts struct {
	revert  bool
	fail    bool
	before  []int
	current int
	via     int
	after   []int
}

// build a SnapState with a revision sequence given by `before` and a
// current revision of `current`. Then refresh --revision via. Then
// check the revision sequence is as in `after`.
func (s *snapmgrTestSuite) testOpSequence(c *C, opts *opSeqOpts) (*snapstate.SnapState, *state.TaskSet) {
	s.state.Lock()
	defer s.state.Unlock()

	seq := make([]*snap.SideInfo, len(opts.before))
	for i, n := range opts.before {
		seq[i] = &snap.SideInfo{RealName: "some-snap", SnapID: "some-snap-id", Revision: snap.R(n)}
	}

	snapstate.Set(s.state, "some-snap", &snapstate.SnapState{
		Active:          true,
		TrackingChannel: "latest/edge",
		Sequence:        seq,
		Current:         snap.R(opts.current),
		SnapType:        "app",
	})

	var chg *state.Change
	var ts *state.TaskSet
	var err error
	if opts.revert {
		chg = s.state.NewChange("revert", "revert a snap")
		ts, err = snapstate.RevertToRevision(s.state, "some-snap", snap.R(opts.via), snapstate.Flags{})
	} else {
		chg = s.state.NewChange("refresh", "refresh a snap")
		ts, err = snapstate.Update(s.state, "some-snap", &snapstate.RevisionOptions{Revision: snap.R(opts.via)}, s.user.ID, snapstate.Flags{})
	}
	c.Assert(err, IsNil)
	if opts.fail {
		tasks := ts.Tasks()
		var last *state.Task
		// don't make a task wait on rerefresh, that's bad
		for i := len(tasks) - 1; i > 0; i-- {
			last = tasks[i]
			if last.Kind() != "check-rerefresh" {
				break
			}
		}
		terr := s.state.NewTask("error-trigger", "provoking total undo")
		terr.WaitFor(last)
		if len(last.Lanes()) > 0 {
			lanes := last.Lanes()
			// sanity
			c.Assert(lanes, HasLen, 1)
			terr.JoinLane(lanes[0])
		}
		chg.AddTask(terr)
	}
	chg.AddAll(ts)

	defer s.se.Stop()
	s.settle(c)

	var snapst snapstate.SnapState
	err = snapstate.Get(s.state, "some-snap", &snapst)
	c.Assert(err, IsNil)
	c.Check(revs(snapst.Sequence), DeepEquals, opts.after)

	return &snapst, ts
}

func (s *snapmgrTestSuite) testUpdateSequence(c *C, opts *opSeqOpts) *state.TaskSet {
	restore := release.MockOnClassic(false)
	defer restore()

	opts.revert = false
	snapst, ts := s.testOpSequence(c, opts)
	// update always ends with current==seq[-1]==via:
	c.Check(snapst.Current.N, Equals, opts.after[len(opts.after)-1])
	c.Check(snapst.Current.N, Equals, opts.via)

	c.Check(s.fakeBackend.ops.Count("copy-data"), Equals, 1)
	c.Check(s.fakeBackend.ops.First("copy-data"), DeepEquals, &fakeOp{
		op:   "copy-data",
		path: fmt.Sprintf(filepath.Join(dirs.SnapMountDir, "some-snap/%d"), opts.via),
		old:  fmt.Sprintf(filepath.Join(dirs.SnapMountDir, "some-snap/%d"), opts.current),
	})

	return ts
}

func (s *snapmgrTestSuite) testUpdateFailureSequence(c *C, opts *opSeqOpts) *state.TaskSet {
	restore := release.MockOnClassic(false)
	defer restore()

	opts.revert = false
	opts.after = opts.before
	s.fakeBackend.linkSnapFailTrigger = fmt.Sprintf(filepath.Join(dirs.SnapMountDir, "some-snap/%d"), opts.via)
	snapst, ts := s.testOpSequence(c, opts)
	// a failed update will always end with current unchanged
	c.Check(snapst.Current.N, Equals, opts.current)

	ops := s.fakeBackend.ops
	c.Check(ops.Count("copy-data"), Equals, 1)
	do := ops.First("copy-data")

	c.Check(ops.Count("undo-copy-snap-data"), Equals, 1)
	undo := ops.First("undo-copy-snap-data")

	do.op = undo.op
	c.Check(do, DeepEquals, undo) // i.e. they only differed in the op

	return ts
}

// testTotal*Failure fails *after* link-snap
func (s *snapmgrTestSuite) testTotalUpdateFailureSequence(c *C, opts *opSeqOpts) *state.TaskSet {
	restore := release.MockOnClassic(false)
	defer restore()

	opts.revert = false
	opts.fail = true
	snapst, ts := s.testOpSequence(c, opts)
	// a failed update will always end with current unchanged
	c.Check(snapst.Current.N, Equals, opts.current)

	ops := s.fakeBackend.ops
	c.Check(ops.Count("copy-data"), Equals, 1)
	do := ops.First("copy-data")

	c.Check(ops.Count("undo-copy-snap-data"), Equals, 1)
	undo := ops.First("undo-copy-snap-data")

	do.op = undo.op
	c.Check(do, DeepEquals, undo) // i.e. they only differed in the op

	return ts
}

func (s *snapmgrTestSuite) TestUpdateLayoutsChecksFeatureFlag(c *C) {
	s.state.Lock()
	defer s.state.Unlock()

	// When layouts are disabled we cannot refresh to a snap depending on the feature.
	tr := config.NewTransaction(s.state)
	tr.Set("core", "experimental.layouts", false)
	tr.Commit()

	snapstate.Set(s.state, "some-snap", &snapstate.SnapState{
		Active: true,
		Sequence: []*snap.SideInfo{
			{RealName: "some-snap", SnapID: "some-snap-id", Revision: snap.R(1)},
		},
		Current:  snap.R(1),
		SnapType: "app",
	})

	_, err := snapstate.Update(s.state, "some-snap", &snapstate.RevisionOptions{Channel: "channel-for-layout/stable"}, s.user.ID, snapstate.Flags{})
	c.Assert(err, ErrorMatches, "experimental feature disabled - test it by setting 'experimental.layouts' to true")

	// When layouts are enabled we can refresh to a snap depending on the feature.
	tr = config.NewTransaction(s.state)
	tr.Set("core", "experimental.layouts", true)
	tr.Commit()

	_, err = snapstate.Update(s.state, "some-snap", &snapstate.RevisionOptions{Channel: "channel-for-layout/stable"}, s.user.ID, snapstate.Flags{})
	c.Assert(err, IsNil)
}

func (s *snapmgrTestSuite) TestUpdateManyExplicitLayoutsChecksFeatureFlag(c *C) {
	s.state.Lock()
	defer s.state.Unlock()

	// When layouts are disabled we cannot refresh multiple snaps if one of them depends on the feature.
	tr := config.NewTransaction(s.state)
	tr.Set("core", "experimental.layouts", false)
	tr.Commit()

	snapstate.Set(s.state, "some-snap", &snapstate.SnapState{
		Active:          true,
		TrackingChannel: "channel-for-layout/stable",
		Sequence: []*snap.SideInfo{
			{RealName: "some-snap", SnapID: "some-snap-id", Revision: snap.R(1)},
		},
		Current:  snap.R(1),
		SnapType: "app",
	})

	_, _, err := snapstate.UpdateMany(context.Background(), s.state, []string{"some-snap"}, s.user.ID, nil)
	c.Assert(err, ErrorMatches, "experimental feature disabled - test it by setting 'experimental.layouts' to true")

	// When layouts are enabled we can refresh multiple snaps if one of them depends on the feature.
	tr = config.NewTransaction(s.state)
	tr.Set("core", "experimental.layouts", true)
	tr.Commit()

	_, _, err = snapstate.UpdateMany(context.Background(), s.state, []string{"some-snap"}, s.user.ID, nil)
	c.Assert(err, IsNil)
}

func (s *snapmgrTestSuite) TestUpdateManyLayoutsChecksFeatureFlag(c *C) {
	s.state.Lock()
	defer s.state.Unlock()

	// When layouts are disabled we cannot refresh multiple snaps if one of them depends on the feature.
	tr := config.NewTransaction(s.state)
	tr.Set("core", "experimental.layouts", false)
	tr.Commit()

	snapstate.Set(s.state, "some-snap", &snapstate.SnapState{
		Active:          true,
		TrackingChannel: "channel-for-layout/stable",
		Sequence: []*snap.SideInfo{
			{RealName: "some-snap", SnapID: "some-snap-id", Revision: snap.R(1)},
		},
		Current:  snap.R(1),
		SnapType: "app",
	})

	refreshes, _, err := snapstate.UpdateMany(context.Background(), s.state, nil, s.user.ID, nil)
	c.Assert(err, IsNil)
	c.Assert(refreshes, HasLen, 0)

	// When layouts are enabled we can refresh multiple snaps if one of them depends on the feature.
	tr = config.NewTransaction(s.state)
	tr.Set("core", "experimental.layouts", true)
	tr.Commit()

	refreshes, _, err = snapstate.UpdateMany(context.Background(), s.state, nil, s.user.ID, nil)
	c.Assert(err, IsNil)
	c.Assert(refreshes, DeepEquals, []string{"some-snap"})
}

func (s *snapmgrTestSuite) TestUpdateFailsEarlyOnEpochMismatch(c *C) {
	s.state.Lock()
	defer s.state.Unlock()

	snapstate.Set(s.state, "some-epoch-snap", &snapstate.SnapState{
		Active: true,
		Sequence: []*snap.SideInfo{
			{RealName: "some-epoch-snap", SnapID: "some-epoch-snap-id", Revision: snap.R(1)},
		},
		Current:  snap.R(1),
		SnapType: "app",
	})

	_, err := snapstate.Update(s.state, "some-epoch-snap", nil, 0, snapstate.Flags{})
	c.Assert(err, ErrorMatches, `cannot refresh "some-epoch-snap" to new revision 11 with epoch 42, because it can't read the current epoch of 13`)
}

func (s *snapmgrTestSuite) TestUpdateTasksPropagatesErrors(c *C) {
	s.state.Lock()
	defer s.state.Unlock()

	snapstate.Set(s.state, "some-snap", &snapstate.SnapState{
		Active:          true,
		TrackingChannel: "latest/edge",
		Sequence:        []*snap.SideInfo{{RealName: "some-snap", SnapID: "fakestore-please-error-on-refresh", Revision: snap.R(7)}},
		Current:         snap.R(7),
	})

	_, err := snapstate.Update(s.state, "some-snap", &snapstate.RevisionOptions{Channel: "some-channel"}, s.user.ID, snapstate.Flags{})
	c.Assert(err, ErrorMatches, `failing as requested`)
}

func (s *snapmgrTestSuite) TestUpdateTasks(c *C) {
	s.state.Lock()
	defer s.state.Unlock()

	snapstate.Set(s.state, "some-snap", &snapstate.SnapState{
		Active:          true,
		TrackingChannel: "latest/edge",
		Sequence:        []*snap.SideInfo{{RealName: "some-snap", SnapID: "some-snap-id", Revision: snap.R(7)}},
		Current:         snap.R(7),
		SnapType:        "app",
	})

	validateCalled := false
	happyValidateRefreshes := func(st *state.State, refreshes []*snap.Info, ignoreValidation map[string]bool, userID int, deviceCtx snapstate.DeviceContext) ([]*snap.Info, error) {
		validateCalled = true
		return refreshes, nil
	}
	// hook it up
	snapstate.ValidateRefreshes = happyValidateRefreshes

	ts, err := snapstate.Update(s.state, "some-snap", &snapstate.RevisionOptions{Channel: "some-channel"}, s.user.ID, snapstate.Flags{})
	c.Assert(err, IsNil)
	verifyUpdateTasks(c, unlinkBefore|cleanupAfter|doesReRefresh, 0, ts, s.state)
	c.Assert(s.state.TaskCount(), Equals, len(ts.Tasks()))

	c.Check(validateCalled, Equals, true)

	var snapsup snapstate.SnapSetup
	err = ts.Tasks()[0].Get("snap-setup", &snapsup)
	c.Assert(err, IsNil)

	c.Check(snapsup.Channel, Equals, "some-channel")
}

func (s *snapmgrTestSuite) TestUpdateAmendRunThrough(c *C) {
	si := snap.SideInfo{
		RealName: "some-snap",
		Revision: snap.R(-42),
	}
	snaptest.MockSnap(c, `name: some-snap`, &si)

	s.state.Lock()
	defer s.state.Unlock()

	snapstate.Set(s.state, "some-snap", &snapstate.SnapState{
		Active:          true,
		Sequence:        []*snap.SideInfo{&si},
		Current:         si.Revision,
		SnapType:        "app",
		TrackingChannel: "latest/stable",
	})

	chg := s.state.NewChange("refresh", "refresh a snap")
	ts, err := snapstate.Update(s.state, "some-snap", &snapstate.RevisionOptions{Channel: "some-channel"}, s.user.ID, snapstate.Flags{Amend: true})
	c.Assert(err, IsNil)
	chg.AddAll(ts)

	defer s.se.Stop()
	s.settle(c)

	// ensure all our tasks ran
	c.Check(s.fakeStore.downloads, DeepEquals, []fakeDownload{{
		macaroon: s.user.StoreMacaroon,
		name:     "some-snap",
		target:   filepath.Join(dirs.SnapBlobDir, "some-snap_11.snap"),
	}})
	c.Check(s.fakeStore.seenPrivacyKeys["privacy-key"], Equals, true, Commentf("salts seen: %v", s.fakeStore.seenPrivacyKeys))
	c.Assert(s.fakeBackend.ops.Ops(), DeepEquals, []string{
		"storesvc-snap-action",
		"storesvc-snap-action:action",
		"storesvc-download",
		"validate-snap:Doing",
		"current",
		"open-snap-file",
		"setup-snap",
		"remove-snap-aliases",
		"unlink-snap",
		"copy-data",
		"setup-profiles:Doing",
		"candidate",
		"link-snap",
		"auto-connect:Doing",
		"update-aliases",
		"cleanup-trash",
	})
	// just check the interesting op
	c.Check(s.fakeBackend.ops[1], DeepEquals, fakeOp{
		op: "storesvc-snap-action:action",
		action: store.SnapAction{
			Action:       "install", // we asked for an Update, but an amend is actually an Install
			InstanceName: "some-snap",
			Channel:      "some-channel",
			Epoch:        snap.E("1*"), // in amend, epoch in the action is not nil!
			Flags:        store.SnapActionEnforceValidation,
		},
		revno:  snap.R(11),
		userID: 1,
	})

	task := ts.Tasks()[1]
	// verify snapSetup info
	var snapsup snapstate.SnapSetup
	err = task.Get("snap-setup", &snapsup)
	c.Assert(err, IsNil)
	c.Assert(snapsup, DeepEquals, snapstate.SnapSetup{
		Channel: "some-channel",
		UserID:  s.user.ID,

		SnapPath: filepath.Join(dirs.SnapBlobDir, "some-snap_11.snap"),
		DownloadInfo: &snap.DownloadInfo{
			DownloadURL: "https://some-server.com/some/path.snap",
			Size:        5,
		},
		SideInfo:  snapsup.SideInfo,
		Type:      snap.TypeApp,
		PlugsOnly: true,
		Flags:     snapstate.Flags{Amend: true},
	})
	c.Assert(snapsup.SideInfo, DeepEquals, &snap.SideInfo{
		RealName: "some-snap",
		Revision: snap.R(11),
		Channel:  "some-channel",
		SnapID:   "some-snap-id",
	})

	// verify services stop reason
	verifyStopReason(c, ts, "refresh")

	// check post-refresh hook
	task = ts.Tasks()[14]
	c.Assert(task.Kind(), Equals, "run-hook")
	c.Assert(task.Summary(), Matches, `Run post-refresh hook of "some-snap" snap if present`)

	// verify snaps in the system state
	var snapst snapstate.SnapState
	err = snapstate.Get(s.state, "some-snap", &snapst)
	c.Assert(err, IsNil)

	c.Assert(snapst.Active, Equals, true)
	c.Assert(snapst.Sequence, HasLen, 2)
	c.Assert(snapst.Sequence[0], DeepEquals, &snap.SideInfo{
		RealName: "some-snap",
		Channel:  "",
		Revision: snap.R(-42),
	})
	c.Assert(snapst.Sequence[1], DeepEquals, &snap.SideInfo{
		RealName: "some-snap",
		Channel:  "some-channel",
		SnapID:   "some-snap-id",
		Revision: snap.R(11),
	})
}

func (s *snapmgrTestSuite) TestUpdateRunThrough(c *C) {
	// we start without the auxiliary store info (or with an older one)
	c.Check(snapstate.AuxStoreInfoFilename("services-snap-id"), testutil.FileAbsent)

	// use services-snap here to make sure services would be stopped/started appropriately
	si := snap.SideInfo{
		RealName: "services-snap",
		Revision: snap.R(7),
		SnapID:   "services-snap-id",
	}
	snaptest.MockSnap(c, `name: services-snap`, &si)
	fi, err := os.Stat(snap.MountFile("services-snap", si.Revision))
	c.Assert(err, IsNil)
	refreshedDate := fi.ModTime()
	// look at disk
	r := snapstate.MockRevisionDate(nil)
	defer r()

	now, err := time.Parse(time.RFC3339, "2021-06-10T10:00:00Z")
	c.Assert(err, IsNil)
	restoreTimeNow := snapstate.MockTimeNow(func() time.Time {
		return now
	})
	defer restoreTimeNow()

	s.state.Lock()
	defer s.state.Unlock()

	snapstate.Set(s.state, "services-snap", &snapstate.SnapState{
		Active:          true,
		Sequence:        []*snap.SideInfo{&si},
		Current:         si.Revision,
		SnapType:        "app",
		TrackingChannel: "latest/stable",
		CohortKey:       "embattled",
	})

	chg := s.state.NewChange("refresh", "refresh a snap")
	ts, err := snapstate.Update(s.state, "services-snap", &snapstate.RevisionOptions{
		Channel:   "some-channel",
		CohortKey: "some-cohort",
	}, s.user.ID, snapstate.Flags{})
	c.Assert(err, IsNil)
	chg.AddAll(ts)

	defer s.se.Stop()
	s.settle(c)

	expected := fakeOps{
		{
			op: "storesvc-snap-action",
			curSnaps: []store.CurrentSnap{{
				InstanceName:    "services-snap",
				SnapID:          "services-snap-id",
				Revision:        snap.R(7),
				TrackingChannel: "latest/stable",
				RefreshedDate:   refreshedDate,
				Epoch:           snap.E("0"),
				CohortKey:       "embattled",
			}},
			userID: 1,
		},
		{
			op: "storesvc-snap-action:action",
			action: store.SnapAction{
				Action:       "refresh",
				InstanceName: "services-snap",
				SnapID:       "services-snap-id",
				Channel:      "some-channel",
				CohortKey:    "some-cohort",
				Flags:        store.SnapActionEnforceValidation,
			},
			revno:  snap.R(11),
			userID: 1,
		},
		{
			op:   "storesvc-download",
			name: "services-snap",
		},
		{
			op:    "validate-snap:Doing",
			name:  "services-snap",
			revno: snap.R(11),
		},
		{
			op:  "current",
			old: filepath.Join(dirs.SnapMountDir, "services-snap/7"),
		},
		{
			op:   "open-snap-file",
			path: filepath.Join(dirs.SnapBlobDir, "services-snap_11.snap"),
			sinfo: snap.SideInfo{
				RealName: "services-snap",
				SnapID:   "services-snap-id",
				Channel:  "some-channel",
				Revision: snap.R(11),
			},
		},
		{
			op:    "setup-snap",
			name:  "services-snap",
			path:  filepath.Join(dirs.SnapBlobDir, "services-snap_11.snap"),
			revno: snap.R(11),
		},
		{
			op:   "stop-snap-services:refresh",
			path: filepath.Join(dirs.SnapMountDir, "services-snap/7"),
		},
		{
			op: "current-snap-service-states",
		},
		{
			op:   "remove-snap-aliases",
			name: "services-snap",
		},
		{
			op:   "unlink-snap",
			path: filepath.Join(dirs.SnapMountDir, "services-snap/7"),
		},
		{
			op:   "copy-data",
			path: filepath.Join(dirs.SnapMountDir, "services-snap/11"),
			old:  filepath.Join(dirs.SnapMountDir, "services-snap/7"),
		},
		{
			op:    "setup-profiles:Doing",
			name:  "services-snap",
			revno: snap.R(11),
		},
		{
			op: "candidate",
			sinfo: snap.SideInfo{
				RealName: "services-snap",
				SnapID:   "services-snap-id",
				Channel:  "some-channel",
				Revision: snap.R(11),
			},
		},
		{
			op:   "link-snap",
			path: filepath.Join(dirs.SnapMountDir, "services-snap/11"),
		},
		{
			op:    "auto-connect:Doing",
			name:  "services-snap",
			revno: snap.R(11),
		},
		{
			op: "update-aliases",
		},
		{
			op:       "start-snap-services",
			path:     filepath.Join(dirs.SnapMountDir, "services-snap/11"),
			services: []string{"svc1", "svc3", "svc2"},
		},
		{
			op:    "cleanup-trash",
			name:  "services-snap",
			revno: snap.R(11),
		},
	}

	// ensure all our tasks ran
	c.Check(s.fakeStore.downloads, DeepEquals, []fakeDownload{{
		macaroon: s.user.StoreMacaroon,
		name:     "services-snap",
		target:   filepath.Join(dirs.SnapBlobDir, "services-snap_11.snap"),
	}})
	c.Check(s.fakeStore.seenPrivacyKeys["privacy-key"], Equals, true, Commentf("salts seen: %v", s.fakeStore.seenPrivacyKeys))
	// start with an easier-to-read error if this fails:
	c.Assert(s.fakeBackend.ops.Ops(), DeepEquals, expected.Ops())
	c.Assert(s.fakeBackend.ops, DeepEquals, expected)

	// check progress
	task := ts.Tasks()[1]
	_, cur, total := task.Progress()
	c.Assert(cur, Equals, s.fakeStore.fakeCurrentProgress)
	c.Assert(total, Equals, s.fakeStore.fakeTotalProgress)

	// verify snapSetup info
	var snapsup snapstate.SnapSetup
	err = task.Get("snap-setup", &snapsup)
	c.Assert(err, IsNil)
	c.Assert(snapsup, DeepEquals, snapstate.SnapSetup{
		Channel:   "some-channel",
		CohortKey: "some-cohort",
		UserID:    s.user.ID,

		SnapPath: filepath.Join(dirs.SnapBlobDir, "services-snap_11.snap"),
		DownloadInfo: &snap.DownloadInfo{
			DownloadURL: "https://some-server.com/some/path.snap",
		},
		SideInfo:  snapsup.SideInfo,
		Type:      snap.TypeApp,
		PlugsOnly: true,
	})
	c.Assert(snapsup.SideInfo, DeepEquals, &snap.SideInfo{
		RealName: "services-snap",
		Revision: snap.R(11),
		Channel:  "some-channel",
		SnapID:   "services-snap-id",
	})

	// verify services stop reason
	verifyStopReason(c, ts, "refresh")

	// check post-refresh hook
	task = ts.Tasks()[14]
	c.Assert(task.Kind(), Equals, "run-hook")
	c.Assert(task.Summary(), Matches, `Run post-refresh hook of "services-snap" snap if present`)

	// verify snaps in the system state
	var snapst snapstate.SnapState
	err = snapstate.Get(s.state, "services-snap", &snapst)
	c.Assert(err, IsNil)

	c.Assert(snapst.LastRefreshTime, NotNil)
	c.Check(snapst.LastRefreshTime.Equal(now), Equals, true)
	c.Assert(snapst.Active, Equals, true)
	c.Assert(snapst.Sequence, HasLen, 2)
	c.Assert(snapst.Sequence[0], DeepEquals, &snap.SideInfo{
		RealName: "services-snap",
		SnapID:   "services-snap-id",
		Channel:  "",
		Revision: snap.R(7),
	})
	c.Assert(snapst.Sequence[1], DeepEquals, &snap.SideInfo{
		RealName: "services-snap",
		Channel:  "some-channel",
		SnapID:   "services-snap-id",
		Revision: snap.R(11),
	})
	c.Check(snapst.CohortKey, Equals, "some-cohort")

	// we end up with the auxiliary store info
	c.Check(snapstate.AuxStoreInfoFilename("services-snap-id"), testutil.FilePresent)
}

func (s *snapmgrTestSuite) TestUpdateResetsHoldState(c *C) {
	si := snap.SideInfo{
		RealName: "some-snap",
		Revision: snap.R(7),
		SnapID:   "some-snap-id",
	}
	snaptest.MockSnap(c, `name: some-snap`, &si)

	si2 := snap.SideInfo{
		RealName: "other-snap",
		Revision: snap.R(7),
		SnapID:   "other-snap-id",
	}
	snaptest.MockSnap(c, `name: other-snap`, &si2)

	s.state.Lock()
	defer s.state.Unlock()

	snapstate.Set(s.state, "some-snap", &snapstate.SnapState{
		Active:          true,
		Sequence:        []*snap.SideInfo{&si},
		Current:         si.Revision,
		SnapType:        "app",
		TrackingChannel: "latest/stable",
	})

	snapstate.Set(s.state, "other-snap", &snapstate.SnapState{
		Active:   true,
		Sequence: []*snap.SideInfo{&si2},
		Current:  si.Revision,
		SnapType: "app",
	})

	// enable gate-auto-refresh-hook feature
	tr := config.NewTransaction(s.state)
	tr.Set("core", "experimental.gate-auto-refresh-hook", true)
	tr.Commit()

	// pretend that the snap was held during last auto-refresh
	_, err := snapstate.HoldRefresh(s.state, "gating-snap", 0, "some-snap", "other-snap")
	c.Assert(err, IsNil)
	// sanity check
	held, err := snapstate.HeldSnaps(s.state)
	c.Assert(err, IsNil)
	c.Check(held, DeepEquals, map[string]bool{
		"some-snap":  true,
		"other-snap": true,
	})

	_, err = snapstate.Update(s.state, "some-snap", nil, s.user.ID, snapstate.Flags{})
	c.Assert(err, IsNil)

	// and it is not held anymore (but other-snap still is)
	held, err = snapstate.HeldSnaps(s.state)
	c.Assert(err, IsNil)
	c.Check(held, DeepEquals, map[string]bool{
		"other-snap": true,
	})
}

func (s *snapmgrTestSuite) TestParallelInstanceUpdateRunThrough(c *C) {
	// use services-snap here to make sure services would be stopped/started appropriately
	si := snap.SideInfo{
		RealName: "services-snap",
		Revision: snap.R(7),
		SnapID:   "services-snap-id",
	}
	snaptest.MockSnapInstance(c, "services-snap_instance", `name: services-snap`, &si)
	fi, err := os.Stat(snap.MountFile("services-snap_instance", si.Revision))
	c.Assert(err, IsNil)
	refreshedDate := fi.ModTime()
	// look at disk
	r := snapstate.MockRevisionDate(nil)
	defer r()

	s.state.Lock()
	defer s.state.Unlock()

	tr := config.NewTransaction(s.state)
	tr.Set("core", "experimental.parallel-instances", true)
	tr.Commit()

	snapstate.Set(s.state, "services-snap_instance", &snapstate.SnapState{
		Active:          true,
		Sequence:        []*snap.SideInfo{&si},
		Current:         si.Revision,
		SnapType:        "app",
		TrackingChannel: "latest/stable",
		InstanceKey:     "instance",
	})

	chg := s.state.NewChange("refresh", "refresh a snap")
	ts, err := snapstate.Update(s.state, "services-snap_instance", &snapstate.RevisionOptions{Channel: "some-channel"}, s.user.ID, snapstate.Flags{})
	c.Assert(err, IsNil)
	chg.AddAll(ts)

	s.settle(c)

	expected := fakeOps{
		{
			op: "storesvc-snap-action",
			curSnaps: []store.CurrentSnap{{
				InstanceName:    "services-snap_instance",
				SnapID:          "services-snap-id",
				Revision:        snap.R(7),
				TrackingChannel: "latest/stable",
				RefreshedDate:   refreshedDate,
				Epoch:           snap.E("0"),
			}},
			userID: 1,
		},
		{
			op: "storesvc-snap-action:action",
			action: store.SnapAction{
				Action:       "refresh",
				SnapID:       "services-snap-id",
				InstanceName: "services-snap_instance",
				Channel:      "some-channel",
				Flags:        store.SnapActionEnforceValidation,
			},
			revno:  snap.R(11),
			userID: 1,
		},
		{
			op:   "storesvc-download",
			name: "services-snap",
		},
		{
			op:    "validate-snap:Doing",
			name:  "services-snap_instance",
			revno: snap.R(11),
		},
		{
			op:  "current",
			old: filepath.Join(dirs.SnapMountDir, "services-snap_instance/7"),
		},
		{
			op:   "open-snap-file",
			path: filepath.Join(dirs.SnapBlobDir, "services-snap_instance_11.snap"),
			sinfo: snap.SideInfo{
				RealName: "services-snap",
				SnapID:   "services-snap-id",
				Channel:  "some-channel",
				Revision: snap.R(11),
			},
		},
		{
			op:    "setup-snap",
			name:  "services-snap_instance",
			path:  filepath.Join(dirs.SnapBlobDir, "services-snap_instance_11.snap"),
			revno: snap.R(11),
		},
		{
			op:   "stop-snap-services:refresh",
			path: filepath.Join(dirs.SnapMountDir, "services-snap_instance/7"),
		},
		{
			op: "current-snap-service-states",
		},
		{
			op:   "remove-snap-aliases",
			name: "services-snap_instance",
		},
		{
			op:   "unlink-snap",
			path: filepath.Join(dirs.SnapMountDir, "services-snap_instance/7"),
		},
		{
			op:   "copy-data",
			path: filepath.Join(dirs.SnapMountDir, "services-snap_instance/11"),
			old:  filepath.Join(dirs.SnapMountDir, "services-snap_instance/7"),
		},
		{
			op:    "setup-profiles:Doing",
			name:  "services-snap_instance",
			revno: snap.R(11),
		},
		{
			op: "candidate",
			sinfo: snap.SideInfo{
				RealName: "services-snap",
				SnapID:   "services-snap-id",
				Channel:  "some-channel",
				Revision: snap.R(11),
			},
		},
		{
			op:   "link-snap",
			path: filepath.Join(dirs.SnapMountDir, "services-snap_instance/11"),
		},
		{
			op:    "auto-connect:Doing",
			name:  "services-snap_instance",
			revno: snap.R(11),
		},
		{
			op: "update-aliases",
		},
		{
			op:       "start-snap-services",
			path:     filepath.Join(dirs.SnapMountDir, "services-snap_instance/11"),
			services: []string{"svc1", "svc3", "svc2"},
		},
		{
			op:    "cleanup-trash",
			name:  "services-snap_instance",
			revno: snap.R(11),
		},
	}

	// ensure all our tasks ran
	c.Check(s.fakeStore.downloads, DeepEquals, []fakeDownload{{
		macaroon: s.user.StoreMacaroon,
		name:     "services-snap",
		target:   filepath.Join(dirs.SnapBlobDir, "services-snap_instance_11.snap"),
	}})
	c.Check(s.fakeStore.seenPrivacyKeys["privacy-key"], Equals, true, Commentf("salts seen: %v", s.fakeStore.seenPrivacyKeys))
	// start with an easier-to-read error if this fails:
	c.Assert(s.fakeBackend.ops.Ops(), DeepEquals, expected.Ops())
	c.Assert(s.fakeBackend.ops, DeepEquals, expected)

	// check progress
	task := ts.Tasks()[1]
	_, cur, total := task.Progress()
	c.Assert(cur, Equals, s.fakeStore.fakeCurrentProgress)
	c.Assert(total, Equals, s.fakeStore.fakeTotalProgress)

	// verify snapSetup info
	var snapsup snapstate.SnapSetup
	err = task.Get("snap-setup", &snapsup)
	c.Assert(err, IsNil)
	c.Assert(snapsup, DeepEquals, snapstate.SnapSetup{
		Channel: "some-channel",
		UserID:  s.user.ID,

		SnapPath: filepath.Join(dirs.SnapBlobDir, "services-snap_instance_11.snap"),
		DownloadInfo: &snap.DownloadInfo{
			DownloadURL: "https://some-server.com/some/path.snap",
		},
		SideInfo:    snapsup.SideInfo,
		Type:        snap.TypeApp,
		PlugsOnly:   true,
		InstanceKey: "instance",
	})
	c.Assert(snapsup.SideInfo, DeepEquals, &snap.SideInfo{
		RealName: "services-snap",
		Revision: snap.R(11),
		Channel:  "some-channel",
		SnapID:   "services-snap-id",
	})

	// verify services stop reason
	verifyStopReason(c, ts, "refresh")

	// check post-refresh hook
	task = ts.Tasks()[14]
	c.Assert(task.Kind(), Equals, "run-hook")
	c.Assert(task.Summary(), Matches, `Run post-refresh hook of "services-snap_instance" snap if present`)

	// verify snaps in the system state
	var snapst snapstate.SnapState
	err = snapstate.Get(s.state, "services-snap_instance", &snapst)
	c.Assert(err, IsNil)

	c.Assert(snapst.InstanceKey, Equals, "instance")
	c.Assert(snapst.Active, Equals, true)
	c.Assert(snapst.Sequence, HasLen, 2)
	c.Assert(snapst.Sequence[0], DeepEquals, &snap.SideInfo{
		RealName: "services-snap",
		SnapID:   "services-snap-id",
		Channel:  "",
		Revision: snap.R(7),
	})
	c.Assert(snapst.Sequence[1], DeepEquals, &snap.SideInfo{
		RealName: "services-snap",
		Channel:  "some-channel",
		SnapID:   "services-snap-id",
		Revision: snap.R(11),
	})
}

func (s *snapmgrTestSuite) TestUpdateWithNewBase(c *C) {
	si := &snap.SideInfo{
		RealName: "some-snap",
		SnapID:   "some-snap-id",
		Revision: snap.R(7),
	}
	snaptest.MockSnap(c, `name: some-snap`, si)

	s.state.Lock()
	defer s.state.Unlock()

	snapstate.Set(s.state, "some-snap", &snapstate.SnapState{
		Active:          true,
		TrackingChannel: "latest/edge",
		Sequence:        []*snap.SideInfo{si},
		Current:         snap.R(7),
		SnapType:        "app",
	})

	chg := s.state.NewChange("refresh", "refresh a snap")
	ts, err := snapstate.Update(s.state, "some-snap", &snapstate.RevisionOptions{Channel: "channel-for-base/stable"}, s.user.ID, snapstate.Flags{})
	c.Assert(err, IsNil)
	chg.AddAll(ts)

	defer s.se.Stop()
	s.settle(c)

	c.Check(s.fakeStore.downloads, DeepEquals, []fakeDownload{
		{macaroon: s.user.StoreMacaroon, name: "some-base", target: filepath.Join(dirs.SnapBlobDir, "some-base_11.snap")},
		{macaroon: s.user.StoreMacaroon, name: "some-snap", target: filepath.Join(dirs.SnapBlobDir, "some-snap_11.snap")},
	})
}

func (s *snapmgrTestSuite) TestUpdateWithAlreadyInstalledBase(c *C) {
	si := &snap.SideInfo{
		RealName: "some-snap",
		SnapID:   "some-snap-id",
		Revision: snap.R(7),
	}
	snaptest.MockSnap(c, `name: some-snap`, si)

	s.state.Lock()
	defer s.state.Unlock()

	snapstate.Set(s.state, "some-snap", &snapstate.SnapState{
		Active:          true,
		TrackingChannel: "latest/edge",
		Sequence:        []*snap.SideInfo{si},
		Current:         snap.R(7),
		SnapType:        "app",
	})
	snapstate.Set(s.state, "some-base", &snapstate.SnapState{
		Active:          true,
		TrackingChannel: "latest/stable",
		Sequence: []*snap.SideInfo{{
			RealName: "some-base",
			SnapID:   "some-base-id",
			Revision: snap.R(1),
		}},
		Current:  snap.R(1),
		SnapType: "base",
	})

	chg := s.state.NewChange("refresh", "refresh a snap")
	ts, err := snapstate.Update(s.state, "some-snap", &snapstate.RevisionOptions{Channel: "channel-for-base"}, s.user.ID, snapstate.Flags{})
	c.Assert(err, IsNil)
	chg.AddAll(ts)

	defer s.se.Stop()
	s.settle(c)

	c.Check(s.fakeStore.downloads, DeepEquals, []fakeDownload{
		{macaroon: s.user.StoreMacaroon, name: "some-snap", target: filepath.Join(dirs.SnapBlobDir, "some-snap_11.snap")},
	})
}

func (s *snapmgrTestSuite) TestUpdateWithNewDefaultProvider(c *C) {
	s.state.Lock()
	defer s.state.Unlock()

	snapstate.ReplaceStore(s.state, contentStore{fakeStore: s.fakeStore, state: s.state})
	repo := interfaces.NewRepository()
	ifacerepo.Replace(s.state, repo)

	si := &snap.SideInfo{
		RealName: "snap-content-plug",
		SnapID:   "snap-content-plug-id",
		Revision: snap.R(7),
	}
	snaptest.MockSnap(c, `name: snap-content-plug`, si)
	snapstate.Set(s.state, "snap-content-plug", &snapstate.SnapState{
		Active:          true,
		TrackingChannel: "latest/edge",
		Sequence:        []*snap.SideInfo{si},
		Current:         snap.R(7),
		SnapType:        "app",
	})

	chg := s.state.NewChange("refresh", "refresh a snap")
	ts, err := snapstate.Update(s.state, "snap-content-plug", &snapstate.RevisionOptions{Channel: "stable"}, s.user.ID, snapstate.Flags{})
	c.Assert(err, IsNil)
	chg.AddAll(ts)

	defer s.se.Stop()
	s.settle(c)

	c.Check(s.fakeStore.downloads, DeepEquals, []fakeDownload{
		{macaroon: s.user.StoreMacaroon, name: "snap-content-plug", target: filepath.Join(dirs.SnapBlobDir, "snap-content-plug_11.snap")},
		{macaroon: s.user.StoreMacaroon, name: "snap-content-slot", target: filepath.Join(dirs.SnapBlobDir, "snap-content-slot_11.snap")},
	})
}

func (s *snapmgrTestSuite) TestUpdateWithInstalledDefaultProvider(c *C) {
	s.state.Lock()
	defer s.state.Unlock()

	snapstate.ReplaceStore(s.state, contentStore{fakeStore: s.fakeStore, state: s.state})
	repo := interfaces.NewRepository()
	ifacerepo.Replace(s.state, repo)

	si := &snap.SideInfo{
		RealName: "snap-content-plug",
		SnapID:   "snap-content-plug-id",
		Revision: snap.R(7),
	}
	snaptest.MockSnap(c, `name: snap-content-plug`, si)
	snapstate.Set(s.state, "snap-content-plug", &snapstate.SnapState{
		Active:          true,
		TrackingChannel: "latest/edge",
		Sequence:        []*snap.SideInfo{si},
		Current:         snap.R(7),
		SnapType:        "app",
	})
	snapstate.Set(s.state, "snap-content-slot", &snapstate.SnapState{
		Active:          true,
		TrackingChannel: "latest/stable",
		Sequence: []*snap.SideInfo{{
			RealName: "snap-content-slot",
			SnapID:   "snap-content-slot-id",
			Revision: snap.R(1),
		}},
		Current:  snap.R(1),
		SnapType: "app",
	})

	err := repo.AddInterface(&ifacetest.TestInterface{InterfaceName: "content"})
	c.Assert(err, IsNil)
	err = repo.AddSlot(&snap.SlotInfo{
		Snap:      &snap.Info{SuggestedName: "snap-content-slot"},
		Name:      "snap-content-slot",
		Interface: "content",
		Attrs: map[string]interface{}{
			"content": "shared-content",
		},
	})
	c.Assert(err, IsNil)

	chg := s.state.NewChange("refresh", "refresh a snap")
	ts, err := snapstate.Update(s.state, "snap-content-plug", &snapstate.RevisionOptions{Channel: "stable"}, s.user.ID, snapstate.Flags{})
	c.Assert(err, IsNil)
	chg.AddAll(ts)

	defer s.se.Stop()
	s.settle(c)

	c.Check(s.fakeStore.downloads, DeepEquals, []fakeDownload{
		{macaroon: s.user.StoreMacaroon, name: "snap-content-plug", target: filepath.Join(dirs.SnapBlobDir, "snap-content-plug_11.snap")},
	})
}

func (s *snapmgrTestSuite) TestUpdateRememberedUserRunThrough(c *C) {
	s.state.Lock()
	defer s.state.Unlock()

	snapstate.Set(s.state, "some-snap", &snapstate.SnapState{
		Active: true,
		Sequence: []*snap.SideInfo{
			{RealName: "some-snap", Revision: snap.R(5), SnapID: "some-snap-id"},
		},
		Current:  snap.R(5),
		SnapType: "app",
		UserID:   1,
	})

	chg := s.state.NewChange("refresh", "refresh a snap")
	ts, err := snapstate.Update(s.state, "some-snap", &snapstate.RevisionOptions{Channel: "some-channel"}, 0, snapstate.Flags{})
	c.Assert(err, IsNil)
	chg.AddAll(ts)

	defer s.se.Stop()
	s.settle(c)

	c.Assert(chg.Status(), Equals, state.DoneStatus)
	c.Assert(chg.Err(), IsNil)

	for _, op := range s.fakeBackend.ops {
		switch op.op {
		case "storesvc-snap-action":
			c.Check(op.userID, Equals, 1)
		case "storesvc-download":
			snapName := op.name
			c.Check(s.fakeStore.downloads[0], DeepEquals, fakeDownload{
				macaroon: "macaroon",
				name:     "some-snap",
				target:   filepath.Join(dirs.SnapBlobDir, "some-snap_11.snap"),
			}, Commentf(snapName))
		}
	}
}

func (s *snapmgrTestSuite) TestUpdateModelKernelSwitchTrackRunThrough(c *C) {
	restore := release.MockOnClassic(false)
	defer restore()

	// use services-snap here to make sure services would be stopped/started appropriately
	si := snap.SideInfo{
		RealName: "kernel",
		Revision: snap.R(7),
		SnapID:   "kernel-id",
	}
	snaptest.MockSnap(c, `name: kernel`, &si)
	fi, err := os.Stat(snap.MountFile("kernel", si.Revision))
	c.Assert(err, IsNil)
	refreshedDate := fi.ModTime()
	// look at disk
	r := snapstate.MockRevisionDate(nil)
	defer r()

	s.state.Lock()
	defer s.state.Unlock()

	r1 := snapstatetest.MockDeviceModel(ModelWithKernelTrack("18"))
	defer r1()
	snapstate.Set(s.state, "kernel", &snapstate.SnapState{
		Active:          true,
		Sequence:        []*snap.SideInfo{&si},
		Current:         si.Revision,
		TrackingChannel: "18/stable",
	})

	chg := s.state.NewChange("refresh", "refresh a snap")
	ts, err := snapstate.Update(s.state, "kernel", &snapstate.RevisionOptions{Channel: "edge"}, s.user.ID, snapstate.Flags{})
	c.Assert(err, IsNil)
	chg.AddAll(ts)

	defer s.se.Stop()
	s.settle(c)

	c.Check(chg.Status(), Equals, state.DoneStatus)

	c.Assert(len(s.fakeBackend.ops) > 2, Equals, true)
	c.Assert(s.fakeBackend.ops[:2], DeepEquals, fakeOps{
		{
			op: "storesvc-snap-action",
			curSnaps: []store.CurrentSnap{{
				InstanceName:    "kernel",
				SnapID:          "kernel-id",
				Revision:        snap.R(7),
				TrackingChannel: "18/stable",
				RefreshedDate:   refreshedDate,
				Epoch:           snap.E("1*"),
			}},
			userID: 1,
		}, {
			op: "storesvc-snap-action:action",
			action: store.SnapAction{
				Action:       "refresh",
				InstanceName: "kernel",
				SnapID:       "kernel-id",
				Channel:      "18/edge",
				Flags:        store.SnapActionEnforceValidation,
			},
			revno:  snap.R(11),
			userID: 1,
		},
	})

	// check progress
	task := ts.Tasks()[1]
	_, cur, total := task.Progress()
	c.Assert(cur, Equals, s.fakeStore.fakeCurrentProgress)
	c.Assert(total, Equals, s.fakeStore.fakeTotalProgress)

	// verify snapSetup info
	var snapsup snapstate.SnapSetup
	err = task.Get("snap-setup", &snapsup)
	c.Assert(err, IsNil)
	c.Assert(snapsup, DeepEquals, snapstate.SnapSetup{
		Channel: "18/edge",
		UserID:  s.user.ID,

		SnapPath: filepath.Join(dirs.SnapBlobDir, "kernel_11.snap"),
		DownloadInfo: &snap.DownloadInfo{
			DownloadURL: "https://some-server.com/some/path.snap",
		},
		SideInfo:  snapsup.SideInfo,
		Type:      snap.TypeKernel,
		PlugsOnly: true,
	})
	c.Assert(snapsup.SideInfo, DeepEquals, &snap.SideInfo{
		RealName: "kernel",
		Revision: snap.R(11),
		Channel:  "18/edge",
		SnapID:   "kernel-id",
	})

	// verify snaps in the system state
	var snapst snapstate.SnapState
	err = snapstate.Get(s.state, "kernel", &snapst)
	c.Assert(err, IsNil)

	c.Assert(snapst.Active, Equals, true)
	c.Assert(snapst.TrackingChannel, Equals, "18/edge")
	c.Assert(snapst.Sequence, HasLen, 2)
	c.Assert(snapst.Sequence[0], DeepEquals, &snap.SideInfo{
		RealName: "kernel",
		SnapID:   "kernel-id",
		Channel:  "",
		Revision: snap.R(7),
	})
	c.Assert(snapst.Sequence[1], DeepEquals, &snap.SideInfo{
		RealName: "kernel",
		Channel:  "18/edge",
		SnapID:   "kernel-id",
		Revision: snap.R(11),
	})
}

func (s *snapmgrTestSuite) TestUpdateManyMultipleCredsNoUserRunThrough(c *C) {
	s.state.Lock()
	defer s.state.Unlock()

	snapstate.Set(s.state, "core", &snapstate.SnapState{
		Active: true,
		Sequence: []*snap.SideInfo{
			{RealName: "core", Revision: snap.R(1), SnapID: "core-snap-id"},
		},
		Current:  snap.R(1),
		SnapType: "os",
	})
	snapstate.Set(s.state, "some-snap", &snapstate.SnapState{
		Active: true,
		Sequence: []*snap.SideInfo{
			{RealName: "some-snap", Revision: snap.R(5), SnapID: "some-snap-id"},
		},
		Current:  snap.R(5),
		SnapType: "app",
		UserID:   1,
	})
	snapstate.Set(s.state, "services-snap", &snapstate.SnapState{
		Active: true,
		Sequence: []*snap.SideInfo{
			{RealName: "services-snap", Revision: snap.R(2), SnapID: "services-snap-id"},
		},
		Current:  snap.R(2),
		SnapType: "app",
		UserID:   2,
	})

	chg := s.state.NewChange("refresh", "refresh all snaps")
	// no user is passed to use for UpdateMany
	updated, tts, err := snapstate.UpdateMany(context.Background(), s.state, nil, 0, nil)
	c.Assert(err, IsNil)
	for _, ts := range tts {
		chg.AddAll(ts)
	}
	c.Check(updated, HasLen, 3)

	defer s.se.Stop()
	s.settle(c)

	c.Assert(chg.Status(), Equals, state.DoneStatus)
	c.Assert(chg.Err(), IsNil)

	macaroonMap := map[string]string{
		"core":          "",
		"some-snap":     "macaroon",
		"services-snap": "macaroon2",
	}

	seen := make(map[string]int)
	ir := 0
	di := 0
	for _, op := range s.fakeBackend.ops {
		switch op.op {
		case "storesvc-snap-action":
			ir++
			c.Check(op.curSnaps, DeepEquals, []store.CurrentSnap{
				{
					InstanceName:  "core",
					SnapID:        "core-snap-id",
					Revision:      snap.R(1),
					RefreshedDate: fakeRevDateEpoch.AddDate(0, 0, 1),
					Epoch:         snap.E("1*"),
				},
				{
					InstanceName:  "services-snap",
					SnapID:        "services-snap-id",
					Revision:      snap.R(2),
					RefreshedDate: fakeRevDateEpoch.AddDate(0, 0, 2),
					Epoch:         snap.E("0"),
				},
				{
					InstanceName:  "some-snap",
					SnapID:        "some-snap-id",
					Revision:      snap.R(5),
					RefreshedDate: fakeRevDateEpoch.AddDate(0, 0, 5),
					Epoch:         snap.E("1*"),
				},
			})
		case "storesvc-snap-action:action":
			snapID := op.action.SnapID
			seen[snapID] = op.userID
		case "storesvc-download":
			snapName := op.name
			fakeDl := s.fakeStore.downloads[di]
			// check target path separately and clear it
			c.Check(fakeDl.target, Matches, filepath.Join(dirs.SnapBlobDir, fmt.Sprintf("%s_[0-9]+.snap", snapName)))
			fakeDl.target = ""
			c.Check(fakeDl, DeepEquals, fakeDownload{
				macaroon: macaroonMap[snapName],
				name:     snapName,
			}, Commentf(snapName))
			di++
		}
	}
	c.Check(ir, Equals, 2)
	// we check all snaps with each user
	c.Check(seen["some-snap-id"], Equals, 1)
	c.Check(seen["services-snap-id"], Equals, 2)
	// coalesced with one of the others
	c.Check(seen["core-snap-id"] > 0, Equals, true)
}

func (s *snapmgrTestSuite) TestUpdateManyMultipleCredsUserRunThrough(c *C) {
	s.state.Lock()
	defer s.state.Unlock()

	snapstate.Set(s.state, "core", &snapstate.SnapState{
		Active: true,
		Sequence: []*snap.SideInfo{
			{RealName: "core", Revision: snap.R(1), SnapID: "core-snap-id"},
		},
		Current:  snap.R(1),
		SnapType: "os",
	})
	snapstate.Set(s.state, "some-snap", &snapstate.SnapState{
		Active: true,
		Sequence: []*snap.SideInfo{
			{RealName: "some-snap", Revision: snap.R(5), SnapID: "some-snap-id"},
		},
		Current:  snap.R(5),
		SnapType: "app",
		UserID:   1,
	})
	snapstate.Set(s.state, "services-snap", &snapstate.SnapState{
		Active: true,
		Sequence: []*snap.SideInfo{
			{RealName: "services-snap", Revision: snap.R(2), SnapID: "services-snap-id"},
		},
		Current:  snap.R(2),
		SnapType: "app",
		UserID:   2,
	})

	chg := s.state.NewChange("refresh", "refresh all snaps")
	// do UpdateMany using user 2 as fallback
	updated, tts, err := snapstate.UpdateMany(context.Background(), s.state, nil, 2, nil)
	c.Assert(err, IsNil)
	for _, ts := range tts {
		chg.AddAll(ts)
	}
	c.Check(updated, HasLen, 3)

	defer s.se.Stop()
	s.settle(c)

	c.Assert(chg.Status(), Equals, state.DoneStatus)
	c.Assert(chg.Err(), IsNil)

	macaroonMap := map[string]string{
		"core":          "macaroon2",
		"some-snap":     "macaroon",
		"services-snap": "macaroon2",
	}

	type snapIDuserID struct {
		snapID string
		userID int
	}
	seen := make(map[snapIDuserID]bool)
	ir := 0
	di := 0
	for _, op := range s.fakeBackend.ops {
		switch op.op {
		case "storesvc-snap-action":
			ir++
			c.Check(op.curSnaps, DeepEquals, []store.CurrentSnap{
				{
					InstanceName:  "core",
					SnapID:        "core-snap-id",
					Revision:      snap.R(1),
					RefreshedDate: fakeRevDateEpoch.AddDate(0, 0, 1),
					Epoch:         snap.E("1*"),
				},
				{
					InstanceName:  "services-snap",
					SnapID:        "services-snap-id",
					Revision:      snap.R(2),
					RefreshedDate: fakeRevDateEpoch.AddDate(0, 0, 2),
					Epoch:         snap.E("0"),
				},
				{
					InstanceName:  "some-snap",
					SnapID:        "some-snap-id",
					Revision:      snap.R(5),
					RefreshedDate: fakeRevDateEpoch.AddDate(0, 0, 5),
					Epoch:         snap.E("1*"),
				},
			})
		case "storesvc-snap-action:action":
			snapID := op.action.SnapID
			seen[snapIDuserID{snapID: snapID, userID: op.userID}] = true
		case "storesvc-download":
			snapName := op.name
			fakeDl := s.fakeStore.downloads[di]
			// check target path separately and clear it
			c.Check(fakeDl.target, Matches, filepath.Join(dirs.SnapBlobDir, fmt.Sprintf("%s_[0-9]+.snap", snapName)))
			fakeDl.target = ""
			c.Check(fakeDl, DeepEquals, fakeDownload{
				macaroon: macaroonMap[snapName],
				name:     snapName,
			}, Commentf(snapName))
			di++
		}
	}
	c.Check(ir, Equals, 2)
	// we check all snaps with each user
	c.Check(seen, DeepEquals, map[snapIDuserID]bool{
		{snapID: "core-snap-id", userID: 2}:     true,
		{snapID: "some-snap-id", userID: 1}:     true,
		{snapID: "services-snap-id", userID: 2}: true,
	})

	var coreState, snapState snapstate.SnapState
	// user in SnapState was preserved
	err = snapstate.Get(s.state, "some-snap", &snapState)
	c.Assert(err, IsNil)
	c.Check(snapState.UserID, Equals, 1)
	c.Check(snapState.Current, DeepEquals, snap.R(11))

	// user in SnapState was set
	err = snapstate.Get(s.state, "core", &coreState)
	c.Assert(err, IsNil)
	c.Check(coreState.UserID, Equals, 2)
	c.Check(coreState.Current, DeepEquals, snap.R(11))

}

func (s *snapmgrTestSuite) TestUpdateManyMultipleCredsUserWithNoStoreAuthRunThrough(c *C) {
	s.state.Lock()
	defer s.state.Unlock()

	snapstate.Set(s.state, "core", &snapstate.SnapState{
		Active: true,
		Sequence: []*snap.SideInfo{
			{RealName: "core", Revision: snap.R(1), SnapID: "core-snap-id"},
		},
		Current:  snap.R(1),
		SnapType: "os",
	})
	snapstate.Set(s.state, "some-snap", &snapstate.SnapState{
		Active: true,
		Sequence: []*snap.SideInfo{
			{RealName: "some-snap", Revision: snap.R(5), SnapID: "some-snap-id"},
		},
		Current:  snap.R(5),
		SnapType: "app",
		UserID:   1,
	})
	snapstate.Set(s.state, "services-snap", &snapstate.SnapState{
		Active: true,
		Sequence: []*snap.SideInfo{
			{RealName: "services-snap", Revision: snap.R(2), SnapID: "services-snap-id"},
		},
		Current:  snap.R(2),
		SnapType: "app",
		UserID:   3,
	})

	chg := s.state.NewChange("refresh", "refresh all snaps")
	// no user is passed to use for UpdateMany
	updated, tts, err := snapstate.UpdateMany(context.Background(), s.state, nil, 0, nil)
	c.Assert(err, IsNil)
	for _, ts := range tts {
		chg.AddAll(ts)
	}
	c.Check(updated, HasLen, 3)

	defer s.se.Stop()
	s.settle(c)

	c.Assert(chg.Status(), Equals, state.DoneStatus)
	c.Assert(chg.Err(), IsNil)

	macaroonMap := map[string]string{
		"core":          "",
		"some-snap":     "macaroon",
		"services-snap": "",
	}

	seen := make(map[string]int)
	ir := 0
	di := 0
	for _, op := range s.fakeBackend.ops {
		switch op.op {
		case "storesvc-snap-action":
			ir++
			c.Check(op.curSnaps, DeepEquals, []store.CurrentSnap{
				{
					InstanceName:  "core",
					SnapID:        "core-snap-id",
					Revision:      snap.R(1),
					RefreshedDate: fakeRevDateEpoch.AddDate(0, 0, 1),
					Epoch:         snap.E("1*"),
				},
				{
					InstanceName:  "services-snap",
					SnapID:        "services-snap-id",
					Revision:      snap.R(2),
					RefreshedDate: fakeRevDateEpoch.AddDate(0, 0, 2),
					Epoch:         snap.E("0"),
				},
				{
					InstanceName:  "some-snap",
					SnapID:        "some-snap-id",
					Revision:      snap.R(5),
					RefreshedDate: fakeRevDateEpoch.AddDate(0, 0, 5),
					Epoch:         snap.E("1*"),
				},
			})
		case "storesvc-snap-action:action":
			snapID := op.action.SnapID
			if _, ok := seen[snapID]; !ok {
				seen[snapID] = op.userID
			}
		case "storesvc-download":
			snapName := op.name
			fakeDl := s.fakeStore.downloads[di]
			// check target path separately and clear it
			c.Check(fakeDl.target, Matches, filepath.Join(dirs.SnapBlobDir, fmt.Sprintf("%s_[0-9]+.snap", snapName)))
			fakeDl.target = ""
			c.Check(fakeDl, DeepEquals, fakeDownload{
				macaroon: macaroonMap[snapName],
				name:     snapName,
			}, Commentf(snapName))
			di++
		}
	}
	c.Check(ir, Equals, 1)
	// we check all snaps with each user
	c.Check(seen["some-snap-id"], Equals, 1)
	// coalesced with request for 1
	c.Check(seen["services-snap-id"], Equals, 1)
	c.Check(seen["core-snap-id"], Equals, 1)
}

func (s *snapmgrTestSuite) TestUpdateUndoRunThrough(c *C) {
	si := snap.SideInfo{
		RealName: "some-snap",
		SnapID:   "some-snap-id",
		Revision: snap.R(7),
	}

	s.state.Lock()
	defer s.state.Unlock()

	snapstate.Set(s.state, "some-snap", &snapstate.SnapState{
		Active:   true,
		Sequence: []*snap.SideInfo{&si},
		Current:  si.Revision,
		SnapType: "app",
	})

	chg := s.state.NewChange("install", "install a snap")
	ts, err := snapstate.Update(s.state, "some-snap", &snapstate.RevisionOptions{Channel: "some-channel"}, s.user.ID, snapstate.Flags{})
	c.Assert(err, IsNil)
	chg.AddAll(ts)

	s.fakeBackend.linkSnapFailTrigger = filepath.Join(dirs.SnapMountDir, "/some-snap/11")

	defer s.se.Stop()
	s.settle(c)

	expected := fakeOps{
		{
			op: "storesvc-snap-action",
			curSnaps: []store.CurrentSnap{{
				InstanceName:  "some-snap",
				SnapID:        "some-snap-id",
				Revision:      snap.R(7),
				RefreshedDate: fakeRevDateEpoch.AddDate(0, 0, 7),
				Epoch:         snap.E("1*"),
			}},
			userID: 1,
		},
		{
			op: "storesvc-snap-action:action",
			action: store.SnapAction{
				Action:       "refresh",
				InstanceName: "some-snap",
				SnapID:       "some-snap-id",
				Channel:      "some-channel",
				Flags:        store.SnapActionEnforceValidation,
			},
			revno:  snap.R(11),
			userID: 1,
		},
		{
			op:   "storesvc-download",
			name: "some-snap",
		},
		{
			op:    "validate-snap:Doing",
			name:  "some-snap",
			revno: snap.R(11),
		},
		{
			op:  "current",
			old: filepath.Join(dirs.SnapMountDir, "some-snap/7"),
		},
		{
			op:   "open-snap-file",
			path: filepath.Join(dirs.SnapBlobDir, "some-snap_11.snap"),
			sinfo: snap.SideInfo{
				RealName: "some-snap",
				SnapID:   "some-snap-id",
				Channel:  "some-channel",
				Revision: snap.R(11),
			},
		},
		{
			op:    "setup-snap",
			name:  "some-snap",
			path:  filepath.Join(dirs.SnapBlobDir, "some-snap_11.snap"),
			revno: snap.R(11),
		},
		{
			op:   "remove-snap-aliases",
			name: "some-snap",
		},
		{
			op:   "unlink-snap",
			path: filepath.Join(dirs.SnapMountDir, "some-snap/7"),
		},
		{
			op:   "copy-data",
			path: filepath.Join(dirs.SnapMountDir, "some-snap/11"),
			old:  filepath.Join(dirs.SnapMountDir, "some-snap/7"),
		},
		{
			op:    "setup-profiles:Doing",
			name:  "some-snap",
			revno: snap.R(11),
		},
		{
			op: "candidate",
			sinfo: snap.SideInfo{
				RealName: "some-snap",
				SnapID:   "some-snap-id",
				Channel:  "some-channel",
				Revision: snap.R(11),
			},
		},
		{
			op:   "link-snap.failed",
			path: filepath.Join(dirs.SnapMountDir, "some-snap/11"),
		},
		{
			op:   "unlink-snap",
			path: filepath.Join(dirs.SnapMountDir, "some-snap/11"),
		},
		{
			op:    "setup-profiles:Undoing",
			name:  "some-snap",
			revno: snap.R(11),
		},
		{
			op:   "undo-copy-snap-data",
			path: filepath.Join(dirs.SnapMountDir, "some-snap/11"),
			old:  filepath.Join(dirs.SnapMountDir, "some-snap/7"),
		},
		{
			op:   "link-snap",
			path: filepath.Join(dirs.SnapMountDir, "some-snap/7"),
		},
		{
			op: "update-aliases",
		},
		{
			op:    "undo-setup-snap",
			name:  "some-snap",
			path:  filepath.Join(dirs.SnapMountDir, "some-snap/11"),
			stype: "app",
		},
		{
			op:   "remove-snap-dir",
			name: "some-snap",
			path: filepath.Join(dirs.SnapMountDir, "some-snap"),
		},
	}

	// ensure all our tasks ran
	c.Check(s.fakeStore.downloads, DeepEquals, []fakeDownload{{
		macaroon: s.user.StoreMacaroon,
		name:     "some-snap",
		target:   filepath.Join(dirs.SnapBlobDir, "some-snap_11.snap"),
	}})
	// start with an easier-to-read error if this fails:
	c.Assert(s.fakeBackend.ops.Ops(), DeepEquals, expected.Ops())
	c.Assert(s.fakeBackend.ops, DeepEquals, expected)

	// verify snaps in the system state
	var snapst snapstate.SnapState
	err = snapstate.Get(s.state, "some-snap", &snapst)
	c.Assert(err, IsNil)

	c.Assert(snapst.Active, Equals, true)
	c.Assert(snapst.Sequence, HasLen, 1)
	c.Assert(snapst.Sequence[0], DeepEquals, &snap.SideInfo{
		RealName: "some-snap",
		SnapID:   "some-snap-id",
		Channel:  "",
		Revision: snap.R(7),
	})
}

func lastWithLane(tasks []*state.Task) *state.Task {
	for i := len(tasks) - 1; i >= 0; i-- {
		if lanes := tasks[i].Lanes(); len(lanes) == 1 && lanes[0] != 0 {
			return tasks[i]
		}
	}
	return nil
}

func (s *snapmgrTestSuite) TestUpdateUndoRestoresRevisionConfig(c *C) {
	var errorTaskExecuted bool

	// overwrite error-trigger task handler with custom one for this test
	erroringHandler := func(task *state.Task, _ *tomb.Tomb) error {
		st := task.State()
		st.Lock()
		defer st.Unlock()

		// modify current config of some-snap
		tr := config.NewTransaction(st)
		tr.Set("some-snap", "foo", "canary")
		tr.Commit()

		errorTaskExecuted = true
		return errors.New("error out")
	}
	s.o.TaskRunner().AddHandler("error-trigger", erroringHandler, nil)

	si := snap.SideInfo{
		RealName: "some-snap",
		SnapID:   "some-snap-id",
		Revision: snap.R(7),
	}
	si2 := snap.SideInfo{
		RealName: "some-snap",
		SnapID:   "some-snap-id",
		Revision: snap.R(6),
	}

	s.state.Lock()
	defer s.state.Unlock()

	snapstate.Set(s.state, "some-snap", &snapstate.SnapState{
		Active:          true,
		Sequence:        []*snap.SideInfo{&si2, &si},
		TrackingChannel: "latest/stable",
		Current:         si.Revision,
		SnapType:        "app",
	})

	// set some configuration
	tr := config.NewTransaction(s.state)
	tr.Set("some-snap", "foo", "revision 7 value")
	tr.Commit()
	config.SaveRevisionConfig(s.state, "some-snap", snap.R(7))

	chg := s.state.NewChange("install", "install a snap")
	ts, err := snapstate.Update(s.state, "some-snap", &snapstate.RevisionOptions{Channel: "some-channel"}, s.user.ID, snapstate.Flags{})
	c.Assert(err, IsNil)
	chg.AddAll(ts)

	last := lastWithLane(ts.Tasks())
	c.Assert(last, NotNil)

	terr := s.state.NewTask("error-trigger", "provoking total undo")
	terr.WaitFor(last)
	terr.JoinLane(last.Lanes()[0])
	chg.AddTask(terr)

	defer s.se.Stop()
	s.settle(c)

	c.Check(chg.Status(), Equals, state.ErrorStatus)
	c.Check(errorTaskExecuted, Equals, true)

	// after undoing the update some-snap config should be restored to that of rev.7
	var val string
	tr = config.NewTransaction(s.state)
	c.Assert(tr.Get("some-snap", "foo", &val), IsNil)
	c.Check(val, Equals, "revision 7 value")
}

func (s *snapmgrTestSuite) TestUpdateMakesConfigSnapshot(c *C) {
	s.state.Lock()
	defer s.state.Unlock()

	snapstate.Set(s.state, "some-snap", &snapstate.SnapState{
		Active: true,
		Sequence: []*snap.SideInfo{
			{RealName: "some-snap", SnapID: "some-snap-id", Revision: snap.R(1)},
		},
		Current:  snap.R(1),
		SnapType: "app",
	})

	tr := config.NewTransaction(s.state)
	tr.Set("some-snap", "foo", "bar")
	tr.Commit()

	var cfgs map[string]interface{}
	// we don't have config snapshots yet
	c.Assert(s.state.Get("revision-config", &cfgs), Equals, state.ErrNoState)

	chg := s.state.NewChange("update", "update a snap")
	opts := &snapstate.RevisionOptions{Channel: "some-channel", Revision: snap.R(2)}
	ts, err := snapstate.Update(s.state, "some-snap", opts, s.user.ID, snapstate.Flags{})
	c.Assert(err, IsNil)
	chg.AddAll(ts)

	defer s.se.Stop()
	s.settle(c)

	cfgs = nil
	// config copy of rev. 1 has been made
	c.Assert(s.state.Get("revision-config", &cfgs), IsNil)
	c.Assert(cfgs["some-snap"], DeepEquals, map[string]interface{}{
		"1": map[string]interface{}{
			"foo": "bar",
		},
	})
}

func (s *snapmgrTestSuite) TestUpdateTotalUndoRunThrough(c *C) {
	si := snap.SideInfo{
		RealName: "some-snap",
		SnapID:   "some-snap-id",
		Revision: snap.R(7),
	}

	s.state.Lock()
	defer s.state.Unlock()

	snapstate.Set(s.state, "some-snap", &snapstate.SnapState{
		Active:          true,
		Sequence:        []*snap.SideInfo{&si},
		TrackingChannel: "latest/stable",
		Current:         si.Revision,
		SnapType:        "app",
	})

	chg := s.state.NewChange("install", "install a snap")
	ts, err := snapstate.Update(s.state, "some-snap", &snapstate.RevisionOptions{Channel: "some-channel"}, s.user.ID, snapstate.Flags{})
	c.Assert(err, IsNil)
	chg.AddAll(ts)

	// We need to make it not be rerefresh, and we could do just
	// that but instead we do the 'right' thing and attach it to
	// the last task that's on a lane.
	last := lastWithLane(ts.Tasks())
	c.Assert(last, NotNil)

	terr := s.state.NewTask("error-trigger", "provoking total undo")
	terr.WaitFor(last)
	terr.JoinLane(last.Lanes()[0])
	chg.AddTask(terr)

	defer s.se.Stop()
	s.settle(c)

	expected := fakeOps{
		{
			op: "storesvc-snap-action",
			curSnaps: []store.CurrentSnap{{
				InstanceName:    "some-snap",
				SnapID:          "some-snap-id",
				Revision:        snap.R(7),
				TrackingChannel: "latest/stable",
				RefreshedDate:   fakeRevDateEpoch.AddDate(0, 0, 7),
				Epoch:           snap.E("1*"),
			}},
			userID: 1,
		},
		{
			op: "storesvc-snap-action:action",
			action: store.SnapAction{
				Action:       "refresh",
				InstanceName: "some-snap",
				SnapID:       "some-snap-id",
				Channel:      "some-channel",
				Flags:        store.SnapActionEnforceValidation,
			},
			revno:  snap.R(11),
			userID: 1,
		},
		{
			op:   "storesvc-download",
			name: "some-snap",
		},
		{
			op:    "validate-snap:Doing",
			name:  "some-snap",
			revno: snap.R(11),
		},
		{
			op:  "current",
			old: filepath.Join(dirs.SnapMountDir, "some-snap/7"),
		},
		{
			op:   "open-snap-file",
			path: filepath.Join(dirs.SnapBlobDir, "some-snap_11.snap"),
			sinfo: snap.SideInfo{
				RealName: "some-snap",
				SnapID:   "some-snap-id",
				Channel:  "some-channel",
				Revision: snap.R(11),
			},
		},
		{
			op:    "setup-snap",
			name:  "some-snap",
			path:  filepath.Join(dirs.SnapBlobDir, "some-snap_11.snap"),
			revno: snap.R(11),
		},
		{
			op:   "remove-snap-aliases",
			name: "some-snap",
		},
		{
			op:   "unlink-snap",
			path: filepath.Join(dirs.SnapMountDir, "some-snap/7"),
		},
		{
			op:   "copy-data",
			path: filepath.Join(dirs.SnapMountDir, "some-snap/11"),
			old:  filepath.Join(dirs.SnapMountDir, "some-snap/7"),
		},
		{
			op:    "setup-profiles:Doing",
			name:  "some-snap",
			revno: snap.R(11),
		},
		{
			op: "candidate",
			sinfo: snap.SideInfo{
				RealName: "some-snap",
				SnapID:   "some-snap-id",
				Channel:  "some-channel",
				Revision: snap.R(11),
			},
		},
		{
			op:   "link-snap",
			path: filepath.Join(dirs.SnapMountDir, "some-snap/11"),
		},
		{
			op:    "auto-connect:Doing",
			name:  "some-snap",
			revno: snap.R(11),
		},
		{
			op: "update-aliases",
		},
		// undoing everything from here down...
		{
			op:   "remove-snap-aliases",
			name: "some-snap",
		},
		{
			op:   "unlink-snap",
			path: filepath.Join(dirs.SnapMountDir, "some-snap/11"),
		},
		{
			op:    "setup-profiles:Undoing",
			name:  "some-snap",
			revno: snap.R(11),
		},
		{
			op:   "undo-copy-snap-data",
			path: filepath.Join(dirs.SnapMountDir, "some-snap/11"),
			old:  filepath.Join(dirs.SnapMountDir, "some-snap/7"),
		},
		{
			op:   "link-snap",
			path: filepath.Join(dirs.SnapMountDir, "some-snap/7"),
		},
		{
			op: "update-aliases",
		},
		{
			op:    "undo-setup-snap",
			name:  "some-snap",
			path:  filepath.Join(dirs.SnapMountDir, "some-snap/11"),
			stype: "app",
		},
		{
			op:   "remove-snap-dir",
			name: "some-snap",
			path: filepath.Join(dirs.SnapMountDir, "some-snap"),
		},
	}

	// ensure all our tasks ran
	c.Check(s.fakeStore.downloads, DeepEquals, []fakeDownload{{
		macaroon: s.user.StoreMacaroon,
		name:     "some-snap",
		target:   filepath.Join(dirs.SnapBlobDir, "some-snap_11.snap"),
	}})
	// friendlier failure first
	c.Assert(s.fakeBackend.ops.Ops(), DeepEquals, expected.Ops())
	c.Assert(s.fakeBackend.ops, DeepEquals, expected)

	// verify snaps in the system state
	var snapst snapstate.SnapState
	err = snapstate.Get(s.state, "some-snap", &snapst)
	c.Assert(err, IsNil)

	c.Assert(snapst.Active, Equals, true)
	c.Assert(snapst.TrackingChannel, Equals, "latest/stable")
	c.Assert(snapst.Sequence, HasLen, 1)
	c.Assert(snapst.Sequence[0], DeepEquals, &snap.SideInfo{
		RealName: "some-snap",
		SnapID:   "some-snap-id",
		Channel:  "",
		Revision: snap.R(7),
	})
}

func (s *snapmgrTestSuite) TestUpdateSameRevision(c *C) {
	si := snap.SideInfo{
		RealName: "some-snap",
		SnapID:   "some-snap-id",
		Revision: snap.R(7),
	}

	s.state.Lock()
	defer s.state.Unlock()

	snapstate.Set(s.state, "some-snap", &snapstate.SnapState{
		Active:          true,
		Sequence:        []*snap.SideInfo{&si},
		TrackingChannel: "channel-for-7/stable",
		Current:         si.Revision,
	})

	_, err := snapstate.Update(s.state, "some-snap", &snapstate.RevisionOptions{Channel: "channel-for-7/stable"}, s.user.ID, snapstate.Flags{})
	c.Assert(err, Equals, store.ErrNoUpdateAvailable)
}

func (s *snapmgrTestSuite) TestUpdateToRevisionRememberedUserRunThrough(c *C) {
	s.state.Lock()
	defer s.state.Unlock()

	snapstate.Set(s.state, "some-snap", &snapstate.SnapState{
		Active: true,
		Sequence: []*snap.SideInfo{
			{RealName: "some-snap", Revision: snap.R(5), SnapID: "some-snap-id"},
		},
		Current:  snap.R(5),
		SnapType: "app",
		UserID:   1,
	})

	chg := s.state.NewChange("refresh", "refresh a snap")
	ts, err := snapstate.Update(s.state, "some-snap", &snapstate.RevisionOptions{Channel: "some-channel", Revision: snap.R(11)}, 0, snapstate.Flags{})
	c.Assert(err, IsNil)
	chg.AddAll(ts)

	defer s.se.Stop()
	s.settle(c)

	c.Assert(chg.Status(), Equals, state.DoneStatus)
	c.Assert(chg.Err(), IsNil)

	for _, op := range s.fakeBackend.ops {
		switch op.op {
		case "storesvc-snap-action:action":
			c.Check(op.userID, Equals, 1)
		case "storesvc-download":
			snapName := op.name
			c.Check(s.fakeStore.downloads[0], DeepEquals, fakeDownload{
				macaroon: "macaroon",
				name:     "some-snap",
				target:   filepath.Join(dirs.SnapBlobDir, "some-snap_11.snap"),
			}, Commentf(snapName))
		}
	}
}

// A noResultsStore returns no results for install/refresh requests
type noResultsStore struct {
	*fakeStore
}

func (n noResultsStore) SnapAction(ctx context.Context, currentSnaps []*store.CurrentSnap, actions []*store.SnapAction, assertQuery store.AssertionQuery, user *auth.UserState, opts *store.RefreshOptions) ([]store.SnapActionResult, []store.AssertionResult, error) {
	if assertQuery != nil {
		panic("no assertion query support")
	}
	return nil, nil, &store.SnapActionError{NoResults: true}
}

func (s *snapmgrTestSuite) TestUpdateNoStoreResults(c *C) {
	s.state.Lock()
	defer s.state.Unlock()

	snapstate.ReplaceStore(s.state, noResultsStore{fakeStore: s.fakeStore})

	// this is an atypical case in which the store didn't return
	// an error nor a result, we are defensive and return
	// a reasonable error
	si := snap.SideInfo{
		RealName: "some-snap",
		SnapID:   "some-snap-id",
		Revision: snap.R(7),
	}

	snapstate.Set(s.state, "some-snap", &snapstate.SnapState{
		Active:          true,
		Sequence:        []*snap.SideInfo{&si},
		TrackingChannel: "channel-for-7/stable",
		Current:         si.Revision,
	})

	_, err := snapstate.Update(s.state, "some-snap", &snapstate.RevisionOptions{Channel: "channel-for-7"}, s.user.ID, snapstate.Flags{})
	c.Assert(err, Equals, snapstate.ErrMissingExpectedResult)
}

func (s *snapmgrTestSuite) TestUpdateNoStoreResultsWithChannelChange(c *C) {
	s.state.Lock()
	defer s.state.Unlock()

	snapstate.ReplaceStore(s.state, noResultsStore{fakeStore: s.fakeStore})

	// this is an atypical case in which the store didn't return
	// an error nor a result, we are defensive and return
	// a reasonable error
	si := snap.SideInfo{
		RealName: "some-snap",
		SnapID:   "some-snap-id",
		Revision: snap.R(7),
	}

	snapstate.Set(s.state, "some-snap", &snapstate.SnapState{
		Active:          true,
		Sequence:        []*snap.SideInfo{&si},
		TrackingChannel: "channel-for-9/stable",
		Current:         si.Revision,
	})

	_, err := snapstate.Update(s.state, "some-snap", &snapstate.RevisionOptions{Channel: "channel-for-7"}, s.user.ID, snapstate.Flags{})
	c.Assert(err, Equals, snapstate.ErrMissingExpectedResult)
}

func (s *snapmgrTestSuite) TestUpdateSameRevisionSwitchesChannel(c *C) {
	si := snap.SideInfo{
		RealName: "some-snap",
		SnapID:   "some-snap-id",
		Revision: snap.R(7),
	}

	s.state.Lock()
	defer s.state.Unlock()

	snapstate.Set(s.state, "some-snap", &snapstate.SnapState{
		Active:          true,
		Sequence:        []*snap.SideInfo{&si},
		TrackingChannel: "other-chanenl/stable",
		Current:         si.Revision,
	})

	ts, err := snapstate.Update(s.state, "some-snap", &snapstate.RevisionOptions{Channel: "channel-for-7/stable"}, s.user.ID, snapstate.Flags{})
	c.Assert(err, IsNil)
	c.Check(ts.Tasks(), HasLen, 1)
	c.Check(ts.Tasks()[0].Kind(), Equals, "switch-snap-channel")
}

func (s *snapmgrTestSuite) TestUpdateSameRevisionSwitchesChannelConflict(c *C) {
	si := snap.SideInfo{
		RealName: "some-snap",
		SnapID:   "some-snap-id",
		Revision: snap.R(7),
	}

	s.state.Lock()
	defer s.state.Unlock()

	snapstate.Set(s.state, "some-snap", &snapstate.SnapState{
		Active:          true,
		Sequence:        []*snap.SideInfo{&si},
		TrackingChannel: "other-channel/stable",
		Current:         si.Revision,
	})

	ts, err := snapstate.Update(s.state, "some-snap", &snapstate.RevisionOptions{Channel: "channel-for-7"}, s.user.ID, snapstate.Flags{})
	c.Assert(err, IsNil)
	// make it visible
	s.state.NewChange("refresh", "refresh a snap").AddAll(ts)

	_, err = snapstate.Update(s.state, "some-snap", &snapstate.RevisionOptions{Channel: "channel-for-7"}, s.user.ID, snapstate.Flags{})
	c.Check(err, ErrorMatches, `snap "some-snap" has "refresh" change in progress`)
}

func (s *snapmgrTestSuite) TestUpdateSameRevisionSwitchChannelRunThrough(c *C) {
	si := snap.SideInfo{
		RealName: "some-snap",
		SnapID:   "some-snap-id",
		Channel:  "other-channel",
		Revision: snap.R(7),
	}

	s.state.Lock()
	defer s.state.Unlock()

	snapstate.Set(s.state, "some-snap", &snapstate.SnapState{
		Active:          true,
		Sequence:        []*snap.SideInfo{&si},
		TrackingChannel: "other-channel/stable",
		Current:         si.Revision,
	})

	ts, err := snapstate.Update(s.state, "some-snap", &snapstate.RevisionOptions{Channel: "channel-for-7/stable"}, s.user.ID, snapstate.Flags{})
	c.Assert(err, IsNil)
	chg := s.state.NewChange("refresh", "refresh a snap")
	chg.AddAll(ts)

	defer s.se.Stop()
	s.settle(c)

	expected := fakeOps{
		// we just expect the "storesvc-snap-action" ops, we
		// don't have a fakeOp for switchChannel because it has
		// not a backend method, it just manipulates the state
		{
			op: "storesvc-snap-action",
			curSnaps: []store.CurrentSnap{{
				InstanceName:    "some-snap",
				SnapID:          "some-snap-id",
				Revision:        snap.R(7),
				TrackingChannel: "other-channel/stable",
				RefreshedDate:   fakeRevDateEpoch.AddDate(0, 0, 7),
				Epoch:           snap.E("1*"),
			}},
			userID: 1,
		},

		{
			op: "storesvc-snap-action:action",
			action: store.SnapAction{
				Action:       "refresh",
				InstanceName: "some-snap",
				SnapID:       "some-snap-id",
				Channel:      "channel-for-7/stable",
				Flags:        store.SnapActionEnforceValidation,
			},
			userID: 1,
		},
	}

	// start with an easier-to-read error if this fails:
	c.Assert(s.fakeBackend.ops.Ops(), DeepEquals, expected.Ops())
	c.Assert(s.fakeBackend.ops, DeepEquals, expected)

	// verify snapSetup info
	var snapsup snapstate.SnapSetup
	task := ts.Tasks()[0]
	err = task.Get("snap-setup", &snapsup)
	c.Assert(err, IsNil)
	c.Assert(snapsup, DeepEquals, snapstate.SnapSetup{
		Channel:  "channel-for-7/stable",
		SideInfo: snapsup.SideInfo,
	})
	c.Assert(snapsup.SideInfo, DeepEquals, &snap.SideInfo{
		RealName: "some-snap",
		SnapID:   "some-snap-id",
		Revision: snap.R(7),
		Channel:  "channel-for-7/stable",
	})

	// verify snaps in the system state
	var snapst snapstate.SnapState
	err = snapstate.Get(s.state, "some-snap", &snapst)
	c.Assert(err, IsNil)

	c.Assert(snapst.Active, Equals, true)
	c.Assert(snapst.Sequence, HasLen, 1)
	c.Assert(snapst.Sequence[0], DeepEquals, &snap.SideInfo{
		RealName: "some-snap",
		SnapID:   "some-snap-id",
		Channel:  "channel-for-7/stable",
		Revision: snap.R(7),
	})
}

func (s *snapmgrTestSuite) TestUpdateSameRevisionToggleIgnoreValidation(c *C) {
	si := snap.SideInfo{
		RealName: "some-snap",
		SnapID:   "some-snap-id",
		Revision: snap.R(7),
	}

	s.state.Lock()
	defer s.state.Unlock()

	snapstate.Set(s.state, "some-snap", &snapstate.SnapState{
		Active:          true,
		Sequence:        []*snap.SideInfo{&si},
		TrackingChannel: "channel-for-7/stable",
		Current:         si.Revision,
	})

	ts, err := snapstate.Update(s.state, "some-snap", &snapstate.RevisionOptions{Channel: "channel-for-7/stable"}, s.user.ID, snapstate.Flags{IgnoreValidation: true})
	c.Assert(err, IsNil)
	c.Check(ts.Tasks(), HasLen, 1)
	c.Check(ts.Tasks()[0].Kind(), Equals, "toggle-snap-flags")
}

func (s *snapmgrTestSuite) TestUpdateSameRevisionToggleIgnoreValidationConflict(c *C) {
	si := snap.SideInfo{
		RealName: "some-snap",
		SnapID:   "some-snap-id",
		Revision: snap.R(7),
	}

	s.state.Lock()
	defer s.state.Unlock()

	snapstate.Set(s.state, "some-snap", &snapstate.SnapState{
		Active:          true,
		Sequence:        []*snap.SideInfo{&si},
		TrackingChannel: "channel-for-7/stable",
		Current:         si.Revision,
	})

	ts, err := snapstate.Update(s.state, "some-snap", &snapstate.RevisionOptions{Channel: "channel-for-7"}, s.user.ID, snapstate.Flags{IgnoreValidation: true})
	c.Assert(err, IsNil)
	// make it visible
	s.state.NewChange("refresh", "refresh a snap").AddAll(ts)

	_, err = snapstate.Update(s.state, "some-snap", &snapstate.RevisionOptions{Channel: "channel-for-7"}, s.user.ID, snapstate.Flags{IgnoreValidation: true})
	c.Check(err, ErrorMatches, `snap "some-snap" has "refresh" change in progress`)

}

func (s *snapmgrTestSuite) TestUpdateSameRevisionToggleIgnoreValidationRunThrough(c *C) {
	si := snap.SideInfo{
		RealName: "some-snap",
		SnapID:   "some-snap-id",
		Revision: snap.R(7),
		Channel:  "channel-for-7",
	}

	s.state.Lock()
	defer s.state.Unlock()

	snapstate.Set(s.state, "some-snap", &snapstate.SnapState{
		Active:          true,
		Sequence:        []*snap.SideInfo{&si},
		TrackingChannel: "channel-for-7/stable",
		Current:         si.Revision,
	})

	ts, err := snapstate.Update(s.state, "some-snap", &snapstate.RevisionOptions{Channel: "channel-for-7/stable"}, s.user.ID, snapstate.Flags{IgnoreValidation: true})
	c.Assert(err, IsNil)

	chg := s.state.NewChange("refresh", "refresh a snap")
	chg.AddAll(ts)

	defer s.se.Stop()
	s.settle(c)

	// verify snapSetup info
	var snapsup snapstate.SnapSetup
	task := ts.Tasks()[0]
	err = task.Get("snap-setup", &snapsup)
	c.Assert(err, IsNil)
	c.Check(snapsup, DeepEquals, snapstate.SnapSetup{
		SideInfo: snapsup.SideInfo,
		Flags: snapstate.Flags{
			IgnoreValidation: true,
		},
	})
	c.Check(snapsup.SideInfo, DeepEquals, &snap.SideInfo{
		RealName: "some-snap",
		SnapID:   "some-snap-id",
		Revision: snap.R(7),
		Channel:  "channel-for-7",
	})

	// verify snaps in the system state
	var snapst snapstate.SnapState
	err = snapstate.Get(s.state, "some-snap", &snapst)
	c.Assert(err, IsNil)

	c.Check(snapst.Active, Equals, true)
	c.Check(snapst.Sequence, HasLen, 1)
	c.Check(snapst.Sequence[0], DeepEquals, &snap.SideInfo{
		RealName: "some-snap",
		SnapID:   "some-snap-id",
		Channel:  "channel-for-7",
		Revision: snap.R(7),
	})
	c.Check(snapst.IgnoreValidation, Equals, true)
}

func (s *snapmgrTestSuite) TestUpdateValidateRefreshesSaysNo(c *C) {
	si := snap.SideInfo{
		RealName: "some-snap",
		SnapID:   "some-snap-id",
		Revision: snap.R(7),
	}

	s.state.Lock()
	defer s.state.Unlock()

	snapstate.Set(s.state, "some-snap", &snapstate.SnapState{
		Active:   true,
		Sequence: []*snap.SideInfo{&si},
		Current:  si.Revision,
	})

	validateErr := errors.New("refresh control error")
	validateRefreshes := func(st *state.State, refreshes []*snap.Info, ignoreValidation map[string]bool, userID int, deviceCtx snapstate.DeviceContext) ([]*snap.Info, error) {
		c.Check(refreshes, HasLen, 1)
		c.Check(refreshes[0].SnapID, Equals, "some-snap-id")
		c.Check(refreshes[0].Revision, Equals, snap.R(11))
		c.Check(ignoreValidation, HasLen, 0)
		return nil, validateErr
	}
	// hook it up
	snapstate.ValidateRefreshes = validateRefreshes

	_, err := snapstate.Update(s.state, "some-snap", &snapstate.RevisionOptions{Channel: "stable"}, s.user.ID, snapstate.Flags{})
	c.Assert(err, Equals, validateErr)
}

func (s *snapmgrTestSuite) TestUpdateValidateRefreshesSaysNoButIgnoreValidationIsSet(c *C) {
	si := snap.SideInfo{
		RealName: "some-snap",
		SnapID:   "some-snap-id",
		Revision: snap.R(7),
	}

	s.state.Lock()
	defer s.state.Unlock()

	snapstate.Set(s.state, "some-snap", &snapstate.SnapState{
		Active:   true,
		Sequence: []*snap.SideInfo{&si},
		Current:  si.Revision,
		SnapType: "app",
	})

	validateErr := errors.New("refresh control error")
	validateRefreshes := func(st *state.State, refreshes []*snap.Info, ignoreValidation map[string]bool, userID int, deviceCtx snapstate.DeviceContext) ([]*snap.Info, error) {
		return nil, validateErr
	}
	// hook it up
	snapstate.ValidateRefreshes = validateRefreshes

	flags := snapstate.Flags{JailMode: true, IgnoreValidation: true}
	ts, err := snapstate.Update(s.state, "some-snap", &snapstate.RevisionOptions{Channel: "stable"}, s.user.ID, flags)
	c.Assert(err, IsNil)

	var snapsup snapstate.SnapSetup
	err = ts.Tasks()[0].Get("snap-setup", &snapsup)
	c.Assert(err, IsNil)
	c.Check(snapsup.Flags, DeepEquals, flags.ForSnapSetup())
}

func (s *snapmgrTestSuite) TestUpdateIgnoreValidationSticky(c *C) {
	si := snap.SideInfo{
		RealName: "some-snap",
		SnapID:   "some-snap-id",
		Revision: snap.R(7),
	}

	s.state.Lock()
	defer s.state.Unlock()

	snapstate.Set(s.state, "some-snap", &snapstate.SnapState{
		Active:   true,
		Sequence: []*snap.SideInfo{&si},
		Current:  si.Revision,
		SnapType: "app",
	})

	validateErr := errors.New("refresh control error")
	validateRefreshesFail := func(st *state.State, refreshes []*snap.Info, ignoreValidation map[string]bool, userID int, deviceCtx snapstate.DeviceContext) ([]*snap.Info, error) {
		c.Check(refreshes, HasLen, 1)
		if len(ignoreValidation) == 0 {
			return nil, validateErr
		}
		c.Check(ignoreValidation, DeepEquals, map[string]bool{
			"some-snap": true,
		})
		return refreshes, nil
	}
	// hook it up
	snapstate.ValidateRefreshes = validateRefreshesFail

	flags := snapstate.Flags{IgnoreValidation: true}
	ts, err := snapstate.Update(s.state, "some-snap", &snapstate.RevisionOptions{Channel: "stable"}, s.user.ID, flags)
	c.Assert(err, IsNil)

	c.Check(s.fakeBackend.ops[0], DeepEquals, fakeOp{
		op: "storesvc-snap-action",
		curSnaps: []store.CurrentSnap{{
			InstanceName:     "some-snap",
			SnapID:           "some-snap-id",
			Revision:         snap.R(7),
			IgnoreValidation: false,
			RefreshedDate:    fakeRevDateEpoch.AddDate(0, 0, 7),
			Epoch:            snap.E("1*"),
		}},
		userID: 1,
	})
	c.Check(s.fakeBackend.ops[1], DeepEquals, fakeOp{
		op:    "storesvc-snap-action:action",
		revno: snap.R(11),
		action: store.SnapAction{
			Action:       "refresh",
			InstanceName: "some-snap",
			SnapID:       "some-snap-id",
			Channel:      "stable",
			Flags:        store.SnapActionIgnoreValidation,
		},
		userID: 1,
	})

	chg := s.state.NewChange("refresh", "refresh snap")
	chg.AddAll(ts)

	defer s.se.Stop()
	s.settle(c)

	// verify snap has IgnoreValidation set
	var snapst snapstate.SnapState
	err = snapstate.Get(s.state, "some-snap", &snapst)
	c.Assert(err, IsNil)
	c.Check(snapst.IgnoreValidation, Equals, true)
	c.Check(snapst.Current, Equals, snap.R(11))

	s.fakeBackend.ops = nil
	s.fakeStore.refreshRevnos = map[string]snap.Revision{
		"some-snap-id": snap.R(12),
	}
	_, tts, err := snapstate.UpdateMany(context.Background(), s.state, []string{"some-snap"}, s.user.ID, nil)
	c.Assert(err, IsNil)
	c.Check(tts, HasLen, 2)
	verifyLastTasksetIsReRefresh(c, tts)

	c.Check(s.fakeBackend.ops[0], DeepEquals, fakeOp{
		op: "storesvc-snap-action",
		curSnaps: []store.CurrentSnap{{
			InstanceName:     "some-snap",
			SnapID:           "some-snap-id",
			Revision:         snap.R(11),
			TrackingChannel:  "latest/stable",
			IgnoreValidation: true,
			RefreshedDate:    fakeRevDateEpoch.AddDate(0, 0, 11),
			Epoch:            snap.E("1*"),
		}},
		userID: 1,
	})
	c.Check(s.fakeBackend.ops[1], DeepEquals, fakeOp{
		op:    "storesvc-snap-action:action",
		revno: snap.R(12),
		action: store.SnapAction{
			Action:       "refresh",
			InstanceName: "some-snap",
			SnapID:       "some-snap-id",
			Flags:        0,
		},
		userID: 1,
	})

	chg = s.state.NewChange("refresh", "refresh snaps")
	chg.AddAll(tts[0])

	defer s.se.Stop()
	s.settle(c)

	snapst = snapstate.SnapState{}
	err = snapstate.Get(s.state, "some-snap", &snapst)
	c.Assert(err, IsNil)
	c.Check(snapst.IgnoreValidation, Equals, true)
	c.Check(snapst.Current, Equals, snap.R(12))

	// reset ignore validation
	s.fakeBackend.ops = nil
	s.fakeStore.refreshRevnos = map[string]snap.Revision{
		"some-snap-id": snap.R(11),
	}
	validateRefreshes := func(st *state.State, refreshes []*snap.Info, ignoreValidation map[string]bool, userID int, deviceCtx snapstate.DeviceContext) ([]*snap.Info, error) {
		return refreshes, nil
	}
	// hook it up
	snapstate.ValidateRefreshes = validateRefreshes
	flags = snapstate.Flags{}
	ts, err = snapstate.Update(s.state, "some-snap", &snapstate.RevisionOptions{Channel: "stable"}, s.user.ID, flags)
	c.Assert(err, IsNil)

	c.Check(s.fakeBackend.ops[0], DeepEquals, fakeOp{
		op: "storesvc-snap-action",
		curSnaps: []store.CurrentSnap{{
			InstanceName:     "some-snap",
			SnapID:           "some-snap-id",
			Revision:         snap.R(12),
			TrackingChannel:  "latest/stable",
			IgnoreValidation: true,
			RefreshedDate:    fakeRevDateEpoch.AddDate(0, 0, 12),
			Epoch:            snap.E("1*"),
		}},
		userID: 1,
	})
	c.Check(s.fakeBackend.ops[1], DeepEquals, fakeOp{
		op:    "storesvc-snap-action:action",
		revno: snap.R(11),
		action: store.SnapAction{
			Action:       "refresh",
			InstanceName: "some-snap",
			SnapID:       "some-snap-id",
			Channel:      "latest/stable",
			Flags:        store.SnapActionEnforceValidation,
		},
		userID: 1,
	})

	chg = s.state.NewChange("refresh", "refresh snap")
	chg.AddAll(ts)

	defer s.se.Stop()
	s.settle(c)

	snapst = snapstate.SnapState{}
	err = snapstate.Get(s.state, "some-snap", &snapst)
	c.Assert(err, IsNil)
	c.Check(snapst.IgnoreValidation, Equals, false)
	c.Check(snapst.Current, Equals, snap.R(11))
}

func (s *snapmgrTestSuite) TestParallelInstanceUpdateIgnoreValidationSticky(c *C) {
	si := snap.SideInfo{
		RealName: "some-snap",
		SnapID:   "some-snap-id",
		Revision: snap.R(7),
	}

	s.state.Lock()
	defer s.state.Unlock()

	tr := config.NewTransaction(s.state)
	tr.Set("core", "experimental.parallel-instances", true)
	tr.Commit()

	snapstate.Set(s.state, "some-snap", &snapstate.SnapState{
		Active:   true,
		Sequence: []*snap.SideInfo{&si},
		Current:  si.Revision,
		SnapType: "app",
	})
	snapstate.Set(s.state, "some-snap_instance", &snapstate.SnapState{
		Active:      true,
		Sequence:    []*snap.SideInfo{&si},
		Current:     si.Revision,
		SnapType:    "app",
		InstanceKey: "instance",
	})

	validateErr := errors.New("refresh control error")
	validateRefreshesFail := func(st *state.State, refreshes []*snap.Info, ignoreValidation map[string]bool, userID int, deviceCtx snapstate.DeviceContext) ([]*snap.Info, error) {
		c.Check(refreshes, HasLen, 2)
		if len(ignoreValidation) == 0 {
			return nil, validateErr
		}
		c.Check(ignoreValidation, DeepEquals, map[string]bool{
			"some-snap_instance": true,
		})
		return refreshes, nil
	}
	// hook it up
	snapstate.ValidateRefreshes = validateRefreshesFail

	flags := snapstate.Flags{IgnoreValidation: true}
	ts, err := snapstate.Update(s.state, "some-snap_instance", &snapstate.RevisionOptions{Channel: "stable"}, s.user.ID, flags)
	c.Assert(err, IsNil)

	c.Check(s.fakeBackend.ops[0], DeepEquals, fakeOp{
		op: "storesvc-snap-action",
		curSnaps: []store.CurrentSnap{{
			InstanceName:     "some-snap",
			SnapID:           "some-snap-id",
			Revision:         snap.R(7),
			IgnoreValidation: false,
			RefreshedDate:    fakeRevDateEpoch.AddDate(0, 0, 7),
			Epoch:            snap.E("1*"),
		}, {
			InstanceName:     "some-snap_instance",
			SnapID:           "some-snap-id",
			Revision:         snap.R(7),
			IgnoreValidation: false,
			RefreshedDate:    fakeRevDateEpoch.AddDate(0, 0, 7),
			Epoch:            snap.E("1*"),
		}},
		userID: 1,
	})
	c.Check(s.fakeBackend.ops[1], DeepEquals, fakeOp{
		op:    "storesvc-snap-action:action",
		revno: snap.R(11),
		action: store.SnapAction{
			Action:       "refresh",
			InstanceName: "some-snap_instance",
			SnapID:       "some-snap-id",
			Channel:      "stable",
			Flags:        store.SnapActionIgnoreValidation,
		},
		userID: 1,
	})

	chg := s.state.NewChange("refresh", "refresh snaps")
	chg.AddAll(ts)

	defer s.se.Stop()
	s.settle(c)

	// ensure all our tasks ran
	c.Assert(chg.Err(), IsNil)
	c.Assert(chg.IsReady(), Equals, true)

	// verify snap 'instance' has IgnoreValidation set and the snap was
	// updated
	var snapst snapstate.SnapState
	err = snapstate.Get(s.state, "some-snap_instance", &snapst)
	c.Assert(err, IsNil)
	c.Check(snapst.IgnoreValidation, Equals, true)
	c.Check(snapst.Current, Equals, snap.R(11))
	// and the other snap does not
	err = snapstate.Get(s.state, "some-snap", &snapst)
	c.Assert(err, IsNil)
	c.Check(snapst.Current, Equals, snap.R(7))
	c.Check(snapst.IgnoreValidation, Equals, false)

	s.fakeBackend.ops = nil
	s.fakeStore.refreshRevnos = map[string]snap.Revision{
		"some-snap-id": snap.R(12),
	}
	updates, tts, err := snapstate.UpdateMany(context.Background(), s.state, []string{"some-snap", "some-snap_instance"}, s.user.ID, nil)
	c.Assert(err, IsNil)
	c.Check(tts, HasLen, 3)
	verifyLastTasksetIsReRefresh(c, tts)
	sort.Strings(updates)
	c.Check(updates, DeepEquals, []string{"some-snap", "some-snap_instance"})

	chg = s.state.NewChange("refresh", "refresh snaps")
	for _, ts := range tts[:len(tts)-1] {
		chg.AddAll(ts)
	}

	s.settle(c)

	// ensure all our tasks ran
	c.Assert(chg.Err(), IsNil)
	c.Assert(chg.IsReady(), Equals, true)

	err = snapstate.Get(s.state, "some-snap", &snapst)
	c.Assert(err, IsNil)
	c.Check(snapst.IgnoreValidation, Equals, false)
	c.Check(snapst.Current, Equals, snap.R(12))

	err = snapstate.Get(s.state, "some-snap_instance", &snapst)
	c.Assert(err, IsNil)
	c.Check(snapst.IgnoreValidation, Equals, true)
	c.Check(snapst.Current, Equals, snap.R(12))

	for i := 0; i < 2; i++ {
		op := s.fakeBackend.ops[i]
		switch op.op {
		case "storesvc-snap-action":
			c.Check(op, DeepEquals, fakeOp{
				op: "storesvc-snap-action",
				curSnaps: []store.CurrentSnap{{
					InstanceName:     "some-snap",
					SnapID:           "some-snap-id",
					Revision:         snap.R(7),
					IgnoreValidation: false,
					RefreshedDate:    fakeRevDateEpoch.AddDate(0, 0, 7),
					Epoch:            snap.E("1*"),
				}, {
					InstanceName:     "some-snap_instance",
					SnapID:           "some-snap-id",
					Revision:         snap.R(11),
					TrackingChannel:  "latest/stable",
					IgnoreValidation: true,
					RefreshedDate:    fakeRevDateEpoch.AddDate(0, 0, 11),
					Epoch:            snap.E("1*"),
				}},
				userID: 1,
			})
		case "storesvc-snap-action:action":
			switch op.action.InstanceName {
			case "some-snap":
				c.Check(op, DeepEquals, fakeOp{
					op:    "storesvc-snap-action:action",
					revno: snap.R(12),
					action: store.SnapAction{
						Action:       "refresh",
						InstanceName: "some-snap",
						SnapID:       "some-snap-id",
						Flags:        0,
					},
					userID: 1,
				})
			case "some-snap_instance":
				c.Check(op, DeepEquals, fakeOp{
					op:    "storesvc-snap-action:action",
					revno: snap.R(12),
					action: store.SnapAction{
						Action:       "refresh",
						InstanceName: "some-snap_instance",
						SnapID:       "some-snap-id",
						Flags:        0,
					},
					userID: 1,
				})
			default:
				c.Fatalf("unexpected instance name %q", op.action.InstanceName)
			}
		default:
			c.Fatalf("unexpected action %q", op.op)
		}
	}

}

func (s *snapmgrTestSuite) TestUpdateFromLocal(c *C) {
	si := snap.SideInfo{
		RealName: "some-snap",
		Revision: snap.R("x1"),
	}

	s.state.Lock()
	defer s.state.Unlock()

	snapstate.Set(s.state, "some-snap", &snapstate.SnapState{
		Active:          true,
		Sequence:        []*snap.SideInfo{&si},
		TrackingChannel: "channel-for-7/stable",
		Current:         si.Revision,
	})

	_, err := snapstate.Update(s.state, "some-snap", &snapstate.RevisionOptions{Channel: "channel-for-7"}, s.user.ID, snapstate.Flags{})
	c.Assert(err, Equals, store.ErrLocalSnap)
}

func (s *snapmgrTestSuite) TestUpdateAmend(c *C) {
	si := snap.SideInfo{
		RealName: "some-snap",
		Revision: snap.R("x1"),
	}

	s.state.Lock()
	defer s.state.Unlock()

	snapstate.Set(s.state, "some-snap", &snapstate.SnapState{
		Active:          true,
		Sequence:        []*snap.SideInfo{&si},
		TrackingChannel: "channel-for-7/stable",
		Current:         si.Revision,
	})

	ts, err := snapstate.Update(s.state, "some-snap", &snapstate.RevisionOptions{Channel: "channel-for-7"}, s.user.ID, snapstate.Flags{Amend: true})
	c.Assert(err, IsNil)
	verifyUpdateTasks(c, unlinkBefore|cleanupAfter|doesReRefresh, 0, ts, s.state)

	// ensure we go from local to store revision-7
	var snapsup snapstate.SnapSetup
	tasks := ts.Tasks()
	c.Check(tasks[1].Kind(), Equals, "download-snap")
	err = tasks[1].Get("snap-setup", &snapsup)
	c.Assert(err, IsNil)
	c.Check(snapsup.Revision(), Equals, snap.R(7))
}

func (s *snapmgrTestSuite) TestUpdateAmendSnapNotFound(c *C) {
	si := snap.SideInfo{
		RealName: "snap-unknown",
		Revision: snap.R("x1"),
	}

	s.state.Lock()
	defer s.state.Unlock()

	snapstate.Set(s.state, "snap-unknown", &snapstate.SnapState{
		Active:          true,
		Sequence:        []*snap.SideInfo{&si},
		TrackingChannel: "latest/stable",
		Current:         si.Revision,
	})

	_, err := snapstate.Update(s.state, "snap-unknown", &snapstate.RevisionOptions{Channel: "stable"}, s.user.ID, snapstate.Flags{Amend: true})
	c.Assert(err, Equals, store.ErrSnapNotFound)
}

func (s *snapmgrTestSuite) TestSingleUpdateBlockedRevision(c *C) {
	// single updates should *not* set the block list
	si7 := snap.SideInfo{
		RealName: "some-snap",
		SnapID:   "some-snap-id",
		Revision: snap.R(7),
	}
	si11 := snap.SideInfo{
		RealName: "some-snap",
		SnapID:   "some-snap-id",
		Revision: snap.R(11),
	}

	s.state.Lock()
	defer s.state.Unlock()

	snapstate.Set(s.state, "some-snap", &snapstate.SnapState{
		Active:   true,
		Sequence: []*snap.SideInfo{&si7, &si11},
		Current:  si7.Revision,
		SnapType: "app",
	})

	_, err := snapstate.Update(s.state, "some-snap", &snapstate.RevisionOptions{Channel: "some-channel"}, s.user.ID, snapstate.Flags{})
	c.Assert(err, IsNil)

	c.Assert(s.fakeBackend.ops, HasLen, 2)
	c.Check(s.fakeBackend.ops[0], DeepEquals, fakeOp{
		op: "storesvc-snap-action",
		curSnaps: []store.CurrentSnap{{
			InstanceName:  "some-snap",
			SnapID:        "some-snap-id",
			Revision:      snap.R(7),
			RefreshedDate: fakeRevDateEpoch.AddDate(0, 0, 7),
			Epoch:         snap.E("1*"),
		}},
		userID: 1,
	})
}

func (s *snapmgrTestSuite) TestMultiUpdateBlockedRevision(c *C) {
	// multi-updates should *not* set the block list
	si7 := snap.SideInfo{
		RealName: "some-snap",
		SnapID:   "some-snap-id",
		Revision: snap.R(7),
	}
	si11 := snap.SideInfo{
		RealName: "some-snap",
		SnapID:   "some-snap-id",
		Revision: snap.R(11),
	}

	s.state.Lock()
	defer s.state.Unlock()

	snapstate.Set(s.state, "some-snap", &snapstate.SnapState{
		Active:   true,
		Sequence: []*snap.SideInfo{&si7, &si11},
		Current:  si7.Revision,
		SnapType: "app",
	})

	updates, _, err := snapstate.UpdateMany(context.Background(), s.state, []string{"some-snap"}, s.user.ID, nil)
	c.Assert(err, IsNil)
	c.Check(updates, DeepEquals, []string{"some-snap"})

	c.Assert(s.fakeBackend.ops, HasLen, 2)
	c.Check(s.fakeBackend.ops[0], DeepEquals, fakeOp{
		op: "storesvc-snap-action",
		curSnaps: []store.CurrentSnap{{
			InstanceName:  "some-snap",
			SnapID:        "some-snap-id",
			Revision:      snap.R(7),
			RefreshedDate: fakeRevDateEpoch.AddDate(0, 0, 7),
			Epoch:         snap.E("1*"),
		}},
		userID: 1,
	})
}

func (s *snapmgrTestSuite) TestAllUpdateBlockedRevision(c *C) {
	//  update-all *should* set the block list
	si7 := snap.SideInfo{
		RealName: "some-snap",
		SnapID:   "some-snap-id",
		Revision: snap.R(7),
	}
	si11 := snap.SideInfo{
		RealName: "some-snap",
		SnapID:   "some-snap-id",
		Revision: snap.R(11),
	}

	s.state.Lock()
	defer s.state.Unlock()

	snapstate.Set(s.state, "some-snap", &snapstate.SnapState{
		Active:   true,
		Sequence: []*snap.SideInfo{&si7, &si11},
		Current:  si7.Revision,
	})

	updates, _, err := snapstate.UpdateMany(context.Background(), s.state, nil, s.user.ID, nil)
	c.Check(err, IsNil)
	c.Check(updates, HasLen, 0)

	c.Assert(s.fakeBackend.ops, HasLen, 2)
	c.Check(s.fakeBackend.ops[0], DeepEquals, fakeOp{
		op: "storesvc-snap-action",
		curSnaps: []store.CurrentSnap{{
			InstanceName:  "some-snap",
			SnapID:        "some-snap-id",
			Revision:      snap.R(7),
			RefreshedDate: fakeRevDateEpoch.AddDate(0, 0, 7),
			Block:         []snap.Revision{snap.R(11)},
			Epoch:         snap.E("1*"),
		}},
		userID: 1,
	})
}

func (s *snapmgrTestSuite) TestUpdateManyPartialFailureCheckRerefreshDone(c *C) {
	s.state.Lock()
	defer s.state.Unlock()

	snapstate.CanAutoRefresh = func(*state.State) (bool, error) { return true, nil }
	makeTestRefreshConfig(s.state)

	var someSnapValidation bool

	// override validate-snap handler set by AddForeignTaskHandlers.
	s.o.TaskRunner().AddHandler("validate-snap", func(t *state.Task, _ *tomb.Tomb) error {
		t.State().Lock()
		defer t.State().Unlock()
		snapsup, err := snapstate.TaskSnapSetup(t)
		c.Assert(err, IsNil)
		if snapsup.SnapName() == "some-snap" {
			someSnapValidation = true
			return fmt.Errorf("boom")
		}
		return nil
	}, nil)

	snapstate.Set(s.state, "some-other-snap", &snapstate.SnapState{
		Active: true,
		Sequence: []*snap.SideInfo{
			{RealName: "some-other-snap", SnapID: "some-other-snap-id", Revision: snap.R(1)},
		},
		Current:  snap.R(1),
		SnapType: "app",
	})
	snapstate.Set(s.state, "some-snap", &snapstate.SnapState{
		Active: true,
		Sequence: []*snap.SideInfo{
			{RealName: "some-snap", SnapID: "some-snap-id", Revision: snap.R(1)},
		},
		Current:  snap.R(1),
		SnapType: "app",
	})

	validateRefreshes := func(st *state.State, refreshes []*snap.Info, ignoreValidation map[string]bool, userID int, deviceCtx snapstate.DeviceContext) ([]*snap.Info, error) {
		c.Check(refreshes, HasLen, 2)
		c.Check(ignoreValidation, HasLen, 0)
		return refreshes, nil
	}
	// hook it up
	snapstate.ValidateRefreshes = validateRefreshes

	s.state.Unlock()
	s.snapmgr.Ensure()
	s.state.Lock()

	c.Assert(s.state.Changes(), HasLen, 1)
	chg := s.state.Changes()[0]
	c.Check(chg.Kind(), Equals, "auto-refresh")
	c.Check(chg.IsReady(), Equals, false)
	s.verifyRefreshLast(c)

	checkIsAutoRefresh(c, chg.Tasks(), true)

	defer s.se.Stop()
	s.settle(c)

	// not updated
	var snapst snapstate.SnapState
	c.Assert(snapstate.Get(s.state, "some-snap", &snapst), IsNil)
	c.Check(snapst.Current, Equals, snap.Revision{N: 1})

	// updated
	c.Assert(snapstate.Get(s.state, "some-other-snap", &snapst), IsNil)
	c.Check(snapst.Current, Equals, snap.Revision{N: 11})

	c.Assert(chg.Err(), ErrorMatches, "cannot perform the following tasks:\n.*Fetch and check assertions for snap \"some-snap\" \\(11\\) \\(boom\\)")
	c.Assert(chg.IsReady(), Equals, true)

	// check-rerefresh is last
	tasks := chg.Tasks()
	checkRerefresh := tasks[len(tasks)-1]
	c.Check(checkRerefresh.Kind(), Equals, "check-rerefresh")
	c.Check(checkRerefresh.Status(), Equals, state.DoneStatus)

	// sanity
	c.Check(someSnapValidation, Equals, true)
}

var orthogonalAutoAliasesScenarios = []struct {
	aliasesBefore map[string][]string
	names         []string
	prune         []string
	update        bool
	new           bool
}{
	{nil, nil, nil, true, true},
	{nil, []string{"some-snap"}, nil, true, false},
	{nil, []string{"other-snap"}, nil, false, true},
	{map[string][]string{"some-snap": {"aliasA", "aliasC"}}, []string{"some-snap"}, nil, true, false},
	{map[string][]string{"other-snap": {"aliasB", "aliasC"}}, []string{"other-snap"}, []string{"other-snap"}, false, false},
	{map[string][]string{"other-snap": {"aliasB", "aliasC"}}, nil, []string{"other-snap"}, true, false},
	{map[string][]string{"other-snap": {"aliasB", "aliasC"}}, []string{"some-snap"}, nil, true, false},
	{map[string][]string{"other-snap": {"aliasC"}}, []string{"other-snap"}, []string{"other-snap"}, false, true},
	{map[string][]string{"other-snap": {"aliasC"}}, nil, []string{"other-snap"}, true, true},
	{map[string][]string{"other-snap": {"aliasC"}}, []string{"some-snap"}, nil, true, false},
	{map[string][]string{"some-snap": {"aliasB"}, "other-snap": {"aliasA"}}, []string{"some-snap"}, []string{"other-snap"}, true, false},
	{map[string][]string{"some-snap": {"aliasB"}, "other-snap": {"aliasA"}}, nil, []string{"other-snap", "some-snap"}, true, true},
	{map[string][]string{"some-snap": {"aliasB"}, "other-snap": {"aliasA"}}, []string{"other-snap"}, []string{"other-snap", "some-snap"}, false, true},
	{map[string][]string{"some-snap": {"aliasB"}}, nil, []string{"some-snap"}, true, true},
	{map[string][]string{"some-snap": {"aliasB"}}, []string{"other-snap"}, []string{"some-snap"}, false, true},
	{map[string][]string{"some-snap": {"aliasB"}}, []string{"some-snap"}, nil, true, false},
	{map[string][]string{"other-snap": {"aliasA"}}, nil, []string{"other-snap"}, true, true},
	{map[string][]string{"other-snap": {"aliasA"}}, []string{"other-snap"}, []string{"other-snap"}, false, true},
	{map[string][]string{"other-snap": {"aliasA"}}, []string{"some-snap"}, []string{"other-snap"}, true, false},
}

func (s *snapmgrTestSuite) TestUpdateManyAutoAliasesScenarios(c *C) {
	s.state.Lock()
	defer s.state.Unlock()

	snapstate.Set(s.state, "other-snap", &snapstate.SnapState{
		Active: true,
		Sequence: []*snap.SideInfo{
			{RealName: "other-snap", SnapID: "other-snap-id", Revision: snap.R(2)},
		},
		Current:  snap.R(2),
		SnapType: "app",
	})

	snapstate.AutoAliases = func(st *state.State, info *snap.Info) (map[string]string, error) {
		switch info.InstanceName() {
		case "some-snap":
			return map[string]string{"aliasA": "cmdA"}, nil
		case "other-snap":
			return map[string]string{"aliasB": "cmdB"}, nil
		}
		return nil, nil
	}

	snapstate.Set(s.state, "some-snap", &snapstate.SnapState{
		Active: true,
		Sequence: []*snap.SideInfo{
			{RealName: "some-snap", SnapID: "some-snap-id", Revision: snap.R(4)},
		},
		Current:  snap.R(4),
		SnapType: "app",
	})

	expectedSet := func(aliases []string) map[string]bool {
		res := make(map[string]bool, len(aliases))
		for _, alias := range aliases {
			res[alias] = true
		}
		return res
	}

	for _, scenario := range orthogonalAutoAliasesScenarios {
		for _, instanceName := range []string{"some-snap", "other-snap"} {
			var snapst snapstate.SnapState
			err := snapstate.Get(s.state, instanceName, &snapst)
			c.Assert(err, IsNil)
			snapst.Aliases = nil
			snapst.AutoAliasesDisabled = false
			if autoAliases := scenario.aliasesBefore[instanceName]; autoAliases != nil {
				targets := make(map[string]*snapstate.AliasTarget)
				for _, alias := range autoAliases {
					targets[alias] = &snapstate.AliasTarget{Auto: "cmd" + alias[len(alias)-1:]}
				}

				snapst.Aliases = targets
			}
			snapstate.Set(s.state, instanceName, &snapst)
		}

		updates, tts, err := snapstate.UpdateMany(context.Background(), s.state, scenario.names, s.user.ID, nil)
		c.Check(err, IsNil)
		if scenario.update {
			verifyLastTasksetIsReRefresh(c, tts)
		}

		_, dropped, err := snapstate.AutoAliasesDelta(s.state, []string{"some-snap", "other-snap"})
		c.Assert(err, IsNil)

		j := 0
		expectedUpdatesSet := make(map[string]bool)
		var expectedPruned map[string]map[string]bool
		var pruneTs *state.TaskSet
		if len(scenario.prune) != 0 {
			pruneTs = tts[0]
			j++
			taskAliases := make(map[string]map[string]bool)
			for _, aliasTask := range pruneTs.Tasks() {
				c.Check(aliasTask.Kind(), Equals, "prune-auto-aliases")
				var aliases []string
				err := aliasTask.Get("aliases", &aliases)
				c.Assert(err, IsNil)
				snapsup, err := snapstate.TaskSnapSetup(aliasTask)
				c.Assert(err, IsNil)
				taskAliases[snapsup.InstanceName()] = expectedSet(aliases)
			}
			expectedPruned = make(map[string]map[string]bool)
			for _, instanceName := range scenario.prune {
				expectedPruned[instanceName] = expectedSet(dropped[instanceName])
				if instanceName == "other-snap" && !scenario.new && !scenario.update {
					expectedUpdatesSet["other-snap"] = true
				}
			}
			c.Check(taskAliases, DeepEquals, expectedPruned)
		}
		if scenario.update {
			updateTs := tts[j]
			j++
			expectedUpdatesSet["some-snap"] = true
			first := updateTs.Tasks()[0]
			c.Check(first.Kind(), Equals, "prerequisites")
			wait := false
			if expectedPruned["other-snap"]["aliasA"] {
				wait = true
			} else if expectedPruned["some-snap"] != nil {
				wait = true
			}
			if wait {
				c.Check(first.WaitTasks(), DeepEquals, pruneTs.Tasks())
			} else {
				c.Check(first.WaitTasks(), HasLen, 0)
			}
		}
		if scenario.new {
			newTs := tts[j]
			j++
			expectedUpdatesSet["other-snap"] = true
			tasks := newTs.Tasks()
			c.Check(tasks, HasLen, 1)
			aliasTask := tasks[0]
			c.Check(aliasTask.Kind(), Equals, "refresh-aliases")

			wait := false
			if expectedPruned["some-snap"]["aliasB"] {
				wait = true
			} else if expectedPruned["other-snap"] != nil {
				wait = true
			}
			if wait {
				c.Check(aliasTask.WaitTasks(), DeepEquals, pruneTs.Tasks())
			} else {
				c.Check(aliasTask.WaitTasks(), HasLen, 0)
			}
		}
		l := len(tts)
		if scenario.update {
			l--
		}
		c.Assert(j, Equals, l, Commentf("%#v", scenario))

		// check reported updated names
		c.Check(len(updates) > 0, Equals, true)
		sort.Strings(updates)
		expectedUpdates := make([]string, 0, len(expectedUpdatesSet))
		for x := range expectedUpdatesSet {
			expectedUpdates = append(expectedUpdates, x)
		}
		sort.Strings(expectedUpdates)
		c.Check(updates, DeepEquals, expectedUpdates)
	}
}

func (s *snapmgrTestSuite) TestUpdateOneAutoAliasesScenarios(c *C) {
	s.state.Lock()
	defer s.state.Unlock()

	snapstate.Set(s.state, "other-snap", &snapstate.SnapState{
		Active: true,
		Sequence: []*snap.SideInfo{
			{RealName: "other-snap", SnapID: "other-snap-id", Revision: snap.R(2)},
		},
		Current:  snap.R(2),
		SnapType: "app",
	})

	snapstate.AutoAliases = func(st *state.State, info *snap.Info) (map[string]string, error) {
		switch info.InstanceName() {
		case "some-snap":
			return map[string]string{"aliasA": "cmdA"}, nil
		case "other-snap":
			return map[string]string{"aliasB": "cmdB"}, nil
		}
		return nil, nil
	}

	snapstate.Set(s.state, "some-snap", &snapstate.SnapState{
		Active: true,
		Sequence: []*snap.SideInfo{
			{RealName: "some-snap", SnapID: "some-snap-id", Revision: snap.R(4)},
		},
		Current:  snap.R(4),
		SnapType: "app",
	})

	expectedSet := func(aliases []string) map[string]bool {
		res := make(map[string]bool, len(aliases))
		for _, alias := range aliases {
			res[alias] = true
		}
		return res
	}

	for _, scenario := range orthogonalAutoAliasesScenarios {
		if len(scenario.names) != 1 {
			continue
		}

		for _, instanceName := range []string{"some-snap", "other-snap"} {
			var snapst snapstate.SnapState
			err := snapstate.Get(s.state, instanceName, &snapst)
			c.Assert(err, IsNil)
			snapst.Aliases = nil
			snapst.AutoAliasesDisabled = false
			if autoAliases := scenario.aliasesBefore[instanceName]; autoAliases != nil {
				targets := make(map[string]*snapstate.AliasTarget)
				for _, alias := range autoAliases {
					targets[alias] = &snapstate.AliasTarget{Auto: "cmd" + alias[len(alias)-1:]}
				}

				snapst.Aliases = targets
			}
			snapstate.Set(s.state, instanceName, &snapst)
		}

		ts, err := snapstate.Update(s.state, scenario.names[0], nil, s.user.ID, snapstate.Flags{})
		c.Assert(err, IsNil)
		_, dropped, err := snapstate.AutoAliasesDelta(s.state, []string{"some-snap", "other-snap"})
		c.Assert(err, IsNil)

		j := 0

		tasks := ts.Tasks()
		// make sure the last task from Update is the rerefresh
		if scenario.update {
			reRefresh := tasks[len(tasks)-1]
			c.Check(reRefresh.Kind(), Equals, "check-rerefresh")
			// nothing should wait on it
			c.Check(reRefresh.NumHaltTasks(), Equals, 0)
			tasks = tasks[:len(tasks)-1] // and now forget about it
		}

		var expectedPruned map[string]map[string]bool
		var pruneTasks []*state.Task
		if len(scenario.prune) != 0 {
			nprune := len(scenario.prune)
			pruneTasks = tasks[:nprune]
			j += nprune
			taskAliases := make(map[string]map[string]bool)
			for _, aliasTask := range pruneTasks {
				c.Check(aliasTask.Kind(), Equals, "prune-auto-aliases")
				var aliases []string
				err := aliasTask.Get("aliases", &aliases)
				c.Assert(err, IsNil)
				snapsup, err := snapstate.TaskSnapSetup(aliasTask)
				c.Assert(err, IsNil)
				taskAliases[snapsup.InstanceName()] = expectedSet(aliases)
			}
			expectedPruned = make(map[string]map[string]bool)
			for _, instanceName := range scenario.prune {
				expectedPruned[instanceName] = expectedSet(dropped[instanceName])
			}
			c.Check(taskAliases, DeepEquals, expectedPruned)
		}
		if scenario.update {
			first := tasks[j]
			j += 19
			c.Check(first.Kind(), Equals, "prerequisites")
			wait := false
			if expectedPruned["other-snap"]["aliasA"] {
				wait = true
			} else if expectedPruned["some-snap"] != nil {
				wait = true
			}
			if wait {
				c.Check(first.WaitTasks(), DeepEquals, pruneTasks)
			} else {
				c.Check(first.WaitTasks(), HasLen, 0)
			}
		}
		if scenario.new {
			aliasTask := tasks[j]
			j++
			c.Check(aliasTask.Kind(), Equals, "refresh-aliases")
			wait := false
			if expectedPruned["some-snap"]["aliasB"] {
				wait = true
			} else if expectedPruned["other-snap"] != nil {
				wait = true
			}
			if wait {
				c.Check(aliasTask.WaitTasks(), DeepEquals, pruneTasks)
			} else {
				c.Check(aliasTask.WaitTasks(), HasLen, 0)
			}
		}
		c.Assert(len(tasks), Equals, j, Commentf("%#v", scenario))

		// conflict checks are triggered
		chg := s.state.NewChange("update", "...")
		chg.AddAll(ts)
		err = snapstate.CheckChangeConflict(s.state, scenario.names[0], nil)
		c.Check(err, ErrorMatches, `.* has "update" change in progress`)
		chg.SetStatus(state.DoneStatus)
	}
}

func (s *snapmgrTestSuite) TestUpdateLocalSnapFails(c *C) {
	si := snap.SideInfo{
		RealName: "some-snap",
		Revision: snap.R(7),
	}

	s.state.Lock()
	defer s.state.Unlock()

	snapstate.Set(s.state, "some-snap", &snapstate.SnapState{
		Active:   true,
		Sequence: []*snap.SideInfo{&si},
		Current:  si.Revision,
	})

	_, err := snapstate.Update(s.state, "some-snap", &snapstate.RevisionOptions{Channel: "some-channel"}, s.user.ID, snapstate.Flags{})
	c.Assert(err, Equals, store.ErrLocalSnap)
}

func (s *snapmgrTestSuite) TestUpdateDisabledUnsupported(c *C) {
	si := snap.SideInfo{
		RealName: "some-snap",
		SnapID:   "some-snap-id",
		Revision: snap.R(7),
	}

	s.state.Lock()
	defer s.state.Unlock()

	snapstate.Set(s.state, "some-snap", &snapstate.SnapState{
		Active:   false,
		Sequence: []*snap.SideInfo{&si},
		Current:  si.Revision,
	})

	_, err := snapstate.Update(s.state, "some-snap", &snapstate.RevisionOptions{Channel: "some-channel"}, s.user.ID, snapstate.Flags{})
	c.Assert(err, ErrorMatches, `refreshing disabled snap "some-snap" not supported`)
}

func (s *snapmgrTestSuite) TestUpdateKernelTrackChecksSwitchingTracks(c *C) {
	si := snap.SideInfo{
		RealName: "kernel",
		SnapID:   "kernel-id",
		Revision: snap.R(7),
	}

	s.state.Lock()
	defer s.state.Unlock()

	r := snapstatetest.MockDeviceModel(ModelWithKernelTrack("18"))
	defer r()
	snapstate.Set(s.state, "kernel", &snapstate.SnapState{
		Active:          true,
		Sequence:        []*snap.SideInfo{&si},
		Current:         si.Revision,
		TrackingChannel: "18/stable",
	})

	// switching tracks is not ok
	_, err := snapstate.Update(s.state, "kernel", &snapstate.RevisionOptions{Channel: "new-channel"}, s.user.ID, snapstate.Flags{})
	c.Assert(err, ErrorMatches, `cannot switch from kernel track "18" as specified for the \(device\) model to "new-channel"`)

	// no change to the channel is ok
	_, err = snapstate.Update(s.state, "kernel", nil, s.user.ID, snapstate.Flags{})
	c.Assert(err, IsNil)

	// switching risk level is ok
	_, err = snapstate.Update(s.state, "kernel", &snapstate.RevisionOptions{Channel: "18/beta"}, s.user.ID, snapstate.Flags{})
	c.Assert(err, IsNil)

	// switching just risk within the pinned track is ok
	_, err = snapstate.Update(s.state, "kernel", &snapstate.RevisionOptions{Channel: "beta"}, s.user.ID, snapstate.Flags{})
	c.Assert(err, IsNil)
}

func (s *snapmgrTestSuite) TestUpdateGadgetTrackChecksSwitchingTracks(c *C) {
	si := snap.SideInfo{
		RealName: "brand-gadget",
		SnapID:   "brand-gadget-id",
		Revision: snap.R(7),
	}

	s.state.Lock()
	defer s.state.Unlock()

	r := snapstatetest.MockDeviceModel(ModelWithGadgetTrack("18"))
	defer r()
	snapstate.Set(s.state, "brand-gadget", &snapstate.SnapState{
		Active:          true,
		Sequence:        []*snap.SideInfo{&si},
		Current:         si.Revision,
		TrackingChannel: "18/stable",
	})

	// switching tracks is not ok
	_, err := snapstate.Update(s.state, "brand-gadget", &snapstate.RevisionOptions{Channel: "new-channel"}, s.user.ID, snapstate.Flags{})
	c.Assert(err, ErrorMatches, `cannot switch from gadget track "18" as specified for the \(device\) model to "new-channel"`)

	// no change to the channel is ok
	_, err = snapstate.Update(s.state, "brand-gadget", nil, s.user.ID, snapstate.Flags{})
	c.Assert(err, IsNil)

	// switching risk level is ok
	_, err = snapstate.Update(s.state, "brand-gadget", &snapstate.RevisionOptions{Channel: "18/beta"}, s.user.ID, snapstate.Flags{})
	c.Assert(err, IsNil)

	// switching just risk within the pinned track is ok
	_, err = snapstate.Update(s.state, "brand-gadget", &snapstate.RevisionOptions{Channel: "beta"}, s.user.ID, snapstate.Flags{})
	c.Assert(err, IsNil)

}

func (s *snapmgrTestSuite) TestUpdateWithDeviceContext(c *C) {
	s.state.Lock()
	defer s.state.Unlock()

	// unset the global store, it will need to come via the device context
	snapstate.ReplaceStore(s.state, nil)

	deviceCtx := &snapstatetest.TrivialDeviceContext{
		DeviceModel: DefaultModel(),
		CtxStore:    s.fakeStore,
	}

	snapstate.Set(s.state, "some-snap", &snapstate.SnapState{
		Active:          true,
		TrackingChannel: "latest/edge",
		Sequence:        []*snap.SideInfo{{RealName: "some-snap", SnapID: "some-snap-id", Revision: snap.R(7)}},
		Current:         snap.R(7),
		SnapType:        "app",
	})

	validateCalled := false
	happyValidateRefreshes := func(st *state.State, refreshes []*snap.Info, ignoreValidation map[string]bool, userID int, deviceCtx1 snapstate.DeviceContext) ([]*snap.Info, error) {
		c.Check(deviceCtx1, Equals, deviceCtx)
		validateCalled = true
		return refreshes, nil
	}
	// hook it up
	snapstate.ValidateRefreshes = happyValidateRefreshes

	ts, err := snapstate.UpdateWithDeviceContext(s.state, "some-snap", &snapstate.RevisionOptions{Channel: "some-channel"}, s.user.ID, snapstate.Flags{}, deviceCtx, "")
	c.Assert(err, IsNil)
	verifyUpdateTasks(c, unlinkBefore|cleanupAfter|doesReRefresh, 0, ts, s.state)
	c.Assert(s.state.TaskCount(), Equals, len(ts.Tasks()))

	c.Check(validateCalled, Equals, true)
}

func (s *snapmgrTestSuite) TestUpdateWithDeviceContextToRevision(c *C) {
	s.state.Lock()
	defer s.state.Unlock()

	// unset the global store, it will need to come via the device context
	snapstate.ReplaceStore(s.state, nil)

	deviceCtx := &snapstatetest.TrivialDeviceContext{
		DeviceModel: DefaultModel(),
		CtxStore:    s.fakeStore,
	}

	snapstate.Set(s.state, "some-snap", &snapstate.SnapState{
		Active: true,
		Sequence: []*snap.SideInfo{
			{RealName: "some-snap", Revision: snap.R(5), SnapID: "some-snap-id"},
		},
		Current:  snap.R(5),
		SnapType: "app",
		UserID:   1,
	})

	opts := &snapstate.RevisionOptions{Channel: "some-channel", Revision: snap.R(11)}
	ts, err := snapstate.UpdateWithDeviceContext(s.state, "some-snap", opts, 0, snapstate.Flags{}, deviceCtx, "")
	c.Assert(err, IsNil)
	verifyUpdateTasks(c, unlinkBefore|cleanupAfter|doesReRefresh, 0, ts, s.state)
	c.Assert(s.state.TaskCount(), Equals, len(ts.Tasks()))
}

func (s *snapmgrTestSuite) TestUpdateTasksCoreSetsIgnoreOnConfigure(c *C) {
	s.state.Lock()
	defer s.state.Unlock()

	snapstate.Set(s.state, "core", &snapstate.SnapState{
		Active:          true,
		TrackingChannel: "latest/edge",
		Sequence:        []*snap.SideInfo{{RealName: "core", SnapID: "core-snap-id", Revision: snap.R(7)}},
		Current:         snap.R(7),
		SnapType:        "os",
	})

	oldConfigure := snapstate.Configure
	defer func() { snapstate.Configure = oldConfigure }()

	var configureFlags int
	snapstate.Configure = func(st *state.State, snapName string, patch map[string]interface{}, flags int) *state.TaskSet {
		configureFlags = flags
		return state.NewTaskSet()
	}

	_, err := snapstate.Update(s.state, "core", &snapstate.RevisionOptions{Channel: "some-channel"}, s.user.ID, snapstate.Flags{})
	c.Assert(err, IsNil)

	// ensure the core snap sets the "ignore-hook-error" flag
	c.Check(configureFlags&snapstate.IgnoreHookError, Equals, 1)
}

func (s *snapmgrTestSuite) TestUpdateDevModeConfinementFiltering(c *C) {
	restore := maybeMockClassicSupport(c)
	defer restore()

	s.state.Lock()
	defer s.state.Unlock()

	snapstate.Set(s.state, "some-snap", &snapstate.SnapState{
		Active:          true,
		TrackingChannel: "channel-for-devmode/stable",
		Sequence:        []*snap.SideInfo{{RealName: "some-snap", SnapID: "some-snap-id", Revision: snap.R(7)}},
		Current:         snap.R(7),
		SnapType:        "app",
	})

	// updated snap is devmode, refresh without --devmode, do nothing
	// TODO: better error message here
	_, err := snapstate.Update(s.state, "some-snap", nil, s.user.ID, snapstate.Flags{})
	c.Assert(err, ErrorMatches, `.* requires devmode or confinement override`)

	// updated snap is devmode, refresh with --devmode
	_, err = snapstate.Update(s.state, "some-snap", nil, s.user.ID, snapstate.Flags{DevMode: true})
	c.Assert(err, IsNil)
}

func (s *snapmgrTestSuite) TestUpdateClassicConfinementFiltering(c *C) {
	restore := maybeMockClassicSupport(c)
	defer restore()

	s.state.Lock()
	defer s.state.Unlock()

	snapstate.Set(s.state, "some-snap-now-classic", &snapstate.SnapState{
		Active:   true,
		Sequence: []*snap.SideInfo{{RealName: "some-snap-now-classic", SnapID: "some-snap-now-classic-id", Revision: snap.R(7)}},
		Current:  snap.R(7),
		SnapType: "app",
	})

	// updated snap is classic, refresh without --classic, do nothing
	// TODO: better error message here
	_, err := snapstate.Update(s.state, "some-snap-now-classic", nil, s.user.ID, snapstate.Flags{})
	c.Assert(err, ErrorMatches, `.* requires classic confinement`)

	// updated snap is classic, refresh with --classic
	ts, err := snapstate.Update(s.state, "some-snap-now-classic", nil, s.user.ID, snapstate.Flags{Classic: true})
	c.Assert(err, IsNil)

	chg := s.state.NewChange("refresh", "refresh snap")
	chg.AddAll(ts)

	defer s.se.Stop()
	s.settle(c)

	c.Assert(chg.Err(), IsNil)
	c.Assert(chg.IsReady(), Equals, true)

	// verify snap is in classic
	var snapst snapstate.SnapState
	err = snapstate.Get(s.state, "some-snap-now-classic", &snapst)
	c.Assert(err, IsNil)
	c.Check(snapst.Classic, Equals, true)
}

func (s *snapmgrTestSuite) TestUpdateClassicFromClassic(c *C) {
	restore := maybeMockClassicSupport(c)
	defer restore()

	s.state.Lock()
	defer s.state.Unlock()

	snapstate.Set(s.state, "some-snap", &snapstate.SnapState{
		Active:          true,
		TrackingChannel: "channel-for-classic/stable",
		Sequence:        []*snap.SideInfo{{RealName: "some-snap", SnapID: "some-snap-id", Revision: snap.R(7)}},
		Current:         snap.R(7),
		SnapType:        "app",
		Flags:           snapstate.Flags{Classic: true},
	})

	// snap installed with --classic, update needs classic, refresh with --classic works
	ts, err := snapstate.Update(s.state, "some-snap", nil, s.user.ID, snapstate.Flags{Classic: true})
	c.Assert(err, IsNil)
	c.Assert(ts.Tasks(), Not(HasLen), 0)
	snapsup, err := snapstate.TaskSnapSetup(ts.Tasks()[0])
	c.Assert(err, IsNil)
	c.Check(snapsup.Flags.Classic, Equals, true)

	// devmode overrides the snapsetup classic flag
	ts, err = snapstate.Update(s.state, "some-snap", nil, s.user.ID, snapstate.Flags{DevMode: true})
	c.Assert(err, IsNil)
	c.Assert(ts.Tasks(), Not(HasLen), 0)
	snapsup, err = snapstate.TaskSnapSetup(ts.Tasks()[0])
	c.Assert(err, IsNil)
	c.Check(snapsup.Flags.Classic, Equals, false)

	// jailmode overrides it too (you need to provide both)
	ts, err = snapstate.Update(s.state, "some-snap", nil, s.user.ID, snapstate.Flags{JailMode: true})
	c.Assert(err, IsNil)
	c.Assert(ts.Tasks(), Not(HasLen), 0)
	snapsup, err = snapstate.TaskSnapSetup(ts.Tasks()[0])
	c.Assert(err, IsNil)
	c.Check(snapsup.Flags.Classic, Equals, false)

	// jailmode and classic together gets you both
	ts, err = snapstate.Update(s.state, "some-snap", nil, s.user.ID, snapstate.Flags{JailMode: true, Classic: true})
	c.Assert(err, IsNil)
	c.Assert(ts.Tasks(), Not(HasLen), 0)
	snapsup, err = snapstate.TaskSnapSetup(ts.Tasks()[0])
	c.Assert(err, IsNil)
	c.Check(snapsup.Flags.Classic, Equals, true)

	// snap installed with --classic, update needs classic, refresh without --classic works
	ts, err = snapstate.Update(s.state, "some-snap", nil, s.user.ID, snapstate.Flags{})
	c.Assert(err, IsNil)
	c.Assert(ts.Tasks(), Not(HasLen), 0)
	snapsup, err = snapstate.TaskSnapSetup(ts.Tasks()[0])
	c.Assert(err, IsNil)
	c.Check(snapsup.Flags.Classic, Equals, true)

	chg := s.state.NewChange("refresh", "refresh snap")
	chg.AddAll(ts)

	defer s.se.Stop()
	s.settle(c)

	// verify snap is in classic
	var snapst snapstate.SnapState
	err = snapstate.Get(s.state, "some-snap", &snapst)
	c.Assert(err, IsNil)
	c.Check(snapst.Classic, Equals, true)
}

func (s *snapmgrTestSuite) TestUpdateStrictFromClassic(c *C) {
	restore := maybeMockClassicSupport(c)
	defer restore()

	s.state.Lock()
	defer s.state.Unlock()

	snapstate.Set(s.state, "some-snap-was-classic", &snapstate.SnapState{
		Active:          true,
		TrackingChannel: "channel/stable",
		Sequence:        []*snap.SideInfo{{RealName: "some-snap-was-classic", SnapID: "some-snap-was-classic-id", Revision: snap.R(7)}},
		Current:         snap.R(7),
		SnapType:        "app",
		Flags:           snapstate.Flags{Classic: true},
	})

	// snap installed with --classic, update does not need classic, refresh works without --classic
	_, err := snapstate.Update(s.state, "some-snap-was-classic", nil, s.user.ID, snapstate.Flags{})
	c.Assert(err, IsNil)

	// snap installed with --classic, update does not need classic, refresh works with --classic
	_, err = snapstate.Update(s.state, "some-snap-was-classic", nil, s.user.ID, snapstate.Flags{Classic: true})
	c.Assert(err, IsNil)
}

func (s *snapmgrTestSuite) TestUpdateChannelFallback(c *C) {
	s.state.Lock()
	defer s.state.Unlock()

	snapstate.Set(s.state, "some-snap", &snapstate.SnapState{
		Active:          true,
		TrackingChannel: "latest/edge",
		Sequence:        []*snap.SideInfo{{RealName: "some-snap", SnapID: "some-snap-id", Revision: snap.R(7)}},
		Current:         snap.R(7),
		SnapType:        "app",
	})

	ts, err := snapstate.Update(s.state, "some-snap", nil, s.user.ID, snapstate.Flags{})
	c.Assert(err, IsNil)

	var snapsup snapstate.SnapSetup
	err = ts.Tasks()[0].Get("snap-setup", &snapsup)
	c.Assert(err, IsNil)

	c.Check(snapsup.Channel, Equals, "latest/edge")
}

func (s *snapmgrTestSuite) TestUpdateTooEarly(c *C) {
	s.state.Lock()
	defer s.state.Unlock()

	s.state.Set("seeded", nil)

	snapstate.Set(s.state, "some-snap", &snapstate.SnapState{
		Active:   true,
		Sequence: []*snap.SideInfo{{RealName: "some-snap", SnapID: "some-snap-id", Revision: snap.R(7)}},
		Current:  snap.R(7),
		SnapType: "app",
	})

	_, err := snapstate.Update(s.state, "some-snap", &snapstate.RevisionOptions{Channel: "some-channel"}, s.user.ID, snapstate.Flags{})
	c.Check(err, FitsTypeOf, &snapstate.ChangeConflictError{})
	c.Assert(err, ErrorMatches, `too early for operation, device not yet seeded or device model not acknowledged`)
}

func (s *snapmgrTestSuite) TestUpdateConflict(c *C) {
	s.state.Lock()
	defer s.state.Unlock()

	snapstate.Set(s.state, "some-snap", &snapstate.SnapState{
		Active:   true,
		Sequence: []*snap.SideInfo{{RealName: "some-snap", SnapID: "some-snap-id", Revision: snap.R(7)}},
		Current:  snap.R(7),
		SnapType: "app",
	})

	ts, err := snapstate.Update(s.state, "some-snap", &snapstate.RevisionOptions{Channel: "some-channel"}, s.user.ID, snapstate.Flags{})
	c.Assert(err, IsNil)
	// need a change to make the tasks visible
	s.state.NewChange("refresh", "...").AddAll(ts)

	_, err = snapstate.Update(s.state, "some-snap", &snapstate.RevisionOptions{Channel: "some-channel"}, s.user.ID, snapstate.Flags{})
	c.Assert(err, ErrorMatches, `snap "some-snap" has "refresh" change in progress`)
}

func (s *snapmgrTestSuite) TestUpdateCreatesGCTasks(c *C) {
	restore := release.MockOnClassic(false)
	defer restore()

	s.testUpdateCreatesGCTasks(c, 2)
}

func (s *snapmgrTestSuite) TestUpdateCreatesGCTasksOnClassic(c *C) {
	restore := release.MockOnClassic(true)
	defer restore()

	s.testUpdateCreatesGCTasks(c, 3)
}

func (s *snapmgrTestSuite) testUpdateCreatesGCTasks(c *C, expectedDiscards int) {
	s.state.Lock()
	defer s.state.Unlock()

	snapstate.Set(s.state, "some-snap", &snapstate.SnapState{
		Active: true,
		Sequence: []*snap.SideInfo{
			{RealName: "some-snap", SnapID: "some-snap-id", Revision: snap.R(1)},
			{RealName: "some-snap", SnapID: "some-snap-id", Revision: snap.R(2)},
			{RealName: "some-snap", SnapID: "some-snap-id", Revision: snap.R(3)},
			{RealName: "some-snap", SnapID: "some-snap-id", Revision: snap.R(4)},
		},
		Current:  snap.R(4),
		SnapType: "app",
	})

	ts, err := snapstate.Update(s.state, "some-snap", nil, 0, snapstate.Flags{})
	c.Assert(err, IsNil)

	// ensure edges information is still there
	te, err := ts.Edge(snapstate.DownloadAndChecksDoneEdge)
	c.Assert(te, NotNil)
	c.Assert(err, IsNil)

	verifyUpdateTasks(c, unlinkBefore|cleanupAfter|doesReRefresh, expectedDiscards, ts, s.state)
	c.Assert(s.state.TaskCount(), Equals, len(ts.Tasks()))
}

func (s *snapmgrTestSuite) TestUpdateCreatesDiscardAfterCurrentTasks(c *C) {
	s.state.Lock()
	defer s.state.Unlock()

	snapstate.Set(s.state, "some-snap", &snapstate.SnapState{
		Active: true,
		Sequence: []*snap.SideInfo{
			{RealName: "some-snap", SnapID: "some-snap-id", Revision: snap.R(1)},
			{RealName: "some-snap", SnapID: "some-snap-id", Revision: snap.R(2)},
			{RealName: "some-snap", SnapID: "some-snap-id", Revision: snap.R(3)},
			{RealName: "some-snap", SnapID: "some-snap-id", Revision: snap.R(4)},
		},
		Current:  snap.R(1),
		SnapType: "app",
	})

	ts, err := snapstate.Update(s.state, "some-snap", nil, 0, snapstate.Flags{})
	c.Assert(err, IsNil)

	verifyUpdateTasks(c, unlinkBefore|cleanupAfter|doesReRefresh, 3, ts, s.state)
	c.Assert(s.state.TaskCount(), Equals, len(ts.Tasks()))
}

func (s *snapmgrTestSuite) TestUpdateManyTooEarly(c *C) {
	s.state.Lock()
	defer s.state.Unlock()

	s.state.Set("seeded", nil)

	snapstate.Set(s.state, "some-snap", &snapstate.SnapState{
		Active:   true,
		Sequence: []*snap.SideInfo{{RealName: "some-snap", SnapID: "some-snap-id", Revision: snap.R(7)}},
		Current:  snap.R(7),
		SnapType: "app",
	})

	_, _, err := snapstate.UpdateMany(context.Background(), s.state, nil, 0, nil)
	c.Check(err, FitsTypeOf, &snapstate.ChangeConflictError{})
	c.Assert(err, ErrorMatches, `too early for operation, device not yet seeded or device model not acknowledged`)
}

func (s *snapmgrTestSuite) TestUpdateMany(c *C) {
	s.state.Lock()
	defer s.state.Unlock()

	snapstate.Set(s.state, "some-snap", &snapstate.SnapState{
		Active: true,
		Sequence: []*snap.SideInfo{
			{RealName: "some-snap", SnapID: "some-snap-id", Revision: snap.R(1)},
			{RealName: "some-snap", SnapID: "some-snap-id", Revision: snap.R(2)},
			{RealName: "some-snap", SnapID: "some-snap-id", Revision: snap.R(3)},
			{RealName: "some-snap", SnapID: "some-snap-id", Revision: snap.R(4)},
		},
		Current:  snap.R(1),
		SnapType: "app",
	})

	updates, tts, err := snapstate.UpdateMany(context.Background(), s.state, nil, 0, nil)
	c.Assert(err, IsNil)
	c.Assert(tts, HasLen, 2)
	verifyLastTasksetIsReRefresh(c, tts)
	c.Check(updates, DeepEquals, []string{"some-snap"})

	ts := tts[0]
	verifyUpdateTasks(c, unlinkBefore|cleanupAfter, 3, ts, s.state)

	// check that the tasks are in non-default lane
	for _, t := range ts.Tasks() {
		c.Assert(t.Lanes(), DeepEquals, []int{1})
	}
	c.Assert(s.state.TaskCount(), Equals, len(ts.Tasks())+1) // 1==rerefresh

	// ensure edges information is still there
	te, err := ts.Edge(snapstate.DownloadAndChecksDoneEdge)
	c.Assert(te, NotNil)
	c.Assert(err, IsNil)

	checkIsAutoRefresh(c, ts.Tasks(), false)
}

func (s *snapmgrTestSuite) TestUpdateManyFailureDoesntUndoSnapdRefresh(c *C) {
	s.state.Lock()
	defer s.state.Unlock()

	r := snapstatetest.MockDeviceModel(ModelWithBase("core18"))
	defer r()

	snapstate.Set(s.state, "some-snap", &snapstate.SnapState{
		Active: true,
		Sequence: []*snap.SideInfo{
			{RealName: "some-snap", SnapID: "some-snap-id", Revision: snap.R(1)},
		},
		Current:         snap.R(1),
		SnapType:        "app",
		TrackingChannel: "channel-for-base/stable",
	})

	snapstate.Set(s.state, "core18", &snapstate.SnapState{
		Active: true,
		Sequence: []*snap.SideInfo{
			{RealName: "core18", SnapID: "core18-snap-id", Revision: snap.R(1)},
		},
		Current:  snap.R(1),
		SnapType: "base",
	})

	snapstate.Set(s.state, "some-base", &snapstate.SnapState{
		Active: true,
		Sequence: []*snap.SideInfo{
			{RealName: "some-base", SnapID: "some-base-id", Revision: snap.R(1)},
		},
		Current:  snap.R(1),
		SnapType: "base",
	})

	snapstate.Set(s.state, "snapd", &snapstate.SnapState{
		Active: true,
		Sequence: []*snap.SideInfo{
			{RealName: "snapd", SnapID: "snapd-snap-id", Revision: snap.R(1)},
		},
		Current:  snap.R(1),
		SnapType: "app",
	})

	updates, tts, err := snapstate.UpdateMany(context.Background(), s.state, []string{"some-snap", "some-base", "snapd"}, 0, nil)
	c.Assert(err, IsNil)
	c.Assert(tts, HasLen, 4)
	c.Assert(updates, HasLen, 3)

	chg := s.state.NewChange("refresh", "...")
	for _, ts := range tts {
		chg.AddAll(ts)
	}

	// refresh of some-snap fails on link-snap
	s.fakeBackend.linkSnapFailTrigger = filepath.Join(dirs.SnapMountDir, "/some-snap/11")

	defer s.se.Stop()
	s.settle(c)

	c.Check(chg.Err(), ErrorMatches, ".*cannot perform the following tasks:\n- Make snap \"some-snap\" \\(11\\) available to the system.*")
	c.Check(chg.IsReady(), Equals, true)

	var snapst snapstate.SnapState

	// failed snap remains at the old revision, snapd and some-base are refreshed.
	c.Assert(snapstate.Get(s.state, "some-snap", &snapst), IsNil)
	c.Check(snapst.Current, Equals, snap.Revision{N: 1})

	c.Assert(snapstate.Get(s.state, "snapd", &snapst), IsNil)
	c.Check(snapst.Current, Equals, snap.Revision{N: 11})

	c.Assert(snapstate.Get(s.state, "some-base", &snapst), IsNil)
	c.Check(snapst.Current, Equals, snap.Revision{N: 11})

	var undoneDownloads, doneDownloads int
	for _, ts := range tts {
		for _, t := range ts.Tasks() {
			if t.Kind() == "download-snap" {
				sup, err := snapstate.TaskSnapSetup(t)
				c.Assert(err, IsNil)
				switch sup.SnapName() {
				case "some-snap":
					undoneDownloads++
					c.Check(t.Status(), Equals, state.UndoneStatus)
				case "snapd", "some-base":
					doneDownloads++
					c.Check(t.Status(), Equals, state.DoneStatus)
				default:
					c.Errorf("unexpected snap %s", sup.SnapName())
				}
			}
		}
	}
	c.Assert(undoneDownloads, Equals, 1)
	c.Assert(doneDownloads, Equals, 2)
}

func (s *snapmgrTestSuite) TestUpdateManyDevModeConfinementFiltering(c *C) {
	s.state.Lock()
	defer s.state.Unlock()

	snapstate.Set(s.state, "some-snap", &snapstate.SnapState{
		Active:          true,
		TrackingChannel: "channel-for-devmode/stable",
		Sequence:        []*snap.SideInfo{{RealName: "some-snap", SnapID: "some-snap-id", Revision: snap.R(7)}},
		Current:         snap.R(7),
		SnapType:        "app",
	})

	// updated snap is devmode, updatemany doesn't update it
	_, tts, _ := snapstate.UpdateMany(context.Background(), s.state, []string{"some-snap"}, s.user.ID, nil)
	// FIXME: UpdateMany will not error out in this case (daemon catches this case, with a weird error)
	c.Assert(tts, HasLen, 0)
}

func (s *snapmgrTestSuite) TestUpdateManyClassicConfinementFiltering(c *C) {
	restore := maybeMockClassicSupport(c)
	defer restore()

	s.state.Lock()
	defer s.state.Unlock()

	snapstate.Set(s.state, "some-snap", &snapstate.SnapState{
		Active:          true,
		TrackingChannel: "channel-for-classic/stable",
		Sequence:        []*snap.SideInfo{{RealName: "some-snap", SnapID: "some-snap-id", Revision: snap.R(7)}},
		Current:         snap.R(7),
		SnapType:        "app",
	})

	// if a snap installed without --classic gets a classic update it isn't installed
	_, tts, _ := snapstate.UpdateMany(context.Background(), s.state, []string{"some-snap"}, s.user.ID, nil)
	// FIXME: UpdateMany will not error out in this case (daemon catches this case, with a weird error)
	c.Assert(tts, HasLen, 0)
}

func (s *snapmgrTestSuite) TestUpdateManyClassic(c *C) {
	restore := maybeMockClassicSupport(c)
	defer restore()

	s.state.Lock()
	defer s.state.Unlock()

	snapstate.Set(s.state, "some-snap", &snapstate.SnapState{
		Active:          true,
		TrackingChannel: "channel-for-classic/stable",
		Sequence:        []*snap.SideInfo{{RealName: "some-snap", SnapID: "some-snap-id", Revision: snap.R(7)}},
		Current:         snap.R(7),
		SnapType:        "app",
		Flags:           snapstate.Flags{Classic: true},
	})

	// snap installed with classic: refresh gets classic
	_, tts, err := snapstate.UpdateMany(context.Background(), s.state, []string{"some-snap"}, s.user.ID, nil)
	c.Assert(err, IsNil)
	c.Assert(tts, HasLen, 2)
	verifyLastTasksetIsReRefresh(c, tts)
}

func (s *snapmgrTestSuite) TestUpdateManyClassicToStrict(c *C) {
	restore := maybeMockClassicSupport(c)
	defer restore()

	s.state.Lock()
	defer s.state.Unlock()

	snapstate.Set(s.state, "some-snap", &snapstate.SnapState{
		Active:          true,
		TrackingChannel: "stable",
		Sequence:        []*snap.SideInfo{{RealName: "some-snap", SnapID: "some-snap-id", Revision: snap.R(7)}},
		Current:         snap.R(7),
		SnapType:        "app",
		Flags:           snapstate.Flags{Classic: true},
	})

	// snap installed with classic: refresh gets classic
	_, tts, err := snapstate.UpdateMany(context.Background(), s.state, []string{"some-snap"}, s.user.ID, &snapstate.Flags{Classic: true})
	c.Assert(err, IsNil)
	c.Assert(tts, HasLen, 2)
	// ensure we clear the classic flag
	snapsup, err := snapstate.TaskSnapSetup(tts[0].Tasks()[0])
	c.Assert(err, IsNil)
	c.Assert(snapsup.Flags.Classic, Equals, false)

	verifyLastTasksetIsReRefresh(c, tts)
}

func (s *snapmgrTestSuite) TestUpdateManyDevMode(c *C) {
	s.state.Lock()
	defer s.state.Unlock()

	snapstate.Set(s.state, "some-snap", &snapstate.SnapState{
		Active: true,
		Flags:  snapstate.Flags{DevMode: true},
		Sequence: []*snap.SideInfo{
			{RealName: "some-snap", SnapID: "some-snap-id", Revision: snap.R(1)},
		},
		Current:  snap.R(1),
		SnapType: "app",
	})

	updates, _, err := snapstate.UpdateMany(context.Background(), s.state, []string{"some-snap"}, 0, nil)
	c.Assert(err, IsNil)
	c.Check(updates, HasLen, 1)
}

func (s *snapmgrTestSuite) TestUpdateAllDevMode(c *C) {
	s.state.Lock()
	defer s.state.Unlock()

	snapstate.Set(s.state, "some-snap", &snapstate.SnapState{
		Active: true,
		Flags:  snapstate.Flags{DevMode: true},
		Sequence: []*snap.SideInfo{
			{RealName: "some-snap", SnapID: "some-snap-id", Revision: snap.R(1)},
		},
		Current:  snap.R(1),
		SnapType: "app",
	})

	updates, _, err := snapstate.UpdateMany(context.Background(), s.state, nil, 0, nil)
	c.Assert(err, IsNil)
	c.Check(updates, HasLen, 0)
}

func (s *snapmgrTestSuite) TestUpdateManyWaitForBasesUC16(c *C) {
	s.state.Lock()
	defer s.state.Unlock()

	snapstate.Set(s.state, "core", &snapstate.SnapState{
		Active: true,
		Sequence: []*snap.SideInfo{
			{RealName: "core", SnapID: "core-snap-id", Revision: snap.R(1)},
		},
		Current:  snap.R(1),
		SnapType: "os",
	})

	snapstate.Set(s.state, "some-base", &snapstate.SnapState{
		Active: true,
		Sequence: []*snap.SideInfo{
			{RealName: "some-base", SnapID: "some-base-id", Revision: snap.R(1)},
		},
		Current:  snap.R(1),
		SnapType: "base",
	})

	snapstate.Set(s.state, "some-snap", &snapstate.SnapState{
		Active: true,
		Sequence: []*snap.SideInfo{
			{RealName: "some-snap", SnapID: "some-snap-id", Revision: snap.R(1)},
		},
		Current:         snap.R(1),
		SnapType:        "app",
		TrackingChannel: "channel-for-base/stable",
	})

	updates, tts, err := snapstate.UpdateMany(context.Background(), s.state, []string{"some-snap", "core", "some-base"}, 0, nil)
	c.Assert(err, IsNil)
	c.Assert(tts, HasLen, 4)
	verifyLastTasksetIsReRefresh(c, tts)
	c.Check(updates, HasLen, 3)

	// to make TaskSnapSetup work
	chg := s.state.NewChange("refresh", "...")
	for _, ts := range tts {
		chg.AddAll(ts)
	}

	prereqTotal := len(tts[0].Tasks()) + len(tts[1].Tasks())
	prereqs := map[string]bool{}
	for i, task := range tts[2].Tasks() {
		waitTasks := task.WaitTasks()
		if i == 0 {
			c.Check(len(waitTasks), Equals, prereqTotal)
		} else if task.Kind() == "link-snap" {
			c.Check(len(waitTasks), Equals, prereqTotal+1)
			for _, pre := range waitTasks {
				if pre.Kind() == "link-snap" {
					snapsup, err := snapstate.TaskSnapSetup(pre)
					c.Assert(err, IsNil)
					prereqs[snapsup.InstanceName()] = true
				}
			}
		}
	}

	c.Check(prereqs, DeepEquals, map[string]bool{
		"core":      true,
		"some-base": true,
	})
}

func (s *snapmgrTestSuite) TestUpdateManyWaitForBasesUC18(c *C) {
	r := snapstatetest.MockDeviceModel(ModelWithBase("core18"))
	defer r()

	s.state.Lock()
	defer s.state.Unlock()

	snapstate.Set(s.state, "core18", &snapstate.SnapState{
		Active: true,
		Sequence: []*snap.SideInfo{
			{RealName: "core18", SnapID: "core18-snap-id", Revision: snap.R(1)},
		},
		Current:  snap.R(1),
		SnapType: "base",
	})

	snapstate.Set(s.state, "some-base", &snapstate.SnapState{
		Active: true,
		Sequence: []*snap.SideInfo{
			{RealName: "some-base", SnapID: "some-base-id", Revision: snap.R(1)},
		},
		Current:  snap.R(1),
		SnapType: "base",
	})

	snapstate.Set(s.state, "snapd", &snapstate.SnapState{
		Active: true,
		Sequence: []*snap.SideInfo{
			{RealName: "snapd", SnapID: "snapd-snap-id", Revision: snap.R(1)},
		},
		Current:  snap.R(1),
		SnapType: "app",
	})

	snapstate.Set(s.state, "some-snap", &snapstate.SnapState{
		Active: true,
		Sequence: []*snap.SideInfo{
			{RealName: "some-snap", SnapID: "some-snap-id", Revision: snap.R(1)},
		},
		Current:         snap.R(1),
		SnapType:        "app",
		TrackingChannel: "channel-for-base/stable",
	})

	updates, tts, err := snapstate.UpdateMany(context.Background(), s.state, []string{"some-snap", "core18", "some-base", "snapd"}, 0, nil)
	c.Assert(err, IsNil)
	c.Assert(tts, HasLen, 5)
	verifyLastTasksetIsReRefresh(c, tts)
	c.Check(updates, HasLen, 4)

	// to make TaskSnapSetup work
	chg := s.state.NewChange("refresh", "...")
	for _, ts := range tts {
		chg.AddAll(ts)
	}

	// Note that some-app only waits for snapd+some-base. The core18
	// base is not special to this snap and not waited for
	prereqTotal := len(tts[0].Tasks()) + len(tts[1].Tasks())
	prereqs := map[string]bool{}
	for i, task := range tts[3].Tasks() {
		waitTasks := task.WaitTasks()
		if i == 0 {
			c.Check(len(waitTasks), Equals, prereqTotal)
		} else if task.Kind() == "link-snap" {
			c.Check(len(waitTasks), Equals, prereqTotal+1)
			for _, pre := range waitTasks {
				if pre.Kind() == "link-snap" {
					snapsup, err := snapstate.TaskSnapSetup(pre)
					c.Assert(err, IsNil)
					prereqs[snapsup.InstanceName()] = true
				}
			}
		}
	}

	// Note that "core18" is not part of the prereqs for some-app
	// as it does not use this base.
	c.Check(prereqs, DeepEquals, map[string]bool{
		"some-base": true,
		"snapd":     true,
	})
}

func (s *snapmgrTestSuite) TestUpdateManyValidateRefreshes(c *C) {
	s.state.Lock()
	defer s.state.Unlock()

	snapstate.Set(s.state, "some-snap", &snapstate.SnapState{
		Active: true,
		Sequence: []*snap.SideInfo{
			{RealName: "some-snap", SnapID: "some-snap-id", Revision: snap.R(1)},
		},
		Current:  snap.R(1),
		SnapType: "app",
	})

	validateCalled := false
	validateRefreshes := func(st *state.State, refreshes []*snap.Info, ignoreValidation map[string]bool, userID int, deviceCtx snapstate.DeviceContext) ([]*snap.Info, error) {
		validateCalled = true
		c.Check(refreshes, HasLen, 1)
		c.Check(refreshes[0].InstanceName(), Equals, "some-snap")
		c.Check(refreshes[0].SnapID, Equals, "some-snap-id")
		c.Check(refreshes[0].Revision, Equals, snap.R(11))
		c.Check(ignoreValidation, HasLen, 0)
		return refreshes, nil
	}
	// hook it up
	snapstate.ValidateRefreshes = validateRefreshes

	updates, tts, err := snapstate.UpdateMany(context.Background(), s.state, nil, 0, nil)
	c.Assert(err, IsNil)
	c.Assert(tts, HasLen, 2)
	verifyLastTasksetIsReRefresh(c, tts)
	c.Check(updates, DeepEquals, []string{"some-snap"})
	verifyUpdateTasks(c, unlinkBefore|cleanupAfter, 0, tts[0], s.state)

	c.Check(validateCalled, Equals, true)
}

func (s *snapmgrTestSuite) TestParallelInstanceUpdateMany(c *C) {
	restore := release.MockOnClassic(false)
	defer restore()

	s.state.Lock()
	defer s.state.Unlock()

	tr := config.NewTransaction(s.state)
	tr.Set("core", "experimental.parallel-instances", true)
	tr.Commit()

	snapstate.Set(s.state, "some-snap", &snapstate.SnapState{
		Active: true,
		Sequence: []*snap.SideInfo{
			{RealName: "some-snap", SnapID: "some-snap-id", Revision: snap.R(1)},
			{RealName: "some-snap", SnapID: "some-snap-id", Revision: snap.R(2)},
			{RealName: "some-snap", SnapID: "some-snap-id", Revision: snap.R(3)},
			{RealName: "some-snap", SnapID: "some-snap-id", Revision: snap.R(4)},
		},
		Current:  snap.R(1),
		SnapType: "app",
	})
	snapstate.Set(s.state, "some-snap_instance", &snapstate.SnapState{
		Active: true,
		Sequence: []*snap.SideInfo{
			{RealName: "some-snap", SnapID: "some-snap-id", Revision: snap.R(1)},
			{RealName: "some-snap", SnapID: "some-snap-id", Revision: snap.R(2)},
			{RealName: "some-snap", SnapID: "some-snap-id", Revision: snap.R(3)},
		},
		Current:     snap.R(3),
		SnapType:    "app",
		InstanceKey: "instance",
	})

	updates, tts, err := snapstate.UpdateMany(context.Background(), s.state, nil, 0, nil)
	c.Assert(err, IsNil)
	c.Assert(tts, HasLen, 3)
	verifyLastTasksetIsReRefresh(c, tts)
	// ensure stable ordering of updates list
	if updates[0] != "some-snap" {
		updates[1], updates[0] = updates[0], updates[1]
	}

	c.Check(updates, DeepEquals, []string{"some-snap", "some-snap_instance"})

	var snapsup, snapsupInstance *snapstate.SnapSetup

	// ensure stable ordering of task sets list
	snapsup, err = snapstate.TaskSnapSetup(tts[0].Tasks()[0])
	c.Assert(err, IsNil)
	if snapsup.InstanceName() != "some-snap" {
		tts[0], tts[1] = tts[1], tts[0]
		snapsup, err = snapstate.TaskSnapSetup(tts[0].Tasks()[0])
		c.Assert(err, IsNil)
	}
	snapsupInstance, err = snapstate.TaskSnapSetup(tts[1].Tasks()[0])
	c.Assert(err, IsNil)

	c.Assert(snapsup.InstanceName(), Equals, "some-snap")
	c.Assert(snapsupInstance.InstanceName(), Equals, "some-snap_instance")

	verifyUpdateTasks(c, unlinkBefore|cleanupAfter, 3, tts[0], s.state)
	verifyUpdateTasks(c, unlinkBefore|cleanupAfter, 1, tts[1], s.state)
}

func (s *snapmgrTestSuite) TestParallelInstanceUpdateManyValidateRefreshes(c *C) {
	s.state.Lock()
	defer s.state.Unlock()

	tr := config.NewTransaction(s.state)
	tr.Set("core", "experimental.parallel-instances", true)
	tr.Commit()

	snapstate.Set(s.state, "some-snap", &snapstate.SnapState{
		Active: true,
		Sequence: []*snap.SideInfo{
			{RealName: "some-snap", SnapID: "some-snap-id", Revision: snap.R(1)},
		},
		Current:  snap.R(1),
		SnapType: "app",
	})
	snapstate.Set(s.state, "some-snap_instance", &snapstate.SnapState{
		Active: true,
		Sequence: []*snap.SideInfo{
			{RealName: "some-snap", SnapID: "some-snap-id", Revision: snap.R(1)},
		},
		Current:     snap.R(1),
		SnapType:    "app",
		InstanceKey: "instance",
	})

	validateCalled := false
	validateRefreshes := func(st *state.State, refreshes []*snap.Info, ignoreValidation map[string]bool, userID int, deviceCtx snapstate.DeviceContext) ([]*snap.Info, error) {
		validateCalled = true
		c.Check(refreshes, HasLen, 2)
		instanceIdx := 0
		someIdx := 1
		if refreshes[0].InstanceName() != "some-snap_instance" {
			instanceIdx = 1
			someIdx = 0
		}
		c.Check(refreshes[someIdx].InstanceName(), Equals, "some-snap")
		c.Check(refreshes[instanceIdx].InstanceName(), Equals, "some-snap_instance")
		c.Check(refreshes[0].SnapID, Equals, "some-snap-id")
		c.Check(refreshes[0].Revision, Equals, snap.R(11))
		c.Check(refreshes[1].SnapID, Equals, "some-snap-id")
		c.Check(refreshes[1].Revision, Equals, snap.R(11))
		c.Check(ignoreValidation, HasLen, 0)
		return refreshes, nil
	}
	// hook it up
	snapstate.ValidateRefreshes = validateRefreshes

	updates, tts, err := snapstate.UpdateMany(context.Background(), s.state, nil, 0, nil)
	c.Assert(err, IsNil)
	c.Assert(tts, HasLen, 3)
	verifyLastTasksetIsReRefresh(c, tts)
	sort.Strings(updates)
	c.Check(updates, DeepEquals, []string{"some-snap", "some-snap_instance"})
	verifyUpdateTasks(c, unlinkBefore|cleanupAfter, 0, tts[0], s.state)
	verifyUpdateTasks(c, unlinkBefore|cleanupAfter, 0, tts[1], s.state)

	c.Check(validateCalled, Equals, true)
}

func (s *snapmgrTestSuite) TestUpdateManyValidateRefreshesUnhappy(c *C) {
	s.state.Lock()
	defer s.state.Unlock()

	snapstate.Set(s.state, "some-snap", &snapstate.SnapState{
		Active: true,
		Sequence: []*snap.SideInfo{
			{RealName: "some-snap", SnapID: "some-snap-id", Revision: snap.R(1)},
		},
		Current: snap.R(1),
	})

	validateErr := errors.New("refresh control error")
	validateRefreshes := func(st *state.State, refreshes []*snap.Info, ignoreValidation map[string]bool, userID int, deviceCtx snapstate.DeviceContext) ([]*snap.Info, error) {
		c.Check(refreshes, HasLen, 1)
		c.Check(refreshes[0].SnapID, Equals, "some-snap-id")
		c.Check(refreshes[0].Revision, Equals, snap.R(11))
		c.Check(ignoreValidation, HasLen, 0)
		return nil, validateErr
	}
	// hook it up
	snapstate.ValidateRefreshes = validateRefreshes

	// refresh all => no error
	updates, tts, err := snapstate.UpdateMany(context.Background(), s.state, nil, 0, nil)
	c.Assert(err, IsNil)
	c.Check(tts, HasLen, 0)
	c.Check(updates, HasLen, 0)

	// refresh some-snap => report error
	updates, tts, err = snapstate.UpdateMany(context.Background(), s.state, []string{"some-snap"}, 0, nil)
	c.Assert(err, Equals, validateErr)
	c.Check(tts, HasLen, 0)
	c.Check(updates, HasLen, 0)

}

func (s *snapmgrTestSuite) testUpdateManyDiskSpaceCheck(c *C, featureFlag, failDiskCheck, failInstallSize bool) error {
	var diskCheckCalled, installSizeCalled bool
	restore := snapstate.MockOsutilCheckFreeSpace(func(path string, sz uint64) error {
		diskCheckCalled = true
		c.Check(path, Equals, filepath.Join(dirs.GlobalRootDir, "/var/lib/snapd"))
		c.Check(sz, Equals, snapstate.SafetyMarginDiskSpace(123))
		if failDiskCheck {
			return &osutil.NotEnoughDiskSpaceError{}
		}
		return nil
	})
	defer restore()

	restoreInstallSize := snapstate.MockInstallSize(func(st *state.State, snaps []snapstate.MinimalInstallInfo, userID int) (uint64, error) {
		installSizeCalled = true
		if failInstallSize {
			return 0, fmt.Errorf("boom")
		}
		c.Assert(snaps, HasLen, 2)
		c.Check(snaps[0].InstanceName(), Equals, "snapd")
		c.Check(snaps[1].InstanceName(), Equals, "some-snap")
		return 123, nil
	})
	defer restoreInstallSize()

	s.state.Lock()
	defer s.state.Unlock()

	tr := config.NewTransaction(s.state)
	tr.Set("core", "experimental.check-disk-space-refresh", featureFlag)
	tr.Commit()

	snapstate.Set(s.state, "some-snap", &snapstate.SnapState{
		Active: true,
		Sequence: []*snap.SideInfo{
			{RealName: "some-snap", SnapID: "some-snap-id", Revision: snap.R(1)},
		},
		Current:  snap.R(1),
		SnapType: "app",
	})

	snapstate.Set(s.state, "snapd", &snapstate.SnapState{
		Active: true,
		Sequence: []*snap.SideInfo{
			{RealName: "snapd", SnapID: "snapd-snap-id", Revision: snap.R(1)},
		},
		Current:  snap.R(1),
		SnapType: "app",
	})

	updates, _, err := snapstate.UpdateMany(context.Background(), s.state, nil, 0, nil)
	if featureFlag {
		c.Check(installSizeCalled, Equals, true)
		if failInstallSize {
			c.Check(diskCheckCalled, Equals, false)
		} else {
			c.Check(diskCheckCalled, Equals, true)
			if failDiskCheck {
				c.Check(updates, HasLen, 0)
			} else {
				c.Check(updates, HasLen, 2)
			}
		}
	} else {
		c.Check(installSizeCalled, Equals, false)
		c.Check(diskCheckCalled, Equals, false)
	}

	return err
}

func (s *snapmgrTestSuite) TestUpdateManyDiskSpaceCheckError(c *C) {
	featureFlag := true
	failDiskCheck := true
	failInstallSize := false
	err := s.testUpdateManyDiskSpaceCheck(c, featureFlag, failDiskCheck, failInstallSize)
	diskSpaceErr := err.(*snapstate.InsufficientSpaceError)
	c.Assert(diskSpaceErr, ErrorMatches, `insufficient space in .* to perform "refresh" change for the following snaps: snapd, some-snap`)
	c.Check(diskSpaceErr.Path, Equals, filepath.Join(dirs.GlobalRootDir, "/var/lib/snapd"))
	c.Check(diskSpaceErr.Snaps, DeepEquals, []string{"snapd", "some-snap"})
}

func (s *snapmgrTestSuite) TestUpdateManyDiskSpaceSkippedIfFeatureDisabled(c *C) {
	featureFlag := false
	failDiskCheck := true
	failInstallSize := false
	err := s.testUpdateManyDiskSpaceCheck(c, featureFlag, failDiskCheck, failInstallSize)
	c.Assert(err, IsNil)
}

func (s *snapmgrTestSuite) TestUpdateManyDiskSpaceFailInstallSize(c *C) {
	featureFlag := true
	failDiskCheck := false
	failInstallSize := true
	err := s.testUpdateManyDiskSpaceCheck(c, featureFlag, failDiskCheck, failInstallSize)
	c.Assert(err, ErrorMatches, "boom")
}

func (s *snapmgrTestSuite) TestUnlinkCurrentSnapLastActiveDisabledServicesSet(c *C) {
	si := snap.SideInfo{
		RealName: "services-snap",
		Revision: snap.R(-42),
	}
	snaptest.MockSnap(c, `name: services-snap`, &si)

	prevCurrentlyDisabled := s.fakeBackend.servicesCurrentlyDisabled
	s.fakeBackend.servicesCurrentlyDisabled = []string{"svc1", "svc2"}

	// reset the services to what they were before after the test is done
	defer func() {
		s.fakeBackend.servicesCurrentlyDisabled = prevCurrentlyDisabled
	}()

	s.state.Lock()
	defer s.state.Unlock()

	snapstate.Set(s.state, "services-snap", &snapstate.SnapState{
		Active:                     true,
		Sequence:                   []*snap.SideInfo{&si},
		Current:                    si.Revision,
		SnapType:                   "app",
		TrackingChannel:            "stable",
		LastActiveDisabledServices: []string{},
	})

	chg := s.state.NewChange("refresh", "refresh a snap")
	ts, err := snapstate.Update(s.state, "services-snap", &snapstate.RevisionOptions{Channel: "some-channel"}, s.user.ID, snapstate.Flags{Amend: true})

	c.Assert(err, IsNil)
	// only add up to unlink-current-snap task
	for _, t := range ts.Tasks() {
		chg.AddTask(t)
		if t.Kind() == "unlink-current-snap" {
			// don't add any more from this point on
			break
		}
	}

	defer s.se.Stop()
	s.settle(c)

	c.Assert(chg.Err(), IsNil)
	c.Assert(chg.IsReady(), Equals, true)

	// get the snap state
	var snapst snapstate.SnapState
	err = snapstate.Get(s.state, "services-snap", &snapst)
	c.Assert(err, IsNil)

	// make sure that the disabled services in this snap's state is what we
	// provided
	sort.Strings(snapst.LastActiveDisabledServices)
	c.Assert(snapst.LastActiveDisabledServices, DeepEquals, []string{"svc1", "svc2"})
}

func (s *snapmgrTestSuite) TestUnlinkCurrentSnapMergedLastActiveDisabledServicesSet(c *C) {
	si := snap.SideInfo{
		RealName: "services-snap",
		Revision: snap.R(-42),
	}
	snaptest.MockSnap(c, `name: services-snap`, &si)

	prevCurrentlyDisabled := s.fakeBackend.servicesCurrentlyDisabled
	s.fakeBackend.servicesCurrentlyDisabled = []string{"svc1", "svc2"}

	// reset the services to what they were before after the test is done
	defer func() {
		s.fakeBackend.servicesCurrentlyDisabled = prevCurrentlyDisabled
	}()

	s.state.Lock()
	defer s.state.Unlock()

	snapstate.Set(s.state, "services-snap", &snapstate.SnapState{
		Active:                     true,
		Sequence:                   []*snap.SideInfo{&si},
		Current:                    si.Revision,
		SnapType:                   "app",
		TrackingChannel:            "stable",
		LastActiveDisabledServices: []string{"missing-svc3"},
	})

	chg := s.state.NewChange("refresh", "refresh a snap")
	ts, err := snapstate.Update(s.state, "services-snap", &snapstate.RevisionOptions{Channel: "some-channel"}, s.user.ID, snapstate.Flags{Amend: true})

	c.Assert(err, IsNil)
	// only add up to unlink-current-snap task
	for _, t := range ts.Tasks() {
		chg.AddTask(t)
		if t.Kind() == "unlink-current-snap" {
			// don't add any more from this point on
			break
		}
	}

	defer s.se.Stop()
	s.settle(c)

	c.Assert(chg.Err(), IsNil)
	c.Assert(chg.IsReady(), Equals, true)

	// get the snap state
	var snapst snapstate.SnapState
	err = snapstate.Get(s.state, "services-snap", &snapst)
	c.Assert(err, IsNil)

	// make sure that the disabled services in this snap's state is what we
	// provided
	sort.Strings(snapst.LastActiveDisabledServices)
	c.Assert(snapst.LastActiveDisabledServices, DeepEquals, []string{"missing-svc3", "svc1", "svc2"})
}

func (s *snapmgrTestSuite) TestUnlinkCurrentSnapPassthroughLastActiveDisabledServicesSet(c *C) {
	si := snap.SideInfo{
		RealName: "services-snap",
		Revision: snap.R(-42),
	}
	snaptest.MockSnap(c, `name: services-snap`, &si)

	prevCurrentlyDisabled := s.fakeBackend.servicesCurrentlyDisabled
	s.fakeBackend.servicesCurrentlyDisabled = []string{}

	// reset the services to what they were before after the test is done
	defer func() {
		s.fakeBackend.servicesCurrentlyDisabled = prevCurrentlyDisabled
	}()

	s.state.Lock()
	defer s.state.Unlock()

	snapstate.Set(s.state, "services-snap", &snapstate.SnapState{
		Active:                     true,
		Sequence:                   []*snap.SideInfo{&si},
		Current:                    si.Revision,
		SnapType:                   "app",
		TrackingChannel:            "stable",
		LastActiveDisabledServices: []string{"missing-svc3"},
	})

	chg := s.state.NewChange("refresh", "refresh a snap")
	ts, err := snapstate.Update(s.state, "services-snap", &snapstate.RevisionOptions{Channel: "some-channel"}, s.user.ID, snapstate.Flags{Amend: true})

	c.Assert(err, IsNil)
	// only add up to unlink-current-snap task
	for _, t := range ts.Tasks() {
		chg.AddTask(t)
		if t.Kind() == "unlink-current-snap" {
			// don't add any more from this point on
			break
		}
	}

	defer s.se.Stop()
	s.settle(c)

	c.Assert(chg.Err(), IsNil)
	c.Assert(chg.IsReady(), Equals, true)

	// get the snap state
	var snapst snapstate.SnapState
	err = snapstate.Get(s.state, "services-snap", &snapst)
	c.Assert(err, IsNil)

	// make sure that the disabled services in this snap's state is what we
	// provided
	sort.Strings(snapst.LastActiveDisabledServices)
	c.Assert(snapst.LastActiveDisabledServices, DeepEquals, []string{"missing-svc3"})
}

func (s *snapmgrTestSuite) TestStopSnapServicesSavesSnapSetupLastActiveDisabledServices(c *C) {
	s.state.Lock()
	defer s.state.Unlock()

	prevCurrentlyDisabled := s.fakeBackend.servicesCurrentlyDisabled
	s.fakeBackend.servicesCurrentlyDisabled = []string{"svc1", "svc2"}

	// reset the services to what they were before after the test is done
	defer func() {
		s.fakeBackend.servicesCurrentlyDisabled = prevCurrentlyDisabled
	}()

	snapstate.Set(s.state, "services-snap", &snapstate.SnapState{
		Sequence: []*snap.SideInfo{
			{RealName: "services-snap", Revision: snap.R(11)},
		},
		Current: snap.R(11),
		Active:  true,
	})

	snapsup := &snapstate.SnapSetup{
		SideInfo: &snap.SideInfo{
			RealName: "services-snap",
			Revision: snap.R(11),
			SnapID:   "services-snap-id",
		},
	}

	chg := s.state.NewChange("stop-services", "stop the services")
	t1 := s.state.NewTask("prerequisites", "...")
	t1.Set("snap-setup", snapsup)
	t2 := s.state.NewTask("stop-snap-services", "...")
	t2.Set("stop-reason", snap.StopReasonDisable)
	t2.Set("snap-setup-task", t1.ID())
	t2.WaitFor(t1)
	chg.AddTask(t1)
	chg.AddTask(t2)

	defer s.se.Stop()
	s.settle(c)

	c.Assert(chg.Err(), IsNil)
	c.Assert(chg.IsReady(), Equals, true)

	// get the snap state
	var snapst snapstate.SnapState
	c.Assert(snapstate.Get(s.state, "services-snap", &snapst), IsNil)

	// make sure that the disabled services in this snap's state is what we
	// provided
	sort.Strings(snapst.LastActiveDisabledServices)
	c.Assert(snapst.LastActiveDisabledServices, DeepEquals, []string{"svc1", "svc2"})
}

func (s *snapmgrTestSuite) TestStopSnapServicesFirstSavesSnapSetupLastActiveDisabledServices(c *C) {
	s.state.Lock()
	defer s.state.Unlock()

	prevCurrentlyDisabled := s.fakeBackend.servicesCurrentlyDisabled
	s.fakeBackend.servicesCurrentlyDisabled = []string{"svc1"}

	// reset the services to what they were before after the test is done
	defer func() {
		s.fakeBackend.servicesCurrentlyDisabled = prevCurrentlyDisabled
	}()

	snapstate.Set(s.state, "services-snap", &snapstate.SnapState{
		Sequence: []*snap.SideInfo{
			{RealName: "services-snap", Revision: snap.R(11)},
		},
		Current: snap.R(11),
		Active:  true,
		// leave this line to keep gofmt 1.10 happy
		LastActiveDisabledServices: []string{"svc2"},
	})

	snapsup := &snapstate.SnapSetup{
		SideInfo: &snap.SideInfo{
			RealName: "services-snap",
			Revision: snap.R(11),
			SnapID:   "services-snap-id",
		},
	}

	chg := s.state.NewChange("stop-services", "stop the services")
	t := s.state.NewTask("stop-snap-services", "...")
	t.Set("stop-reason", snap.StopReasonDisable)
	t.Set("snap-setup", snapsup)
	chg.AddTask(t)

	defer s.se.Stop()
	s.settle(c)

	c.Assert(chg.Err(), IsNil)
	c.Assert(chg.IsReady(), Equals, true)

	// get the snap state
	var snapst snapstate.SnapState
	c.Assert(snapstate.Get(s.state, "services-snap", &snapst), IsNil)

	// make sure that the disabled services in this snap's state is what we
	// provided
	sort.Strings(snapst.LastActiveDisabledServices)
	c.Assert(snapst.LastActiveDisabledServices, DeepEquals, []string{"svc1", "svc2"})
}

func (s *snapmgrTestSuite) TestRefreshDoesntRestoreRevisionConfig(c *C) {
	restore := release.MockOnClassic(false)
	defer restore()

	s.state.Lock()
	defer s.state.Unlock()

	snapstate.Set(s.state, "some-snap", &snapstate.SnapState{
		Active: true,
		Sequence: []*snap.SideInfo{
			{RealName: "some-snap", SnapID: "some-snap-id", Revision: snap.R(1)},
		},
		Current:  snap.R(1),
		SnapType: "app",
	})

	// set global configuration (affecting current snap)
	tr := config.NewTransaction(s.state)
	tr.Set("some-snap", "foo", "100")
	tr.Commit()

	// set per-revision config for the upcoming rev. 2, we don't expect it restored though
	// since only revert restores revision configs.
	s.state.Set("revision-config", map[string]interface{}{
		"some-snap": map[string]interface{}{
			"2": map[string]interface{}{"foo": "200"},
		},
	})

	// simulate a refresh to rev. 2
	chg := s.state.NewChange("update", "update some-snap")
	ts, err := snapstate.Update(s.state, "some-snap", &snapstate.RevisionOptions{Channel: "some-channel", Revision: snap.R(2)}, s.user.ID, snapstate.Flags{})
	c.Assert(err, IsNil)
	chg.AddAll(ts)

	defer s.se.Stop()
	s.settle(c)

	// config of rev. 1 has been stored in per-revision map
	var cfgs map[string]interface{}
	c.Assert(s.state.Get("revision-config", &cfgs), IsNil)
	c.Assert(cfgs["some-snap"], DeepEquals, map[string]interface{}{
		"1": map[string]interface{}{"foo": "100"},
		"2": map[string]interface{}{"foo": "200"},
	})

	// config of rev. 2 hasn't been restored by refresh, old value returned
	tr = config.NewTransaction(s.state)
	var res string
	c.Assert(tr.Get("some-snap", "foo", &res), IsNil)
	c.Assert(res, Equals, "100")
}

func (s *snapmgrTestSuite) TestUpdateContentProviderDownloadFailure(c *C) {
	restore := release.MockOnClassic(true)
	defer restore()

	s.state.Lock()
	defer s.state.Unlock()

	// trigger download error on content provider
	s.fakeStore.downloadError["snap-content-slot"] = fmt.Errorf("boom")

	snapstate.ReplaceStore(s.state, contentStore{fakeStore: s.fakeStore, state: s.state})

	si := &snap.SideInfo{
		RealName: "snap-content-plug",
		SnapID:   "snap-content-plug-id",
		Revision: snap.R(7),
	}
	snaptest.MockSnap(c, `name: snap-content-plug`, si)
	snapstate.Set(s.state, "snap-content-plug", &snapstate.SnapState{
		Active:          true,
		TrackingChannel: "latest/edge",
		Sequence:        []*snap.SideInfo{si},
		Current:         snap.R(7),
		SnapType:        "app",
	})
	snapstate.Set(s.state, "snap-content-slot", &snapstate.SnapState{
		Active:          true,
		TrackingChannel: "latest/stable",
		Sequence: []*snap.SideInfo{{
			RealName: "snap-content-slot",
			SnapID:   "snap-content-slot-id",
			Revision: snap.R(1),
		}},
		Current:  snap.R(1),
		SnapType: "app",
	})

	chg := s.state.NewChange("refresh", "refresh all snaps")
	updated, tts, err := snapstate.UpdateMany(context.Background(), s.state, nil, 0, nil)
	c.Assert(err, IsNil)
	c.Check(updated, testutil.DeepUnsortedMatches, []string{"snap-content-plug", "snap-content-slot"})
	for _, ts := range tts {
		chg.AddAll(ts)
	}

	defer s.se.Stop()
	s.settle(c)

	// content consumer snap fails to download
	c.Assert(chg.Err(), ErrorMatches, "cannot perform the following tasks:\n.*Download snap \"snap-content-slot\" \\(11\\) from channel \"latest/stable\" \\(boom\\).*")
	c.Assert(chg.IsReady(), Equals, true)

	var snapSt snapstate.SnapState
	// content provider not updated due to download failure
	c.Assert(snapstate.Get(s.state, "snap-content-slot", &snapSt), IsNil)
	c.Check(snapSt.Current, Equals, snap.R(1))

	c.Assert(snapstate.Get(s.state, "snap-content-plug", &snapSt), IsNil)
	// but content consumer got updated to the new revision
	c.Check(snapSt.Current, Equals, snap.R(11))
}

func (s *snapmgrTestSuite) TestRefreshFailureCausesErrorReport(c *C) {
	var errSnap, errMsg, errSig string
	var errExtra map[string]string
	var n int
	restore := snapstate.MockErrtrackerReport(func(aSnap, aErrMsg, aDupSig string, extra map[string]string) (string, error) {
		errSnap = aSnap
		errMsg = aErrMsg
		errSig = aDupSig
		errExtra = extra
		n += 1
		return "oopsid", nil
	})
	defer restore()

	si := snap.SideInfo{
		RealName: "some-snap",
		SnapID:   "some-snap-id",
		Revision: snap.R(7),
	}

	s.state.Lock()
	defer s.state.Unlock()

	s.state.Set("ubuntu-core-transition-retry", 7)
	snapstate.Set(s.state, "some-snap", &snapstate.SnapState{
		Active:   true,
		Sequence: []*snap.SideInfo{&si},
		Current:  si.Revision,
		SnapType: "app",
	})

	chg := s.state.NewChange("install", "install a snap")
	ts, err := snapstate.Update(s.state, "some-snap", &snapstate.RevisionOptions{Channel: "some-channel"}, s.user.ID, snapstate.Flags{})
	c.Assert(err, IsNil)
	chg.AddAll(ts)

	s.fakeBackend.linkSnapFailTrigger = filepath.Join(dirs.SnapMountDir, "some-snap/11")

	defer s.se.Stop()
	s.settle(c)

	// verify we generated a failure report
	c.Check(n, Equals, 1)
	c.Check(errSnap, Equals, "some-snap")
	c.Check(errExtra, DeepEquals, map[string]string{
		"UbuntuCoreTransitionCount": "7",
		"Channel":                   "some-channel",
		"Revision":                  "11",
	})
	c.Check(errMsg, Matches, `(?sm)change "install": "install a snap"
prerequisites: Undo
 snap-setup: "some-snap" \(11\) "some-channel"
download-snap: Undoing
validate-snap: Done
.*
link-snap: Error
 INFO unlink
 ERROR fail
auto-connect: Hold
set-auto-aliases: Hold
setup-aliases: Hold
run-hook: Hold
start-snap-services: Hold
cleanup: Hold
run-hook: Hold`)
	c.Check(errSig, Matches, `(?sm)snap-install:
prerequisites: Undo
 snap-setup: "some-snap"
download-snap: Undoing
validate-snap: Done
.*
link-snap: Error
 INFO unlink
 ERROR fail
auto-connect: Hold
set-auto-aliases: Hold
setup-aliases: Hold
run-hook: Hold
start-snap-services: Hold
cleanup: Hold
run-hook: Hold`)

	// run again with empty "ubuntu-core-transition-retry"
	s.state.Set("ubuntu-core-transition-retry", 0)
	chg = s.state.NewChange("install", "install a snap")
	ts, err = snapstate.Update(s.state, "some-snap", &snapstate.RevisionOptions{Channel: "some-channel"}, s.user.ID, snapstate.Flags{})
	c.Assert(err, IsNil)
	chg.AddAll(ts)

	defer s.se.Stop()
	s.settle(c)

	// verify that we excluded this field from the bugreport
	c.Check(n, Equals, 2)
	c.Check(errExtra, DeepEquals, map[string]string{
		"Channel":  "some-channel",
		"Revision": "11",
	})
}

func (s *snapmgrTestSuite) TestNoReRefreshInUpdate(c *C) {
	s.state.Lock()
	defer s.state.Unlock()

	snapstate.Set(s.state, "some-snap", &snapstate.SnapState{
		Active: true,
		Sequence: []*snap.SideInfo{
			{RealName: "some-snap", SnapID: "some-snap-id", Revision: snap.R(1)},
		},
		Current:  snap.R(1),
		SnapType: "app",
	})

	ts, err := snapstate.Update(s.state, "some-snap", nil, 0, snapstate.Flags{NoReRefresh: true})
	c.Assert(err, IsNil)

	// ensure we have no re-refresh task
	for _, t := range ts.Tasks() {
		c.Assert(t.Kind(), Not(Equals), "check-rerefresh")
	}

	snapsup, err := snapstate.TaskSnapSetup(ts.Tasks()[0])
	c.Assert(err, IsNil)
	// NoReRefresh is consumed and consulted when creating the taskset
	// but is not copied into SnapSetup
	c.Check(snapsup.Flags.NoReRefresh, Equals, false)
}

func (s *snapmgrTestSuite) TestEmptyUpdateWithChannelChangeAndAutoAlias(c *C) {
	// this reproduces the cause behind lp:1860324,
	// namely an empty refresh with a channel change on a snap
	// with changed aliases

	s.state.Lock()
	defer s.state.Unlock()

	n := 0
	snapstate.AutoAliases = func(st *state.State, info *snap.Info) (map[string]string, error) {
		if info.InstanceName() == "alias-snap" {
			if n > 0 {
				return map[string]string{
					"alias1": "cmd1",
					"alias2": "cmd2",
				}, nil
			}
			n++
		}
		return nil, nil
	}

	snapstate.Set(s.state, "alias-snap", &snapstate.SnapState{
		TrackingChannel: "latest/stable",
		Sequence: []*snap.SideInfo{
			{RealName: "alias-snap", Revision: snap.R(11), SnapID: "alias-snap-id"},
		},
		Current: snap.R(11),
		Active:  true,
	})

	s.state.Set("aliases", map[string]map[string]string{
		"alias-snap": {
			"alias1": "auto",
		},
	})

	s.state.Unlock()
	err := s.snapmgr.Ensure()
	s.state.Lock()
	c.Assert(err, IsNil)

	ts, err := snapstate.Update(s.state, "alias-snap", &snapstate.RevisionOptions{Channel: "latest/candidate"}, s.user.ID, snapstate.Flags{})
	c.Assert(err, IsNil)

	chg := s.state.NewChange("refresh", "refresh snap")
	chg.AddAll(ts)

	defer s.se.Stop()
	s.settle(c)

	c.Assert(chg.Err(), IsNil)
	c.Assert(chg.IsReady(), Equals, true)
}

func (s *snapmgrTestSuite) testUpdateDiskSpaceCheck(c *C, featureFlag, failInstallSize, failDiskCheck bool) error {
	restore := snapstate.MockOsutilCheckFreeSpace(func(path string, sz uint64) error {
		c.Check(sz, Equals, snapstate.SafetyMarginDiskSpace(123))
		if failDiskCheck {
			return &osutil.NotEnoughDiskSpaceError{}
		}
		return nil
	})
	defer restore()

	var installSizeCalled bool

	restoreInstallSize := snapstate.MockInstallSize(func(st *state.State, snaps []snapstate.MinimalInstallInfo, userID int) (uint64, error) {
		installSizeCalled = true
		if failInstallSize {
			return 0, fmt.Errorf("boom")
		}
		c.Assert(snaps, HasLen, 1)
		c.Check(snaps[0].InstanceName(), Equals, "some-snap")
		return 123, nil
	})
	defer restoreInstallSize()

	s.state.Lock()
	defer s.state.Unlock()

	tr := config.NewTransaction(s.state)
	tr.Set("core", "experimental.check-disk-space-refresh", featureFlag)
	tr.Commit()

	snapstate.Set(s.state, "some-snap", &snapstate.SnapState{
		Active: true,
		Sequence: []*snap.SideInfo{
			{RealName: "some-snap", SnapID: "some-snap-id", Revision: snap.R(4)},
		},
		Current:  snap.R(4),
		SnapType: "app",
	})

	opts := &snapstate.RevisionOptions{Channel: "some-channel"}
	_, err := snapstate.Update(s.state, "some-snap", opts, s.user.ID, snapstate.Flags{})

	if featureFlag {
		c.Check(installSizeCalled, Equals, true)
	} else {
		c.Check(installSizeCalled, Equals, false)
	}

	return err
}

func (s *snapmgrTestSuite) TestUpdateDiskSpaceError(c *C) {
	featureFlag := true
	failInstallSize := false
	failDiskCheck := true
	err := s.testUpdateDiskSpaceCheck(c, featureFlag, failInstallSize, failDiskCheck)
	diskSpaceErr := err.(*snapstate.InsufficientSpaceError)
	c.Assert(diskSpaceErr, ErrorMatches, `insufficient space in .* to perform "refresh" change for the following snaps: some-snap`)
	c.Check(diskSpaceErr.Path, Equals, filepath.Join(dirs.GlobalRootDir, "/var/lib/snapd"))
	c.Check(diskSpaceErr.Snaps, DeepEquals, []string{"some-snap"})
}

func (s *snapmgrTestSuite) TestUpdateDiskCheckSkippedIfDisabled(c *C) {
	featureFlag := false
	failInstallSize := false
	failDiskCheck := true
	err := s.testUpdateDiskSpaceCheck(c, featureFlag, failInstallSize, failDiskCheck)
	c.Check(err, IsNil)
}

func (s *snapmgrTestSuite) TestUpdateDiskCheckInstallSizeError(c *C) {
	featureFlag := true
	failInstallSize := true
	failDiskCheck := false
	err := s.testUpdateDiskSpaceCheck(c, featureFlag, failInstallSize, failDiskCheck)
	c.Check(err, ErrorMatches, "boom")
}

func (s *snapmgrTestSuite) TestUpdateDiskCheckHappy(c *C) {
	featureFlag := true
	failInstallSize := false
	failDiskCheck := false
	err := s.testUpdateDiskSpaceCheck(c, featureFlag, failInstallSize, failDiskCheck)
	c.Check(err, IsNil)
}

func (s *snapmgrTestSuite) TestUpdateSnapAndOutdatedPrereq(c *C) {
	s.state.Lock()
	defer s.state.Unlock()

	updateSnaps := []string{"outdated-consumer", "outdated-producer"}
	for _, snapName := range updateSnaps {
		snapstate.Set(s.state, snapName, &snapstate.SnapState{
			Sequence: []*snap.SideInfo{{
				RealName: snapName,
				SnapID:   fmt.Sprintf("%s-id", snapName),
				Revision: snap.R(1),
			}},
			Current: snap.R(1),
			Active:  true,
		})
	}

	chg := s.state.NewChange("refresh-snap", "test: update snaps")
	updated, tss, err := snapstate.UpdateMany(context.Background(), s.state, updateSnaps, s.user.ID, nil)
	c.Assert(err, IsNil)
	c.Check(tss, Not(HasLen), 0)
	c.Assert(updated, testutil.DeepUnsortedMatches, updateSnaps)

	for _, ts := range tss {
		chg.AddAll(ts)
	}
	s.settle(c)

	c.Assert(chg.Err(), IsNil)
	c.Assert(chg.Status(), Equals, state.DoneStatus)

	c.Check(s.fakeStore.downloads, testutil.DeepUnsortedMatches, []fakeDownload{
		{macaroon: s.user.StoreMacaroon, name: "outdated-consumer", target: filepath.Join(dirs.SnapBlobDir, "outdated-consumer_11.snap")},
		{macaroon: s.user.StoreMacaroon, name: "outdated-producer", target: filepath.Join(dirs.SnapBlobDir, "outdated-producer_11.snap")},
	})
}

func (s *snapmgrTestSuite) TestUpdatePrereqDetectConflictWithPrereq(c *C) {
	s.state.Lock()

	snapstate.Set(s.state, "outdated-producer", &snapstate.SnapState{
		Sequence: []*snap.SideInfo{{
			RealName: "outdated-producer",
			SnapID:   "outdated-producer-id",
			Revision: snap.R(1),
		}},
		Current: snap.R(1),
		Active:  false,
	})
	snapstate.Set(s.state, "outdated-consumer", &snapstate.SnapState{
		Sequence: []*snap.SideInfo{{
			RealName: "outdated-consumer",
			SnapID:   "outdated-consumer-id",
			Revision: snap.R(1),
		}},
		Current: snap.R(1),
		Active:  true,
	})

	enableTasks, err := snapstate.Enable(s.state, "outdated-producer")
	c.Assert(err, IsNil)
	c.Check(enableTasks, Not(HasLen), 0)
	enableChg := s.state.NewChange("enable-snap", "test: enable snap")
	enableChg.AddAll(enableTasks)

	// this update triggers an update of the producer which conflicts with the
	// 'Enable' op. This should be detected before it tries to update the producer
	updateTasks, err := snapstate.Update(s.state, "outdated-consumer", nil, s.user.ID, snapstate.Flags{})
	c.Assert(err, IsNil)
	c.Check(updateTasks, Not(HasLen), 0)
	updateChg := s.state.NewChange("refresh-snap", "test: update snap")
	updateChg.AddAll(updateTasks)

	s.state.Unlock()
	_ = s.o.Settle(testutil.HostScaledTimeout(3 * time.Second))

	s.state.Lock()
	defer s.state.Unlock()

	prereqTask := findStrictlyOnePrereqTask(c, updateChg)

	// check that it's not done and that it was scheduled for a specific time
	// (only done when retrying). This doesn't test that it's scheduled for
	// sometime in the future to avoid race conditions on slower systems
	c.Check(prereqTask.Status(), Equals, state.DoingStatus)
	c.Assert(prereqTask.AtTime().IsZero(), Equals, false)
}

func (s *snapmgrTestSuite) TestUpdatePrereqWithConflictingTask(c *C) {
	s.state.Lock()

	prodInfo := &snap.SideInfo{
		RealName: "outdated-producer",
		SnapID:   "outdated-producer-id",
		Revision: snap.R(1),
	}
	snapstate.Set(s.state, "outdated-producer", &snapstate.SnapState{
		Sequence: []*snap.SideInfo{prodInfo},
		Current:  snap.R(1),
		Active:   true,
	})
	snapstate.Set(s.state, "outdated-consumer", &snapstate.SnapState{
		Sequence: []*snap.SideInfo{{
			RealName: "outdated-consumer",
			SnapID:   "outdated-consumer-id",
			Revision: snap.R(1),
		}},
		Current: snap.R(1),
		Active:  true,
	})

	// the Update op will conflict with this task and it should be retried
	chg := s.state.NewChange("test", "")
	task := s.state.NewTask("test", "")
	task.SetStatus(state.DoStatus)
	task.Set("snap-setup", &snapstate.SnapSetup{SideInfo: prodInfo})
	chg.AddTask(task)

	// the update of the producer should be scheduled but conflict in the Update call.
	// That should still result in the task being retried
	updateTasks, err := snapstate.Update(s.state, "outdated-consumer", nil, s.user.ID, snapstate.Flags{})
	c.Assert(err, IsNil)
	c.Check(updateTasks, Not(HasLen), 0)
	updateChg := s.state.NewChange("refresh-snap", "test: update snap")
	updateChg.AddAll(updateTasks)

	s.state.Unlock()
	_ = s.o.Settle(testutil.HostScaledTimeout(3 * time.Second))

	s.state.Lock()
	defer s.state.Unlock()

	prereqTask := findStrictlyOnePrereqTask(c, updateChg)

	// check that it's not done and that it was scheduled for a specific time
	// (only done when retrying). This doesn't test that it's scheduled for
	// sometime in the future to avoid race conditions on slower systems
	c.Check(prereqTask.Status(), Equals, state.DoingStatus)
	c.Assert(prereqTask.AtTime().IsZero(), Equals, false)
}

func (s *snapmgrTestSuite) TestUpdateNoRetryIfPrereqTaskFails(c *C) {
	s.state.Lock()
	defer s.state.Unlock()

	snapstate.Set(s.state, "outdated-producer", &snapstate.SnapState{
		Sequence: []*snap.SideInfo{{
			RealName: "outdated-producer",
			SnapID:   "outdated-producer-id",
			Revision: snap.R(1),
		}},
		Current: snap.R(1),
		// this will cause the update refresh to fail but the (prerequisites) task
		// shouldn't be retried
		Active: false,
	})
	snapstate.Set(s.state, "outdated-consumer", &snapstate.SnapState{
		Sequence: []*snap.SideInfo{{
			RealName: "outdated-consumer",
			SnapID:   "outdated-consumer-id",
			Revision: snap.R(1),
		}},
		Current: snap.R(1),
		Active:  true,
	})

	// the update of the producer should be attempted but fail and not be retried
	updateTasks, err := snapstate.Update(s.state, "outdated-consumer", nil, s.user.ID, snapstate.Flags{})
	c.Assert(err, IsNil)
	c.Check(updateTasks, Not(HasLen), 0)
	updateChg := s.state.NewChange("refresh-snap", "test: update snap")
	updateChg.AddAll(updateTasks)

	s.settle(c)

	prereqTask := findStrictlyOnePrereqTask(c, updateChg)

	// check that the task is done and that it wasn't ever rescheduled for a
	// specific time (only done when retrying)
	c.Check(prereqTask.Status(), Equals, state.DoneStatus)
	c.Assert(prereqTask.AtTime().IsZero(), Equals, true)
}

func (s *snapmgrTestSuite) TestUpdatePrereqIgnoreDuplOpInSameChange(c *C) {
	s.state.Lock()

	prodInfo := &snap.SideInfo{
		RealName: "outdated-producer",
		SnapID:   "outdated-producer-id",
		Revision: snap.R(1),
	}
	snapstate.Set(s.state, "outdated-producer", &snapstate.SnapState{
		Sequence: []*snap.SideInfo{prodInfo},
		Current:  snap.R(1),
		Active:   true,
	})
	snapstate.Set(s.state, "outdated-consumer", &snapstate.SnapState{
		Sequence: []*snap.SideInfo{{
			RealName: "outdated-consumer",
			SnapID:   "outdated-consumer-id",
			Revision: snap.R(1),
		}},
		Current: snap.R(1),
		Active:  true,
	})

	chg := s.state.NewChange("refresh-snap", "test: update snap")

	// we inject a conflicting task to simulate a concurrent update
	// (same snap and same change) for determinism. Using UpdateMany
	// would create a race between the update operations
	confTask := s.state.NewTask("conflicting-task", "")
	confTask.Set("snap-setup", &snapstate.SnapSetup{SideInfo: prodInfo})
	chg.AddTask(confTask)

	updateTasks, err := snapstate.Update(s.state, "outdated-consumer", nil, s.user.ID, snapstate.Flags{})
	c.Assert(err, IsNil)
	c.Check(updateTasks.Tasks(), Not(HasLen), 0)
	chg.AddAll(updateTasks)

	s.state.Unlock()
	// the tasks won't converge because the re-refresh waits for all tasks
	// in the change, including our 'conflicting-task'
	_ = s.o.Settle(testutil.HostScaledTimeout(3 * time.Second))

	s.state.Lock()
	defer s.state.Unlock()

	// check that the prereq task wasn't retried
	prereqTask := findStrictlyOnePrereqTask(c, chg)
	c.Check(prereqTask.Status(), Equals, state.DoneStatus)
	c.Assert(prereqTask.AtTime().IsZero(), Equals, true)
}

// looks for a 'prerequisites' task in the change and fails if more or less
// than one is found
func findStrictlyOnePrereqTask(c *C, chg *state.Change) *state.Task {
	var prereqTask *state.Task

	for _, task := range chg.Tasks() {
		if task.Kind() != "prerequisites" {
			continue
		}

		if prereqTask != nil {
			c.Fatalf("encountered two 'prerequisite' tasks in the change but only expected one: \n%s\n%s\n",
				task.Summary(), prereqTask.Summary())
		}

		prereqTask = task
	}

	c.Assert(prereqTask, NotNil)
	return prereqTask
}

func (s *validationSetsSuite) TestUpdateSnapRequiredByValidationSetAlreadyAtRequiredRevision(c *C) {
	restore := snapstate.MockEnforcedValidationSets(func(st *state.State) (*snapasserts.ValidationSets, error) {
		vs := snapasserts.NewValidationSets()
		someSnap := map[string]interface{}{
			"id":       "yOqKhntON3vR7kwEbVPsILm7bUViPDzx",
			"name":     "some-snap",
			"presence": "required",
			"revision": "4",
		}
		vsa1 := s.mockValidationSetAssert(c, "bar", "1", someSnap)
		vs.Add(vsa1.(*asserts.ValidationSet))
		return vs, nil
	})
	defer restore()

	s.state.Lock()
	defer s.state.Unlock()

	tr := assertstate.ValidationSetTracking{
		AccountID: "foo",
		Name:      "bar",
		Mode:      assertstate.Enforce,
		Current:   1,
	}
	assertstate.UpdateValidationSet(s.state, &tr)

	snapstate.Set(s.state, "some-snap", &snapstate.SnapState{
		Active: true,
		Sequence: []*snap.SideInfo{
			{RealName: "some-snap", SnapID: "some-snap-id", Revision: snap.R(4)},
		},
		Current:  snap.R(4),
		SnapType: "app",
	})

	_, err := snapstate.Update(s.state, "some-snap", nil, 0, snapstate.Flags{})
	c.Assert(err, ErrorMatches, `snap has no updates available`)
}

func (s *validationSetsSuite) TestUpdateSnapRequiredByValidationRefreshToRequiredRevision(c *C) {
	restore := snapstate.MockEnforcedValidationSets(func(st *state.State) (*snapasserts.ValidationSets, error) {
		vs := snapasserts.NewValidationSets()
		someSnap := map[string]interface{}{
			"id":       "yOqKhntON3vR7kwEbVPsILm7bUViPDzx",
			"name":     "some-snap",
			"presence": "required",
			"revision": "11",
		}
		vsa1 := s.mockValidationSetAssert(c, "bar", "1", someSnap)
		vs.Add(vsa1.(*asserts.ValidationSet))
		return vs, nil
	})
	defer restore()

	s.state.Lock()
	defer s.state.Unlock()

	tr := assertstate.ValidationSetTracking{
		AccountID: "foo",
		Name:      "bar",
		Mode:      assertstate.Enforce,
		Current:   1,
	}
	assertstate.UpdateValidationSet(s.state, &tr)

	si := &snap.SideInfo{RealName: "some-snap", SnapID: "some-snap-id", Revision: snap.R(1)}
	snapstate.Set(s.state, "some-snap", &snapstate.SnapState{
		Active:   true,
		Sequence: []*snap.SideInfo{si},
		Current:  snap.R(1),
		SnapType: "app",
	})
	snaptest.MockSnap(c, `name: some-snap`, si)

	refreshedDate := fakeRevDateEpoch.AddDate(0, 0, 1)

	ts, err := snapstate.Update(s.state, "some-snap", nil, 0, snapstate.Flags{})
	c.Assert(err, IsNil)

	var snapsup snapstate.SnapSetup
	err = ts.Tasks()[0].Get("snap-setup", &snapsup)
	c.Assert(err, IsNil)
	// new snap revision from the store
	c.Check(snapsup.Revision(), Equals, snap.R(11))

	c.Assert(s.fakeBackend.ops, HasLen, 2)
	expectedOps := fakeOps{{
		op: "storesvc-snap-action",
		curSnaps: []store.CurrentSnap{{
			InstanceName:  "some-snap",
			SnapID:        "some-snap-id",
			Revision:      snap.R(1),
			Epoch:         snap.E("1*"),
			RefreshedDate: refreshedDate,
		}}}, {
		op: "storesvc-snap-action:action",
		action: store.SnapAction{
			Action:         "refresh",
			InstanceName:   "some-snap",
			SnapID:         "some-snap-id",
			Revision:       snap.R(11),
			ValidationSets: [][]string{{"16", "foo", "bar", "1"}},
			Flags:          store.SnapActionEnforceValidation,
		},
		revno: snap.R(11),
	}}
	c.Assert(s.fakeBackend.ops, DeepEquals, expectedOps)
}

func (s *validationSetsSuite) TestUpdateSnapRequiredByValidationSetAnyRevision(c *C) {
	restore := snapstate.MockEnforcedValidationSets(func(st *state.State) (*snapasserts.ValidationSets, error) {
		vs := snapasserts.NewValidationSets()
		// no revision specified
		someSnap := map[string]interface{}{
			"id":       "yOqKhntON3vR7kwEbVPsILm7bUViPDzx",
			"name":     "some-snap",
			"presence": "required",
		}
		vsa1 := s.mockValidationSetAssert(c, "bar", "2", someSnap)
		vs.Add(vsa1.(*asserts.ValidationSet))
		return vs, nil
	})
	defer restore()

	s.state.Lock()
	defer s.state.Unlock()

	tr := assertstate.ValidationSetTracking{
		AccountID: "foo",
		Name:      "bar",
		Mode:      assertstate.Enforce,
		Current:   2,
	}
	assertstate.UpdateValidationSet(s.state, &tr)

	si := &snap.SideInfo{RealName: "some-snap", SnapID: "some-snap-id", Revision: snap.R(1)}
	snapstate.Set(s.state, "some-snap", &snapstate.SnapState{
		Active:   true,
		Sequence: []*snap.SideInfo{si},
		Current:  snap.R(1),
		SnapType: "app",
	})
	snaptest.MockSnap(c, `name: some-snap`, si)

	refreshedDate := fakeRevDateEpoch.AddDate(0, 0, 1)

	ts, err := snapstate.Update(s.state, "some-snap", nil, 0, snapstate.Flags{})
	c.Assert(err, IsNil)

	var snapsup snapstate.SnapSetup
	err = ts.Tasks()[0].Get("snap-setup", &snapsup)
	c.Assert(err, IsNil)
	// new snap revision from the store
	c.Check(snapsup.Revision(), Equals, snap.R(11))

	c.Assert(s.fakeBackend.ops, HasLen, 2)
	expectedOps := fakeOps{{
		op: "storesvc-snap-action",
		curSnaps: []store.CurrentSnap{{
			InstanceName:  "some-snap",
			SnapID:        "some-snap-id",
			Revision:      snap.R(1),
			Epoch:         snap.E("1*"),
			RefreshedDate: refreshedDate,
		}}}, {
		op: "storesvc-snap-action:action",
		action: store.SnapAction{
			Action:         "refresh",
			InstanceName:   "some-snap",
			SnapID:         "some-snap-id",
			ValidationSets: [][]string{{"16", "foo", "bar", "2"}},
			Flags:          store.SnapActionEnforceValidation,
		},
		revno: snap.R(11),
	}}
	c.Assert(s.fakeBackend.ops, DeepEquals, expectedOps)
}

func (s *validationSetsSuite) TestUpdateToRevisionSnapRequiredByValidationSetAnyRevision(c *C) {
	restore := snapstate.MockEnforcedValidationSets(func(st *state.State) (*snapasserts.ValidationSets, error) {
		vs := snapasserts.NewValidationSets()
		// no revision specified
		someSnap := map[string]interface{}{
			"id":       "yOqKhntON3vR7kwEbVPsILm7bUViPDzx",
			"name":     "some-snap",
			"presence": "required",
		}
		vsa1 := s.mockValidationSetAssert(c, "bar", "2", someSnap)
		vs.Add(vsa1.(*asserts.ValidationSet))
		return vs, nil
	})
	defer restore()

	s.state.Lock()
	defer s.state.Unlock()

	tr := assertstate.ValidationSetTracking{
		AccountID: "foo",
		Name:      "bar",
		Mode:      assertstate.Enforce,
		Current:   2,
	}
	assertstate.UpdateValidationSet(s.state, &tr)

	si := &snap.SideInfo{RealName: "some-snap", SnapID: "some-snap-id", Revision: snap.R(1)}
	snapstate.Set(s.state, "some-snap", &snapstate.SnapState{
		Active:   true,
		Sequence: []*snap.SideInfo{si},
		Current:  snap.R(1),
		SnapType: "app",
	})
	snaptest.MockSnap(c, `name: some-snap`, si)

	refreshedDate := fakeRevDateEpoch.AddDate(0, 0, 1)

	ts, err := snapstate.Update(s.state, "some-snap", &snapstate.RevisionOptions{Revision: snap.R(11)}, 0, snapstate.Flags{})
	c.Assert(err, IsNil)

	var snapsup snapstate.SnapSetup
	err = ts.Tasks()[0].Get("snap-setup", &snapsup)
	c.Assert(err, IsNil)

	// new snap revision from the store
	c.Check(snapsup.Revision(), Equals, snap.R(11))

	c.Assert(s.fakeBackend.ops, HasLen, 2)
	expectedOps := fakeOps{{
		op: "storesvc-snap-action",
		curSnaps: []store.CurrentSnap{{
			InstanceName:  "some-snap",
			SnapID:        "some-snap-id",
			Revision:      snap.R(1),
			Epoch:         snap.E("1*"),
			RefreshedDate: refreshedDate,
		}}}, {
		op: "storesvc-snap-action:action",
		action: store.SnapAction{
			Action:         "refresh",
			InstanceName:   "some-snap",
			SnapID:         "some-snap-id",
			Revision:       snap.R(11),
			ValidationSets: [][]string{{"16", "foo", "bar", "2"}},
		},
		revno: snap.R(11),
	}}
	c.Assert(s.fakeBackend.ops, DeepEquals, expectedOps)
}

func (s *validationSetsSuite) TestUpdateToRevisionSnapRequiredByValidationWithMatchingRevision(c *C) {
	restore := snapstate.MockEnforcedValidationSets(func(st *state.State) (*snapasserts.ValidationSets, error) {
		vs := snapasserts.NewValidationSets()
		someSnap := map[string]interface{}{
			"id":       "yOqKhntON3vR7kwEbVPsILm7bUViPDzx",
			"name":     "some-snap",
			"presence": "required",
			"revision": "11",
		}
		vsa1 := s.mockValidationSetAssert(c, "bar", "2", someSnap)
		vs.Add(vsa1.(*asserts.ValidationSet))
		return vs, nil
	})
	defer restore()

	s.state.Lock()
	defer s.state.Unlock()

	tr := assertstate.ValidationSetTracking{
		AccountID: "foo",
		Name:      "bar",
		Mode:      assertstate.Enforce,
		Current:   2,
	}
	assertstate.UpdateValidationSet(s.state, &tr)

	si := &snap.SideInfo{RealName: "some-snap", SnapID: "some-snap-id", Revision: snap.R(1)}
	snapstate.Set(s.state, "some-snap", &snapstate.SnapState{
		Active:   true,
		Sequence: []*snap.SideInfo{si},
		Current:  snap.R(1),
		SnapType: "app",
	})
	snaptest.MockSnap(c, `name: some-snap`, si)

	ts, err := snapstate.Update(s.state, "some-snap", &snapstate.RevisionOptions{Revision: snap.R(11)}, 0, snapstate.Flags{})
	c.Assert(err, IsNil)

	var snapsup snapstate.SnapSetup
	err = ts.Tasks()[0].Get("snap-setup", &snapsup)
	c.Assert(err, IsNil)
	// new snap revision from the store
	c.Check(snapsup.Revision(), Equals, snap.R(11))
	c.Assert(s.fakeBackend.ops, HasLen, 2)
	expectedOps := fakeOps{{
		op: "storesvc-snap-action",
		curSnaps: []store.CurrentSnap{{
			InstanceName:  "some-snap",
			SnapID:        "some-snap-id",
			Revision:      snap.R(1),
			Epoch:         snap.E("1*"),
			RefreshedDate: fakeRevDateEpoch.AddDate(0, 0, 1),
		}},
	}, {
		op: "storesvc-snap-action:action",
		action: store.SnapAction{
			Action:         "refresh",
			InstanceName:   "some-snap",
			SnapID:         "some-snap-id",
			Revision:       snap.R(11),
			ValidationSets: [][]string{{"16", "foo", "bar", "2"}},
			// XXX: updateToRevisionInfo doesn't set store.SnapActionEnforceValidation flag?
		},
		revno: snap.R(11),
	}}
	c.Assert(s.fakeBackend.ops, DeepEquals, expectedOps)
}

func (s *validationSetsSuite) TestUpdateToRevisionSnapRequiredByValidationAlreadyAtRevisionNoop(c *C) {
	restore := snapstate.MockEnforcedValidationSets(func(st *state.State) (*snapasserts.ValidationSets, error) {
		vs := snapasserts.NewValidationSets()
		someSnap := map[string]interface{}{
			"id":       "yOqKhntON3vR7kwEbVPsILm7bUViPDzx",
			"name":     "some-snap",
			"presence": "required",
			"revision": "4",
		}
		vsa1 := s.mockValidationSetAssert(c, "bar", "2", someSnap)
		vs.Add(vsa1.(*asserts.ValidationSet))
		return vs, nil
	})
	defer restore()

	s.state.Lock()
	defer s.state.Unlock()

	tr := assertstate.ValidationSetTracking{
		AccountID: "foo",
		Name:      "bar",
		Mode:      assertstate.Enforce,
		Current:   2,
	}
	assertstate.UpdateValidationSet(s.state, &tr)

	// revision 4 is already installed
	si := &snap.SideInfo{RealName: "some-snap", SnapID: "some-snap-id", Revision: snap.R(4)}
	snapstate.Set(s.state, "some-snap", &snapstate.SnapState{
		Active:   true,
		Sequence: []*snap.SideInfo{si},
		Current:  snap.R(4),
		SnapType: "app",
	})
	snaptest.MockSnap(c, `name: some-snap`, si)

	ts, err := snapstate.Update(s.state, "some-snap", &snapstate.RevisionOptions{Revision: snap.R(4)}, 0, snapstate.Flags{})
	c.Assert(err, IsNil)

	var snapsup snapstate.SnapSetup
	err = ts.Tasks()[0].Get("snap-setup", &snapsup)
	c.Assert(err, IsNil)
	c.Check(snapsup.Revision(), Equals, snap.R(4))
	c.Assert(s.fakeBackend.ops, HasLen, 0)
}

func (s *validationSetsSuite) TestUpdateToRevisionSnapRequiredByValidationWrongRevisionError(c *C) {
	restore := snapstate.MockEnforcedValidationSets(func(st *state.State) (*snapasserts.ValidationSets, error) {
		vs := snapasserts.NewValidationSets()
		someSnap := map[string]interface{}{
			"id":       "yOqKhntON3vR7kwEbVPsILm7bUViPDzx",
			"name":     "some-snap",
			"presence": "required",
			"revision": "5",
		}
		vsa1 := s.mockValidationSetAssert(c, "bar", "2", someSnap)
		vs.Add(vsa1.(*asserts.ValidationSet))
		return vs, nil
	})
	defer restore()

	s.state.Lock()
	defer s.state.Unlock()

	tr := assertstate.ValidationSetTracking{
		AccountID: "foo",
		Name:      "bar",
		Mode:      assertstate.Enforce,
		Current:   2,
	}
	assertstate.UpdateValidationSet(s.state, &tr)

	snapstate.Set(s.state, "some-snap", &snapstate.SnapState{
		Active: true,
		Sequence: []*snap.SideInfo{
			{RealName: "some-snap", SnapID: "some-snap-id", Revision: snap.R(1)},
		},
		Current:  snap.R(1),
		SnapType: "app",
	})
	_, err := snapstate.Update(s.state, "some-snap", &snapstate.RevisionOptions{Revision: snap.R(11)}, 0, snapstate.Flags{})
	c.Assert(err, ErrorMatches, `cannot update snap "some-snap" to revision 11 without --ignore-validation, revision 5 is required by validation sets: 16/foo/bar/2`)
}

// test that updating to a revision that is different than the revision required
// by a validation set is possible if --ignore-validation flag is passed.
func (s *validationSetsSuite) TestUpdateToWrongRevisionIgnoreValidation(c *C) {
	restore := snapstate.MockEnforcedValidationSets(func(st *state.State) (*snapasserts.ValidationSets, error) {
		vs := snapasserts.NewValidationSets()
		someSnap := map[string]interface{}{
			"id":       "yOqKhntON3vR7kwEbVPsILm7bUViPDzx",
			"name":     "some-snap",
			"presence": "required",
			"revision": "5",
		}
		vsa1 := s.mockValidationSetAssert(c, "bar", "2", someSnap)
		vs.Add(vsa1.(*asserts.ValidationSet))
		return vs, nil
	})
	defer restore()

	s.state.Lock()
	defer s.state.Unlock()

	tr := assertstate.ValidationSetTracking{
		AccountID: "foo",
		Name:      "bar",
		Mode:      assertstate.Enforce,
		Current:   2,
	}
	assertstate.UpdateValidationSet(s.state, &tr)

	// revision 1 is already installed; it doesn't match the required revision 5
	// but that's not relevant for the test (we could have installed it with
	// --ignore-validation before, and that's reflected by IgnoreValidation flag
	// in the snapstate).
	si := &snap.SideInfo{RealName: "some-snap", SnapID: "some-snap-id", Revision: snap.R(1)}
	snapstate.Set(s.state, "some-snap", &snapstate.SnapState{
		Active:   true,
		Sequence: []*snap.SideInfo{si},
		Current:  snap.R(1),
		SnapType: "app",
		Flags: snapstate.Flags{
			IgnoreValidation: true,
		},
	})
	snaptest.MockSnap(c, `name: some-snap`, si)

	refreshedDate := fakeRevDateEpoch.AddDate(0, 0, 1)

	// revision 5 is required and requesting revision 11 would fail
	// without --ignore-validation.
	revOpts := &snapstate.RevisionOptions{Revision: snap.R(11)}
	_, err := snapstate.Update(s.state, "some-snap", revOpts, 0, snapstate.Flags{IgnoreValidation: true})
	c.Assert(err, IsNil)

	c.Assert(s.fakeBackend.ops, HasLen, 2)
	expectedOps := fakeOps{{
		op: "storesvc-snap-action",
		curSnaps: []store.CurrentSnap{{
			InstanceName:     "some-snap",
			SnapID:           "some-snap-id",
			Revision:         snap.R(1),
			Epoch:            snap.E("1*"),
			RefreshedDate:    refreshedDate,
			IgnoreValidation: true,
		}},
	}, {
		op: "storesvc-snap-action:action",
		action: store.SnapAction{
			Action:       "refresh",
			InstanceName: "some-snap",
			SnapID:       "some-snap-id",
			Revision:     snap.R(11),
			Flags:        store.SnapActionIgnoreValidation,
		},
		revno: snap.R(11),
	}}
	c.Assert(s.fakeBackend.ops, DeepEquals, expectedOps)
}

func (s *validationSetsSuite) TestUpdateManyRequiredByValidationSetAlreadyAtCorrectRevisionNoop(c *C) {
	restore := snapstate.MockEnforcedValidationSets(func(st *state.State) (*snapasserts.ValidationSets, error) {
		vs := snapasserts.NewValidationSets()
		someSnap := map[string]interface{}{
			"id":       "yOqKhntON3vR7kwEbVPsILm7bUViPDzx",
			"name":     "some-snap",
			"presence": "required",
			"revision": "5",
		}
		vsa1 := s.mockValidationSetAssert(c, "bar", "2", someSnap)
		vs.Add(vsa1.(*asserts.ValidationSet))
		return vs, nil
	})
	defer restore()

	s.state.Lock()
	defer s.state.Unlock()

	tr := assertstate.ValidationSetTracking{
		AccountID: "foo",
		Name:      "bar",
		Mode:      assertstate.Enforce,
		Current:   2,
	}
	assertstate.UpdateValidationSet(s.state, &tr)

	snapstate.Set(s.state, "some-snap", &snapstate.SnapState{
		Active: true,
		Sequence: []*snap.SideInfo{
			{RealName: "some-snap", SnapID: "some-snap-id", Revision: snap.R(5)},
		},
		Current:  snap.R(5),
		SnapType: "app",
	})
	names, _, err := snapstate.UpdateMany(context.Background(), s.state, []string{"some-snap"}, 0, nil)
	c.Assert(err, IsNil)
	c.Check(names, HasLen, 0)
	c.Assert(s.fakeBackend.ops, HasLen, 0)
}

func (s *validationSetsSuite) TestUpdateManyRequiredByValidationSetsCohortIgnored(c *C) {
	restore := snapstate.MockEnforcedValidationSets(func(st *state.State) (*snapasserts.ValidationSets, error) {
		vs := snapasserts.NewValidationSets()
		someSnap := map[string]interface{}{
			"id":       "yOqKhntON3vR7kwEbVPsILm7bUViPDzx",
			"name":     "some-snap",
			"presence": "required",
			"revision": "5",
		}
		vsa1 := s.mockValidationSetAssert(c, "bar", "2", someSnap)
		vs.Add(vsa1.(*asserts.ValidationSet))
		return vs, nil
	})
	defer restore()

	s.state.Lock()
	defer s.state.Unlock()

	tr := assertstate.ValidationSetTracking{
		AccountID: "foo",
		Name:      "bar",
		Mode:      assertstate.Enforce,
		Current:   2,
	}
	assertstate.UpdateValidationSet(s.state, &tr)

	si := &snap.SideInfo{RealName: "some-snap", SnapID: "some-snap-id", Revision: snap.R(1)}
	snapstate.Set(s.state, "some-snap", &snapstate.SnapState{
		Active:    true,
		Sequence:  []*snap.SideInfo{si},
		Current:   snap.R(1),
		SnapType:  "app",
		CohortKey: "cohortkey",
	})
	snaptest.MockSnap(c, `name: some-snap`, si)

	refreshedDate := fakeRevDateEpoch.AddDate(0, 0, 1)

	names, _, err := snapstate.UpdateMany(context.Background(), s.state, nil, 0, &snapstate.Flags{})
	c.Assert(err, IsNil)
	c.Check(names, DeepEquals, []string{"some-snap"})

	c.Assert(s.fakeBackend.ops, HasLen, 2)
	expectedOps := fakeOps{{
		op: "storesvc-snap-action",
		curSnaps: []store.CurrentSnap{{
			InstanceName:  "some-snap",
			SnapID:        "some-snap-id",
			Revision:      snap.R(1),
			Epoch:         snap.E("1*"),
			RefreshedDate: refreshedDate,
		}},
	}, {
		op: "storesvc-snap-action:action",
		action: store.SnapAction{
			Action:         "refresh",
			InstanceName:   "some-snap",
			SnapID:         "some-snap-id",
			Revision:       snap.R(5),
			ValidationSets: [][]string{{"16", "foo", "bar", "2"}},
		},
		revno: snap.R(5),
	}}
	c.Assert(s.fakeBackend.ops, DeepEquals, expectedOps)
}

func (s *validationSetsSuite) TestUpdateManyRequiredByValidationSetIgnoreValidation(c *C) {
	restore := snapstate.MockEnforcedValidationSets(func(st *state.State) (*snapasserts.ValidationSets, error) {
		vs := snapasserts.NewValidationSets()
		someSnap := map[string]interface{}{
			"id":       "yOqKhntON3vR7kwEbVPsILm7bUViPDzx",
			"name":     "some-snap",
			"presence": "required",
			"revision": "5",
		}
		vsa1 := s.mockValidationSetAssert(c, "bar", "2", someSnap)
		vs.Add(vsa1.(*asserts.ValidationSet))
		return vs, nil
	})
	defer restore()

	s.state.Lock()
	defer s.state.Unlock()

	tr := assertstate.ValidationSetTracking{
		AccountID: "foo",
		Name:      "bar",
		Mode:      assertstate.Enforce,
		Current:   2,
	}
	assertstate.UpdateValidationSet(s.state, &tr)

	si := &snap.SideInfo{RealName: "some-snap", SnapID: "some-snap-id", Revision: snap.R(1)}
	snapstate.Set(s.state, "some-snap", &snapstate.SnapState{
		Active:   true,
		Sequence: []*snap.SideInfo{si},
		Current:  snap.R(1),
		SnapType: "app",
		Flags: snapstate.Flags{
			IgnoreValidation: true,
		},
	})
	snaptest.MockSnap(c, `name: some-snap`, si)

	refreshedDate := fakeRevDateEpoch.AddDate(0, 0, 1)
	names, _, err := snapstate.UpdateMany(context.Background(), s.state, nil, 0, &snapstate.Flags{})
	c.Assert(err, IsNil)
	c.Check(names, DeepEquals, []string{"some-snap"})

	c.Assert(s.fakeBackend.ops, HasLen, 2)
	expectedOps := fakeOps{{
		op: "storesvc-snap-action",
		curSnaps: []store.CurrentSnap{{
			InstanceName:     "some-snap",
			SnapID:           "some-snap-id",
			Revision:         snap.R(1),
			Epoch:            snap.E("1*"),
			RefreshedDate:    refreshedDate,
			IgnoreValidation: true,
		}},
	}, {
		op: "storesvc-snap-action:action",
		action: store.SnapAction{
			Action:       "refresh",
			InstanceName: "some-snap",
			SnapID:       "some-snap-id",
		},
		revno: snap.R(11),
	}}
	c.Assert(s.fakeBackend.ops, DeepEquals, expectedOps)
}

func (s *validationSetsSuite) TestUpdateSnapRequiredByValidationSetAlreadyAtRequiredRevisionIgnoreValidationOK(c *C) {
	restore := snapstate.MockEnforcedValidationSets(func(st *state.State) (*snapasserts.ValidationSets, error) {
		vs := snapasserts.NewValidationSets()
		someSnap := map[string]interface{}{
			"id":       "yOqKhntON3vR7kwEbVPsILm7bUViPDzx",
			"name":     "some-snap",
			"presence": "required",
			"revision": "4",
		}
		vsa1 := s.mockValidationSetAssert(c, "bar", "1", someSnap)
		vs.Add(vsa1.(*asserts.ValidationSet))
		return vs, nil
	})
	defer restore()

	s.state.Lock()
	defer s.state.Unlock()

	tr := assertstate.ValidationSetTracking{
		AccountID: "foo",
		Name:      "bar",
		Mode:      assertstate.Enforce,
		Current:   1,
	}
	assertstate.UpdateValidationSet(s.state, &tr)

	snapstate.Set(s.state, "some-snap", &snapstate.SnapState{
		Active: true,
		Sequence: []*snap.SideInfo{
			{RealName: "some-snap", SnapID: "some-snap-id", Revision: snap.R(4)},
		},
		Current:  snap.R(4),
		SnapType: "app",
	})

	// this would normally fail since the snap is already installed at the required revision 4; will get
	// refreshed to revision 11.
	_, err := snapstate.Update(s.state, "some-snap", nil, 0, snapstate.Flags{IgnoreValidation: true})
	c.Assert(err, IsNil)
	c.Assert(s.fakeBackend.ops, HasLen, 2)
	expectedOp := fakeOp{
		op: "storesvc-snap-action:action",
		action: store.SnapAction{
			Action:       "refresh",
			InstanceName: "some-snap",
			SnapID:       "some-snap-id",
			Flags:        store.SnapActionIgnoreValidation,
		},
		revno: snap.R(11),
	}
	c.Assert(s.fakeBackend.ops[1], DeepEquals, expectedOp)
}

func (s *snapmgrTestSuite) TestUpdatePrerequisiteWithSameDeviceContext(c *C) {
	s.state.Lock()
	defer s.state.Unlock()

	snapstate.Set(s.state, "outdated-producer", &snapstate.SnapState{
		Sequence: []*snap.SideInfo{{
			RealName: "outdated-producer",
			SnapID:   "outdated-producer-id",
			Revision: snap.R(1),
		}},
		Current: snap.R(1),
		Active:  true,
	})
	snapstate.Set(s.state, "outdated-consumer", &snapstate.SnapState{
		Sequence: []*snap.SideInfo{{
			RealName: "outdated-consumer",
			SnapID:   "outdated-consumer-id",
			Revision: snap.R(1),
		}},
		Current: snap.R(1),
		Active:  true,
	})

	// unset the global store, it will need to come via the device context
	snapstate.ReplaceStore(s.state, nil)

	deviceCtx := &snapstatetest.TrivialDeviceContext{
		CtxStore: contentStore{
			fakeStore: s.fakeStore,
			state:     s.state,
		},
		DeviceModel: &asserts.Model{},
	}
	snapstatetest.MockDeviceContext(deviceCtx)

	ts, err := snapstate.UpdateWithDeviceContext(s.state, "outdated-consumer", nil, s.user.ID, snapstate.Flags{NoReRefresh: true}, deviceCtx, "")
	c.Assert(err, IsNil)
	c.Assert(ts.Tasks(), Not(HasLen), 0)

	chg := s.state.NewChange("update", "test: update")
	chg.AddAll(ts)

	s.settle(c)

	c.Check(s.fakeStore.downloads, DeepEquals, []fakeDownload{
		{macaroon: s.user.StoreMacaroon, name: "outdated-consumer", target: filepath.Join(dirs.SnapBlobDir, "outdated-consumer_11.snap")},
		{macaroon: s.user.StoreMacaroon, name: "outdated-producer", target: filepath.Join(dirs.SnapBlobDir, "outdated-producer_11.snap")},
	})
}

func (s *snapmgrTestSuite) TestUpdatePrerequisiteBackwardsCompat(c *C) {
	s.state.Lock()
	defer s.state.Unlock()

	snapstate.Set(s.state, "outdated-producer", &snapstate.SnapState{
		Sequence: []*snap.SideInfo{{
			RealName: "outdated-producer",
			SnapID:   "outdated-producer-id",
			Revision: snap.R(1),
		}},
		Current: snap.R(1),
		Active:  true,
	})
	snapstate.Set(s.state, "outdated-consumer", &snapstate.SnapState{
		Sequence: []*snap.SideInfo{{
			RealName: "outdated-consumer",
			SnapID:   "outdated-consumer-id",
			Revision: snap.R(1),
		}},
		Current: snap.R(1),
		Active:  true,
	})

	tasks, err := snapstate.Update(s.state, "outdated-consumer", nil, s.user.ID, snapstate.Flags{})
	c.Assert(err, IsNil)
	c.Check(tasks, Not(HasLen), 0)
	chg := s.state.NewChange("update", "test: update snap")
	chg.AddAll(tasks)

	prereqTask := findStrictlyOnePrereqTask(c, chg)

	var snapsup snapstate.SnapSetup
	err = prereqTask.Get("snap-setup", &snapsup)
	c.Assert(err, IsNil)

	// mimic a task serialized by an "old" snapd without PrereqContentAttrs
	// The new code shouldn't update the prereq since it doesn't have the content attrs
	snapsup.PrereqContentAttrs = nil
	prereqTask.Set("snap-setup", &snapsup)

	s.settle(c)

	// the producer wasn't updated since there were no content attributes
	c.Check(s.fakeStore.downloads, DeepEquals, []fakeDownload{
		{macaroon: s.user.StoreMacaroon, name: "outdated-consumer", target: filepath.Join(dirs.SnapBlobDir, "outdated-consumer_11.snap")},
	})
}

<<<<<<< HEAD
func (s *snapmgrTestSuite) TestUpdateWithHiddenSnapDataDir(c *C) {
	restore := snapstate.MockGetSnapDirOptions(func(*state.State) (*dirs.SnapDirOptions, error) {
		return &dirs.SnapDirOptions{HiddenSnapDataDir: true}, nil
	})
	defer restore()

	s.state.Lock()
	defer s.state.Unlock()

	info := &snap.SideInfo{
		Revision: snap.R(1),
		SnapID:   "some-snap-id",
		RealName: "some-snap",
	}
	snapstate.Set(s.state, "some-snap", &snapstate.SnapState{
		Sequence: []*snap.SideInfo{info},
		Current:  info.Revision,
		Active:   true,
	})

	chg := s.state.NewChange("update", "update a snap")
	ts, err := snapstate.Update(s.state, "some-snap", nil, s.user.ID, snapstate.Flags{})
	c.Assert(err, IsNil)
	chg.AddAll(ts)

	s.state.Unlock()
	defer s.state.Lock()

	s.settle(c)

	s.state.Lock()
	defer s.state.Unlock()
	c.Assert(chg.Err(), IsNil)
	c.Assert(chg.Status(), Equals, state.DoneStatus)
=======
func (s *snapmgrTestSuite) TestUpdateDeduplicatesSnapNames(c *C) {
	s.state.Lock()
	defer s.state.Unlock()

	snapstate.Set(s.state, "some-snap", &snapstate.SnapState{
		Sequence: []*snap.SideInfo{{
			RealName: "some-snap",
			SnapID:   "some-snap-id",
			Revision: snap.R(1),
		}},
		Current: snap.R(1),
		Active:  true,
	})

	snapstate.Set(s.state, "some-base", &snapstate.SnapState{
		Sequence: []*snap.SideInfo{{
			RealName: "some-base",
			SnapID:   "some-base-id",
			Revision: snap.R(1),
		}},
		Current: snap.R(1),
		Active:  true,
	})

	updated, _, err := snapstate.UpdateMany(context.Background(), s.state, []string{"some-snap", "some-base", "some-snap", "some-base"}, s.user.ID, nil)
	c.Assert(err, IsNil)
	c.Check(updated, testutil.DeepUnsortedMatches, []string{"some-snap", "some-base"})
>>>>>>> 7f967b7e
}<|MERGE_RESOLUTION|>--- conflicted
+++ resolved
@@ -6833,42 +6833,6 @@
 	})
 }
 
-<<<<<<< HEAD
-func (s *snapmgrTestSuite) TestUpdateWithHiddenSnapDataDir(c *C) {
-	restore := snapstate.MockGetSnapDirOptions(func(*state.State) (*dirs.SnapDirOptions, error) {
-		return &dirs.SnapDirOptions{HiddenSnapDataDir: true}, nil
-	})
-	defer restore()
-
-	s.state.Lock()
-	defer s.state.Unlock()
-
-	info := &snap.SideInfo{
-		Revision: snap.R(1),
-		SnapID:   "some-snap-id",
-		RealName: "some-snap",
-	}
-	snapstate.Set(s.state, "some-snap", &snapstate.SnapState{
-		Sequence: []*snap.SideInfo{info},
-		Current:  info.Revision,
-		Active:   true,
-	})
-
-	chg := s.state.NewChange("update", "update a snap")
-	ts, err := snapstate.Update(s.state, "some-snap", nil, s.user.ID, snapstate.Flags{})
-	c.Assert(err, IsNil)
-	chg.AddAll(ts)
-
-	s.state.Unlock()
-	defer s.state.Lock()
-
-	s.settle(c)
-
-	s.state.Lock()
-	defer s.state.Unlock()
-	c.Assert(chg.Err(), IsNil)
-	c.Assert(chg.Status(), Equals, state.DoneStatus)
-=======
 func (s *snapmgrTestSuite) TestUpdateDeduplicatesSnapNames(c *C) {
 	s.state.Lock()
 	defer s.state.Unlock()
@@ -6896,5 +6860,34 @@
 	updated, _, err := snapstate.UpdateMany(context.Background(), s.state, []string{"some-snap", "some-base", "some-snap", "some-base"}, s.user.ID, nil)
 	c.Assert(err, IsNil)
 	c.Check(updated, testutil.DeepUnsortedMatches, []string{"some-snap", "some-base"})
->>>>>>> 7f967b7e
+}
+
+func (s *snapmgrTestSuite) TestUpdateWithHiddenSnapDataDir(c *C) {
+	restore := snapstate.MockGetSnapDirOptions(func(*state.State) (*dirs.SnapDirOptions, error) {
+		return &dirs.SnapDirOptions{HiddenSnapDataDir: true}, nil
+	})
+	defer restore()
+
+	s.state.Lock()
+	defer s.state.Unlock()
+
+	info := &snap.SideInfo{
+		Revision: snap.R(1),
+		SnapID:   "some-snap-id",
+		RealName: "some-snap",
+	}
+	snapstate.Set(s.state, "some-snap", &snapstate.SnapState{
+		Sequence: []*snap.SideInfo{info},
+		Current:  info.Revision,
+		Active:   true,
+	})
+
+	chg := s.state.NewChange("update", "update a snap")
+	ts, err := snapstate.Update(s.state, "some-snap", nil, s.user.ID, snapstate.Flags{})
+	c.Assert(err, IsNil)
+	chg.AddAll(ts)
+
+	s.settle(c)
+	c.Assert(chg.Err(), IsNil)
+	c.Assert(chg.Status(), Equals, state.DoneStatus)
 }