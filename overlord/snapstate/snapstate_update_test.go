--- conflicted
+++ resolved
@@ -6119,11 +6119,6 @@
 	return prereqTask
 }
 
-<<<<<<< HEAD
-func (s *snapmgrTestSuite) TestUpdateWithHiddenSnapDataDir(c *C) {
-	restore := snapstate.MockGetSnapDirOptions(func(*state.State) (*dirs.SnapDirOptions, error) {
-		return &dirs.SnapDirOptions{HiddenSnapDataDir: true}, nil
-=======
 func (s *validationSetsSuite) TestUpdateSnapRequiredByValidationSetAlreadyAtRequiredRevision(c *C) {
 	restore := snapstate.MockEnforcedValidationSets(func(st *state.State) (*snapasserts.ValidationSets, error) {
 		vs := snapasserts.NewValidationSets()
@@ -6136,40 +6131,12 @@
 		vsa1 := s.mockValidationSetAssert(c, "bar", "1", someSnap)
 		vs.Add(vsa1.(*asserts.ValidationSet))
 		return vs, nil
->>>>>>> c5cd6e4d
 	})
 	defer restore()
 
 	s.state.Lock()
 	defer s.state.Unlock()
 
-<<<<<<< HEAD
-	info := &snap.SideInfo{
-		Revision: snap.R(1),
-		SnapID:   "some-snap-id",
-		RealName: "some-snap",
-	}
-	snapstate.Set(s.state, "some-snap", &snapstate.SnapState{
-		Sequence: []*snap.SideInfo{info},
-		Current:  info.Revision,
-		Active:   true,
-	})
-
-	chg := s.state.NewChange("update", "update a snap")
-	ts, err := snapstate.Update(s.state, "some-snap", nil, s.user.ID, snapstate.Flags{})
-	c.Assert(err, IsNil)
-	chg.AddAll(ts)
-
-	s.state.Unlock()
-	defer s.state.Lock()
-
-	s.settle(c)
-
-	s.state.Lock()
-	defer s.state.Unlock()
-	c.Assert(chg.Err(), IsNil)
-	c.Assert(chg.Status(), Equals, state.DoneStatus)
-=======
 	tr := assertstate.ValidationSetTracking{
 		AccountID: "foo",
 		Name:      "bar",
@@ -6789,5 +6756,40 @@
 		revno: snap.R(11),
 	}
 	c.Assert(s.fakeBackend.ops[1], DeepEquals, expectedOp)
->>>>>>> c5cd6e4d
+}
+
+func (s *snapmgrTestSuite) TestUpdateWithHiddenSnapDataDir(c *C) {
+	restore := snapstate.MockGetSnapDirOptions(func(*state.State) (*dirs.SnapDirOptions, error) {
+		return &dirs.SnapDirOptions{HiddenSnapDataDir: true}, nil
+	})
+	defer restore()
+
+	s.state.Lock()
+	defer s.state.Unlock()
+
+	info := &snap.SideInfo{
+		Revision: snap.R(1),
+		SnapID:   "some-snap-id",
+		RealName: "some-snap",
+	}
+	snapstate.Set(s.state, "some-snap", &snapstate.SnapState{
+		Sequence: []*snap.SideInfo{info},
+		Current:  info.Revision,
+		Active:   true,
+	})
+
+	chg := s.state.NewChange("update", "update a snap")
+	ts, err := snapstate.Update(s.state, "some-snap", nil, s.user.ID, snapstate.Flags{})
+	c.Assert(err, IsNil)
+	chg.AddAll(ts)
+
+	s.state.Unlock()
+	defer s.state.Lock()
+
+	s.settle(c)
+
+	s.state.Lock()
+	defer s.state.Unlock()
+	c.Assert(chg.Err(), IsNil)
+	c.Assert(chg.Status(), Equals, state.DoneStatus)
 }