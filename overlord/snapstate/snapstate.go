// -*- Mode: Go; indent-tabs-mode: t -*-

/*
 * Copyright (C) 2016-2018 Canonical Ltd
 *
 * This program is free software: you can redistribute it and/or modify
 * it under the terms of the GNU General Public License version 3 as
 * published by the Free Software Foundation.
 *
 * This program is distributed in the hope that it will be useful,
 * but WITHOUT ANY WARRANTY; without even the implied warranty of
 * MERCHANTABILITY or FITNESS FOR A PARTICULAR PURPOSE.  See the
 * GNU General Public License for more details.
 *
 * You should have received a copy of the GNU General Public License
 * along with this program.  If not, see <http://www.gnu.org/licenses/>.
 *
 */

// Package snapstate implements the manager and state aspects responsible for the installation and removal of snaps.
package snapstate

import (
	"context"
	"encoding/json"
	"fmt"
	"os"
	"sort"
	"strings"
	"time"

	"github.com/snapcore/snapd/asserts"
	"github.com/snapcore/snapd/boot"
	"github.com/snapcore/snapd/dirs"
	"github.com/snapcore/snapd/features"
	"github.com/snapcore/snapd/gadget"
	"github.com/snapcore/snapd/i18n"
	"github.com/snapcore/snapd/interfaces"
	"github.com/snapcore/snapd/logger"
	"github.com/snapcore/snapd/overlord/auth"
	"github.com/snapcore/snapd/overlord/configstate/config"
	"github.com/snapcore/snapd/overlord/ifacestate/ifacerepo"
	"github.com/snapcore/snapd/overlord/snapstate/backend"
	"github.com/snapcore/snapd/overlord/state"
	"github.com/snapcore/snapd/release"
	"github.com/snapcore/snapd/snap"
	"github.com/snapcore/snapd/store"
	"github.com/snapcore/snapd/strutil"
)

// control flags for doInstall
const (
	skipConfigure = 1 << iota
)

// control flags for "Configure()"
const (
	IgnoreHookError = 1 << iota
	TrackHookError
	UseConfigDefaults
)

const (
	DownloadAndChecksDoneEdge = state.TaskSetEdge("download-and-checks-done")
)

func isParallelInstallable(snapsup *SnapSetup) error {
	if snapsup.InstanceKey == "" {
		return nil
	}
	if snapsup.Type == snap.TypeApp {
		return nil
	}
	return fmt.Errorf("cannot install snap of type %v as %q", snapsup.Type, snapsup.InstanceName())
}

func doInstall(st *state.State, snapst *SnapState, snapsup *SnapSetup, flags int, fromChange string) (*state.TaskSet, error) {
	tr := config.NewTransaction(st)
	experimentalRefreshAppAwareness, err := config.GetFeatureFlag(tr, features.RefreshAppAwareness)
	if err != nil && !config.IsNoOption(err) {
		return nil, err
	}
	experimentalAllowSnapd, err := config.GetFeatureFlag(tr, features.SnapdSnap)
	if err != nil && !config.IsNoOption(err) {
		return nil, err
	}

	if snapsup.InstanceName() == "system" {
		return nil, fmt.Errorf("cannot install reserved snap name 'system'")
	}
	if snapsup.InstanceName() == "snapd" {
		model, err := Model(st)
		if err != nil && err != state.ErrNoState {
			return nil, err
		}
		if model == nil || model.Base() == "" {
			if !experimentalAllowSnapd {
				return nil, fmt.Errorf("cannot install snapd snap on a model without a base snap yet")
			}
		}
	}
	if snapst.IsInstalled() && !snapst.Active {
		return nil, fmt.Errorf("cannot update disabled snap %q", snapsup.InstanceName())
	}

	if snapsup.Flags.Classic {
		if !release.OnClassic {
			return nil, fmt.Errorf("classic confinement is only supported on classic systems")
		} else if !dirs.SupportsClassicConfinement() {
			return nil, fmt.Errorf(i18n.G("classic confinement requires snaps under /snap or symlink from /snap to %s"), dirs.SnapMountDir)
		}
	}
	if !snapst.IsInstalled() { // install?
		// check that the snap command namespace doesn't conflict with an enabled alias
		if err := checkSnapAliasConflict(st, snapsup.InstanceName()); err != nil {
			return nil, err
		}
	}

	if err := isParallelInstallable(snapsup); err != nil {
		return nil, err
	}

	if err := checkChangeConflictIgnoringOneChange(st, snapsup.InstanceName(), snapst, fromChange); err != nil {
		return nil, err
	}

	if snapst.IsInstalled() {
		// consider also the current revision to set plugs-only hint
		info, err := snapst.CurrentInfo()
		if err != nil {
			return nil, err
		}
		snapsup.PlugsOnly = snapsup.PlugsOnly && (len(info.Slots) == 0)

		if experimentalRefreshAppAwareness {
			// Note that because we are modifying the snap state this block
			// must be located after the conflict check done above.
			if err := inhibitRefresh(st, snapst, info); err != nil {
				return nil, err
			}
		}
	}

	ts := state.NewTaskSet()

	targetRevision := snapsup.Revision()
	revisionStr := ""
	if snapsup.SideInfo != nil {
		revisionStr = fmt.Sprintf(" (%s)", targetRevision)
	}

	// check if we already have the revision locally (alters tasks)
	revisionIsLocal := snapst.LastIndex(targetRevision) >= 0

	prereq := st.NewTask("prerequisites", fmt.Sprintf(i18n.G("Ensure prerequisites for %q are available"), snapsup.InstanceName()))
	prereq.Set("snap-setup", snapsup)

	var prepare, prev *state.Task
	fromStore := false
	// if we have a local revision here we go back to that
	if snapsup.SnapPath != "" || revisionIsLocal {
		prepare = st.NewTask("prepare-snap", fmt.Sprintf(i18n.G("Prepare snap %q%s"), snapsup.SnapPath, revisionStr))
	} else {
		fromStore = true
		prepare = st.NewTask("download-snap", fmt.Sprintf(i18n.G("Download snap %q%s from channel %q"), snapsup.InstanceName(), revisionStr, snapsup.Channel))
	}
	prepare.Set("snap-setup", snapsup)
	prepare.WaitFor(prereq)

	tasks := []*state.Task{prereq, prepare}
	addTask := func(t *state.Task) {
		t.Set("snap-setup-task", prepare.ID())
		t.WaitFor(prev)
		tasks = append(tasks, t)
	}
	prev = prepare

	var checkAsserts *state.Task
	if fromStore {
		// fetch and check assertions
		checkAsserts = st.NewTask("validate-snap", fmt.Sprintf(i18n.G("Fetch and check assertions for snap %q%s"), snapsup.InstanceName(), revisionStr))
		addTask(checkAsserts)
		prev = checkAsserts
	}

	// mount
	if !revisionIsLocal {
		mount := st.NewTask("mount-snap", fmt.Sprintf(i18n.G("Mount snap %q%s"), snapsup.InstanceName(), revisionStr))
		addTask(mount)
		prev = mount
	}

	// run refresh hooks when updating existing snap, otherwise run install hook further down.
	runRefreshHooks := (snapst.IsInstalled() && !snapsup.Flags.Revert)
	if runRefreshHooks {
		preRefreshHook := SetupPreRefreshHook(st, snapsup.InstanceName())
		addTask(preRefreshHook)
		prev = preRefreshHook
	}

	if snapst.IsInstalled() {
		// unlink-current-snap (will stop services for copy-data)
		stop := st.NewTask("stop-snap-services", fmt.Sprintf(i18n.G("Stop snap %q services"), snapsup.InstanceName()))
		stop.Set("stop-reason", snap.StopReasonRefresh)
		addTask(stop)
		prev = stop

		removeAliases := st.NewTask("remove-aliases", fmt.Sprintf(i18n.G("Remove aliases for snap %q"), snapsup.InstanceName()))
		addTask(removeAliases)
		prev = removeAliases

		unlink := st.NewTask("unlink-current-snap", fmt.Sprintf(i18n.G("Make current revision for snap %q unavailable"), snapsup.InstanceName()))
		addTask(unlink)
		prev = unlink
	}

	// copy-data (needs stopped services by unlink)
	if !snapsup.Flags.Revert {
		copyData := st.NewTask("copy-snap-data", fmt.Sprintf(i18n.G("Copy snap %q data"), snapsup.InstanceName()))
		addTask(copyData)
		prev = copyData
	}

	// security
	setupSecurity := st.NewTask("setup-profiles", fmt.Sprintf(i18n.G("Setup snap %q%s security profiles"), snapsup.InstanceName(), revisionStr))
	addTask(setupSecurity)
	prev = setupSecurity

	// finalize (wrappers+current symlink)
	linkSnap := st.NewTask("link-snap", fmt.Sprintf(i18n.G("Make snap %q%s available to the system"), snapsup.InstanceName(), revisionStr))
	addTask(linkSnap)
	prev = linkSnap

	// auto-connections
	autoConnect := st.NewTask("auto-connect", fmt.Sprintf(i18n.G("Automatically connect eligible plugs and slots of snap %q"), snapsup.InstanceName()))
	addTask(autoConnect)
	prev = autoConnect

	// setup aliases
	setAutoAliases := st.NewTask("set-auto-aliases", fmt.Sprintf(i18n.G("Set automatic aliases for snap %q"), snapsup.InstanceName()))
	addTask(setAutoAliases)
	prev = setAutoAliases

	setupAliases := st.NewTask("setup-aliases", fmt.Sprintf(i18n.G("Setup snap %q aliases"), snapsup.InstanceName()))
	addTask(setupAliases)
	prev = setupAliases

	if runRefreshHooks {
		postRefreshHook := SetupPostRefreshHook(st, snapsup.InstanceName())
		addTask(postRefreshHook)
		prev = postRefreshHook
	}

	// only run install hook if installing the snap for the first time
	if !snapst.IsInstalled() {
		installHook := SetupInstallHook(st, snapsup.InstanceName())
		addTask(installHook)
		prev = installHook
	}

	// run new services
	startSnapServices := st.NewTask("start-snap-services", fmt.Sprintf(i18n.G("Start snap %q%s services"), snapsup.InstanceName(), revisionStr))
	addTask(startSnapServices)
	prev = startSnapServices

	// Do not do that if we are reverting to a local revision
	if snapst.IsInstalled() && !snapsup.Flags.Revert {
		var retain int
		if err := config.NewTransaction(st).Get("core", "refresh.retain", &retain); err != nil {
			// on classic we only keep 2 copies by default
			if release.OnClassic {
				retain = 2
			} else {
				retain = 3
			}
		}
		retain-- //  we're adding one

		seq := snapst.Sequence
		currentIndex := snapst.LastIndex(snapst.Current)

		// discard everything after "current" (we may have reverted to
		// a previous versions earlier)
		for i := currentIndex + 1; i < len(seq); i++ {
			si := seq[i]
			if si.Revision == targetRevision {
				// but don't discard this one; its' the thing we're switching to!
				continue
			}
			ts := removeInactiveRevision(st, snapsup.InstanceName(), si.SnapID, si.Revision)
			ts.WaitFor(prev)
			tasks = append(tasks, ts.Tasks()...)
			prev = tasks[len(tasks)-1]
		}

		// make sure we're not scheduling the removal of the target
		// revision in the case where the target revision is already in
		// the sequence.
		for i := 0; i < currentIndex; i++ {
			si := seq[i]
			if si.Revision == targetRevision {
				// we do *not* want to removeInactiveRevision of this one
				copy(seq[i:], seq[i+1:])
				seq = seq[:len(seq)-1]
				currentIndex--
			}
		}

		// normal garbage collect
		for i := 0; i <= currentIndex-retain; i++ {
			si := seq[i]
			if boot.InUse(snapsup.InstanceName(), si.Revision) {
				continue
			}
			ts := removeInactiveRevision(st, snapsup.InstanceName(), si.SnapID, si.Revision)
			ts.WaitFor(prev)
			tasks = append(tasks, ts.Tasks()...)
			prev = tasks[len(tasks)-1]
		}

		addTask(st.NewTask("cleanup", fmt.Sprintf("Clean up %q%s install", snapsup.InstanceName(), revisionStr)))
	}

	installSet := state.NewTaskSet(tasks...)
	installSet.WaitAll(ts)
	ts.AddAll(installSet)
	if checkAsserts != nil {
		ts.MarkEdge(checkAsserts, DownloadAndChecksDoneEdge)
	}

	if flags&skipConfigure != 0 {
		return installSet, nil
	}

	var confFlags int
	if !snapst.IsInstalled() && snapsup.SideInfo != nil && snapsup.SideInfo.SnapID != "" {
		// installation, run configure using the gadget defaults
		// if available
		confFlags |= UseConfigDefaults
	}

	// we do not support configuration for bases or the "snapd" snap yet
	if snapsup.Type != snap.TypeBase && snapsup.InstanceName() != "snapd" {
		configSet := ConfigureSnap(st, snapsup.InstanceName(), confFlags)
		configSet.WaitAll(ts)
		ts.AddAll(configSet)
	}

	return ts, nil
}

// ConfigureSnap returns a set of tasks to configure snapName as done during installation/refresh.
func ConfigureSnap(st *state.State, snapName string, confFlags int) *state.TaskSet {
	// This is slightly ugly, ideally we would check the type instead
	// of hardcoding the name here. Unfortunately we do not have the
	// type until we actually run the change.
	if snapName == defaultCoreSnapName {
		confFlags |= IgnoreHookError
		confFlags |= TrackHookError
	}
	return Configure(st, snapName, nil, confFlags)
}

var Configure = func(st *state.State, snapName string, patch map[string]interface{}, flags int) *state.TaskSet {
	panic("internal error: snapstate.Configure is unset")
}

var SetupInstallHook = func(st *state.State, snapName string) *state.Task {
	panic("internal error: snapstate.SetupInstallHook is unset")
}

var SetupPreRefreshHook = func(st *state.State, snapName string) *state.Task {
	panic("internal error: snapstate.SetupPreRefreshHook is unset")
}

var SetupPostRefreshHook = func(st *state.State, snapName string) *state.Task {
	panic("internal error: snapstate.SetupPostRefreshHook is unset")
}

var SetupRemoveHook = func(st *state.State, snapName string) *state.Task {
	panic("internal error: snapstate.SetupRemoveHook is unset")
}

// WaitRestart will return a Retry error if there is a pending restart
// and a real error if anything went wrong (like a rollback across
// restarts)
func WaitRestart(task *state.Task, snapsup *SnapSetup) (err error) {
	if ok, _ := task.State().Restarting(); ok {
		// don't continue until we are in the restarted snapd
		task.Logf("Waiting for restart...")
		return &state.Retry{}
	}

	snapInfo, err := snap.ReadInfo(snapsup.InstanceName(), snapsup.SideInfo)
	if err != nil {
		return err
	}

	if snapsup.InstanceName() == "snapd" && os.Getenv("SNAPD_REVERT_TO_REV") != "" {
		return fmt.Errorf("there was a snapd rollback across the restart")
	}

	// If not on classic check there was no rollback. A reboot
	// can be triggered by:
	// - core (old core16 world, system-reboot)
	// - bootable base snap (new core18 world, system-reboot)
	//
	// TODO: Detect "snapd" snap daemon-restarts here that
	//       fallback into the old version (once we have
	//       better snapd rollback support in core18).
	if !release.OnClassic {
		// TODO: double check that we really rebooted
		// otherwise this could be just a spurious restart
		// of snapd

		model, err := Model(task.State())
		if err != nil {
			return err
		}
		bootName := "core"
		typ := snap.TypeOS
		if model.Base() != "" {
			bootName = model.Base()
			typ = snap.TypeBase
		}
		// if it is not a bootable snap we are not interested
		if snapsup.InstanceName() != bootName {
			return nil
		}

		name, rev, err := CurrentBootNameAndRevision(typ)
		if err == ErrBootNameAndRevisionAgain {
			return &state.Retry{After: 5 * time.Second}
		}
		if err != nil {
			return err
		}

		if snapsup.InstanceName() != name || snapInfo.Revision != rev {
			// TODO: make sure this revision gets ignored for
			//       automatic refreshes
			return fmt.Errorf("cannot finish %s installation, there was a rollback across reboot", snapsup.InstanceName())
		}
	}

	return nil
}

func contentAttr(attrer interfaces.Attrer) string {
	var s string
	err := attrer.Attr("content", &s)
	if err != nil {
		return ""
	}
	return s
}

func contentIfaceAvailable(st *state.State, contentTag string) bool {
	repo := ifacerepo.Get(st)
	for _, slot := range repo.AllSlots("content") {
		if contentAttr(slot) == "" {
			continue
		}
		if contentAttr(slot) == contentTag {
			return true
		}
	}
	return false
}

// defaultContentPlugProviders takes a snap.Info and returns what
// default providers there are.
func defaultContentPlugProviders(st *state.State, info *snap.Info) []string {
	out := []string{}
	seen := map[string]bool{}
	for _, plug := range info.Plugs {
		if plug.Interface == "content" {
			if contentAttr(plug) == "" {
				continue
			}
			if !contentIfaceAvailable(st, contentAttr(plug)) {
				var dprovider string
				err := plug.Attr("default-provider", &dprovider)
				if err != nil || dprovider == "" {
					continue
				}
				// The default-provider is a name. However old
				// documentation said it is "snapname:ifname",
				// we deal with this gracefully by just
				// stripping of the part after the ":"
				if name := strings.SplitN(dprovider, ":", 2)[0]; !seen[name] {
					out = append(out, name)
					seen[name] = true
				}
			}
		}
	}
	return out
}

// validateFeatureFlags validates the given snap only uses experimental
// features that are enabled by the user.
func validateFeatureFlags(st *state.State, info *snap.Info) error {
	tr := config.NewTransaction(st)

	if len(info.Layout) > 0 {
		flag, err := config.GetFeatureFlag(tr, features.Layouts)
		if err != nil {
			return err
		}
		if !flag {
			return fmt.Errorf("experimental feature disabled - test it by setting 'experimental.layouts' to true")
		}
	}

	if info.InstanceKey != "" {
		flag, err := config.GetFeatureFlag(tr, features.ParallelInstances)
		if err != nil {
			return err
		}
		if !flag {
			return fmt.Errorf("experimental feature disabled - test it by setting 'experimental.parallel-instances' to true")
		}
	}

	return nil
}

func checkInstallPreconditions(st *state.State, info *snap.Info, flags Flags, snapst *SnapState) error {
	if err := validateInfoAndFlags(info, snapst, flags); err != nil {
		return err
	}
	if err := validateFeatureFlags(st, info); err != nil {
		return err
	}
	return nil
}

// InstallPath returns a set of tasks for installing a snap from a file path
// and the snap.Info for the given snap.
//
// Note that the state must be locked by the caller.
// The provided SideInfo can contain just a name which results in a
// local revision and sideloading, or full metadata in which case it
// the snap will appear as installed from the store.
func InstallPath(st *state.State, si *snap.SideInfo, path, instanceName, channel string, flags Flags) (*state.TaskSet, *snap.Info, error) {
	if si.RealName == "" {
		return nil, nil, fmt.Errorf("internal error: snap name to install %q not provided", path)
	}

	if instanceName == "" {
		instanceName = si.RealName
	}

	var snapst SnapState
	err := Get(st, instanceName, &snapst)
	if err != nil && err != state.ErrNoState {
		return nil, nil, err
	}

	if si.SnapID != "" {
		if si.Revision.Unset() {
			return nil, nil, fmt.Errorf("internal error: snap id set to install %q but revision is unset", path)
		}
	}

	channel, err = resolveChannel(st, instanceName, channel)
	if err != nil {
		return nil, nil, err
	}

	var instFlags int
	if flags.SkipConfigure {
		// extract it as a doInstall flag, this is not passed
		// into SnapSetup
		instFlags |= skipConfigure
	}

	// It is ok do open the snap file here because we either
	// have side info or the user passed --dangerous
	info, container, err := backend.OpenSnapFile(path, si)
	if err != nil {
		return nil, nil, err
	}

	if err := validateContainer(container, info, logger.Noticef); err != nil {
		return nil, nil, err
	}
	if err := snap.ValidateInstanceName(instanceName); err != nil {
		return nil, nil, fmt.Errorf("invalid instance name: %v", err)
	}

	snapName, instanceKey := snap.SplitInstanceName(instanceName)
	if info.SnapName() != snapName {
		return nil, nil, fmt.Errorf("cannot install snap %q, the name does not match the metadata %q", instanceName, info.SnapName())
	}
	info.InstanceKey = instanceKey

	if flags.Classic && !info.NeedsClassic() {
		// snap does not require classic confinement, silently drop the flag
		flags.Classic = false
	}
	// TODO: integrate classic override with the helper
	if err := checkInstallPreconditions(st, info, flags, &snapst); err != nil {
		return nil, nil, err
	}
	// this might be a refresh; check the epoch before proceeding
	if err := earlyEpochCheck(info, &snapst); err != nil {
		return nil, nil, err
	}

	snapsup := &SnapSetup{
		Base:        info.Base,
		Prereq:      defaultContentPlugProviders(st, info),
		SideInfo:    si,
		SnapPath:    path,
		Channel:     channel,
		Flags:       flags.ForSnapSetup(),
		Type:        info.Type,
		PlugsOnly:   len(info.Slots) == 0,
		InstanceKey: info.InstanceKey,
	}

	ts, err := doInstall(st, &snapst, snapsup, instFlags, "")
	return ts, info, err
}

// TryPath returns a set of tasks for trying a snap from a file path.
// Note that the state must be locked by the caller.
func TryPath(st *state.State, name, path string, flags Flags) (*state.TaskSet, error) {
	flags.TryMode = true

	ts, _, err := InstallPath(st, &snap.SideInfo{RealName: name}, path, "", "", flags)
	return ts, err
}

// Install returns a set of tasks for installing snap.
// Note that the state must be locked by the caller.
//
// The returned TaskSet will contain a DownloadAndChecksDoneEdge.
func Install(st *state.State, name, channel string, revision snap.Revision, userID int, flags Flags) (*state.TaskSet, error) {
	if channel == "" {
		channel = "stable"
	}

	var snapst SnapState
	err := Get(st, name, &snapst)
	if err != nil && err != state.ErrNoState {
		return nil, err
	}
	if snapst.IsInstalled() {
		return nil, &snap.AlreadyInstalledError{Snap: name}
	}

	// need to have a model set before trying to talk the store
	if _, err := ModelPastSeeding(st); err != nil {
		return nil, err
	}

	if err := snap.ValidateInstanceName(name); err != nil {
		return nil, fmt.Errorf("invalid instance name: %v", err)
	}

	info, err := installInfo(st, name, channel, revision, userID)
	if err != nil {
		return nil, err
	}

	if flags.Classic && !info.NeedsClassic() {
		// snap does not require classic confinement, silently drop the flag
		flags.Classic = false
	}
	// TODO: integrate classic override with the helper
	if err := checkInstallPreconditions(st, info, flags, &snapst); err != nil {
		return nil, err
	}

	snapsup := &SnapSetup{
		Channel:      channel,
		Base:         info.Base,
		Prereq:       defaultContentPlugProviders(st, info),
		UserID:       userID,
		Flags:        flags.ForSnapSetup(),
		DownloadInfo: &info.DownloadInfo,
		SideInfo:     &info.SideInfo,
		Type:         info.Type,
		PlugsOnly:    len(info.Slots) == 0,
		InstanceKey:  info.InstanceKey,
		auxStoreInfo: auxStoreInfo{
			Media: info.Media,
		},
	}

	return doInstall(st, &snapst, snapsup, 0, "")
}

// InstallMany installs everything from the given list of names.
// Note that the state must be locked by the caller.
func InstallMany(st *state.State, names []string, userID int) ([]string, []*state.TaskSet, error) {
	toInstall := make([]string, 0, len(names))
	for _, name := range names {
		var snapst SnapState
		err := Get(st, name, &snapst)
		if err != nil && err != state.ErrNoState {
			return nil, nil, err
		}
		if snapst.IsInstalled() {
			continue
		}

		if err := snap.ValidateInstanceName(name); err != nil {
			return nil, nil, fmt.Errorf("invalid instance name: %v", err)
		}

		toInstall = append(toInstall, name)
	}

	user, err := userFromUserID(st, userID)
	if err != nil {
		return nil, nil, err
	}

	installs, err := installCandidates(st, toInstall, "stable", user)
	if err != nil {
		return nil, nil, err
	}

	tasksets := make([]*state.TaskSet, 0, len(installs))
	for _, info := range installs {
		var snapst SnapState
		var flags Flags

		if err := checkInstallPreconditions(st, info, flags, &snapst); err != nil {
			return nil, nil, err
		}

		snapsup := &SnapSetup{
			Channel:      "stable",
			Base:         info.Base,
			Prereq:       defaultContentPlugProviders(st, info),
			UserID:       userID,
			Flags:        flags.ForSnapSetup(),
			DownloadInfo: &info.DownloadInfo,
			SideInfo:     &info.SideInfo,
			Type:         info.Type,
			PlugsOnly:    len(info.Slots) == 0,
			InstanceKey:  info.InstanceKey,
		}

		ts, err := doInstall(st, &snapst, snapsup, 0, "")
		if err != nil {
			return nil, nil, err
		}
		ts.JoinLane(st.NewLane())
		tasksets = append(tasksets, ts)
	}

	return toInstall, tasksets, nil
}

// RefreshCandidates gets a list of candidates for update
// Note that the state must be locked by the caller.
func RefreshCandidates(st *state.State, user *auth.UserState) ([]*snap.Info, error) {
	updates, _, _, err := refreshCandidates(context.TODO(), st, nil, user, nil)
	return updates, err
}

// ValidateRefreshes allows to hook validation into the handling of refresh candidates.
var ValidateRefreshes func(st *state.State, refreshes []*snap.Info, ignoreValidation map[string]bool, userID int) (validated []*snap.Info, err error)

// UpdateMany updates everything from the given list of names that the
// store says is updateable. If the list is empty, update everything.
// Note that the state must be locked by the caller.
func UpdateMany(ctx context.Context, st *state.State, names []string, userID int, flags *Flags) ([]string, []*state.TaskSet, error) {
	return updateManyFiltered(ctx, st, names, userID, nil, flags, "")
}

// updateFilter is the type of function that can be passed to
// updateManyFromChange so it filters the updates.
//
// If the filter returns true, the update for that snap proceeds. If
// it returns false, the snap is removed from the list of updates to
// consider.
type updateFilter func(*snap.Info, *SnapState) bool

func updateManyFiltered(ctx context.Context, st *state.State, names []string, userID int, filter updateFilter, flags *Flags, fromChange string) ([]string, []*state.TaskSet, error) {
	if flags == nil {
		flags = &Flags{}
	}
	user, err := userFromUserID(st, userID)
	if err != nil {
		return nil, nil, err
	}

	// need to have a model set before trying to talk the store
	if _, err := ModelPastSeeding(st); err != nil {
		return nil, nil, err
	}

	refreshOpts := &store.RefreshOptions{IsAutoRefresh: flags.IsAutoRefresh}
	updates, stateByInstanceName, ignoreValidation, err := refreshCandidates(ctx, st, names, user, refreshOpts)
	if err != nil {
		return nil, nil, err
	}

	if filter != nil {
		actual := updates[:0]
		for _, update := range updates {
			if filter(update, stateByInstanceName[update.InstanceName()]) {
				actual = append(actual, update)
			}
		}
		updates = actual
	}

	if ValidateRefreshes != nil && len(updates) != 0 {
		updates, err = ValidateRefreshes(st, updates, ignoreValidation, userID)
		if err != nil {
			// not doing "refresh all" report the error
			if len(names) != 0 {
				return nil, nil, err
			}
			// doing "refresh all", log the problems
			logger.Noticef("cannot refresh some snaps: %v", err)
		}
	}

	params := func(update *snap.Info) (string, Flags, *SnapState) {
		snapst := stateByInstanceName[update.InstanceName()]
		updateFlags := snapst.Flags
		if !update.NeedsClassic() && updateFlags.Classic {
			// allow updating from classic to strict
			updateFlags.Classic = false
		}
		return snapst.Channel, snapst.Flags, snapst

	}

	return doUpdate(ctx, st, names, updates, params, userID, flags, fromChange)
}

func doUpdate(ctx context.Context, st *state.State, names []string, updates []*snap.Info, params func(*snap.Info) (channel string, flags Flags, snapst *SnapState), userID int, globalFlags *Flags, fromChange string) ([]string, []*state.TaskSet, error) {
	if globalFlags == nil {
		globalFlags = &Flags{}
	}

	tasksets := make([]*state.TaskSet, 0, len(updates)+2) // 1 for auto-aliases, 1 for re-refresh

	refreshAll := len(names) == 0
	var nameSet map[string]bool
	if len(names) != 0 {
		nameSet = make(map[string]bool, len(names))
		for _, name := range names {
			nameSet[name] = true
		}
	}

	newAutoAliases, mustPruneAutoAliases, transferTargets, err := autoAliasesUpdate(st, names, updates)
	if err != nil {
		return nil, nil, err
	}

	reportUpdated := make(map[string]bool, len(updates))
	var pruningAutoAliasesTs *state.TaskSet

	if len(mustPruneAutoAliases) != 0 {
		var err error
		pruningAutoAliasesTs, err = applyAutoAliasesDelta(st, mustPruneAutoAliases, "prune", refreshAll, func(snapName string, _ *state.TaskSet) {
			if nameSet[snapName] {
				reportUpdated[snapName] = true
			}
		})
		if err != nil {
			return nil, nil, err
		}
		tasksets = append(tasksets, pruningAutoAliasesTs)
	}

	// wait for the auto-alias prune tasks as needed
	scheduleUpdate := func(snapName string, ts *state.TaskSet) {
		if pruningAutoAliasesTs != nil && (mustPruneAutoAliases[snapName] != nil || transferTargets[snapName]) {
			ts.WaitAll(pruningAutoAliasesTs)
		}
		reportUpdated[snapName] = true
	}

	// first snapd, core, bases, then rest
	sort.Stable(snap.ByType(updates))
	prereqs := make(map[string]*state.TaskSet)
	waitPrereq := func(ts *state.TaskSet, prereqName string) {
		preTs := prereqs[prereqName]
		if preTs != nil {
			ts.WaitAll(preTs)
		}
	}

	// updates is sorted by kind so this will process first core
	// and bases and then other snaps
	for _, update := range updates {
		channel, flags, snapst := params(update)
		flags.IsAutoRefresh = globalFlags.IsAutoRefresh

		if err := checkInstallPreconditions(st, update, flags, snapst); err != nil {
			if refreshAll {
				logger.Noticef("cannot update %q: %v", update.InstanceName(), err)
				continue
			}
			return nil, nil, err
		}

		if err := earlyEpochCheck(update, snapst); err != nil {
			if refreshAll {
				logger.Noticef("cannot update %q: %v", update.InstanceName(), err)
				continue
			}
			return nil, nil, err
		}

		snapUserID, err := userIDForSnap(st, snapst, userID)
		if err != nil {
			return nil, nil, err
		}

		snapsup := &SnapSetup{
			Base:         update.Base,
			Prereq:       defaultContentPlugProviders(st, update),
			Channel:      channel,
			UserID:       snapUserID,
			Flags:        flags.ForSnapSetup(),
			DownloadInfo: &update.DownloadInfo,
			SideInfo:     &update.SideInfo,
			Type:         update.Type,
			PlugsOnly:    len(update.Slots) == 0,
			InstanceKey:  update.InstanceKey,
			auxStoreInfo: auxStoreInfo{
				Media: update.Media,
			},
		}

		ts, err := doInstall(st, snapst, snapsup, 0, fromChange)
		if err != nil {
			if refreshAll {
				// doing "refresh all", just skip this snap
				logger.Noticef("cannot refresh snap %q: %v", update.InstanceName(), err)
				continue
			}
			return nil, nil, err
		}
		ts.JoinLane(st.NewLane())

		// because of the sorting of updates we fill prereqs
		// first (if branch) and only then use it to setup
		// waits (else branch)
		if update.Type == snap.TypeOS || update.Type == snap.TypeBase || update.InstanceName() == "snapd" {
			// prereq types come first in updates, we
			// also assume bases don't have hooks, otherwise
			// they would need to wait on core or snapd
			prereqs[update.InstanceName()] = ts
		} else {
			// prereqs were processed already, wait for
			// them as necessary for the other kind of
			// snaps
			waitPrereq(ts, defaultCoreSnapName)
			waitPrereq(ts, "snapd")
			if update.Base != "" {
				waitPrereq(ts, update.Base)
			}
		}

		scheduleUpdate(update.InstanceName(), ts)
		tasksets = append(tasksets, ts)
	}

	if len(newAutoAliases) != 0 {
		addAutoAliasesTs, err := applyAutoAliasesDelta(st, newAutoAliases, "refresh", refreshAll, scheduleUpdate)
		if err != nil {
			return nil, nil, err
		}
		tasksets = append(tasksets, addAutoAliasesTs)
	}

	updated := make([]string, 0, len(reportUpdated))
	for name := range reportUpdated {
		updated = append(updated, name)
	}

	if len(updated) > 0 && !globalFlags.NoReRefresh {
		// re-refresh will check the lanes to decide what to
		// _actually_ re-refresh, but it'll be a subset of updated
		// (and equal to updated if nothing goes wrong)
		rerefresh := st.NewTask("check-rerefresh", fmt.Sprintf("Consider re-refresh of %s", strutil.Quoted(updated)))
		rerefresh.Set("rerefresh-setup", reRefreshSetup{
			UserID: userID,
			Flags:  globalFlags,
		})
		tasksets = append(tasksets, state.NewTaskSet(rerefresh))
	}

	return updated, tasksets, nil
}

func applyAutoAliasesDelta(st *state.State, delta map[string][]string, op string, refreshAll bool, linkTs func(instanceName string, ts *state.TaskSet)) (*state.TaskSet, error) {
	applyTs := state.NewTaskSet()
	kind := "refresh-aliases"
	msg := i18n.G("Refresh aliases for snap %q")
	if op == "prune" {
		kind = "prune-auto-aliases"
		msg = i18n.G("Prune automatic aliases for snap %q")
	}
	for instanceName, aliases := range delta {
		if err := CheckChangeConflict(st, instanceName, nil); err != nil {
			if refreshAll {
				// doing "refresh all", just skip this snap
				logger.Noticef("cannot %s automatic aliases for snap %q: %v", op, instanceName, err)
				continue
			}
			return nil, err
		}

		snapName, instanceKey := snap.SplitInstanceName(instanceName)
		snapsup := &SnapSetup{
			SideInfo:    &snap.SideInfo{RealName: snapName},
			InstanceKey: instanceKey,
		}
		alias := st.NewTask(kind, fmt.Sprintf(msg, snapsup.InstanceName()))
		alias.Set("snap-setup", &snapsup)
		if op == "prune" {
			alias.Set("aliases", aliases)
		}
		ts := state.NewTaskSet(alias)
		linkTs(instanceName, ts)
		applyTs.AddAll(ts)
	}
	return applyTs, nil
}

func autoAliasesUpdate(st *state.State, names []string, updates []*snap.Info) (changed map[string][]string, mustPrune map[string][]string, transferTargets map[string]bool, err error) {
	changed, dropped, err := autoAliasesDelta(st, nil)
	if err != nil {
		if len(names) != 0 {
			// not "refresh all", error
			return nil, nil, nil, err
		}
		// log and continue
		logger.Noticef("cannot find the delta for automatic aliases for some snaps: %v", err)
	}

	refreshAll := len(names) == 0

	// dropped alias -> snapName
	droppedAliases := make(map[string][]string, len(dropped))
	for instanceName, aliases := range dropped {
		for _, alias := range aliases {
			droppedAliases[alias] = append(droppedAliases[alias], instanceName)
		}
	}

	// filter changed considering only names if set:
	// we add auto-aliases only for mentioned snaps
	if !refreshAll && len(changed) != 0 {
		filteredChanged := make(map[string][]string, len(changed))
		for _, name := range names {
			if changed[name] != nil {
				filteredChanged[name] = changed[name]
			}
		}
		changed = filteredChanged
	}

	// mark snaps that are sources or target of transfers
	transferSources := make(map[string]bool, len(dropped))
	transferTargets = make(map[string]bool, len(changed))
	for instanceName, aliases := range changed {
		for _, alias := range aliases {
			if sources := droppedAliases[alias]; len(sources) != 0 {
				transferTargets[instanceName] = true
				for _, source := range sources {
					transferSources[source] = true
				}
			}
		}
	}

	// snaps with updates
	updating := make(map[string]bool, len(updates))
	for _, info := range updates {
		updating[info.InstanceName()] = true
	}

	// add explicitly auto-aliases only for snaps that are not updated
	for instanceName := range changed {
		if updating[instanceName] {
			delete(changed, instanceName)
		}
	}

	// prune explicitly auto-aliases only for snaps that are mentioned
	// and not updated OR the source of transfers
	mustPrune = make(map[string][]string, len(dropped))
	for instanceName := range transferSources {
		mustPrune[instanceName] = dropped[instanceName]
	}
	if refreshAll {
		for instanceName, aliases := range dropped {
			if !updating[instanceName] {
				mustPrune[instanceName] = aliases
			}
		}
	} else {
		for _, name := range names {
			if !updating[name] && dropped[name] != nil {
				mustPrune[name] = dropped[name]
			}
		}
	}

	return changed, mustPrune, transferTargets, nil
}

// resolveChannel returns the effective channel to use, based on the requested
// channel and constrains set by device model, or an error if switching to
// requested channel is forbidden.
func resolveChannel(st *state.State, snapName, newChannel string) (effectiveChannel string, err error) {
	// nothing to do
	if newChannel == "" {
		return "", nil
	}

	// ensure we do not switch away from the kernel-track in the model
	model, err := Model(st)
	if err != nil && err != state.ErrNoState {
		return "", err
	}
	if model == nil {
		return newChannel, nil
	}

	var pinnedTrack, which string
	if snapName == model.Kernel() && model.KernelTrack() != "" {
		pinnedTrack, which = model.KernelTrack(), "kernel"
	}
	if snapName == model.Gadget() && model.GadgetTrack() != "" {
		pinnedTrack, which = model.GadgetTrack(), "gadget"
	}

	if pinnedTrack == "" {
		// no pinned track
		return newChannel, nil
	}

	nch, err := snap.ParseChannelVerbatim(newChannel, "")
	if err != nil {
		return "", err
	}

	if nch.Track == "" {
		// channel name is valid and consist of risk level or
		// risk/branch only, do the right thing and default to risk (or
		// risk/branch) within the pinned track
		return pinnedTrack + "/" + newChannel, nil
	}
	if nch.Track != "" && nch.Track != pinnedTrack {
		// switching to a different track is not allowed
		return "", fmt.Errorf("cannot switch from %s track %q as specified for the (device) model to %q", which, pinnedTrack, nch.Clean().String())

	}

	return newChannel, nil
}

// Switch switches a snap to a new channel
func Switch(st *state.State, name, channel string) (*state.TaskSet, error) {
	var snapst SnapState
	err := Get(st, name, &snapst)
	if err != nil && err != state.ErrNoState {
		return nil, err
	}
	if !snapst.IsInstalled() {
		return nil, &snap.NotInstalledError{Snap: name}
	}

	if err := CheckChangeConflict(st, name, nil); err != nil {
		return nil, err
	}

	channel, err = resolveChannel(st, name, channel)
	if err != nil {
		return nil, err
	}

	snapsup := &SnapSetup{
		SideInfo:    snapst.CurrentSideInfo(),
		Channel:     channel,
		InstanceKey: snapst.InstanceKey,
	}

	switchSnap := st.NewTask("switch-snap", fmt.Sprintf(i18n.G("Switch snap %q to %s"), snapsup.InstanceName(), snapsup.Channel))
	switchSnap.Set("snap-setup", &snapsup)

	return state.NewTaskSet(switchSnap), nil
}

// Update initiates a change updating a snap.
// Note that the state must be locked by the caller.
//
// The returned TaskSet will contain a DownloadAndChecksDoneEdge.
func Update(st *state.State, name, channel string, revision snap.Revision, userID int, flags Flags) (*state.TaskSet, error) {
	var snapst SnapState
	err := Get(st, name, &snapst)
	if err != nil && err != state.ErrNoState {
		return nil, err
	}
	if !snapst.IsInstalled() {
		return nil, &snap.NotInstalledError{Snap: name}
	}

	// FIXME: snaps that are not active are skipped for now
	//        until we know what we want to do
	if !snapst.Active {
		return nil, fmt.Errorf("refreshing disabled snap %q not supported", name)
	}

	// need to have a model set before trying to talk the store
	if _, err := ModelPastSeeding(st); err != nil {
		return nil, err
	}

	channel, err = resolveChannel(st, name, channel)
	if err != nil {
		return nil, err
	}

	if channel == "" {
		channel = snapst.Channel
	}

	// TODO: make flags be per revision to avoid this logic (that
	//       leaves corner cases all over the place)
	if !(flags.JailMode || flags.DevMode) {
		flags.Classic = flags.Classic || snapst.Flags.Classic
	}

	var updates []*snap.Info
	info, infoErr := infoForUpdate(st, &snapst, name, channel, revision, userID, flags)
	switch infoErr {
	case nil:
		updates = append(updates, info)
	case store.ErrNoUpdateAvailable:
		// there may be some new auto-aliases
	default:
		return nil, infoErr
	}

	params := func(update *snap.Info) (string, Flags, *SnapState) {
		updateFlags := flags
		if !update.NeedsClassic() && updateFlags.Classic {
			// allow updating from classic to strict
			updateFlags.Classic = false
		}
		return channel, updateFlags, &snapst
	}

	_, tts, err := doUpdate(context.TODO(), st, []string{name}, updates, params, userID, &flags, "")
	if err != nil {
		return nil, err
	}

	// see if we need to update the channel or toggle ignore-validation
	if infoErr == store.ErrNoUpdateAvailable && (snapst.Channel != channel || snapst.IgnoreValidation != flags.IgnoreValidation) {
		// NOTE: if we are in here, len(updates) == 0
		//       (so we're free to add tasks because there's no rerefresh)

		if err := CheckChangeConflict(st, name, nil); err != nil {
			return nil, err
		}

		snapsup := &SnapSetup{
			SideInfo:    snapst.CurrentSideInfo(),
			Flags:       snapst.Flags.ForSnapSetup(),
			InstanceKey: snapst.InstanceKey,
		}

		if snapst.Channel != channel {
			// update the tracked channel
			snapsup.Channel = channel
			// Update the current snap channel as well. This ensures that
			// the UI displays the right values.
			snapsup.SideInfo.Channel = channel

			switchSnap := st.NewTask("switch-snap-channel", fmt.Sprintf(i18n.G("Switch snap %q from %s to %s"), snapsup.InstanceName(), snapst.Channel, channel))
			switchSnap.Set("snap-setup", &snapsup)

			switchSnapTs := state.NewTaskSet(switchSnap)
			for _, ts := range tts {
				switchSnapTs.WaitAll(ts)
			}
			tts = append(tts, switchSnapTs)
		}

		if snapst.IgnoreValidation != flags.IgnoreValidation {
			// toggle ignore validation
			snapsup.IgnoreValidation = flags.IgnoreValidation
			toggle := st.NewTask("toggle-snap-flags", fmt.Sprintf(i18n.G("Toggle snap %q flags"), snapsup.InstanceName()))
			toggle.Set("snap-setup", &snapsup)

			toggleTs := state.NewTaskSet(toggle)
			for _, ts := range tts {
				toggleTs.WaitAll(ts)
			}
			tts = append(tts, toggleTs)
		}
	}

	if len(tts) == 0 && len(updates) == 0 {
		// really nothing to do, return the original no-update-available error
		return nil, infoErr
	}
	flat := state.NewTaskSet()
	for _, ts := range tts {
<<<<<<< HEAD
		// The tasksets we get from "doUpdate" contain important
		// "TaskEdge" information that is needed for "Remodel".
		// To preserve those we need to use "AddAllWithEdges()".
=======
>>>>>>> 82ae0bb7
		if err := flat.AddAllWithEdges(ts); err != nil {
			return nil, err
		}
	}
	return flat, nil
}

func infoForUpdate(st *state.State, snapst *SnapState, name, channel string, revision snap.Revision, userID int, flags Flags) (*snap.Info, error) {
	if revision.Unset() {
		// good ol' refresh
		opts := &updateInfoOpts{
			channel:          channel,
			ignoreValidation: flags.IgnoreValidation,
			amend:            flags.Amend,
		}
		info, err := updateInfo(st, snapst, opts, userID)
		if err != nil {
			return nil, err
		}
		if ValidateRefreshes != nil && !flags.IgnoreValidation {
			_, err := ValidateRefreshes(st, []*snap.Info{info}, nil, userID)
			if err != nil {
				return nil, err
			}
		}
		return info, nil
	}
	var sideInfo *snap.SideInfo
	for _, si := range snapst.Sequence {
		if si.Revision == revision {
			sideInfo = si
			break
		}
	}
	if sideInfo == nil {
		// refresh from given revision from store
		return updateToRevisionInfo(st, snapst, revision, userID)
	}

	// refresh-to-local, this assumes the snap revision is mounted
	return readInfo(name, sideInfo, errorOnBroken)
}

// AutoRefreshAssertions allows to hook fetching of important assertions
// into the Autorefresh function.
var AutoRefreshAssertions func(st *state.State, userID int) error

// AutoRefresh is the wrapper that will do a refresh of all the installed
// snaps on the system. In addition to that it will also refresh important
// assertions.
func AutoRefresh(ctx context.Context, st *state.State) ([]string, []*state.TaskSet, error) {
	userID := 0

	if AutoRefreshAssertions != nil {
		if err := AutoRefreshAssertions(st, userID); err != nil {
			return nil, nil, err
		}
	}

	return UpdateMany(ctx, st, nil, userID, &Flags{IsAutoRefresh: true})
}

// Enable sets a snap to the active state
func Enable(st *state.State, name string) (*state.TaskSet, error) {
	var snapst SnapState
	err := Get(st, name, &snapst)
	if err == state.ErrNoState {
		return nil, &snap.NotInstalledError{Snap: name}
	}
	if err != nil {
		return nil, err
	}

	if snapst.Active {
		return nil, fmt.Errorf("snap %q already enabled", name)
	}

	if err := CheckChangeConflict(st, name, nil); err != nil {
		return nil, err
	}

	info, err := snapst.CurrentInfo()
	if err != nil {
		return nil, err
	}

	snapsup := &SnapSetup{
		SideInfo:    snapst.CurrentSideInfo(),
		Flags:       snapst.Flags.ForSnapSetup(),
		Type:        info.Type,
		PlugsOnly:   len(info.Slots) == 0,
		InstanceKey: snapst.InstanceKey,
	}

	prepareSnap := st.NewTask("prepare-snap", fmt.Sprintf(i18n.G("Prepare snap %q (%s)"), snapsup.InstanceName(), snapst.Current))
	prepareSnap.Set("snap-setup", &snapsup)

	setupProfiles := st.NewTask("setup-profiles", fmt.Sprintf(i18n.G("Setup snap %q (%s) security profiles"), snapsup.InstanceName(), snapst.Current))
	setupProfiles.Set("snap-setup-task", prepareSnap.ID())
	setupProfiles.WaitFor(prepareSnap)

	linkSnap := st.NewTask("link-snap", fmt.Sprintf(i18n.G("Make snap %q (%s) available to the system"), snapsup.InstanceName(), snapst.Current))
	linkSnap.Set("snap-setup-task", prepareSnap.ID())
	linkSnap.WaitFor(setupProfiles)

	// setup aliases
	setupAliases := st.NewTask("setup-aliases", fmt.Sprintf(i18n.G("Setup snap %q aliases"), snapsup.InstanceName()))
	setupAliases.Set("snap-setup-task", prepareSnap.ID())
	setupAliases.WaitFor(linkSnap)

	startSnapServices := st.NewTask("start-snap-services", fmt.Sprintf(i18n.G("Start snap %q (%s) services"), snapsup.InstanceName(), snapst.Current))
	startSnapServices.Set("snap-setup-task", prepareSnap.ID())
	startSnapServices.WaitFor(setupAliases)

	return state.NewTaskSet(prepareSnap, setupProfiles, linkSnap, setupAliases, startSnapServices), nil
}

// Disable sets a snap to the inactive state
func Disable(st *state.State, name string) (*state.TaskSet, error) {
	var snapst SnapState
	err := Get(st, name, &snapst)
	if err == state.ErrNoState {
		return nil, &snap.NotInstalledError{Snap: name}
	}
	if err != nil {
		return nil, err
	}
	if !snapst.Active {
		return nil, fmt.Errorf("snap %q already disabled", name)
	}

	info, err := Info(st, name, snapst.Current)
	if err != nil {
		return nil, err
	}
	if !canDisable(info) {
		return nil, fmt.Errorf("snap %q cannot be disabled", name)
	}

	if err := CheckChangeConflict(st, name, nil); err != nil {
		return nil, err
	}

	snapsup := &SnapSetup{
		SideInfo: &snap.SideInfo{
			RealName: snap.InstanceSnap(name),
			Revision: snapst.Current,
		},
		Type:        info.Type,
		PlugsOnly:   len(info.Slots) == 0,
		InstanceKey: snapst.InstanceKey,
	}

	stopSnapServices := st.NewTask("stop-snap-services", fmt.Sprintf(i18n.G("Stop snap %q (%s) services"), snapsup.InstanceName(), snapst.Current))
	stopSnapServices.Set("snap-setup", &snapsup)
	stopSnapServices.Set("stop-reason", snap.StopReasonDisable)

	removeAliases := st.NewTask("remove-aliases", fmt.Sprintf(i18n.G("Remove aliases for snap %q"), snapsup.InstanceName()))
	removeAliases.Set("snap-setup-task", stopSnapServices.ID())
	removeAliases.WaitFor(stopSnapServices)

	unlinkSnap := st.NewTask("unlink-snap", fmt.Sprintf(i18n.G("Make snap %q (%s) unavailable to the system"), snapsup.InstanceName(), snapst.Current))
	unlinkSnap.Set("snap-setup-task", stopSnapServices.ID())
	unlinkSnap.WaitFor(removeAliases)

	removeProfiles := st.NewTask("remove-profiles", fmt.Sprintf(i18n.G("Remove security profiles of snap %q"), snapsup.InstanceName()))
	removeProfiles.Set("snap-setup-task", stopSnapServices.ID())
	removeProfiles.WaitFor(unlinkSnap)

	return state.NewTaskSet(stopSnapServices, removeAliases, unlinkSnap, removeProfiles), nil
}

// canDisable verifies that a snap can be deactivated.
func canDisable(si *snap.Info) bool {
	for _, importantSnapType := range []snap.Type{snap.TypeGadget, snap.TypeKernel, snap.TypeOS} {
		if importantSnapType == si.Type {
			return false
		}
	}

	return true
}

// baseInUse returns true if the given base is needed by another snap
func baseInUse(st *state.State, base *snap.Info) bool {
	snapStates, err := All(st)
	if err != nil {
		return false
	}
	for name, snapst := range snapStates {
		for _, si := range snapst.Sequence {
			if snapInfo, err := snap.ReadInfo(name, si); err == nil {
				if snapInfo.Type != snap.TypeApp {
					continue
				}
				if snapInfo.Base == base.SnapName() {
					return true
				}
			}
		}
	}
	return false
}

// coreInUse returns true if any snap uses "core" (i.e. does not
// declare a base
func coreInUse(st *state.State) bool {
	snapStates, err := All(st)
	if err != nil {
		return false
	}
	for name, snapst := range snapStates {
		for _, si := range snapst.Sequence {
			if snapInfo, err := snap.ReadInfo(name, si); err == nil {
				if snapInfo.Type != snap.TypeApp || snapInfo.SnapName() == "snapd" {
					continue
				}
				if snapInfo.Base == "" {
					return true
				}
			}
		}
	}
	return false
}

// canRemove verifies that a snap can be removed.
//
// TODO: canRemove should also return the reason why the snap cannot
//       be removed to the user
func canRemove(st *state.State, si *snap.Info, snapst *SnapState, removeAll bool) bool {
	// removing single revisions is generally allowed
	if !removeAll {
		return true
	}

	// required snaps cannot be removed
	if snapst.Required {
		return false
	}

	// TODO: use Required for these too

	// Gadget snaps should not be removed as they are a key
	// building block for Gadgets. Do not remove their last
	// revision left.
	if si.Type == snap.TypeGadget {
		return false
	}

	// Allow "ubuntu-core" removals here because we might have two
	// core snaps installed (ubuntu-core and core). Note that
	// ideally we would only allow the removal of "ubuntu-core" if
	// we know that "core" is installed too and if we are part of
	// the "ubuntu-core->core" transition. But this transition
	// starts automatically on startup so the window of a user
	// triggering this manually is very small.
	//
	// Once the ubuntu-core -> core transition has landed for some
	// time we can remove the two lines below.
	if si.InstanceName() == "ubuntu-core" && si.Type == snap.TypeOS {
		return true
	}

	// do not allow removal of bases that are in use
	if si.Type == snap.TypeBase && baseInUse(st, si) {
		return false
	}

	// Allow snap.TypeOS removals if a different base is in use
	//
	// Note that removal of the boot base itself is prevented
	// via the snapst.Required flag that is set on firstboot.
	if si.Type == snap.TypeOS {
		if model, err := Model(st); err == nil {
			if model.Base() != "" && !coreInUse(st) {
				return true
			}
		}
	}

	// You never want to remove a kernel or OS. Do not remove their
	// last revision left.
	if si.Type == snap.TypeKernel || si.Type == snap.TypeOS {
		return false
	}

	// TODO: on classic likely let remove core even if active if it's only snap left.

	// never remove anything that is used for booting
	if boot.InUse(si.InstanceName(), si.Revision) {
		return false
	}

	return true
}

// Remove returns a set of tasks for removing snap.
// Note that the state must be locked by the caller.
func Remove(st *state.State, name string, revision snap.Revision) (*state.TaskSet, error) {
	var snapst SnapState
	err := Get(st, name, &snapst)
	if err != nil && err != state.ErrNoState {
		return nil, err
	}

	if !snapst.IsInstalled() {
		return nil, &snap.NotInstalledError{Snap: name, Rev: snap.R(0)}
	}

	if err := CheckChangeConflict(st, name, nil); err != nil {
		return nil, err
	}

	active := snapst.Active
	var removeAll bool
	if revision.Unset() {
		revision = snapst.Current
		removeAll = true
	} else {
		if active {
			if revision == snapst.Current {
				msg := "cannot remove active revision %s of snap %q"
				if len(snapst.Sequence) > 1 {
					msg += " (revert first?)"
				}
				return nil, fmt.Errorf(msg, revision, name)
			}
			active = false
		}

		if !revisionInSequence(&snapst, revision) {
			return nil, &snap.NotInstalledError{Snap: name, Rev: revision}
		}

		removeAll = len(snapst.Sequence) == 1
	}

	info, err := Info(st, name, revision)
	if err != nil {
		return nil, err
	}

	// check if this is something that can be removed
	if !canRemove(st, info, &snapst, removeAll) {
		return nil, fmt.Errorf("snap %q is not removable", name)
	}

	// main/current SnapSetup
	snapsup := SnapSetup{
		SideInfo: &snap.SideInfo{
			SnapID:   info.SnapID,
			RealName: snap.InstanceSnap(name),
			Revision: revision,
		},
		Type:        info.Type,
		PlugsOnly:   len(info.Slots) == 0,
		InstanceKey: snapst.InstanceKey,
	}

	// trigger remove

	full := state.NewTaskSet()
	var chain *state.TaskSet

	addNext := func(ts *state.TaskSet) {
		if chain != nil {
			ts.WaitAll(chain)
		}
		full.AddAll(ts)
		chain = ts
	}

	var prev *state.Task
	var stopSnapServices *state.Task
	if active {
		stopSnapServices = st.NewTask("stop-snap-services", fmt.Sprintf(i18n.G("Stop snap %q services"), name))
		stopSnapServices.Set("snap-setup", snapsup)
		stopSnapServices.Set("stop-reason", snap.StopReasonRemove)
		addNext(state.NewTaskSet(stopSnapServices))
		prev = stopSnapServices
	}

	// only run remove hook if uninstalling the snap completely
	if removeAll {
		removeHook := SetupRemoveHook(st, snapsup.InstanceName())
		addNext(state.NewTaskSet(removeHook))
		prev = removeHook
	}

	if removeAll {
		// run disconnect hooks
		disconnect := st.NewTask("auto-disconnect", fmt.Sprintf(i18n.G("Disconnect interfaces of snap %q"), snapsup.InstanceName()))
		disconnect.Set("snap-setup", snapsup)
		if prev != nil {
			disconnect.WaitFor(prev)
		}
		addNext(state.NewTaskSet(disconnect))
		prev = disconnect
	}

	if tp, _ := snapst.Type(); tp == snap.TypeApp && removeAll {
		ts, err := AutomaticSnapshot(st, name)
		if err != nil {
			return nil, err
		}
		addNext(ts)
	}

	if active { // unlink
		var tasks []*state.Task

		removeAliases := st.NewTask("remove-aliases", fmt.Sprintf(i18n.G("Remove aliases for snap %q"), name))
		removeAliases.WaitFor(prev) // prev is not needed beyond here
		removeAliases.Set("snap-setup-task", stopSnapServices.ID())

		unlink := st.NewTask("unlink-snap", fmt.Sprintf(i18n.G("Make snap %q unavailable to the system"), name))
		unlink.Set("snap-setup-task", stopSnapServices.ID())
		unlink.WaitFor(removeAliases)

		removeSecurity := st.NewTask("remove-profiles", fmt.Sprintf(i18n.G("Remove security profile for snap %q (%s)"), name, revision))
		removeSecurity.WaitFor(unlink)
		removeSecurity.Set("snap-setup-task", stopSnapServices.ID())

		tasks = append(tasks, removeAliases, unlink, removeSecurity)
		addNext(state.NewTaskSet(tasks...))
	}

	if removeAll {
		seq := snapst.Sequence
		for i := len(seq) - 1; i >= 0; i-- {
			si := seq[i]
			addNext(removeInactiveRevision(st, name, info.SnapID, si.Revision))
		}
	} else {
		addNext(removeInactiveRevision(st, name, info.SnapID, revision))
	}

	return full, nil
}

func removeInactiveRevision(st *state.State, name, snapID string, revision snap.Revision) *state.TaskSet {
	snapName, instanceKey := snap.SplitInstanceName(name)
	snapsup := SnapSetup{
		SideInfo: &snap.SideInfo{
			RealName: snapName,
			SnapID:   snapID,
			Revision: revision,
		},
		InstanceKey: instanceKey,
	}

	clearData := st.NewTask("clear-snap", fmt.Sprintf(i18n.G("Remove data for snap %q (%s)"), name, revision))
	clearData.Set("snap-setup", snapsup)

	discardSnap := st.NewTask("discard-snap", fmt.Sprintf(i18n.G("Remove snap %q (%s) from the system"), name, revision))
	discardSnap.WaitFor(clearData)
	discardSnap.Set("snap-setup-task", clearData.ID())

	return state.NewTaskSet(clearData, discardSnap)
}

// RemoveMany removes everything from the given list of names.
// Note that the state must be locked by the caller.
func RemoveMany(st *state.State, names []string) ([]string, []*state.TaskSet, error) {
	removed := make([]string, 0, len(names))
	tasksets := make([]*state.TaskSet, 0, len(names))
	for _, name := range names {
		ts, err := Remove(st, name, snap.R(0))
		// FIXME: is this expected behavior?
		if _, ok := err.(*snap.NotInstalledError); ok {
			continue
		}
		if err != nil {
			return nil, nil, err
		}
		removed = append(removed, name)
		ts.JoinLane(st.NewLane())
		tasksets = append(tasksets, ts)
	}

	return removed, tasksets, nil
}

// Revert returns a set of tasks for reverting to the previous version of the snap.
// Note that the state must be locked by the caller.
func Revert(st *state.State, name string, flags Flags) (*state.TaskSet, error) {
	var snapst SnapState
	err := Get(st, name, &snapst)
	if err != nil && err != state.ErrNoState {
		return nil, err
	}

	pi := snapst.previousSideInfo()
	if pi == nil {
		return nil, fmt.Errorf("no revision to revert to")
	}

	return RevertToRevision(st, name, pi.Revision, flags)
}

func RevertToRevision(st *state.State, name string, rev snap.Revision, flags Flags) (*state.TaskSet, error) {
	var snapst SnapState
	err := Get(st, name, &snapst)
	if err != nil && err != state.ErrNoState {
		return nil, err
	}

	if snapst.Current == rev {
		return nil, fmt.Errorf("already on requested revision")
	}

	if !snapst.Active {
		return nil, fmt.Errorf("cannot revert inactive snaps")
	}
	i := snapst.LastIndex(rev)
	if i < 0 {
		return nil, fmt.Errorf("cannot find revision %s for snap %q", rev, name)
	}
	flags.Revert = true
	// TODO: make flags be per revision to avoid this logic (that
	//       leaves corner cases all over the place)
	if !(flags.JailMode || flags.DevMode || flags.Classic) {
		if snapst.Flags.DevMode {
			flags.DevMode = true
		}
		if snapst.Flags.JailMode {
			flags.JailMode = true
		}
		if snapst.Flags.Classic {
			flags.Classic = true
		}
	}

	info, err := Info(st, name, rev)
	if err != nil {
		return nil, err
	}

	snapsup := &SnapSetup{
		SideInfo:    snapst.Sequence[i],
		Flags:       flags.ForSnapSetup(),
		Type:        info.Type,
		PlugsOnly:   len(info.Slots) == 0,
		InstanceKey: snapst.InstanceKey,
	}
	return doInstall(st, &snapst, snapsup, 0, "")
}

// TransitionCore transitions from an old core snap name to a new core
// snap name. It is used for the ubuntu-core -> core transition (that
// is not just a rename because the two snaps have different snapIDs)
//
// Note that this function makes some assumptions like:
// - no aliases setup for both snaps
// - no data needs to be copied
// - all interfaces are absolutely identical on both new and old
// Do not use this as a general way to transition from snap A to snap B.
func TransitionCore(st *state.State, oldName, newName string) ([]*state.TaskSet, error) {
	var oldSnapst, newSnapst SnapState
	err := Get(st, oldName, &oldSnapst)
	if err != nil && err != state.ErrNoState {
		return nil, err
	}
	if !oldSnapst.IsInstalled() {
		return nil, fmt.Errorf("cannot transition snap %q: not installed", oldName)
	}

	var all []*state.TaskSet
	// install new core (if not already installed)
	err = Get(st, newName, &newSnapst)
	if err != nil && err != state.ErrNoState {
		return nil, err
	}
	if !newSnapst.IsInstalled() {
		var userID int
		newInfo, err := installInfo(st, newName, oldSnapst.Channel, snap.R(0), userID)
		if err != nil {
			return nil, err
		}

		// start by installing the new snap
		tsInst, err := doInstall(st, &newSnapst, &SnapSetup{
			Channel:      oldSnapst.Channel,
			DownloadInfo: &newInfo.DownloadInfo,
			SideInfo:     &newInfo.SideInfo,
			Type:         newInfo.Type,
		}, 0, "")
		if err != nil {
			return nil, err
		}
		all = append(all, tsInst)
	}

	// then transition the interface connections over
	transIf := st.NewTask("transition-ubuntu-core", fmt.Sprintf(i18n.G("Transition security profiles from %q to %q"), oldName, newName))
	transIf.Set("old-name", oldName)
	transIf.Set("new-name", newName)
	if len(all) > 0 {
		transIf.WaitAll(all[0])
	}
	tsTrans := state.NewTaskSet(transIf)
	all = append(all, tsTrans)

	// FIXME: this is just here for the tests
	transIf.Set("snap-setup", &SnapSetup{
		SideInfo: &snap.SideInfo{
			RealName: oldName,
		},
	})

	// then remove the old snap
	tsRm, err := Remove(st, oldName, snap.R(0))
	if err != nil {
		return nil, err
	}
	tsRm.WaitFor(transIf)
	all = append(all, tsRm)

	return all, nil
}

// State/info accessors

// Installing returns whether there's an in-progress installation.
func Installing(st *state.State) bool {
	for _, task := range st.Tasks() {
		k := task.Kind()
		chg := task.Change()
		if k == "mount-snap" && chg != nil && !chg.Status().Ready() {
			return true
		}
	}
	return false
}

// Info returns the information about the snap with given name and revision.
// Works also for a mounted candidate snap in the process of being installed.
func Info(st *state.State, name string, revision snap.Revision) (*snap.Info, error) {
	var snapst SnapState
	err := Get(st, name, &snapst)
	if err == state.ErrNoState {
		return nil, &snap.NotInstalledError{Snap: name}
	}
	if err != nil {
		return nil, err
	}

	for i := len(snapst.Sequence) - 1; i >= 0; i-- {
		if si := snapst.Sequence[i]; si.Revision == revision {
			return readInfo(name, si, 0)
		}
	}

	return nil, fmt.Errorf("cannot find snap %q at revision %s", name, revision.String())
}

// CurrentInfo returns the information about the current revision of a snap with the given name.
func CurrentInfo(st *state.State, name string) (*snap.Info, error) {
	var snapst SnapState
	err := Get(st, name, &snapst)
	if err != nil && err != state.ErrNoState {
		return nil, err
	}
	info, err := snapst.CurrentInfo()
	if err == ErrNoCurrent {
		return nil, &snap.NotInstalledError{Snap: name}
	}
	return info, err
}

// Get retrieves the SnapState of the given snap.
func Get(st *state.State, name string, snapst *SnapState) error {
	if snapst == nil {
		return fmt.Errorf("internal error: snapst is nil")
	}
	// SnapState is (un-)marshalled from/to JSON, fields having omitempty
	// tag will not appear in the output (if empty) and subsequently will
	// not be unmarshalled to (or cleared); if the caller reuses the same
	// struct though subsequent calls, it is possible that they end up with
	// garbage inside, clear the destination struct so that we always
	// unmarshal to a clean state
	*snapst = SnapState{}

	var snaps map[string]*json.RawMessage
	err := st.Get("snaps", &snaps)
	if err != nil {
		return err
	}
	raw, ok := snaps[name]
	if !ok {
		return state.ErrNoState
	}
	err = json.Unmarshal([]byte(*raw), &snapst)
	if err != nil {
		return fmt.Errorf("cannot unmarshal snap state: %v", err)
	}
	return nil
}

// All retrieves return a map from name to SnapState for all current snaps in the system state.
func All(st *state.State) (map[string]*SnapState, error) {
	// XXX: result is a map because sideloaded snaps carry no name
	// atm in their sideinfos
	var stateMap map[string]*SnapState
	if err := st.Get("snaps", &stateMap); err != nil && err != state.ErrNoState {
		return nil, err
	}
	curStates := make(map[string]*SnapState, len(stateMap))
	for instanceName, snapst := range stateMap {
		curStates[instanceName] = snapst
	}
	return curStates, nil
}

// NumSnaps returns the number of installed snaps.
func NumSnaps(st *state.State) (int, error) {
	var snaps map[string]*json.RawMessage
	if err := st.Get("snaps", &snaps); err != nil && err != state.ErrNoState {
		return -1, err
	}
	return len(snaps), nil
}

// Set sets the SnapState of the given snap, overwriting any earlier state.
func Set(st *state.State, name string, snapst *SnapState) {
	var snaps map[string]*json.RawMessage
	err := st.Get("snaps", &snaps)
	if err != nil && err != state.ErrNoState {
		panic("internal error: cannot unmarshal snaps state: " + err.Error())
	}
	if snaps == nil {
		snaps = make(map[string]*json.RawMessage)
	}
	if snapst == nil || (len(snapst.Sequence) == 0) {
		delete(snaps, name)
	} else {
		data, err := json.Marshal(snapst)
		if err != nil {
			panic("internal error: cannot marshal snap state: " + err.Error())
		}
		raw := json.RawMessage(data)
		snaps[name] = &raw
	}
	st.Set("snaps", snaps)
}

// ActiveInfos returns information about all active snaps.
func ActiveInfos(st *state.State) ([]*snap.Info, error) {
	var stateMap map[string]*SnapState
	var infos []*snap.Info
	if err := st.Get("snaps", &stateMap); err != nil && err != state.ErrNoState {
		return nil, err
	}
	for instanceName, snapst := range stateMap {
		if !snapst.Active {
			continue
		}
		snapInfo, err := snapst.CurrentInfo()
		if err != nil {
			logger.Noticef("cannot retrieve info for snap %q: %s", instanceName, err)
			continue
		}
		infos = append(infos, snapInfo)
	}
	return infos, nil
}

func infosForTypes(st *state.State, snapType snap.Type) ([]*snap.Info, error) {
	var stateMap map[string]*SnapState
	if err := st.Get("snaps", &stateMap); err != nil && err != state.ErrNoState {
		return nil, err
	}

	var res []*snap.Info
	for _, snapst := range stateMap {
		if !snapst.IsInstalled() {
			continue
		}
		typ, err := snapst.Type()
		if err != nil {
			return nil, err
		}
		if typ != snapType {
			continue
		}
		si, err := snapst.CurrentInfo()
		if err != nil {
			return nil, err
		}
		res = append(res, si)
	}

	if len(res) == 0 {
		return nil, state.ErrNoState
	}

	return res, nil
}

func infoForType(st *state.State, snapType snap.Type) (*snap.Info, error) {
	res, err := infosForTypes(st, snapType)
	if err != nil {
		return nil, err
	}
	return res[0], nil
}

// GadgetInfo finds the current gadget snap's info.
func GadgetInfo(st *state.State) (*snap.Info, error) {
	return infoForType(st, snap.TypeGadget)
}

// KernelInfo finds the current kernel snap's info.
func KernelInfo(st *state.State) (*snap.Info, error) {
	return infoForType(st, snap.TypeKernel)
}

// CoreInfo finds the current OS snap's info. If both
// "core" and "ubuntu-core" is installed then "core"
// is preferred. Different core names are not supported
// currently and will result in an error.
//
// Once enough time has passed and everyone transitioned
// from ubuntu-core to core we can simplify this again
// and make it the same as the above "KernelInfo".
func CoreInfo(st *state.State) (*snap.Info, error) {
	res, err := infosForTypes(st, snap.TypeOS)
	if err != nil {
		return nil, err
	}

	// a single core: just return it
	if len(res) == 1 {
		return res[0], nil
	}

	// some systems have two cores: ubuntu-core/core
	// we always return "core" in this case
	if len(res) == 2 {
		if res[0].InstanceName() == defaultCoreSnapName && res[1].InstanceName() == "ubuntu-core" {
			return res[0], nil
		}
		if res[0].InstanceName() == "ubuntu-core" && res[1].InstanceName() == defaultCoreSnapName {
			return res[1], nil
		}
		return nil, fmt.Errorf("unexpected cores %q and %q", res[0].InstanceName(), res[1].InstanceName())
	}

	return nil, fmt.Errorf("unexpected number of cores, got %d", len(res))
}

// ConfigDefaults returns the configuration defaults for the snap specified in
// the gadget. If gadget is absent or the snap has no snap-id it returns
// ErrNoState.
func ConfigDefaults(st *state.State, snapName string) (map[string]interface{}, error) {
	gadget, err := GadgetInfo(st)
	if err != nil {
		return nil, err
	}

	var snapst SnapState
	if err := Get(st, snapName, &snapst); err != nil {
		return nil, err
	}

	core, err := CoreInfo(st)
	if err != nil {
		return nil, err
	}
	isCoreDefaults := core.InstanceName() == snapName

	si := snapst.CurrentSideInfo()
	// core snaps can be addressed even without a snap-id via the special
	// "system" value in the config; first-boot always configures the core
	// snap with UseConfigDefaults
	if si.SnapID == "" && !isCoreDefaults {
		return nil, state.ErrNoState
	}

	gadgetInfo, err := snap.ReadGadgetInfo(gadget, release.OnClassic)
	if err != nil {
		return nil, err
	}

	// we support setting core defaults via "system"
	if isCoreDefaults {
		if defaults, ok := gadgetInfo.Defaults["system"]; ok {
			if _, ok := gadgetInfo.Defaults[si.SnapID]; ok && si.SnapID != "" {
				logger.Noticef("core snap configuration defaults found under both 'system' key and core-snap-id, preferring 'system'")
			}

			return defaults, nil
		}
	}

	defaults, ok := gadgetInfo.Defaults[si.SnapID]
	if !ok {
		return nil, state.ErrNoState
	}

	return defaults, nil
}

// GadgetConnections returns the interface connection instructions
// specified in the gadget. If gadget is absent it returns ErrNoState.
func GadgetConnections(st *state.State) ([]gadget.Connection, error) {
	gadget, err := GadgetInfo(st)
	if err != nil {
		return nil, err
	}

	gadgetInfo, err := snap.ReadGadgetInfo(gadget, release.OnClassic)
	if err != nil {
		return nil, err
	}

	return gadgetInfo.Connections, nil
}

// hook setup by devicestate
var (
	Model func(st *state.State) (*asserts.Model, error)
)

// ModelPastSeeding returns the device model assertion if available and
// the device is seeded, at that point the device store is known
// and seeding done. Otherwise it returns a ChangeConflictError
// about being too early.
func ModelPastSeeding(st *state.State) (*asserts.Model, error) {
	var seeded bool
	err := st.Get("seeded", &seeded)
	if err != nil && err != state.ErrNoState {
		return nil, err
	}
	modelAs, err := Model(st)
	if err != nil && err != state.ErrNoState {
		return nil, err
	}
	// when seeded modelAs should not be nil except in the rare
	// case of upgrades from a snapd before the introduction of
	// the fallback generic/generic-classic model
	if !seeded || modelAs == nil {
		return nil, &ChangeConflictError{
			Message: "too early for operation, device not yet" +
				" seeded or device model not acknowledged",
			ChangeKind: "seed",
		}
	}

	return modelAs, nil
}<|MERGE_RESOLUTION|>--- conflicted
+++ resolved
@@ -1318,12 +1318,9 @@
 	}
 	flat := state.NewTaskSet()
 	for _, ts := range tts {
-<<<<<<< HEAD
 		// The tasksets we get from "doUpdate" contain important
 		// "TaskEdge" information that is needed for "Remodel".
 		// To preserve those we need to use "AddAllWithEdges()".
-=======
->>>>>>> 82ae0bb7
 		if err := flat.AddAllWithEdges(ts); err != nil {
 			return nil, err
 		}
