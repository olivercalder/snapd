// -*- Mode: Go; indent-tabs-mode: t -*-

/*
 * Copyright (C) 2016-2018 Canonical Ltd
 *
 * This program is free software: you can redistribute it and/or modify
 * it under the terms of the GNU General Public License version 3 as
 * published by the Free Software Foundation.
 *
 * This program is distributed in the hope that it will be useful,
 * but WITHOUT ANY WARRANTY; without even the implied warranty of
 * MERCHANTABILITY or FITNESS FOR A PARTICULAR PURPOSE.  See the
 * GNU General Public License for more details.
 *
 * You should have received a copy of the GNU General Public License
 * along with this program.  If not, see <http://www.gnu.org/licenses/>.
 *
 */

// Package snapstate implements the manager and state aspects responsible for the installation and removal of snaps.
package snapstate

import (
	"context"
	"encoding/json"
	"errors"
	"fmt"
	"os"
	"sort"
	"strings"
	"time"

	"github.com/snapcore/snapd/asserts"
	"github.com/snapcore/snapd/boot"
	"github.com/snapcore/snapd/dirs"
	"github.com/snapcore/snapd/features"
	"github.com/snapcore/snapd/gadget"
	"github.com/snapcore/snapd/i18n"
	"github.com/snapcore/snapd/interfaces"
	"github.com/snapcore/snapd/logger"
	"github.com/snapcore/snapd/overlord/auth"
	"github.com/snapcore/snapd/overlord/configstate/config"
	"github.com/snapcore/snapd/overlord/ifacestate/ifacerepo"
	"github.com/snapcore/snapd/overlord/snapstate/backend"
	"github.com/snapcore/snapd/overlord/state"
	"github.com/snapcore/snapd/release"
	"github.com/snapcore/snapd/snap"
	"github.com/snapcore/snapd/store"
	"github.com/snapcore/snapd/strutil"
)

// control flags for doInstall
const (
	skipConfigure = 1 << iota
)

// control flags for "Configure()"
const (
	IgnoreHookError = 1 << iota
	TrackHookError
	UseConfigDefaults
)

const (
	DownloadAndChecksDoneEdge = state.TaskSetEdge("download-and-checks-done")
)

var ErrNothingToDo = errors.New("nothing to do")

func isParallelInstallable(snapsup *SnapSetup) error {
	if snapsup.InstanceKey == "" {
		return nil
	}
	if snapsup.Type == snap.TypeApp {
		return nil
	}
	return fmt.Errorf("cannot install snap of type %v as %q", snapsup.Type, snapsup.InstanceName())
}

func doInstall(st *state.State, snapst *SnapState, snapsup *SnapSetup, flags int, fromChange string) (*state.TaskSet, error) {
	// NB: we should strive not to need or propagate deviceCtx
	// here, the resulting effects/changes were not pleasant at
	// one point
	tr := config.NewTransaction(st)
	experimentalRefreshAppAwareness, err := config.GetFeatureFlag(tr, features.RefreshAppAwareness)
	if err != nil && !config.IsNoOption(err) {
		return nil, err
	}

	if snapsup.InstanceName() == "system" {
		return nil, fmt.Errorf("cannot install reserved snap name 'system'")
	}

	if snapst.IsInstalled() && !snapst.Active {
		return nil, fmt.Errorf("cannot update disabled snap %q", snapsup.InstanceName())
	}

	if snapsup.Flags.Classic {
		if !release.OnClassic {
			return nil, fmt.Errorf("classic confinement is only supported on classic systems")
		} else if !dirs.SupportsClassicConfinement() {
			return nil, fmt.Errorf(i18n.G("classic confinement requires snaps under /snap or symlink from /snap to %s"), dirs.SnapMountDir)
		}
	}
	if !snapst.IsInstalled() { // install?
		// check that the snap command namespace doesn't conflict with an enabled alias
		if err := checkSnapAliasConflict(st, snapsup.InstanceName()); err != nil {
			return nil, err
		}
	}

	if err := isParallelInstallable(snapsup); err != nil {
		return nil, err
	}

	if err := checkChangeConflictIgnoringOneChange(st, snapsup.InstanceName(), snapst, fromChange); err != nil {
		return nil, err
	}

	if snapst.IsInstalled() {
		// consider also the current revision to set plugs-only hint
		info, err := snapst.CurrentInfo()
		if err != nil {
			return nil, err
		}
		snapsup.PlugsOnly = snapsup.PlugsOnly && (len(info.Slots) == 0)

		if experimentalRefreshAppAwareness {
			// Note that because we are modifying the snap state this block
			// must be located after the conflict check done above.
			if err := inhibitRefresh(st, snapst, info, SoftNothingRunningRefreshCheck); err != nil {
				return nil, err
			}
		}
	}

	ts := state.NewTaskSet()

	targetRevision := snapsup.Revision()
	revisionStr := ""
	if snapsup.SideInfo != nil {
		revisionStr = fmt.Sprintf(" (%s)", targetRevision)
	}

	// check if we already have the revision locally (alters tasks)
	revisionIsLocal := snapst.LastIndex(targetRevision) >= 0

	prereq := st.NewTask("prerequisites", fmt.Sprintf(i18n.G("Ensure prerequisites for %q are available"), snapsup.InstanceName()))
	prereq.Set("snap-setup", snapsup)

	var prepare, prev *state.Task
	fromStore := false
	// if we have a local revision here we go back to that
	if snapsup.SnapPath != "" || revisionIsLocal {
		prepare = st.NewTask("prepare-snap", fmt.Sprintf(i18n.G("Prepare snap %q%s"), snapsup.SnapPath, revisionStr))
	} else {
		fromStore = true
		prepare = st.NewTask("download-snap", fmt.Sprintf(i18n.G("Download snap %q%s from channel %q"), snapsup.InstanceName(), revisionStr, snapsup.Channel))
	}
	prepare.Set("snap-setup", snapsup)
	prepare.WaitFor(prereq)

	tasks := []*state.Task{prereq, prepare}
	addTask := func(t *state.Task) {
		t.Set("snap-setup-task", prepare.ID())
		t.WaitFor(prev)
		tasks = append(tasks, t)
	}
	prev = prepare

	var checkAsserts *state.Task
	if fromStore {
		// fetch and check assertions
		checkAsserts = st.NewTask("validate-snap", fmt.Sprintf(i18n.G("Fetch and check assertions for snap %q%s"), snapsup.InstanceName(), revisionStr))
		addTask(checkAsserts)
		prev = checkAsserts
	}

	// mount
	if !revisionIsLocal {
		mount := st.NewTask("mount-snap", fmt.Sprintf(i18n.G("Mount snap %q%s"), snapsup.InstanceName(), revisionStr))
		addTask(mount)
		prev = mount
	}

	// run refresh hooks when updating existing snap, otherwise run install hook further down.
	runRefreshHooks := (snapst.IsInstalled() && !snapsup.Flags.Revert)
	if runRefreshHooks {
		preRefreshHook := SetupPreRefreshHook(st, snapsup.InstanceName())
		addTask(preRefreshHook)
		prev = preRefreshHook
	}

	if snapst.IsInstalled() {
		// unlink-current-snap (will stop services for copy-data)
		stop := st.NewTask("stop-snap-services", fmt.Sprintf(i18n.G("Stop snap %q services"), snapsup.InstanceName()))
		stop.Set("stop-reason", snap.StopReasonRefresh)
		addTask(stop)
		prev = stop

		removeAliases := st.NewTask("remove-aliases", fmt.Sprintf(i18n.G("Remove aliases for snap %q"), snapsup.InstanceName()))
		addTask(removeAliases)
		prev = removeAliases

		unlink := st.NewTask("unlink-current-snap", fmt.Sprintf(i18n.G("Make current revision for snap %q unavailable"), snapsup.InstanceName()))
		addTask(unlink)
		prev = unlink
	}

	if !release.OnClassic && snapsup.Type == snap.TypeGadget {
		// XXX: gadget update currently for core systems only
		gadgetUpdate := st.NewTask("update-gadget-assets", fmt.Sprintf(i18n.G("Update assets from gadget %q%s"), snapsup.InstanceName(), revisionStr))
		addTask(gadgetUpdate)
		prev = gadgetUpdate
	}

	// copy-data (needs stopped services by unlink)
	if !snapsup.Flags.Revert {
		copyData := st.NewTask("copy-snap-data", fmt.Sprintf(i18n.G("Copy snap %q data"), snapsup.InstanceName()))
		addTask(copyData)
		prev = copyData
	}

	// security
	setupSecurity := st.NewTask("setup-profiles", fmt.Sprintf(i18n.G("Setup snap %q%s security profiles"), snapsup.InstanceName(), revisionStr))
	addTask(setupSecurity)
	prev = setupSecurity

	// finalize (wrappers+current symlink)
	linkSnap := st.NewTask("link-snap", fmt.Sprintf(i18n.G("Make snap %q%s available to the system"), snapsup.InstanceName(), revisionStr))
	addTask(linkSnap)
	prev = linkSnap

	// auto-connections
	autoConnect := st.NewTask("auto-connect", fmt.Sprintf(i18n.G("Automatically connect eligible plugs and slots of snap %q"), snapsup.InstanceName()))
	addTask(autoConnect)
	prev = autoConnect

	// setup aliases
	setAutoAliases := st.NewTask("set-auto-aliases", fmt.Sprintf(i18n.G("Set automatic aliases for snap %q"), snapsup.InstanceName()))
	addTask(setAutoAliases)
	prev = setAutoAliases

	setupAliases := st.NewTask("setup-aliases", fmt.Sprintf(i18n.G("Setup snap %q aliases"), snapsup.InstanceName()))
	addTask(setupAliases)
	prev = setupAliases

	if runRefreshHooks {
		postRefreshHook := SetupPostRefreshHook(st, snapsup.InstanceName())
		addTask(postRefreshHook)
		prev = postRefreshHook
	}

	// only run install hook if installing the snap for the first time
	if !snapst.IsInstalled() {
		installHook := SetupInstallHook(st, snapsup.InstanceName())
		addTask(installHook)
		prev = installHook
	}

	// run new services
	startSnapServices := st.NewTask("start-snap-services", fmt.Sprintf(i18n.G("Start snap %q%s services"), snapsup.InstanceName(), revisionStr))
	addTask(startSnapServices)
	prev = startSnapServices

	// Do not do that if we are reverting to a local revision
	if snapst.IsInstalled() && !snapsup.Flags.Revert {
		var retain int
		if err := config.NewTransaction(st).Get("core", "refresh.retain", &retain); err != nil {
			// on classic we only keep 2 copies by default
			if release.OnClassic {
				retain = 2
			} else {
				retain = 3
			}
		}
		retain-- //  we're adding one

		seq := snapst.Sequence
		currentIndex := snapst.LastIndex(snapst.Current)

		// discard everything after "current" (we may have reverted to
		// a previous versions earlier)
		for i := currentIndex + 1; i < len(seq); i++ {
			si := seq[i]
			if si.Revision == targetRevision {
				// but don't discard this one; its' the thing we're switching to!
				continue
			}
			ts := removeInactiveRevision(st, snapsup.InstanceName(), si.SnapID, si.Revision)
			ts.WaitFor(prev)
			tasks = append(tasks, ts.Tasks()...)
			prev = tasks[len(tasks)-1]
		}

		// make sure we're not scheduling the removal of the target
		// revision in the case where the target revision is already in
		// the sequence.
		for i := 0; i < currentIndex; i++ {
			si := seq[i]
			if si.Revision == targetRevision {
				// we do *not* want to removeInactiveRevision of this one
				copy(seq[i:], seq[i+1:])
				seq = seq[:len(seq)-1]
				currentIndex--
			}
		}

		// normal garbage collect
		for i := 0; i <= currentIndex-retain; i++ {
			si := seq[i]
			if boot.InUse(snapsup.InstanceName(), si.Revision) {
				continue
			}
			ts := removeInactiveRevision(st, snapsup.InstanceName(), si.SnapID, si.Revision)
			ts.WaitFor(prev)
			tasks = append(tasks, ts.Tasks()...)
			prev = tasks[len(tasks)-1]
		}

		addTask(st.NewTask("cleanup", fmt.Sprintf("Clean up %q%s install", snapsup.InstanceName(), revisionStr)))
	}

	installSet := state.NewTaskSet(tasks...)
	installSet.WaitAll(ts)
	ts.AddAll(installSet)
	if checkAsserts != nil {
		ts.MarkEdge(checkAsserts, DownloadAndChecksDoneEdge)
	}

	if flags&skipConfigure != 0 {
		return installSet, nil
	}

	var confFlags int
	if !snapst.IsInstalled() && snapsup.SideInfo != nil && snapsup.SideInfo.SnapID != "" {
		// installation, run configure using the gadget defaults
		// if available
		confFlags |= UseConfigDefaults
	}

	// we do not support configuration for bases or the "snapd" snap yet
	if snapsup.Type != snap.TypeBase && snapsup.Type != snap.TypeSnapd {
		configSet := ConfigureSnap(st, snapsup.InstanceName(), confFlags)
		configSet.WaitAll(ts)
		ts.AddAll(configSet)
	}

	healthCheck := CheckHealthHook(st, snapsup.InstanceName(), snapsup.Revision())
	healthCheck.WaitAll(ts)
	ts.AddTask(healthCheck)

	return ts, nil
}

// ConfigureSnap returns a set of tasks to configure snapName as done during installation/refresh.
func ConfigureSnap(st *state.State, snapName string, confFlags int) *state.TaskSet {
	// This is slightly ugly, ideally we would check the type instead
	// of hardcoding the name here. Unfortunately we do not have the
	// type until we actually run the change.
	if snapName == defaultCoreSnapName {
		confFlags |= IgnoreHookError
		confFlags |= TrackHookError
	}
	return Configure(st, snapName, nil, confFlags)
}

var Configure = func(st *state.State, snapName string, patch map[string]interface{}, flags int) *state.TaskSet {
	panic("internal error: snapstate.Configure is unset")
}

var SetupInstallHook = func(st *state.State, snapName string) *state.Task {
	panic("internal error: snapstate.SetupInstallHook is unset")
}

var SetupPreRefreshHook = func(st *state.State, snapName string) *state.Task {
	panic("internal error: snapstate.SetupPreRefreshHook is unset")
}

var SetupPostRefreshHook = func(st *state.State, snapName string) *state.Task {
	panic("internal error: snapstate.SetupPostRefreshHook is unset")
}

var SetupRemoveHook = func(st *state.State, snapName string) *state.Task {
	panic("internal error: snapstate.SetupRemoveHook is unset")
}

var CheckHealthHook = func(st *state.State, snapName string, rev snap.Revision) *state.Task {
	panic("internal error: snapstate.CheckHealthHook is unset")
}

// WaitRestart will return a Retry error if there is a pending restart
// and a real error if anything went wrong (like a rollback across
// restarts)
func WaitRestart(task *state.Task, snapsup *SnapSetup) (err error) {
	if ok, _ := task.State().Restarting(); ok {
		// don't continue until we are in the restarted snapd
		task.Logf("Waiting for restart...")
		return &state.Retry{}
	}

	snapInfo, err := snap.ReadInfo(snapsup.InstanceName(), snapsup.SideInfo)
	if err != nil {
		return err
	}

	if snapsup.Type == snap.TypeSnapd && os.Getenv("SNAPD_REVERT_TO_REV") != "" {
		return fmt.Errorf("there was a snapd rollback across the restart")
	}

	// If not on classic check there was no rollback. A reboot
	// can be triggered by:
	// - core (old core16 world, system-reboot)
	// - bootable base snap (new core18 world, system-reboot)
	//
	// TODO: Detect "snapd" snap daemon-restarts here that
	//       fallback into the old version (once we have
	//       better snapd rollback support in core18).
	if !release.OnClassic {
		// TODO: double check that we really rebooted
		// otherwise this could be just a spurious restart
		// of snapd

		model, err := ModelFromTask(task)
		if err != nil {
			return err
		}
		bootName := "core"
		typ := snap.TypeOS
		if model.Base() != "" {
			bootName = model.Base()
			typ = snap.TypeBase
		}
		// if it is not a bootable snap we are not interested
		if snapsup.InstanceName() != bootName {
			return nil
		}

		name, rev, err := CurrentBootNameAndRevision(typ)
		if err == ErrBootNameAndRevisionAgain {
			return &state.Retry{After: 5 * time.Second}
		}
		if err != nil {
			return err
		}

		if snapsup.InstanceName() != name || snapInfo.Revision != rev {
			// TODO: make sure this revision gets ignored for
			//       automatic refreshes
			return fmt.Errorf("cannot finish %s installation, there was a rollback across reboot", snapsup.InstanceName())
		}
	}

	return nil
}

func contentAttr(attrer interfaces.Attrer) string {
	var s string
	err := attrer.Attr("content", &s)
	if err != nil {
		return ""
	}
	return s
}

func contentIfaceAvailable(st *state.State, contentTag string) bool {
	repo := ifacerepo.Get(st)
	for _, slot := range repo.AllSlots("content") {
		if contentAttr(slot) == "" {
			continue
		}
		if contentAttr(slot) == contentTag {
			return true
		}
	}
	return false
}

// defaultContentPlugProviders takes a snap.Info and returns what
// default providers there are.
func defaultContentPlugProviders(st *state.State, info *snap.Info) []string {
	out := []string{}
	seen := map[string]bool{}
	for _, plug := range info.Plugs {
		if plug.Interface == "content" {
			if contentAttr(plug) == "" {
				continue
			}
			if !contentIfaceAvailable(st, contentAttr(plug)) {
				var dprovider string
				err := plug.Attr("default-provider", &dprovider)
				if err != nil || dprovider == "" {
					continue
				}
				// The default-provider is a name. However old
				// documentation said it is "snapname:ifname",
				// we deal with this gracefully by just
				// stripping of the part after the ":"
				if name := strings.SplitN(dprovider, ":", 2)[0]; !seen[name] {
					out = append(out, name)
					seen[name] = true
				}
			}
		}
	}
	return out
}

// validateFeatureFlags validates the given snap only uses experimental
// features that are enabled by the user.
func validateFeatureFlags(st *state.State, info *snap.Info) error {
	tr := config.NewTransaction(st)

	if len(info.Layout) > 0 {
		flag, err := config.GetFeatureFlag(tr, features.Layouts)
		if err != nil {
			return err
		}
		if !flag {
			return fmt.Errorf("experimental feature disabled - test it by setting 'experimental.layouts' to true")
		}
	}

	if info.InstanceKey != "" {
		flag, err := config.GetFeatureFlag(tr, features.ParallelInstances)
		if err != nil {
			return err
		}
		if !flag {
			return fmt.Errorf("experimental feature disabled - test it by setting 'experimental.parallel-instances' to true")
		}
	}

	return nil
}

func checkInstallPreconditions(st *state.State, info *snap.Info, flags Flags, snapst *SnapState, deviceCtx DeviceContext) error {
	// Check if the snapd can be installed on Ubuntu Core systems, it is
	// always ok to install on classic
	if info.GetType() == snap.TypeSnapd && !release.OnClassic {
		tr := config.NewTransaction(st)
		experimentalAllowSnapd, err := config.GetFeatureFlag(tr, features.SnapdSnap)
		if err != nil && !config.IsNoOption(err) {
			return err
		}

		if deviceCtx.Model().Base() == "" {
			if !experimentalAllowSnapd {
				return fmt.Errorf("cannot install snapd snap on a model without a base snap yet")
			}
		}
	}

	if err := validateInfoAndFlags(info, snapst, flags); err != nil {
		return err
	}
	if err := validateFeatureFlags(st, info); err != nil {
		return err
	}
	return nil
}

// InstallPath returns a set of tasks for installing a snap from a file path
// and the snap.Info for the given snap.
//
// Note that the state must be locked by the caller.
// The provided SideInfo can contain just a name which results in a
// local revision and sideloading, or full metadata in which case it
// the snap will appear as installed from the store.
func InstallPath(st *state.State, si *snap.SideInfo, path, instanceName, channel string, flags Flags) (*state.TaskSet, *snap.Info, error) {
	if si.RealName == "" {
		return nil, nil, fmt.Errorf("internal error: snap name to install %q not provided", path)
	}

	if instanceName == "" {
		instanceName = si.RealName
	}

	deviceCtx, err := DeviceCtxFromState(st, nil)
	if err != nil {
		return nil, nil, err
	}

	var snapst SnapState
	err = Get(st, instanceName, &snapst)
	if err != nil && err != state.ErrNoState {
		return nil, nil, err
	}

	if si.SnapID != "" {
		if si.Revision.Unset() {
			return nil, nil, fmt.Errorf("internal error: snap id set to install %q but revision is unset", path)
		}
	}

	channel, err = resolveChannel(st, instanceName, channel, deviceCtx)
	if err != nil {
		return nil, nil, err
	}

	var instFlags int
	if flags.SkipConfigure {
		// extract it as a doInstall flag, this is not passed
		// into SnapSetup
		instFlags |= skipConfigure
	}

	// It is ok do open the snap file here because we either
	// have side info or the user passed --dangerous
	info, container, err := backend.OpenSnapFile(path, si)
	if err != nil {
		return nil, nil, err
	}

	if err := validateContainer(container, info, logger.Noticef); err != nil {
		return nil, nil, err
	}
	if err := snap.ValidateInstanceName(instanceName); err != nil {
		return nil, nil, fmt.Errorf("invalid instance name: %v", err)
	}

	snapName, instanceKey := snap.SplitInstanceName(instanceName)
	if info.SnapName() != snapName {
		return nil, nil, fmt.Errorf("cannot install snap %q, the name does not match the metadata %q", instanceName, info.SnapName())
	}
	info.InstanceKey = instanceKey

	if flags.Classic && !info.NeedsClassic() {
		// snap does not require classic confinement, silently drop the flag
		flags.Classic = false
	}
	// TODO: integrate classic override with the helper
	if err := checkInstallPreconditions(st, info, flags, &snapst, deviceCtx); err != nil {
		return nil, nil, err
	}
	// this might be a refresh; check the epoch before proceeding
	if err := earlyEpochCheck(info, &snapst); err != nil {
		return nil, nil, err
	}

	snapsup := &SnapSetup{
		Base:        info.Base,
		Prereq:      defaultContentPlugProviders(st, info),
		SideInfo:    si,
		SnapPath:    path,
		Channel:     channel,
		Flags:       flags.ForSnapSetup(),
		Type:        info.GetType(),
		PlugsOnly:   len(info.Slots) == 0,
		InstanceKey: info.InstanceKey,
	}

	ts, err := doInstall(st, &snapst, snapsup, instFlags, "")
	return ts, info, err
}

// TryPath returns a set of tasks for trying a snap from a file path.
// Note that the state must be locked by the caller.
func TryPath(st *state.State, name, path string, flags Flags) (*state.TaskSet, error) {
	flags.TryMode = true

	ts, _, err := InstallPath(st, &snap.SideInfo{RealName: name}, path, "", "", flags)
	return ts, err
}

// Install returns a set of tasks for installing a snap.
// Note that the state must be locked by the caller.
//
// The returned TaskSet will contain a DownloadAndChecksDoneEdge.
<<<<<<< HEAD
func Install(st *state.State, name string, opts *RevisionOptions, userID int, flags Flags) (*state.TaskSet, error) {
	return InstallWithDeviceContext(st, name, opts, userID, flags, nil, "")
=======
func Install(ctx context.Context, st *state.State, name string, opts *RevisionOptions, userID int, flags Flags) (*state.TaskSet, error) {
	return InstallWithDeviceContext(ctx, st, name, opts, userID, flags, nil)
>>>>>>> 9816b4d6
}

// InstallWithDeviceContext returns a set of tasks for installing a snap.
// It will query for the snap with the given deviceCtx.
// Note that the state must be locked by the caller.
//
// The returned TaskSet will contain a DownloadAndChecksDoneEdge.
<<<<<<< HEAD
func InstallWithDeviceContext(st *state.State, name string, opts *RevisionOptions, userID int, flags Flags, deviceCtx DeviceContext, fromChange string) (*state.TaskSet, error) {
=======
func InstallWithDeviceContext(ctx context.Context, st *state.State, name string, opts *RevisionOptions, userID int, flags Flags, deviceCtx DeviceContext) (*state.TaskSet, error) {
>>>>>>> 9816b4d6
	if opts == nil {
		opts = &RevisionOptions{}
	}
	if opts.CohortKey != "" && !opts.Revision.Unset() {
		return nil, errors.New("cannot specify revision and cohort")
	}

	if opts.Channel == "" {
		opts.Channel = "stable"
	}

	var snapst SnapState
	err := Get(st, name, &snapst)
	if err != nil && err != state.ErrNoState {
		return nil, err
	}
	if snapst.IsInstalled() {
		return nil, &snap.AlreadyInstalledError{Snap: name}
	}
	// need to have a model set before trying to talk the store
	deviceCtx, err = DevicePastSeeding(st, deviceCtx)
	if err != nil {
		return nil, err
	}

	if err := snap.ValidateInstanceName(name); err != nil {
		return nil, fmt.Errorf("invalid instance name: %v", err)
	}

	info, err := installInfo(ctx, st, name, opts, userID, deviceCtx)
	if err != nil {
		return nil, err
	}

	if flags.RequireTypeBase && info.GetType() != snap.TypeBase && info.GetType() != snap.TypeOS {
		return nil, fmt.Errorf("declared snap base %q has unexpected type %q, instead of 'base'", name, info.GetType())
	}

	if flags.Classic && !info.NeedsClassic() {
		// snap does not require classic confinement, silently drop the flag
		flags.Classic = false
	}
	// TODO: integrate classic override with the helper
	if err := checkInstallPreconditions(st, info, flags, &snapst, deviceCtx); err != nil {
		return nil, err
	}

	snapsup := &SnapSetup{
		Channel:      opts.Channel,
		Base:         info.Base,
		Prereq:       defaultContentPlugProviders(st, info),
		UserID:       userID,
		Flags:        flags.ForSnapSetup(),
		DownloadInfo: &info.DownloadInfo,
		SideInfo:     &info.SideInfo,
		Type:         info.GetType(),
		PlugsOnly:    len(info.Slots) == 0,
		InstanceKey:  info.InstanceKey,
		auxStoreInfo: auxStoreInfo{
			Media: info.Media,
		},
		CohortKey: opts.CohortKey,
	}

	return doInstall(st, &snapst, snapsup, 0, fromChange)
}

// InstallMany installs everything from the given list of names.
// Note that the state must be locked by the caller.
func InstallMany(st *state.State, names []string, userID int) ([]string, []*state.TaskSet, error) {
	// need to have a model set before trying to talk the store
	deviceCtx, err := DevicePastSeeding(st, nil)
	if err != nil {
		return nil, nil, err
	}

	toInstall := make([]string, 0, len(names))
	for _, name := range names {
		var snapst SnapState
		err := Get(st, name, &snapst)
		if err != nil && err != state.ErrNoState {
			return nil, nil, err
		}
		if snapst.IsInstalled() {
			continue
		}

		if err := snap.ValidateInstanceName(name); err != nil {
			return nil, nil, fmt.Errorf("invalid instance name: %v", err)
		}

		toInstall = append(toInstall, name)
	}

	user, err := userFromUserID(st, userID)
	if err != nil {
		return nil, nil, err
	}

	installs, err := installCandidates(st, toInstall, "stable", user)
	if err != nil {
		return nil, nil, err
	}

	tasksets := make([]*state.TaskSet, 0, len(installs))
	for _, info := range installs {
		var snapst SnapState
		var flags Flags

		if err := checkInstallPreconditions(st, info, flags, &snapst, deviceCtx); err != nil {
			return nil, nil, err
		}

		snapsup := &SnapSetup{
			Channel:      "stable",
			Base:         info.Base,
			Prereq:       defaultContentPlugProviders(st, info),
			UserID:       userID,
			Flags:        flags.ForSnapSetup(),
			DownloadInfo: &info.DownloadInfo,
			SideInfo:     &info.SideInfo,
			Type:         info.GetType(),
			PlugsOnly:    len(info.Slots) == 0,
			InstanceKey:  info.InstanceKey,
		}

		ts, err := doInstall(st, &snapst, snapsup, 0, "")
		if err != nil {
			return nil, nil, err
		}
		ts.JoinLane(st.NewLane())
		tasksets = append(tasksets, ts)
	}

	return toInstall, tasksets, nil
}

// RefreshCandidates gets a list of candidates for update
// Note that the state must be locked by the caller.
func RefreshCandidates(st *state.State, user *auth.UserState) ([]*snap.Info, error) {
	updates, _, _, err := refreshCandidates(context.TODO(), st, nil, user, nil)
	return updates, err
}

// ValidateRefreshes allows to hook validation into the handling of refresh candidates.
var ValidateRefreshes func(st *state.State, refreshes []*snap.Info, ignoreValidation map[string]bool, userID int, deviceCtx DeviceContext) (validated []*snap.Info, err error)

// UpdateMany updates everything from the given list of names that the
// store says is updateable. If the list is empty, update everything.
// Note that the state must be locked by the caller.
func UpdateMany(ctx context.Context, st *state.State, names []string, userID int, flags *Flags) ([]string, []*state.TaskSet, error) {
	return updateManyFiltered(ctx, st, names, userID, nil, flags, "")
}

// updateFilter is the type of function that can be passed to
// updateManyFromChange so it filters the updates.
//
// If the filter returns true, the update for that snap proceeds. If
// it returns false, the snap is removed from the list of updates to
// consider.
type updateFilter func(*snap.Info, *SnapState) bool

func updateManyFiltered(ctx context.Context, st *state.State, names []string, userID int, filter updateFilter, flags *Flags, fromChange string) ([]string, []*state.TaskSet, error) {
	if flags == nil {
		flags = &Flags{}
	}
	user, err := userFromUserID(st, userID)
	if err != nil {
		return nil, nil, err
	}

	// need to have a model set before trying to talk the store
	deviceCtx, err := DevicePastSeeding(st, nil)
	if err != nil {
		return nil, nil, err
	}

	refreshOpts := &store.RefreshOptions{IsAutoRefresh: flags.IsAutoRefresh}
	updates, stateByInstanceName, ignoreValidation, err := refreshCandidates(ctx, st, names, user, refreshOpts)
	if err != nil {
		return nil, nil, err
	}

	if filter != nil {
		actual := updates[:0]
		for _, update := range updates {
			if filter(update, stateByInstanceName[update.InstanceName()]) {
				actual = append(actual, update)
			}
		}
		updates = actual
	}

	if ValidateRefreshes != nil && len(updates) != 0 {
		updates, err = ValidateRefreshes(st, updates, ignoreValidation, userID, deviceCtx)
		if err != nil {
			// not doing "refresh all" report the error
			if len(names) != 0 {
				return nil, nil, err
			}
			// doing "refresh all", log the problems
			logger.Noticef("cannot refresh some snaps: %v", err)
		}
	}

	params := func(update *snap.Info) (*RevisionOptions, Flags, *SnapState) {
		snapst := stateByInstanceName[update.InstanceName()]
		updateFlags := snapst.Flags
		if !update.NeedsClassic() && updateFlags.Classic {
			// allow updating from classic to strict
			updateFlags.Classic = false
		}
		// setting options to what's in state as multi-refresh doesn't let you change these
		opts := &RevisionOptions{
			Channel:   snapst.Channel,
			CohortKey: snapst.CohortKey,
		}
		return opts, snapst.Flags, snapst

	}

	return doUpdate(ctx, st, names, updates, params, userID, flags, deviceCtx, fromChange)
}

func doUpdate(ctx context.Context, st *state.State, names []string, updates []*snap.Info, params func(*snap.Info) (*RevisionOptions, Flags, *SnapState), userID int, globalFlags *Flags, deviceCtx DeviceContext, fromChange string) ([]string, []*state.TaskSet, error) {
	if globalFlags == nil {
		globalFlags = &Flags{}
	}

	tasksets := make([]*state.TaskSet, 0, len(updates)+2) // 1 for auto-aliases, 1 for re-refresh

	refreshAll := len(names) == 0
	var nameSet map[string]bool
	if len(names) != 0 {
		nameSet = make(map[string]bool, len(names))
		for _, name := range names {
			nameSet[name] = true
		}
	}

	newAutoAliases, mustPruneAutoAliases, transferTargets, err := autoAliasesUpdate(st, names, updates)
	if err != nil {
		return nil, nil, err
	}

	reportUpdated := make(map[string]bool, len(updates))
	var pruningAutoAliasesTs *state.TaskSet

	if len(mustPruneAutoAliases) != 0 {
		var err error
		pruningAutoAliasesTs, err = applyAutoAliasesDelta(st, mustPruneAutoAliases, "prune", refreshAll, fromChange, func(snapName string, _ *state.TaskSet) {
			if nameSet[snapName] {
				reportUpdated[snapName] = true
			}
		})
		if err != nil {
			return nil, nil, err
		}
		tasksets = append(tasksets, pruningAutoAliasesTs)
	}

	// wait for the auto-alias prune tasks as needed
	scheduleUpdate := func(snapName string, ts *state.TaskSet) {
		if pruningAutoAliasesTs != nil && (mustPruneAutoAliases[snapName] != nil || transferTargets[snapName]) {
			ts.WaitAll(pruningAutoAliasesTs)
		}
		reportUpdated[snapName] = true
	}

	// first snapd, core, bases, then rest
	sort.Stable(snap.ByType(updates))
	prereqs := make(map[string]*state.TaskSet)
	waitPrereq := func(ts *state.TaskSet, prereqName string) {
		preTs := prereqs[prereqName]
		if preTs != nil {
			ts.WaitAll(preTs)
		}
	}

	// updates is sorted by kind so this will process first core
	// and bases and then other snaps
	for _, update := range updates {
		revnoOpts, flags, snapst := params(update)
		flags.IsAutoRefresh = globalFlags.IsAutoRefresh

		if err := checkInstallPreconditions(st, update, flags, snapst, deviceCtx); err != nil {
			if refreshAll {
				logger.Noticef("cannot update %q: %v", update.InstanceName(), err)
				continue
			}
			return nil, nil, err
		}

		if err := earlyEpochCheck(update, snapst); err != nil {
			if refreshAll {
				logger.Noticef("cannot update %q: %v", update.InstanceName(), err)
				continue
			}
			return nil, nil, err
		}

		snapUserID, err := userIDForSnap(st, snapst, userID)
		if err != nil {
			return nil, nil, err
		}

		snapsup := &SnapSetup{
			Base:         update.Base,
			Prereq:       defaultContentPlugProviders(st, update),
			Channel:      revnoOpts.Channel,
			CohortKey:    revnoOpts.CohortKey,
			UserID:       snapUserID,
			Flags:        flags.ForSnapSetup(),
			DownloadInfo: &update.DownloadInfo,
			SideInfo:     &update.SideInfo,
			Type:         update.GetType(),
			PlugsOnly:    len(update.Slots) == 0,
			InstanceKey:  update.InstanceKey,
			auxStoreInfo: auxStoreInfo{
				Media: update.Media,
			},
		}

		ts, err := doInstall(st, snapst, snapsup, 0, fromChange)
		if err != nil {
			if refreshAll {
				// doing "refresh all", just skip this snap
				logger.Noticef("cannot refresh snap %q: %v", update.InstanceName(), err)
				continue
			}
			return nil, nil, err
		}
		ts.JoinLane(st.NewLane())

		// because of the sorting of updates we fill prereqs
		// first (if branch) and only then use it to setup
		// waits (else branch)
		if t := update.GetType(); t == snap.TypeOS || t == snap.TypeBase || t == snap.TypeSnapd {
			// prereq types come first in updates, we
			// also assume bases don't have hooks, otherwise
			// they would need to wait on core or snapd
			prereqs[update.InstanceName()] = ts
		} else {
			// prereqs were processed already, wait for
			// them as necessary for the other kind of
			// snaps
			waitPrereq(ts, defaultCoreSnapName)
			waitPrereq(ts, "snapd")
			if update.Base != "" {
				waitPrereq(ts, update.Base)
			}
		}

		scheduleUpdate(update.InstanceName(), ts)
		tasksets = append(tasksets, ts)
	}

	if len(newAutoAliases) != 0 {
		addAutoAliasesTs, err := applyAutoAliasesDelta(st, newAutoAliases, "refresh", refreshAll, fromChange, scheduleUpdate)
		if err != nil {
			return nil, nil, err
		}
		tasksets = append(tasksets, addAutoAliasesTs)
	}

	updated := make([]string, 0, len(reportUpdated))
	for name := range reportUpdated {
		updated = append(updated, name)
	}

	if len(updated) > 0 && !globalFlags.NoReRefresh {
		// re-refresh will check the lanes to decide what to
		// _actually_ re-refresh, but it'll be a subset of updated
		// (and equal to updated if nothing goes wrong)
		rerefresh := st.NewTask("check-rerefresh", fmt.Sprintf("Consider re-refresh of %s", strutil.Quoted(updated)))
		rerefresh.Set("rerefresh-setup", reRefreshSetup{
			UserID: userID,
			Flags:  globalFlags,
		})
		tasksets = append(tasksets, state.NewTaskSet(rerefresh))
	}

	return updated, tasksets, nil
}

func applyAutoAliasesDelta(st *state.State, delta map[string][]string, op string, refreshAll bool, fromChange string, linkTs func(instanceName string, ts *state.TaskSet)) (*state.TaskSet, error) {
	applyTs := state.NewTaskSet()
	kind := "refresh-aliases"
	msg := i18n.G("Refresh aliases for snap %q")
	if op == "prune" {
		kind = "prune-auto-aliases"
		msg = i18n.G("Prune automatic aliases for snap %q")
	}
	for instanceName, aliases := range delta {
		if err := checkChangeConflictIgnoringOneChange(st, instanceName, nil, fromChange); err != nil {
			if refreshAll {
				// doing "refresh all", just skip this snap
				logger.Noticef("cannot %s automatic aliases for snap %q: %v", op, instanceName, err)
				continue
			}
			return nil, err
		}

		snapName, instanceKey := snap.SplitInstanceName(instanceName)
		snapsup := &SnapSetup{
			SideInfo:    &snap.SideInfo{RealName: snapName},
			InstanceKey: instanceKey,
		}
		alias := st.NewTask(kind, fmt.Sprintf(msg, snapsup.InstanceName()))
		alias.Set("snap-setup", &snapsup)
		if op == "prune" {
			alias.Set("aliases", aliases)
		}
		ts := state.NewTaskSet(alias)
		linkTs(instanceName, ts)
		applyTs.AddAll(ts)
	}
	return applyTs, nil
}

func autoAliasesUpdate(st *state.State, names []string, updates []*snap.Info) (changed map[string][]string, mustPrune map[string][]string, transferTargets map[string]bool, err error) {
	changed, dropped, err := autoAliasesDelta(st, nil)
	if err != nil {
		if len(names) != 0 {
			// not "refresh all", error
			return nil, nil, nil, err
		}
		// log and continue
		logger.Noticef("cannot find the delta for automatic aliases for some snaps: %v", err)
	}

	refreshAll := len(names) == 0

	// dropped alias -> snapName
	droppedAliases := make(map[string][]string, len(dropped))
	for instanceName, aliases := range dropped {
		for _, alias := range aliases {
			droppedAliases[alias] = append(droppedAliases[alias], instanceName)
		}
	}

	// filter changed considering only names if set:
	// we add auto-aliases only for mentioned snaps
	if !refreshAll && len(changed) != 0 {
		filteredChanged := make(map[string][]string, len(changed))
		for _, name := range names {
			if changed[name] != nil {
				filteredChanged[name] = changed[name]
			}
		}
		changed = filteredChanged
	}

	// mark snaps that are sources or target of transfers
	transferSources := make(map[string]bool, len(dropped))
	transferTargets = make(map[string]bool, len(changed))
	for instanceName, aliases := range changed {
		for _, alias := range aliases {
			if sources := droppedAliases[alias]; len(sources) != 0 {
				transferTargets[instanceName] = true
				for _, source := range sources {
					transferSources[source] = true
				}
			}
		}
	}

	// snaps with updates
	updating := make(map[string]bool, len(updates))
	for _, info := range updates {
		updating[info.InstanceName()] = true
	}

	// add explicitly auto-aliases only for snaps that are not updated
	for instanceName := range changed {
		if updating[instanceName] {
			delete(changed, instanceName)
		}
	}

	// prune explicitly auto-aliases only for snaps that are mentioned
	// and not updated OR the source of transfers
	mustPrune = make(map[string][]string, len(dropped))
	for instanceName := range transferSources {
		mustPrune[instanceName] = dropped[instanceName]
	}
	if refreshAll {
		for instanceName, aliases := range dropped {
			if !updating[instanceName] {
				mustPrune[instanceName] = aliases
			}
		}
	} else {
		for _, name := range names {
			if !updating[name] && dropped[name] != nil {
				mustPrune[name] = dropped[name]
			}
		}
	}

	return changed, mustPrune, transferTargets, nil
}

// resolveChannel returns the effective channel to use, based on the requested
// channel and constrains set by device model, or an error if switching to
// requested channel is forbidden.
func resolveChannel(st *state.State, snapName, newChannel string, deviceCtx DeviceContext) (effectiveChannel string, err error) {
	// nothing to do
	if newChannel == "" {
		return "", nil
	}

	// ensure we do not switch away from the kernel-track in the model
	model := deviceCtx.Model()

	var pinnedTrack, which string
	if snapName == model.Kernel() && model.KernelTrack() != "" {
		pinnedTrack, which = model.KernelTrack(), "kernel"
	}
	if snapName == model.Gadget() && model.GadgetTrack() != "" {
		pinnedTrack, which = model.GadgetTrack(), "gadget"
	}

	if pinnedTrack == "" {
		// no pinned track
		return newChannel, nil
	}

	nch, err := snap.ParseChannelVerbatim(newChannel, "")
	if err != nil {
		return "", err
	}

	if nch.Track == "" {
		// channel name is valid and consist of risk level or
		// risk/branch only, do the right thing and default to risk (or
		// risk/branch) within the pinned track
		return pinnedTrack + "/" + newChannel, nil
	}
	if nch.Track != "" && nch.Track != pinnedTrack {
		// switching to a different track is not allowed
		return "", fmt.Errorf("cannot switch from %s track %q as specified for the (device) model to %q", which, pinnedTrack, nch.Clean().String())

	}

	return newChannel, nil
}

var errRevisionSwitch = errors.New("cannot switch revision")

func switchSummary(snap, chanFrom, chanTo, cohFrom, cohTo string) string {
	if cohFrom != cohTo {
		if cohTo == "" {
			// leave cohort
			if chanFrom == chanTo {
				return fmt.Sprintf(i18n.G("Switch snap %q away from cohort %q"),
					snap, strutil.ElliptLeft(cohFrom, 10))
			}
			if chanFrom == "" {
				return fmt.Sprintf(i18n.G("Switch snap %q to channel %q and away from cohort %q"),
					snap, chanTo, strutil.ElliptLeft(cohFrom, 10),
				)
			}
			return fmt.Sprintf(i18n.G("Switch snap %q from channel %q to %q and away from cohort %q"),
				snap, chanFrom, chanTo, strutil.ElliptLeft(cohFrom, 10),
			)
		}
		if cohFrom == "" {
			// moving into a cohort
			if chanFrom == chanTo {
				return fmt.Sprintf(i18n.G("Switch snap %q from no cohort to %q"),
					snap, strutil.ElliptLeft(cohTo, 10))
			}
			if chanFrom == "" {
				return fmt.Sprintf(i18n.G("Switch snap %q to channel %q and from no cohort to %q"),
					snap, chanTo, strutil.ElliptLeft(cohTo, 10),
				)
			}
			// chanTo == "" is not interesting
			return fmt.Sprintf(i18n.G("Switch snap %q from channel %q to %q and from no cohort to %q"),
				snap, chanFrom, chanTo, strutil.ElliptLeft(cohTo, 10),
			)
		}
		if chanFrom == chanTo {
			return fmt.Sprintf(i18n.G("Switch snap %q from cohort %q to %q"),
				snap, strutil.ElliptLeft(cohFrom, 10), strutil.ElliptLeft(cohTo, 10))
		}
		if chanFrom == "" {
			return fmt.Sprintf(i18n.G("Switch snap %q to channel %q and from cohort %q to %q"),
				snap, chanTo, strutil.ElliptLeft(cohFrom, 10), strutil.ElliptLeft(cohTo, 10),
			)
		}
		return fmt.Sprintf(i18n.G("Switch snap %q from channel %q to %q and from cohort %q to %q"),
			snap, chanFrom, chanTo,
			strutil.ElliptLeft(cohFrom, 10), strutil.ElliptLeft(cohTo, 10),
		)
	}

	if chanFrom == "" {
		return fmt.Sprintf(i18n.G("Switch snap %q to channel %q"),
			snap, chanTo)
	}
	if chanFrom != chanTo {
		return fmt.Sprintf(i18n.G("Switch snap %q from channel %q to %q"),
			snap, chanFrom, chanTo)
	}
	// a no-change switch is accepted for idempotency
	return "No change switch (no-op)"
}

// Switch switches a snap to a new channel and/or cohort
func Switch(st *state.State, name string, opts *RevisionOptions) (*state.TaskSet, error) {
	if opts == nil {
		opts = &RevisionOptions{}
	}
	if !opts.Revision.Unset() {
		return nil, errRevisionSwitch
	}
	var snapst SnapState
	err := Get(st, name, &snapst)
	if err != nil && err != state.ErrNoState {
		return nil, err
	}
	if !snapst.IsInstalled() {
		return nil, &snap.NotInstalledError{Snap: name}
	}

	if err := CheckChangeConflict(st, name, nil); err != nil {
		return nil, err
	}

	deviceCtx, err := DeviceCtxFromState(st, nil)
	if err != nil {
		return nil, err
	}

	opts.Channel, err = resolveChannel(st, name, opts.Channel, deviceCtx)
	if err != nil {
		return nil, err
	}

	snapsup := &SnapSetup{
		SideInfo:    snapst.CurrentSideInfo(),
		InstanceKey: snapst.InstanceKey,
		// set the from state (i.e. no change), they are overridden from opts as needed below
		CohortKey: snapst.CohortKey,
		Channel:   snapst.Channel,
	}

	if opts.Channel != "" {
		snapsup.Channel = opts.Channel
	}
	if opts.CohortKey != "" {
		snapsup.CohortKey = opts.CohortKey
	}
	if opts.LeaveCohort {
		snapsup.CohortKey = ""
	}

	summary := switchSummary(snapsup.InstanceName(), snapst.Channel, snapsup.Channel, snapst.CohortKey, snapsup.CohortKey)
	switchSnap := st.NewTask("switch-snap", summary)
	switchSnap.Set("snap-setup", &snapsup)

	return state.NewTaskSet(switchSnap), nil
}

// RevisionOptions control the selection of a snap revision.
type RevisionOptions struct {
	Channel     string
	Revision    snap.Revision
	CohortKey   string
	LeaveCohort bool
}

// Update initiates a change updating a snap.
// Note that the state must be locked by the caller.
//
// The returned TaskSet will contain a DownloadAndChecksDoneEdge.
func Update(st *state.State, name string, opts *RevisionOptions, userID int, flags Flags) (*state.TaskSet, error) {
	return UpdateWithDeviceContext(st, name, opts, userID, flags, nil, "")
}

// UpdateWithDeviceContext initiates a change updating a snap.
// It will query for the snap with the given deviceCtx.
// Note that the state must be locked by the caller.
//
// The returned TaskSet will contain a DownloadAndChecksDoneEdge.
func UpdateWithDeviceContext(st *state.State, name string, opts *RevisionOptions, userID int, flags Flags, deviceCtx DeviceContext, fromChange string) (*state.TaskSet, error) {
	if opts == nil {
		opts = &RevisionOptions{}
	}
	var snapst SnapState
	err := Get(st, name, &snapst)
	if err != nil && err != state.ErrNoState {
		return nil, err
	}
	if !snapst.IsInstalled() {
		return nil, &snap.NotInstalledError{Snap: name}
	}

	// FIXME: snaps that are not active are skipped for now
	//        until we know what we want to do
	if !snapst.Active {
		return nil, fmt.Errorf("refreshing disabled snap %q not supported", name)
	}

	// need to have a model set before trying to talk the store
	deviceCtx, err = DevicePastSeeding(st, deviceCtx)
	if err != nil {
		return nil, err
	}

	opts.Channel, err = resolveChannel(st, name, opts.Channel, deviceCtx)
	if err != nil {
		return nil, err
	}

	if opts.Channel == "" {
		// default to tracking the same channel
		opts.Channel = snapst.Channel
	}
	if opts.CohortKey == "" {
		// default to being in the same cohort
		opts.CohortKey = snapst.CohortKey
	}
	if opts.LeaveCohort {
		opts.CohortKey = ""
	}

	// TODO: make flags be per revision to avoid this logic (that
	//       leaves corner cases all over the place)
	if !(flags.JailMode || flags.DevMode) {
		flags.Classic = flags.Classic || snapst.Flags.Classic
	}

	var updates []*snap.Info
	info, infoErr := infoForUpdate(st, &snapst, name, opts, userID, flags, deviceCtx)
	switch infoErr {
	case nil:
		updates = append(updates, info)
	case store.ErrNoUpdateAvailable:
		// there may be some new auto-aliases
	default:
		return nil, infoErr
	}

	params := func(update *snap.Info) (*RevisionOptions, Flags, *SnapState) {
		updateFlags := flags
		if !update.NeedsClassic() && updateFlags.Classic {
			// allow updating from classic to strict
			updateFlags.Classic = false
		}
		return opts, updateFlags, &snapst
	}

	_, tts, err := doUpdate(context.TODO(), st, []string{name}, updates, params, userID, &flags, deviceCtx, fromChange)
	if err != nil {
		return nil, err
	}

	// see if we need to switch the channel or cohort, or toggle ignore-validation
	switchChannel := snapst.Channel != opts.Channel
	switchCohortKey := snapst.CohortKey != opts.CohortKey
	toggleIgnoreValidation := snapst.IgnoreValidation != flags.IgnoreValidation
	if infoErr == store.ErrNoUpdateAvailable && (switchChannel || switchCohortKey || toggleIgnoreValidation) {
		// NOTE: if we are in here, len(updates) == 0
		//       (so we're free to add tasks because there's no rerefresh)

		if err := checkChangeConflictIgnoringOneChange(st, name, nil, fromChange); err != nil {
			return nil, err
		}

		snapsup := &SnapSetup{
			SideInfo:    snapst.CurrentSideInfo(),
			Flags:       snapst.Flags.ForSnapSetup(),
			InstanceKey: snapst.InstanceKey,
			CohortKey:   opts.CohortKey,
		}

		if switchChannel || switchCohortKey {
			// update the tracked channel and cohort
			snapsup.Channel = opts.Channel
			snapsup.CohortKey = opts.CohortKey
			// Update the current snap channel as well. This ensures that
			// the UI displays the right values.
			snapsup.SideInfo.Channel = opts.Channel

			summary := switchSummary(snapsup.InstanceName(), snapst.Channel, opts.Channel, snapst.CohortKey, opts.CohortKey)
			switchSnap := st.NewTask("switch-snap-channel", summary)
			switchSnap.Set("snap-setup", &snapsup)

			switchSnapTs := state.NewTaskSet(switchSnap)
			for _, ts := range tts {
				switchSnapTs.WaitAll(ts)
			}
			tts = append(tts, switchSnapTs)
		}

		if toggleIgnoreValidation {
			snapsup.IgnoreValidation = flags.IgnoreValidation
			toggle := st.NewTask("toggle-snap-flags", fmt.Sprintf(i18n.G("Toggle snap %q flags"), snapsup.InstanceName()))
			toggle.Set("snap-setup", &snapsup)

			toggleTs := state.NewTaskSet(toggle)
			for _, ts := range tts {
				toggleTs.WaitAll(ts)
			}
			tts = append(tts, toggleTs)
		}
	}

	if len(tts) == 0 && len(updates) == 0 {
		// really nothing to do, return the original no-update-available error
		return nil, infoErr
	}
	flat := state.NewTaskSet()
	for _, ts := range tts {
		// The tasksets we get from "doUpdate" contain important
		// "TaskEdge" information that is needed for "Remodel".
		// To preserve those we need to use "AddAllWithEdges()".
		if err := flat.AddAllWithEdges(ts); err != nil {
			return nil, err
		}
	}
	return flat, nil
}

func infoForUpdate(st *state.State, snapst *SnapState, name string, opts *RevisionOptions, userID int, flags Flags, deviceCtx DeviceContext) (*snap.Info, error) {
	if opts.Revision.Unset() {
		// good ol' refresh
		info, err := updateInfo(st, snapst, opts, userID, flags, deviceCtx)
		if err != nil {
			return nil, err
		}
		if ValidateRefreshes != nil && !flags.IgnoreValidation {
			_, err := ValidateRefreshes(st, []*snap.Info{info}, nil, userID, deviceCtx)
			if err != nil {
				return nil, err
			}
		}
		return info, nil
	}
	var sideInfo *snap.SideInfo
	for _, si := range snapst.Sequence {
		if si.Revision == opts.Revision {
			sideInfo = si
			break
		}
	}
	if sideInfo == nil {
		// refresh from given revision from store
		return updateToRevisionInfo(st, snapst, opts.Revision, userID, deviceCtx)
	}

	// refresh-to-local, this assumes the snap revision is mounted
	return readInfo(name, sideInfo, errorOnBroken)
}

// AutoRefreshAssertions allows to hook fetching of important assertions
// into the Autorefresh function.
var AutoRefreshAssertions func(st *state.State, userID int) error

// AutoRefresh is the wrapper that will do a refresh of all the installed
// snaps on the system. In addition to that it will also refresh important
// assertions.
func AutoRefresh(ctx context.Context, st *state.State) ([]string, []*state.TaskSet, error) {
	userID := 0

	if AutoRefreshAssertions != nil {
		if err := AutoRefreshAssertions(st, userID); err != nil {
			return nil, nil, err
		}
	}

	return UpdateMany(ctx, st, nil, userID, &Flags{IsAutoRefresh: true})
}

// Enable sets a snap to the active state
func Enable(st *state.State, name string) (*state.TaskSet, error) {
	var snapst SnapState
	err := Get(st, name, &snapst)
	if err == state.ErrNoState {
		return nil, &snap.NotInstalledError{Snap: name}
	}
	if err != nil {
		return nil, err
	}

	if snapst.Active {
		return nil, fmt.Errorf("snap %q already enabled", name)
	}

	if err := CheckChangeConflict(st, name, nil); err != nil {
		return nil, err
	}

	info, err := snapst.CurrentInfo()
	if err != nil {
		return nil, err
	}

	snapsup := &SnapSetup{
		SideInfo:    snapst.CurrentSideInfo(),
		Flags:       snapst.Flags.ForSnapSetup(),
		Type:        info.GetType(),
		PlugsOnly:   len(info.Slots) == 0,
		InstanceKey: snapst.InstanceKey,
	}

	prepareSnap := st.NewTask("prepare-snap", fmt.Sprintf(i18n.G("Prepare snap %q (%s)"), snapsup.InstanceName(), snapst.Current))
	prepareSnap.Set("snap-setup", &snapsup)

	setupProfiles := st.NewTask("setup-profiles", fmt.Sprintf(i18n.G("Setup snap %q (%s) security profiles"), snapsup.InstanceName(), snapst.Current))
	setupProfiles.Set("snap-setup-task", prepareSnap.ID())
	setupProfiles.WaitFor(prepareSnap)

	linkSnap := st.NewTask("link-snap", fmt.Sprintf(i18n.G("Make snap %q (%s) available to the system"), snapsup.InstanceName(), snapst.Current))
	linkSnap.Set("snap-setup-task", prepareSnap.ID())
	linkSnap.WaitFor(setupProfiles)

	// setup aliases
	setupAliases := st.NewTask("setup-aliases", fmt.Sprintf(i18n.G("Setup snap %q aliases"), snapsup.InstanceName()))
	setupAliases.Set("snap-setup-task", prepareSnap.ID())
	setupAliases.WaitFor(linkSnap)

	startSnapServices := st.NewTask("start-snap-services", fmt.Sprintf(i18n.G("Start snap %q (%s) services"), snapsup.InstanceName(), snapst.Current))
	startSnapServices.Set("snap-setup-task", prepareSnap.ID())
	startSnapServices.WaitFor(setupAliases)

	return state.NewTaskSet(prepareSnap, setupProfiles, linkSnap, setupAliases, startSnapServices), nil
}

// Disable sets a snap to the inactive state
func Disable(st *state.State, name string) (*state.TaskSet, error) {
	var snapst SnapState
	err := Get(st, name, &snapst)
	if err == state.ErrNoState {
		return nil, &snap.NotInstalledError{Snap: name}
	}
	if err != nil {
		return nil, err
	}
	if !snapst.Active {
		return nil, fmt.Errorf("snap %q already disabled", name)
	}

	info, err := Info(st, name, snapst.Current)
	if err != nil {
		return nil, err
	}
	if !canDisable(info) {
		return nil, fmt.Errorf("snap %q cannot be disabled", name)
	}

	if err := CheckChangeConflict(st, name, nil); err != nil {
		return nil, err
	}

	snapsup := &SnapSetup{
		SideInfo: &snap.SideInfo{
			RealName: snap.InstanceSnap(name),
			Revision: snapst.Current,
		},
		Type:        info.GetType(),
		PlugsOnly:   len(info.Slots) == 0,
		InstanceKey: snapst.InstanceKey,
	}

	stopSnapServices := st.NewTask("stop-snap-services", fmt.Sprintf(i18n.G("Stop snap %q (%s) services"), snapsup.InstanceName(), snapst.Current))
	stopSnapServices.Set("snap-setup", &snapsup)
	stopSnapServices.Set("stop-reason", snap.StopReasonDisable)

	removeAliases := st.NewTask("remove-aliases", fmt.Sprintf(i18n.G("Remove aliases for snap %q"), snapsup.InstanceName()))
	removeAliases.Set("snap-setup-task", stopSnapServices.ID())
	removeAliases.WaitFor(stopSnapServices)

	unlinkSnap := st.NewTask("unlink-snap", fmt.Sprintf(i18n.G("Make snap %q (%s) unavailable to the system"), snapsup.InstanceName(), snapst.Current))
	unlinkSnap.Set("snap-setup-task", stopSnapServices.ID())
	unlinkSnap.WaitFor(removeAliases)

	removeProfiles := st.NewTask("remove-profiles", fmt.Sprintf(i18n.G("Remove security profiles of snap %q"), snapsup.InstanceName()))
	removeProfiles.Set("snap-setup-task", stopSnapServices.ID())
	removeProfiles.WaitFor(unlinkSnap)

	return state.NewTaskSet(stopSnapServices, removeAliases, unlinkSnap, removeProfiles), nil
}

// canDisable verifies that a snap can be deactivated.
func canDisable(si *snap.Info) bool {
	for _, importantSnapType := range []snap.Type{snap.TypeGadget, snap.TypeKernel, snap.TypeOS} {
		if importantSnapType == si.GetType() {
			return false
		}
	}

	return true
}

// baseInUse returns true if the given base is needed by another snap
func baseInUse(st *state.State, base *snap.Info) bool {
	snapStates, err := All(st)
	if err != nil {
		return false
	}
	for name, snapst := range snapStates {
		for _, si := range snapst.Sequence {
			if snapInfo, err := snap.ReadInfo(name, si); err == nil {
				if snapInfo.GetType() != snap.TypeApp {
					continue
				}
				if snapInfo.Base == base.SnapName() {
					return true
				}
			}
		}
	}
	return false
}

// coreInUse returns true if any snap uses "core" (i.e. does not
// declare a base
func coreInUse(st *state.State) bool {
	snapStates, err := All(st)
	if err != nil {
		return false
	}
	for name, snapst := range snapStates {
		for _, si := range snapst.Sequence {
			if snapInfo, err := snap.ReadInfo(name, si); err == nil {
				if snapInfo.GetType() != snap.TypeApp || snapInfo.GetType() == snap.TypeSnapd {
					continue
				}
				if snapInfo.Base == "" {
					return true
				}
			}
		}
	}
	return false
}

// canRemove verifies that a snap can be removed.
//
// TODO: canRemove should also return the reason why the snap cannot
//       be removed to the user
func canRemove(st *state.State, si *snap.Info, snapst *SnapState, removeAll bool, deviceCtx DeviceContext) bool {
	// never remove anything that is used for booting
	if boot.InUse(si.InstanceName(), si.Revision) {
		return false
	}

	// removing single revisions is generally allowed
	if !removeAll {
		return true
	}

	// required snaps cannot be removed
	if snapst.Required {
		return false
	}

	// TODO: use Required for these too

	// Gadget snaps should not be removed as they are a key
	// building block for Gadgets. Do not remove their last
	// revision left.
	if si.GetType() == snap.TypeGadget {
		return false
	}

	// Allow "ubuntu-core" removals here because we might have two
	// core snaps installed (ubuntu-core and core). Note that
	// ideally we would only allow the removal of "ubuntu-core" if
	// we know that "core" is installed too and if we are part of
	// the "ubuntu-core->core" transition. But this transition
	// starts automatically on startup so the window of a user
	// triggering this manually is very small.
	//
	// Once the ubuntu-core -> core transition has landed for some
	// time we can remove the two lines below.
	if si.InstanceName() == "ubuntu-core" && si.GetType() == snap.TypeOS {
		return true
	}

	// do not allow removal of bases that are in use
	if si.GetType() == snap.TypeBase && baseInUse(st, si) {
		return false
	}

	// Allow snap.TypeOS removals if a different base is in use
	//
	// Note that removal of the boot base itself is prevented
	// via the snapst.Required flag that is set on firstboot.
	model := deviceCtx.Model()
	if si.GetType() == snap.TypeOS {
		if model.Base() != "" && !coreInUse(st) {
			return true
		}
		return false
	}

	// Because of a Remodel() we may have multiple kernels. Allow
	// removals of kernel(s) that are not model kernels (anymore).
	if si.GetType() == snap.TypeKernel {
		if model.Kernel() != si.InstanceName() {
			return true
		}
		return false
	}

	// TODO: on classic likely let remove core even if active if it's only snap left.

	return true
}

// RemoveFlags are used to pass additional flags to the Remove operation.
type RemoveFlags struct {
	// Remove the snap without creating snapshot data
	Purge bool
}

// Remove returns a set of tasks for removing snap.
// Note that the state must be locked by the caller.
func Remove(st *state.State, name string, revision snap.Revision, flags *RemoveFlags) (*state.TaskSet, error) {
	var snapst SnapState
	err := Get(st, name, &snapst)
	if err != nil && err != state.ErrNoState {
		return nil, err
	}

	if !snapst.IsInstalled() {
		return nil, &snap.NotInstalledError{Snap: name, Rev: snap.R(0)}
	}

	if err := CheckChangeConflict(st, name, nil); err != nil {
		return nil, err
	}

	deviceCtx, err := DeviceCtxFromState(st, nil)
	if err != nil {
		return nil, err
	}

	active := snapst.Active
	var removeAll bool
	if revision.Unset() {
		revision = snapst.Current
		removeAll = true
	} else {
		if active {
			if revision == snapst.Current {
				msg := "cannot remove active revision %s of snap %q"
				if len(snapst.Sequence) > 1 {
					msg += " (revert first?)"
				}
				return nil, fmt.Errorf(msg, revision, name)
			}
			active = false
		}

		if !revisionInSequence(&snapst, revision) {
			return nil, &snap.NotInstalledError{Snap: name, Rev: revision}
		}

		removeAll = len(snapst.Sequence) == 1
	}

	info, err := Info(st, name, revision)
	if err != nil {
		return nil, err
	}

	// check if this is something that can be removed
	if !canRemove(st, info, &snapst, removeAll, deviceCtx) {
		return nil, fmt.Errorf("snap %q is not removable", name)
	}

	// main/current SnapSetup
	snapsup := SnapSetup{
		SideInfo: &snap.SideInfo{
			SnapID:   info.SnapID,
			RealName: snap.InstanceSnap(name),
			Revision: revision,
		},
		Type:        info.GetType(),
		PlugsOnly:   len(info.Slots) == 0,
		InstanceKey: snapst.InstanceKey,
	}

	// trigger remove

	full := state.NewTaskSet()
	var chain *state.TaskSet

	addNext := func(ts *state.TaskSet) {
		if chain != nil {
			ts.WaitAll(chain)
		}
		full.AddAll(ts)
		chain = ts
	}

	var prev *state.Task
	var stopSnapServices *state.Task
	if active {
		stopSnapServices = st.NewTask("stop-snap-services", fmt.Sprintf(i18n.G("Stop snap %q services"), name))
		stopSnapServices.Set("snap-setup", snapsup)
		stopSnapServices.Set("stop-reason", snap.StopReasonRemove)
		addNext(state.NewTaskSet(stopSnapServices))
		prev = stopSnapServices
	}

	// only run remove hook if uninstalling the snap completely
	if removeAll {
		removeHook := SetupRemoveHook(st, snapsup.InstanceName())
		addNext(state.NewTaskSet(removeHook))
		prev = removeHook
	}

	if removeAll {
		// run disconnect hooks
		disconnect := st.NewTask("auto-disconnect", fmt.Sprintf(i18n.G("Disconnect interfaces of snap %q"), snapsup.InstanceName()))
		disconnect.Set("snap-setup", snapsup)
		if prev != nil {
			disconnect.WaitFor(prev)
		}
		addNext(state.NewTaskSet(disconnect))
		prev = disconnect
	}

	// 'purge' flag disables automatic snapshot for given remove op
	if flags == nil || !flags.Purge {
		if tp, _ := snapst.Type(); tp == snap.TypeApp && removeAll {
			ts, err := AutomaticSnapshot(st, name)
			if err == nil {
				addNext(ts)
			} else {
				if err != ErrNothingToDo {
					return nil, err
				}
			}
		}
	}

	if active { // unlink
		var tasks []*state.Task

		removeAliases := st.NewTask("remove-aliases", fmt.Sprintf(i18n.G("Remove aliases for snap %q"), name))
		removeAliases.WaitFor(prev) // prev is not needed beyond here
		removeAliases.Set("snap-setup-task", stopSnapServices.ID())

		unlink := st.NewTask("unlink-snap", fmt.Sprintf(i18n.G("Make snap %q unavailable to the system"), name))
		unlink.Set("snap-setup-task", stopSnapServices.ID())
		unlink.WaitFor(removeAliases)

		removeSecurity := st.NewTask("remove-profiles", fmt.Sprintf(i18n.G("Remove security profile for snap %q (%s)"), name, revision))
		removeSecurity.WaitFor(unlink)
		removeSecurity.Set("snap-setup-task", stopSnapServices.ID())

		tasks = append(tasks, removeAliases, unlink, removeSecurity)
		addNext(state.NewTaskSet(tasks...))
	}

	if removeAll {
		seq := snapst.Sequence
		for i := len(seq) - 1; i >= 0; i-- {
			si := seq[i]
			addNext(removeInactiveRevision(st, name, info.SnapID, si.Revision))
		}
	} else {
		addNext(removeInactiveRevision(st, name, info.SnapID, revision))
	}

	return full, nil
}

func removeInactiveRevision(st *state.State, name, snapID string, revision snap.Revision) *state.TaskSet {
	snapName, instanceKey := snap.SplitInstanceName(name)
	snapsup := SnapSetup{
		SideInfo: &snap.SideInfo{
			RealName: snapName,
			SnapID:   snapID,
			Revision: revision,
		},
		InstanceKey: instanceKey,
	}

	clearData := st.NewTask("clear-snap", fmt.Sprintf(i18n.G("Remove data for snap %q (%s)"), name, revision))
	clearData.Set("snap-setup", snapsup)

	discardSnap := st.NewTask("discard-snap", fmt.Sprintf(i18n.G("Remove snap %q (%s) from the system"), name, revision))
	discardSnap.WaitFor(clearData)
	discardSnap.Set("snap-setup-task", clearData.ID())

	return state.NewTaskSet(clearData, discardSnap)
}

// RemoveMany removes everything from the given list of names.
// Note that the state must be locked by the caller.
func RemoveMany(st *state.State, names []string) ([]string, []*state.TaskSet, error) {
	removed := make([]string, 0, len(names))
	tasksets := make([]*state.TaskSet, 0, len(names))
	for _, name := range names {
		ts, err := Remove(st, name, snap.R(0), nil)
		// FIXME: is this expected behavior?
		if _, ok := err.(*snap.NotInstalledError); ok {
			continue
		}
		if err != nil {
			return nil, nil, err
		}
		removed = append(removed, name)
		ts.JoinLane(st.NewLane())
		tasksets = append(tasksets, ts)
	}

	return removed, tasksets, nil
}

// Revert returns a set of tasks for reverting to the previous version of the snap.
// Note that the state must be locked by the caller.
func Revert(st *state.State, name string, flags Flags) (*state.TaskSet, error) {
	var snapst SnapState
	err := Get(st, name, &snapst)
	if err != nil && err != state.ErrNoState {
		return nil, err
	}

	pi := snapst.previousSideInfo()
	if pi == nil {
		return nil, fmt.Errorf("no revision to revert to")
	}

	return RevertToRevision(st, name, pi.Revision, flags)
}

func RevertToRevision(st *state.State, name string, rev snap.Revision, flags Flags) (*state.TaskSet, error) {
	var snapst SnapState
	err := Get(st, name, &snapst)
	if err != nil && err != state.ErrNoState {
		return nil, err
	}

	if snapst.Current == rev {
		return nil, fmt.Errorf("already on requested revision")
	}

	if !snapst.Active {
		return nil, fmt.Errorf("cannot revert inactive snaps")
	}
	i := snapst.LastIndex(rev)
	if i < 0 {
		return nil, fmt.Errorf("cannot find revision %s for snap %q", rev, name)
	}

	flags.Revert = true
	// TODO: make flags be per revision to avoid this logic (that
	//       leaves corner cases all over the place)
	if !(flags.JailMode || flags.DevMode || flags.Classic) {
		if snapst.Flags.DevMode {
			flags.DevMode = true
		}
		if snapst.Flags.JailMode {
			flags.JailMode = true
		}
		if snapst.Flags.Classic {
			flags.Classic = true
		}
	}

	info, err := Info(st, name, rev)
	if err != nil {
		return nil, err
	}

	snapsup := &SnapSetup{
		SideInfo:    snapst.Sequence[i],
		Flags:       flags.ForSnapSetup(),
		Type:        info.GetType(),
		PlugsOnly:   len(info.Slots) == 0,
		InstanceKey: snapst.InstanceKey,
	}
	return doInstall(st, &snapst, snapsup, 0, "")
}

// TransitionCore transitions from an old core snap name to a new core
// snap name. It is used for the ubuntu-core -> core transition (that
// is not just a rename because the two snaps have different snapIDs)
//
// Note that this function makes some assumptions like:
// - no aliases setup for both snaps
// - no data needs to be copied
// - all interfaces are absolutely identical on both new and old
// Do not use this as a general way to transition from snap A to snap B.
func TransitionCore(st *state.State, oldName, newName string) ([]*state.TaskSet, error) {
	var oldSnapst, newSnapst SnapState
	err := Get(st, oldName, &oldSnapst)
	if err != nil && err != state.ErrNoState {
		return nil, err
	}
	if !oldSnapst.IsInstalled() {
		return nil, fmt.Errorf("cannot transition snap %q: not installed", oldName)
	}

	var all []*state.TaskSet
	// install new core (if not already installed)
	err = Get(st, newName, &newSnapst)
	if err != nil && err != state.ErrNoState {
		return nil, err
	}
	if !newSnapst.IsInstalled() {
		var userID int
		newInfo, err := installInfo(context.TODO(), st, newName, &RevisionOptions{Channel: oldSnapst.Channel}, userID, nil)
		if err != nil {
			return nil, err
		}

		// start by installing the new snap
		tsInst, err := doInstall(st, &newSnapst, &SnapSetup{
			Channel:      oldSnapst.Channel,
			DownloadInfo: &newInfo.DownloadInfo,
			SideInfo:     &newInfo.SideInfo,
			Type:         newInfo.GetType(),
		}, 0, "")
		if err != nil {
			return nil, err
		}
		all = append(all, tsInst)
	}

	// then transition the interface connections over
	transIf := st.NewTask("transition-ubuntu-core", fmt.Sprintf(i18n.G("Transition security profiles from %q to %q"), oldName, newName))
	transIf.Set("old-name", oldName)
	transIf.Set("new-name", newName)
	if len(all) > 0 {
		transIf.WaitAll(all[0])
	}
	tsTrans := state.NewTaskSet(transIf)
	all = append(all, tsTrans)

	// FIXME: this is just here for the tests
	transIf.Set("snap-setup", &SnapSetup{
		SideInfo: &snap.SideInfo{
			RealName: oldName,
		},
	})

	// then remove the old snap
	tsRm, err := Remove(st, oldName, snap.R(0), nil)
	if err != nil {
		return nil, err
	}
	tsRm.WaitFor(transIf)
	all = append(all, tsRm)

	return all, nil
}

// State/info accessors

// Installing returns whether there's an in-progress installation.
func Installing(st *state.State) bool {
	for _, task := range st.Tasks() {
		k := task.Kind()
		chg := task.Change()
		if k == "mount-snap" && chg != nil && !chg.Status().Ready() {
			return true
		}
	}
	return false
}

// Info returns the information about the snap with given name and revision.
// Works also for a mounted candidate snap in the process of being installed.
func Info(st *state.State, name string, revision snap.Revision) (*snap.Info, error) {
	var snapst SnapState
	err := Get(st, name, &snapst)
	if err == state.ErrNoState {
		return nil, &snap.NotInstalledError{Snap: name}
	}
	if err != nil {
		return nil, err
	}

	for i := len(snapst.Sequence) - 1; i >= 0; i-- {
		if si := snapst.Sequence[i]; si.Revision == revision {
			return readInfo(name, si, 0)
		}
	}

	return nil, fmt.Errorf("cannot find snap %q at revision %s", name, revision.String())
}

// CurrentInfo returns the information about the current revision of a snap with the given name.
func CurrentInfo(st *state.State, name string) (*snap.Info, error) {
	var snapst SnapState
	err := Get(st, name, &snapst)
	if err != nil && err != state.ErrNoState {
		return nil, err
	}
	info, err := snapst.CurrentInfo()
	if err == ErrNoCurrent {
		return nil, &snap.NotInstalledError{Snap: name}
	}
	return info, err
}

// Get retrieves the SnapState of the given snap.
func Get(st *state.State, name string, snapst *SnapState) error {
	if snapst == nil {
		return fmt.Errorf("internal error: snapst is nil")
	}
	// SnapState is (un-)marshalled from/to JSON, fields having omitempty
	// tag will not appear in the output (if empty) and subsequently will
	// not be unmarshalled to (or cleared); if the caller reuses the same
	// struct though subsequent calls, it is possible that they end up with
	// garbage inside, clear the destination struct so that we always
	// unmarshal to a clean state
	*snapst = SnapState{}

	var snaps map[string]*json.RawMessage
	err := st.Get("snaps", &snaps)
	if err != nil {
		return err
	}
	raw, ok := snaps[name]
	if !ok {
		return state.ErrNoState
	}
	err = json.Unmarshal([]byte(*raw), &snapst)
	if err != nil {
		return fmt.Errorf("cannot unmarshal snap state: %v", err)
	}
	return nil
}

// All retrieves return a map from name to SnapState for all current snaps in the system state.
func All(st *state.State) (map[string]*SnapState, error) {
	// XXX: result is a map because sideloaded snaps carry no name
	// atm in their sideinfos
	var stateMap map[string]*SnapState
	if err := st.Get("snaps", &stateMap); err != nil && err != state.ErrNoState {
		return nil, err
	}
	curStates := make(map[string]*SnapState, len(stateMap))
	for instanceName, snapst := range stateMap {
		curStates[instanceName] = snapst
	}
	return curStates, nil
}

// NumSnaps returns the number of installed snaps.
func NumSnaps(st *state.State) (int, error) {
	var snaps map[string]*json.RawMessage
	if err := st.Get("snaps", &snaps); err != nil && err != state.ErrNoState {
		return -1, err
	}
	return len(snaps), nil
}

// Set sets the SnapState of the given snap, overwriting any earlier state.
func Set(st *state.State, name string, snapst *SnapState) {
	var snaps map[string]*json.RawMessage
	err := st.Get("snaps", &snaps)
	if err != nil && err != state.ErrNoState {
		panic("internal error: cannot unmarshal snaps state: " + err.Error())
	}
	if snaps == nil {
		snaps = make(map[string]*json.RawMessage)
	}
	if snapst == nil || (len(snapst.Sequence) == 0) {
		delete(snaps, name)
	} else {
		data, err := json.Marshal(snapst)
		if err != nil {
			panic("internal error: cannot marshal snap state: " + err.Error())
		}
		raw := json.RawMessage(data)
		snaps[name] = &raw
	}
	st.Set("snaps", snaps)
}

// ActiveInfos returns information about all active snaps.
func ActiveInfos(st *state.State) ([]*snap.Info, error) {
	var stateMap map[string]*SnapState
	var infos []*snap.Info
	if err := st.Get("snaps", &stateMap); err != nil && err != state.ErrNoState {
		return nil, err
	}
	for instanceName, snapst := range stateMap {
		if !snapst.Active {
			continue
		}
		snapInfo, err := snapst.CurrentInfo()
		if err != nil {
			logger.Noticef("cannot retrieve info for snap %q: %s", instanceName, err)
			continue
		}
		infos = append(infos, snapInfo)
	}
	return infos, nil
}

func HasSnapOfType(st *state.State, snapType snap.Type) (bool, error) {
	var stateMap map[string]*SnapState
	if err := st.Get("snaps", &stateMap); err != nil && err != state.ErrNoState {
		return false, err
	}

	for _, snapst := range stateMap {
		typ, err := snapst.Type()
		if err != nil {
			return false, err
		}
		if typ == snapType {
			return true, nil
		}
	}

	return false, nil
}

func infosForType(st *state.State, snapType snap.Type) ([]*snap.Info, error) {
	var stateMap map[string]*SnapState
	if err := st.Get("snaps", &stateMap); err != nil && err != state.ErrNoState {
		return nil, err
	}

	var res []*snap.Info
	for _, snapst := range stateMap {
		if !snapst.IsInstalled() {
			continue
		}
		typ, err := snapst.Type()
		if err != nil {
			return nil, err
		}
		if typ != snapType {
			continue
		}
		si, err := snapst.CurrentInfo()
		if err != nil {
			return nil, err
		}
		res = append(res, si)
	}

	if len(res) == 0 {
		return nil, state.ErrNoState
	}

	return res, nil
}

func infoForDeviceSnap(st *state.State, deviceCtx DeviceContext, which string, whichName func(*asserts.Model) string) (*snap.Info, error) {
	if deviceCtx == nil {
		return nil, fmt.Errorf("internal error: unset deviceCtx")
	}
	model := deviceCtx.Model()
	snapName := whichName(model)
	if snapName == "" {
		return nil, state.ErrNoState
	}
	var snapst SnapState
	err := Get(st, snapName, &snapst)
	if err != nil {
		return nil, err
	}
	return snapst.CurrentInfo()
}

// GadgetInfo finds the gadget snap's info for the given device context.
func GadgetInfo(st *state.State, deviceCtx DeviceContext) (*snap.Info, error) {
	return infoForDeviceSnap(st, deviceCtx, "gadget", (*asserts.Model).Gadget)
}

// TODO: reintroduce a KernelInfo(state.State, DeviceContext) if needed
// KernelInfo finds the current kernel snap's info.

// coreInfo finds the current OS snap's info. If both
// "core" and "ubuntu-core" is installed then "core"
// is preferred. Different core names are not supported
// currently and will result in an error.
func coreInfo(st *state.State) (*snap.Info, error) {
	res, err := infosForType(st, snap.TypeOS)
	if err != nil {
		return nil, err
	}

	// a single core: just return it
	if len(res) == 1 {
		return res[0], nil
	}

	// some systems have two cores: ubuntu-core/core
	// we always return "core" in this case
	if len(res) == 2 {
		if res[0].InstanceName() == defaultCoreSnapName && res[1].InstanceName() == "ubuntu-core" {
			return res[0], nil
		}
		if res[0].InstanceName() == "ubuntu-core" && res[1].InstanceName() == defaultCoreSnapName {
			return res[1], nil
		}
		return nil, fmt.Errorf("unexpected cores %q and %q", res[0].InstanceName(), res[1].InstanceName())
	}

	return nil, fmt.Errorf("unexpected number of cores, got %d", len(res))
}

// ConfigDefaults returns the configuration defaults for the snap as
// specified in the gadget for the given device context.
// If gadget is absent or the snap has no snap-id it returns
// ErrNoState.
func ConfigDefaults(st *state.State, deviceCtx DeviceContext, snapName string) (map[string]interface{}, error) {
	gadget, err := GadgetInfo(st, deviceCtx)
	if err != nil {
		return nil, err
	}

	var snapst SnapState
	if err := Get(st, snapName, &snapst); err != nil {
		return nil, err
	}

	isCoreDefaults := snapName == defaultCoreSnapName

	si := snapst.CurrentSideInfo()
	// core snaps can be addressed even without a snap-id via the special
	// "system" value in the config; first-boot always configures the core
	// snap with UseConfigDefaults
	if si.SnapID == "" && !isCoreDefaults {
		return nil, state.ErrNoState
	}

	gadgetInfo, err := snap.ReadGadgetInfo(gadget, release.OnClassic)
	if err != nil {
		return nil, err
	}

	// we support setting core defaults via "system"
	if isCoreDefaults {
		if defaults, ok := gadgetInfo.Defaults["system"]; ok {
			if _, ok := gadgetInfo.Defaults[si.SnapID]; ok && si.SnapID != "" {
				logger.Noticef("core snap configuration defaults found under both 'system' key and core-snap-id, preferring 'system'")
			}

			return defaults, nil
		}
	}

	defaults, ok := gadgetInfo.Defaults[si.SnapID]
	if !ok {
		return nil, state.ErrNoState
	}

	return defaults, nil
}

// GadgetConnections returns the interface connection instructions
// specified in the gadget for the given device context.
// If gadget is absent it returns ErrNoState.
func GadgetConnections(st *state.State, deviceCtx DeviceContext) ([]gadget.Connection, error) {
	gadget, err := GadgetInfo(st, deviceCtx)
	if err != nil {
		return nil, err
	}

	gadgetInfo, err := snap.ReadGadgetInfo(gadget, release.OnClassic)
	if err != nil {
		return nil, err
	}

	return gadgetInfo.Connections, nil
}<|MERGE_RESOLUTION|>--- conflicted
+++ resolved
@@ -667,13 +667,8 @@
 // Note that the state must be locked by the caller.
 //
 // The returned TaskSet will contain a DownloadAndChecksDoneEdge.
-<<<<<<< HEAD
-func Install(st *state.State, name string, opts *RevisionOptions, userID int, flags Flags) (*state.TaskSet, error) {
-	return InstallWithDeviceContext(st, name, opts, userID, flags, nil, "")
-=======
 func Install(ctx context.Context, st *state.State, name string, opts *RevisionOptions, userID int, flags Flags) (*state.TaskSet, error) {
-	return InstallWithDeviceContext(ctx, st, name, opts, userID, flags, nil)
->>>>>>> 9816b4d6
+	return InstallWithDeviceContext(ctx, st, name, opts, userID, flags, nil, "")
 }
 
 // InstallWithDeviceContext returns a set of tasks for installing a snap.
@@ -681,11 +676,7 @@
 // Note that the state must be locked by the caller.
 //
 // The returned TaskSet will contain a DownloadAndChecksDoneEdge.
-<<<<<<< HEAD
-func InstallWithDeviceContext(st *state.State, name string, opts *RevisionOptions, userID int, flags Flags, deviceCtx DeviceContext, fromChange string) (*state.TaskSet, error) {
-=======
-func InstallWithDeviceContext(ctx context.Context, st *state.State, name string, opts *RevisionOptions, userID int, flags Flags, deviceCtx DeviceContext) (*state.TaskSet, error) {
->>>>>>> 9816b4d6
+func InstallWithDeviceContext(ctx context.Context, st *state.State, name string, opts *RevisionOptions, userID int, flags Flags, deviceCtx DeviceContext, fromChange string) (*state.TaskSet, error) {
 	if opts == nil {
 		opts = &RevisionOptions{}
 	}
