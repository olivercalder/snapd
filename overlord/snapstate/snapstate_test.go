// -*- Mode: Go; indent-tabs-mode: t -*-

/*
 * Copyright (C) 2016-2018 Canonical Ltd
 *
 * This program is free software: you can redistribute it and/or modify
 * it under the terms of the GNU General Public License version 3 as
 * published by the Free Software Foundation.
 *
 * This program is distributed in the hope that it will be useful,
 * but WITHOUT ANY WARRANTY; without even the implied warranty of
 * MERCHANTABILITY or FITNESS FOR A PARTICULAR PURPOSE.  See the
 * GNU General Public License for more details.
 *
 * You should have received a copy of the GNU General Public License
 * along with this program.  If not, see <http://www.gnu.org/licenses/>.
 *
 */

package snapstate_test

import (
	"bytes"
	"context"
	"encoding/json"
	"errors"
	"fmt"
	"io/ioutil"
	"os"
	"path/filepath"
	"sort"
	"strings"
	"testing"
	"time"

	. "gopkg.in/check.v1"
	"gopkg.in/tomb.v2"

	"github.com/snapcore/snapd/asserts"
	"github.com/snapcore/snapd/dirs"
	"github.com/snapcore/snapd/interfaces"
	"github.com/snapcore/snapd/logger"
	"github.com/snapcore/snapd/overlord"
	"github.com/snapcore/snapd/overlord/auth"
	"github.com/snapcore/snapd/overlord/configstate/config"
	"github.com/snapcore/snapd/overlord/hookstate"
	"github.com/snapcore/snapd/overlord/ifacestate/ifacerepo"
	"github.com/snapcore/snapd/overlord/snapstate"
	"github.com/snapcore/snapd/overlord/snapstate/backend"
	"github.com/snapcore/snapd/overlord/state"
	"github.com/snapcore/snapd/release"
	"github.com/snapcore/snapd/snap"
	"github.com/snapcore/snapd/snap/snaptest"
	"github.com/snapcore/snapd/store"
	"github.com/snapcore/snapd/testutil"
	"github.com/snapcore/snapd/timeutil"

	// So it registers Configure.
	_ "github.com/snapcore/snapd/overlord/configstate"
)

func TestSnapManager(t *testing.T) { TestingT(t) }

type snapmgrTestSuite struct {
	testutil.BaseTest
	o       *overlord.Overlord
	state   *state.State
	se      *overlord.StateEngine
	snapmgr *snapstate.SnapManager

	fakeBackend *fakeSnappyBackend
	fakeStore   *fakeStore

	user  *auth.UserState
	user2 *auth.UserState
	user3 *auth.UserState
}

func (s *snapmgrTestSuite) settle(c *C) {
	err := s.o.Settle(5 * time.Second)
	c.Assert(err, IsNil)
}

var _ = Suite(&snapmgrTestSuite{})

var fakeRevDateEpoch = time.Date(2018, 1, 0, 0, 0, 0, 0, time.UTC)

func (s *snapmgrTestSuite) SetUpTest(c *C) {
	s.BaseTest.SetUpTest(c)
	dirs.SetRootDir(c.MkDir())

	s.o = overlord.Mock()
	s.state = s.o.State()

	s.BaseTest.AddCleanup(snap.MockSanitizePlugsSlots(func(snapInfo *snap.Info) {}))

	s.fakeBackend = &fakeSnappyBackend{}
	s.fakeBackend.emptyContainer = emptyContainer(c)
	s.fakeStore = &fakeStore{
		fakeCurrentProgress: 75,
		fakeTotalProgress:   100,
		fakeBackend:         s.fakeBackend,
		state:               s.state,
	}

	oldSetupInstallHook := snapstate.SetupInstallHook
	oldSetupPreRefreshHook := snapstate.SetupPreRefreshHook
	oldSetupPostRefreshHook := snapstate.SetupPostRefreshHook
	oldSetupRemoveHook := snapstate.SetupRemoveHook
	snapstate.SetupInstallHook = hookstate.SetupInstallHook
	snapstate.SetupPreRefreshHook = hookstate.SetupPreRefreshHook
	snapstate.SetupPostRefreshHook = hookstate.SetupPostRefreshHook
	snapstate.SetupRemoveHook = hookstate.SetupRemoveHook

	var err error
	s.snapmgr, err = snapstate.Manager(s.state, s.o.TaskRunner())
	c.Assert(err, IsNil)

	AddForeignTaskHandlers(s.o.TaskRunner(), s.fakeBackend)

	snapstate.SetSnapManagerBackend(s.snapmgr, s.fakeBackend)

	s.o.AddManager(s.snapmgr)
	s.o.AddManager(s.o.TaskRunner())
	s.se = s.o.StateEngine()

	s.BaseTest.AddCleanup(snapstate.MockSnapReadInfo(s.fakeBackend.ReadInfo))
	s.BaseTest.AddCleanup(snapstate.MockOpenSnapFile(s.fakeBackend.OpenSnapFile))
	revDate := func(info *snap.Info) time.Time {
		if info.Revision.Local() {
			panic("no local revision should reach revisionDate")
		}
		// for convenience a date derived from the revision
		return fakeRevDateEpoch.AddDate(0, 0, info.Revision.N)
	}
	s.BaseTest.AddCleanup(snapstate.MockRevisionDate(revDate))

	s.BaseTest.AddCleanup(func() {
		snapstate.SetupInstallHook = oldSetupInstallHook
		snapstate.SetupPreRefreshHook = oldSetupPreRefreshHook
		snapstate.SetupPostRefreshHook = oldSetupPostRefreshHook
		snapstate.SetupRemoveHook = oldSetupRemoveHook

		dirs.SetRootDir("/")
	})

	s.BaseTest.AddCleanup(snapstate.MockReRefreshRetryTimeout(time.Second / 200))
	s.BaseTest.AddCleanup(snapstate.MockReRefreshUpdateMany(func(context.Context, *state.State, []string, int, snapstate.UpdateFilter, *snapstate.Flags, string) ([]string, []*state.TaskSet, error) {
		return nil, nil, nil
	}))

	s.state.Lock()
	snapstate.ReplaceStore(s.state, s.fakeStore)
	s.user, err = auth.NewUser(s.state, "username", "email@test.com", "macaroon", []string{"discharge"})
	c.Assert(err, IsNil)
	s.user2, err = auth.NewUser(s.state, "username2", "email2@test.com", "macaroon2", []string{"discharge2"})
	c.Assert(err, IsNil)
	// 3 has no store auth
	s.user3, err = auth.NewUser(s.state, "username3", "email2@test.com", "", nil)
	c.Assert(err, IsNil)

	s.state.Set("seeded", true)
	s.state.Set("seed-time", time.Now())
	snapstate.SetDefaultModel()

	s.state.Set("refresh-privacy-key", "privacy-key")
	snapstate.Set(s.state, "core", &snapstate.SnapState{
		Active: true,
		Sequence: []*snap.SideInfo{
			{RealName: "core", Revision: snap.R(1)},
		},
		Current:  snap.R(1),
		SnapType: "os",
	})
	s.state.Unlock()

	snapstate.AutoAliases = func(*state.State, *snap.Info) (map[string]string, error) {
		return nil, nil
	}
}

func (s *snapmgrTestSuite) TearDownTest(c *C) {
	s.BaseTest.TearDownTest(c)
	snapstate.ValidateRefreshes = nil
	snapstate.AutoAliases = nil
	snapstate.CanAutoRefresh = nil
	snapstate.Model = nil
}

type ForeignTaskTracker interface {
	ForeignTask(kind string, status state.Status, snapsup *snapstate.SnapSetup)
}

func AddForeignTaskHandlers(runner *state.TaskRunner, tracker ForeignTaskTracker) {
	// Add fake handlers for tasks handled by interfaces manager
	fakeHandler := func(task *state.Task, _ *tomb.Tomb) error {
		task.State().Lock()
		kind := task.Kind()
		status := task.Status()
		snapsup, err := snapstate.TaskSnapSetup(task)
		task.State().Unlock()
		if err != nil {
			return err
		}

		tracker.ForeignTask(kind, status, snapsup)

		return nil
	}
	runner.AddHandler("setup-profiles", fakeHandler, fakeHandler)
	runner.AddHandler("auto-connect", fakeHandler, nil)
	runner.AddHandler("auto-disconnect", fakeHandler, nil)
	runner.AddHandler("remove-profiles", fakeHandler, fakeHandler)
	runner.AddHandler("discard-conns", fakeHandler, fakeHandler)
	runner.AddHandler("validate-snap", fakeHandler, nil)
	runner.AddHandler("transition-ubuntu-core", fakeHandler, nil)
	runner.AddHandler("transition-to-snapd-snap", fakeHandler, nil)

	// Add handler to test full aborting of changes
	erroringHandler := func(task *state.Task, _ *tomb.Tomb) error {
		return errors.New("error out")
	}
	runner.AddHandler("error-trigger", erroringHandler, nil)

	runner.AddHandler("run-hook", func(task *state.Task, _ *tomb.Tomb) error {
		return nil
	}, nil)
	runner.AddHandler("configure-snapd", func(t *state.Task, _ *tomb.Tomb) error {
		return nil
	}, nil)

}

func (s *snapmgrTestSuite) TestCleanSnapStateGet(c *C) {
	snapst := snapstate.SnapState{
		Sequence: []*snap.SideInfo{
			{RealName: "foo", Revision: snap.R(1)},
		},
		Current:     snap.R(1),
		SnapType:    "os",
		Channel:     "foo",
		InstanceKey: "bar",
	}

	s.state.Lock()

	defer s.state.Unlock()
	snapstate.Set(s.state, "no-instance-key", &snapstate.SnapState{
		Sequence: []*snap.SideInfo{
			{RealName: "core", Revision: snap.R(1)},
		},
		Current:  snap.R(1),
		SnapType: "app",
	})

	err := snapstate.Get(s.state, "bar", nil)
	c.Assert(err, ErrorMatches, "internal error: snapst is nil")

	err = snapstate.Get(s.state, "no-instance-key", &snapst)
	c.Assert(err, IsNil)
	c.Assert(snapst, DeepEquals, snapstate.SnapState{
		Sequence: []*snap.SideInfo{
			{RealName: "core", Revision: snap.R(1)},
		},
		Current:  snap.R(1),
		SnapType: "app",
	})
}

func (s *snapmgrTestSuite) TestStore(c *C) {
	s.state.Lock()
	defer s.state.Unlock()

	sto := &store.Store{}
	snapstate.ReplaceStore(s.state, sto)
	store1 := snapstate.Store(s.state)
	c.Check(store1, Equals, sto)

	// cached
	store2 := snapstate.Store(s.state)
	c.Check(store2, Equals, sto)
}

func (s *snapmgrTestSuite) TestUserFromUserID(c *C) {
	s.state.Lock()
	defer s.state.Unlock()

	tests := []struct {
		ids     []int
		u       *auth.UserState
		invalid bool
	}{
		{[]int{0}, nil, false},
		{[]int{2}, s.user2, false},
		{[]int{99}, nil, true},
		{[]int{1, 99}, s.user, false},
		{[]int{99, 0}, nil, false},
		{[]int{99, 2}, s.user2, false},
		{[]int{99, 100}, nil, true},
	}

	for _, t := range tests {
		u, err := snapstate.UserFromUserID(s.state, t.ids...)
		c.Check(u, DeepEquals, t.u)
		if t.invalid {
			c.Check(err, Equals, auth.ErrInvalidUser)
		} else {
			c.Check(err, IsNil)
		}
	}
}

const (
	unlinkBefore = 1 << iota
	cleanupAfter
	maybeCore
	runCoreConfigure
<<<<<<< HEAD
	noConfigure
=======
	doesReRefresh
>>>>>>> 0da7fd0f
)

func taskKinds(tasks []*state.Task) []string {
	kinds := make([]string, len(tasks))
	for i, task := range tasks {
		k := task.Kind()
		if k == "run-hook" {
			var hooksup hookstate.HookSetup
			if err := task.Get("hook-setup", &hooksup); err != nil {
				panic(err)
			}
			k = fmt.Sprintf("%s[%s]", k, hooksup.Hook)
		}
		kinds[i] = k
	}
	return kinds
}

func verifyInstallTasks(c *C, opts, discards int, ts *state.TaskSet, st *state.State) {
	kinds := taskKinds(ts.Tasks())

	expected := []string{
		"prerequisites",
		"download-snap",
		"validate-snap",
		"mount-snap",
	}
	if opts&unlinkBefore != 0 {
		expected = append(expected,
			"stop-snap-services",
			"remove-aliases",
			"unlink-current-snap",
		)
	}
	expected = append(expected,
		"copy-snap-data",
		"setup-profiles",
		"link-snap",
	)
	expected = append(expected,
		"auto-connect",
		"set-auto-aliases",
		"setup-aliases",
		"run-hook[install]",
		"start-snap-services")
	for i := 0; i < discards; i++ {
		expected = append(expected,
			"clear-snap",
			"discard-snap",
		)
	}
	if opts&cleanupAfter != 0 {
		expected = append(expected,
			"cleanup",
		)
	}
	if opts&noConfigure == 0 {
		expected = append(expected,
			"run-hook[configure]",
		)
	}

	c.Assert(kinds, DeepEquals, expected)
}

func verifyUpdateTasks(c *C, opts, discards int, ts *state.TaskSet, st *state.State) {
	kinds := taskKinds(ts.Tasks())

	expected := []string{
		"prerequisites",
		"download-snap",
		"validate-snap",
		"mount-snap",
	}
	expected = append(expected, "run-hook[pre-refresh]")
	if opts&unlinkBefore != 0 {
		expected = append(expected,
			"stop-snap-services",
		)
	}
	if opts&unlinkBefore != 0 {
		expected = append(expected,
			"remove-aliases",
			"unlink-current-snap",
		)
	}
	expected = append(expected,
		"copy-snap-data",
		"setup-profiles",
		"link-snap",
	)
	if opts&maybeCore != 0 {
		expected = append(expected, "setup-profiles")
	}
	expected = append(expected,
		"auto-connect",
		"set-auto-aliases",
		"setup-aliases",
		"run-hook[post-refresh]",
		"start-snap-services")

	c.Assert(ts.Tasks()[len(expected)-2].Summary(), Matches, `Run post-refresh hook of .*`)
	for i := 0; i < discards; i++ {
		expected = append(expected,
			"clear-snap",
			"discard-snap",
		)
	}
	if opts&cleanupAfter != 0 {
		expected = append(expected,
			"cleanup",
		)
	}
	expected = append(expected,
		"run-hook[configure]",
	)
	if opts&doesReRefresh != 0 {
		expected = append(expected, "check-rerefresh")
	}

	c.Assert(kinds, DeepEquals, expected)
}

func verifyLastTasksetIsReRefresh(c *C, tts []*state.TaskSet) {
	ts := tts[len(tts)-1]
	c.Assert(ts.Tasks(), HasLen, 1)
	c.Check(ts.Tasks()[0].Kind(), Equals, "check-rerefresh")
}

func verifyRemoveTasks(c *C, ts *state.TaskSet) {
	c.Assert(taskKinds(ts.Tasks()), DeepEquals, []string{
		"stop-snap-services",
		"run-hook[remove]",
		"auto-disconnect",
		"remove-aliases",
		"unlink-snap",
		"remove-profiles",
		"clear-snap",
		"discard-snap",
	})
	verifyStopReason(c, ts, "remove")
}

func checkIsAutoRefresh(c *C, tasks []*state.Task, expected bool) {
	for _, t := range tasks {
		if t.Kind() == "download-snap" {
			var snapsup snapstate.SnapSetup
			err := t.Get("snap-setup", &snapsup)
			c.Assert(err, IsNil)
			c.Check(snapsup.IsAutoRefresh, Equals, expected)
			return
		}
	}
	c.Fatalf("cannot find download-snap task in %v", tasks)
}

func (s *snapmgrTestSuite) TestLastIndexFindsLast(c *C) {
	snapst := &snapstate.SnapState{Sequence: []*snap.SideInfo{
		{Revision: snap.R(7)},
		{Revision: snap.R(11)},
		{Revision: snap.R(11)},
	}}
	c.Check(snapst.LastIndex(snap.R(11)), Equals, 2)
}

func (s *snapmgrTestSuite) TestInstallDevModeConfinementFiltering(c *C) {
	s.state.Lock()
	defer s.state.Unlock()

	// if a snap is devmode, you can't install it without --devmode
	_, err := snapstate.Install(s.state, "some-snap", "channel-for-devmode", snap.R(0), s.user.ID, snapstate.Flags{})
	c.Assert(err, ErrorMatches, `.* requires devmode or confinement override`)

	// if a snap is devmode, you *can* install it with --devmode
	_, err = snapstate.Install(s.state, "some-snap", "channel-for-devmode", snap.R(0), s.user.ID, snapstate.Flags{DevMode: true})
	c.Assert(err, IsNil)

	// if a snap is *not* devmode, you can still install it with --devmode
	_, err = snapstate.Install(s.state, "some-snap", "channel-for-strict", snap.R(0), s.user.ID, snapstate.Flags{DevMode: true})
	c.Assert(err, IsNil)
}

func maybeMockClassicSupport(c *C) (restore func()) {
	if dirs.SupportsClassicConfinement() {
		return func() {}
	}

	d := filepath.Join(dirs.GlobalRootDir, "/var/lib/snapd/snap")
	err := os.MkdirAll(d, 0755)
	c.Assert(err, IsNil)
	snapSymlink := filepath.Join(dirs.GlobalRootDir, "snap")
	err = os.Symlink(d, snapSymlink)
	c.Assert(err, IsNil)

	return func() { os.Remove(snapSymlink) }
}

func (s *snapmgrTestSuite) TestInstallClassicConfinementFiltering(c *C) {
	restore := maybeMockClassicSupport(c)
	defer restore()

	s.state.Lock()
	defer s.state.Unlock()

	// if a snap is classic, you can't install it without --classic
	_, err := snapstate.Install(s.state, "some-snap", "channel-for-classic", snap.R(0), s.user.ID, snapstate.Flags{})
	c.Assert(err, ErrorMatches, `.* requires classic confinement`)

	// if a snap is classic, you *can* install it with --classic
	_, err = snapstate.Install(s.state, "some-snap", "channel-for-classic", snap.R(0), s.user.ID, snapstate.Flags{Classic: true})
	c.Assert(err, IsNil)

	// if a snap is *not* classic, but can install it with --classic which gets ignored
	_, err = snapstate.Install(s.state, "some-snap", "channel-for-strict", snap.R(0), s.user.ID, snapstate.Flags{Classic: true})
	c.Assert(err, IsNil)
}

func (s *snapmgrTestSuite) TestInstallFailsWhenClassicSnapsAreNotSupported(c *C) {
	s.state.Lock()
	defer s.state.Unlock()

	reset := release.MockReleaseInfo(&release.OS{
		ID: "fedora",
	})
	defer reset()

	// this needs doing because dirs depends on the release info
	dirs.SetRootDir(dirs.GlobalRootDir)

	_, err := snapstate.Install(s.state, "some-snap", "channel-for-classic", snap.R(0), s.user.ID, snapstate.Flags{Classic: true})
	c.Assert(err, ErrorMatches, "classic confinement requires snaps under /snap or symlink from /snap to "+dirs.SnapMountDir)
}

func (s *snapmgrTestSuite) TestInstallTasks(c *C) {
	s.state.Lock()
	defer s.state.Unlock()

	ts, err := snapstate.Install(s.state, "some-snap", "some-channel", snap.R(0), 0, snapstate.Flags{})
	c.Assert(err, IsNil)

	verifyInstallTasks(c, 0, 0, ts, s.state)
	c.Assert(s.state.TaskCount(), Equals, len(ts.Tasks()))
}

func (s *snapmgrTestSuite) TestInstallHookNotRunForInstalledSnap(c *C) {
	s.state.Lock()
	defer s.state.Unlock()

	snapstate.Set(s.state, "some-snap", &snapstate.SnapState{
		Active: true,
		Sequence: []*snap.SideInfo{
			{RealName: "some-snap", Revision: snap.R(7)},
		},
		Current:  snap.R(7),
		SnapType: "app",
	})

	mockSnap := makeTestSnap(c, `name: some-snap
version: 1.0
epoch: 1*
`)
	ts, _, err := snapstate.InstallPath(s.state, &snap.SideInfo{RealName: "some-snap", SnapID: "some-snap-id", Revision: snap.R(8)}, mockSnap, "", "", snapstate.Flags{})
	c.Assert(err, IsNil)

	runHooks := tasksWithKind(ts, "run-hook")
	// hook tasks for refresh and for configure hook only; no install hook
	c.Assert(runHooks, HasLen, 3)
	c.Assert(runHooks[0].Summary(), Equals, `Run pre-refresh hook of "some-snap" snap if present`)
	c.Assert(runHooks[1].Summary(), Equals, `Run post-refresh hook of "some-snap" snap if present`)
	c.Assert(runHooks[2].Summary(), Equals, `Run configure hook of "some-snap" snap if present`)
}

type fullFlags struct{ before, change, after, setup snapstate.Flags }

func (s *snapmgrTestSuite) testRevertTasksFullFlags(flags fullFlags, c *C) {
	s.state.Lock()
	defer s.state.Unlock()

	snapstate.Set(s.state, "some-snap", &snapstate.SnapState{
		Active: true,
		Sequence: []*snap.SideInfo{
			{RealName: "some-snap", Revision: snap.R(7)},
			{RealName: "some-snap", Revision: snap.R(11)},
		},
		Flags:    flags.before,
		Current:  snap.R(11),
		SnapType: "app",
	})

	ts, err := snapstate.Revert(s.state, "some-snap", flags.change)
	c.Assert(err, IsNil)

	tasks := ts.Tasks()
	c.Assert(s.state.TaskCount(), Equals, len(tasks))
	c.Assert(taskKinds(tasks), DeepEquals, []string{
		"prerequisites",
		"prepare-snap",
		"stop-snap-services",
		"remove-aliases",
		"unlink-current-snap",
		"setup-profiles",
		"link-snap",
		"auto-connect",
		"set-auto-aliases",
		"setup-aliases",
		"start-snap-services",
		"run-hook[configure]",
	})
	// a revert is a special refresh
	verifyStopReason(c, ts, "refresh")

	snapsup, err := snapstate.TaskSnapSetup(tasks[0])
	c.Assert(err, IsNil)
	flags.setup.Revert = true
	c.Check(snapsup.Flags, Equals, flags.setup)
	c.Check(snapsup.Type, Equals, snap.TypeApp)

	chg := s.state.NewChange("revert", "revert snap")
	chg.AddAll(ts)

	s.state.Unlock()
	defer s.se.Stop()
	s.settle(c)
	s.state.Lock()

	var snapst snapstate.SnapState
	err = snapstate.Get(s.state, "some-snap", &snapst)
	c.Assert(err, IsNil)
	c.Check(snapst.Flags, Equals, flags.after)
}

func (s *snapmgrTestSuite) testRevertTasks(flags snapstate.Flags, c *C) {
	s.testRevertTasksFullFlags(fullFlags{before: flags, change: flags, after: flags, setup: flags}, c)
}

func (s *snapmgrTestSuite) TestRevertTasks(c *C) {
	s.testRevertTasks(snapstate.Flags{}, c)
}

func (s *snapmgrTestSuite) TestRevertTasksFromDevMode(c *C) {
	// the snap is installed in devmode, but the request to revert does not specify devmode
	s.testRevertTasksFullFlags(fullFlags{
		before: snapstate.Flags{DevMode: true}, // the snap is installed in devmode
		change: snapstate.Flags{},              // the request to revert does not specify devmode
		after:  snapstate.Flags{DevMode: true}, // the reverted snap is installed in devmode
		setup:  snapstate.Flags{DevMode: true}, // because setup said so
	}, c)
}

func (s *snapmgrTestSuite) TestRevertTasksFromJailMode(c *C) {
	// the snap is installed in jailmode, but the request to revert does not specify jailmode
	s.testRevertTasksFullFlags(fullFlags{
		before: snapstate.Flags{JailMode: true}, // the snap is installed in jailmode
		change: snapstate.Flags{},               // the request to revert does not specify jailmode
		after:  snapstate.Flags{JailMode: true}, // the reverted snap is installed in jailmode
		setup:  snapstate.Flags{JailMode: true}, // because setup said so
	}, c)
}

func (s *snapmgrTestSuite) TestRevertTasksFromClassic(c *C) {
	restore := maybeMockClassicSupport(c)
	defer restore()

	// the snap is installed in classic, but the request to revert does not specify classic
	s.testRevertTasksFullFlags(fullFlags{
		before: snapstate.Flags{Classic: true}, // the snap is installed in classic
		change: snapstate.Flags{},              // the request to revert does not specify classic
		after:  snapstate.Flags{Classic: true}, // the reverted snap is installed in classic
		setup:  snapstate.Flags{Classic: true}, // because setup said so
	}, c)
}

func (s *snapmgrTestSuite) TestRevertTasksDevMode(c *C) {
	s.testRevertTasks(snapstate.Flags{DevMode: true}, c)
}

func (s *snapmgrTestSuite) TestRevertTasksJailMode(c *C) {
	s.testRevertTasks(snapstate.Flags{JailMode: true}, c)
}

func (s *snapmgrTestSuite) TestRevertTasksClassic(c *C) {
	restore := maybeMockClassicSupport(c)
	defer restore()

	s.testRevertTasks(snapstate.Flags{Classic: true}, c)
}

func (s *snapmgrTestSuite) TestUpdateCreatesGCTasks(c *C) {
	restore := release.MockOnClassic(false)
	defer restore()

	s.testUpdateCreatesGCTasks(c, 2)
}

func (s *snapmgrTestSuite) TestUpdateCreatesGCTasksOnClassic(c *C) {
	restore := release.MockOnClassic(true)
	defer restore()

	s.testUpdateCreatesGCTasks(c, 3)
}

func (s *snapmgrTestSuite) testUpdateCreatesGCTasks(c *C, expectedDiscards int) {
	s.state.Lock()
	defer s.state.Unlock()

	snapstate.Set(s.state, "some-snap", &snapstate.SnapState{
		Active: true,
		Sequence: []*snap.SideInfo{
			{RealName: "some-snap", SnapID: "some-snap-id", Revision: snap.R(1)},
			{RealName: "some-snap", SnapID: "some-snap-id", Revision: snap.R(2)},
			{RealName: "some-snap", SnapID: "some-snap-id", Revision: snap.R(3)},
			{RealName: "some-snap", SnapID: "some-snap-id", Revision: snap.R(4)},
		},
		Current:  snap.R(4),
		SnapType: "app",
	})

	ts, err := snapstate.Update(s.state, "some-snap", "", snap.R(0), 0, snapstate.Flags{})
	c.Assert(err, IsNil)

	verifyUpdateTasks(c, unlinkBefore|cleanupAfter|doesReRefresh, expectedDiscards, ts, s.state)
	c.Assert(s.state.TaskCount(), Equals, len(ts.Tasks()))
}

func (s snapmgrTestSuite) TestInstallFailsOnDisabledSnap(c *C) {
	snapst := &snapstate.SnapState{
		Active:   false,
		Channel:  "channel",
		Sequence: []*snap.SideInfo{{RealName: "some-snap", SnapID: "some-snap-id", Revision: snap.R(2)}},
		Current:  snap.R(2),
		SnapType: "app",
	}
	snapsup := &snapstate.SnapSetup{SideInfo: &snap.SideInfo{RealName: "some-snap", SnapID: "some-snap-id", Revision: snap.R(1)}}
	_, err := snapstate.DoInstall(s.state, snapst, snapsup, 0, "")
	c.Assert(err, NotNil)
	c.Assert(err, ErrorMatches, `cannot update disabled snap "some-snap"`)
}

func (s snapmgrTestSuite) TestInstallFailsOnSystem(c *C) {
	snapsup := &snapstate.SnapSetup{SideInfo: &snap.SideInfo{RealName: "system", SnapID: "some-snap-id", Revision: snap.R(1)}}
	_, err := snapstate.DoInstall(s.state, nil, snapsup, 0, "")
	c.Assert(err, NotNil)
	c.Assert(err, ErrorMatches, `cannot install reserved snap name 'system'`)
}

func (s *snapmgrTestSuite) TestUpdateCreatesDiscardAfterCurrentTasks(c *C) {
	s.state.Lock()
	defer s.state.Unlock()

	snapstate.Set(s.state, "some-snap", &snapstate.SnapState{
		Active: true,
		Sequence: []*snap.SideInfo{
			{RealName: "some-snap", SnapID: "some-snap-id", Revision: snap.R(1)},
			{RealName: "some-snap", SnapID: "some-snap-id", Revision: snap.R(2)},
			{RealName: "some-snap", SnapID: "some-snap-id", Revision: snap.R(3)},
			{RealName: "some-snap", SnapID: "some-snap-id", Revision: snap.R(4)},
		},
		Current:  snap.R(1),
		SnapType: "app",
	})

	ts, err := snapstate.Update(s.state, "some-snap", "", snap.R(0), 0, snapstate.Flags{})
	c.Assert(err, IsNil)

	verifyUpdateTasks(c, unlinkBefore|cleanupAfter|doesReRefresh, 3, ts, s.state)
	c.Assert(s.state.TaskCount(), Equals, len(ts.Tasks()))
}

func (s *snapmgrTestSuite) TestUpdateManyTooEarly(c *C) {
	s.state.Lock()
	defer s.state.Unlock()

	s.state.Set("seeded", nil)

	snapstate.Set(s.state, "some-snap", &snapstate.SnapState{
		Active:   true,
		Sequence: []*snap.SideInfo{{RealName: "some-snap", SnapID: "some-snap-id", Revision: snap.R(7)}},
		Current:  snap.R(7),
		SnapType: "app",
	})

	_, _, err := snapstate.UpdateMany(context.TODO(), s.state, nil, 0, nil)
	c.Check(err, FitsTypeOf, &snapstate.ChangeConflictError{})
	c.Assert(err, ErrorMatches, `too early for operation, device not yet seeded or device model not acknowledged`)
}

func (s *snapmgrTestSuite) TestUpdateMany(c *C) {
	s.state.Lock()
	defer s.state.Unlock()

	snapstate.Set(s.state, "some-snap", &snapstate.SnapState{
		Active: true,
		Sequence: []*snap.SideInfo{
			{RealName: "some-snap", SnapID: "some-snap-id", Revision: snap.R(1)},
			{RealName: "some-snap", SnapID: "some-snap-id", Revision: snap.R(2)},
			{RealName: "some-snap", SnapID: "some-snap-id", Revision: snap.R(3)},
			{RealName: "some-snap", SnapID: "some-snap-id", Revision: snap.R(4)},
		},
		Current:  snap.R(1),
		SnapType: "app",
	})

	updates, tts, err := snapstate.UpdateMany(context.TODO(), s.state, nil, 0, nil)
	c.Assert(err, IsNil)
	c.Assert(tts, HasLen, 2)
	verifyLastTasksetIsReRefresh(c, tts)
	c.Check(updates, DeepEquals, []string{"some-snap"})

	ts := tts[0]
	verifyUpdateTasks(c, unlinkBefore|cleanupAfter, 3, ts, s.state)

	// check that the tasks are in non-default lane
	for _, t := range ts.Tasks() {
		c.Assert(t.Lanes(), DeepEquals, []int{1})
	}
	c.Assert(s.state.TaskCount(), Equals, len(ts.Tasks())+1) // 1==rerefresh

	checkIsAutoRefresh(c, ts.Tasks(), false)
}

func (s *snapmgrTestSuite) TestParallelInstanceUpdateMany(c *C) {
	restore := release.MockOnClassic(false)
	defer restore()

	s.state.Lock()
	defer s.state.Unlock()

	tr := config.NewTransaction(s.state)
	tr.Set("core", "experimental.parallel-instances", true)
	tr.Commit()

	snapstate.Set(s.state, "some-snap", &snapstate.SnapState{
		Active: true,
		Sequence: []*snap.SideInfo{
			{RealName: "some-snap", SnapID: "some-snap-id", Revision: snap.R(1)},
			{RealName: "some-snap", SnapID: "some-snap-id", Revision: snap.R(2)},
			{RealName: "some-snap", SnapID: "some-snap-id", Revision: snap.R(3)},
			{RealName: "some-snap", SnapID: "some-snap-id", Revision: snap.R(4)},
		},
		Current:  snap.R(1),
		SnapType: "app",
	})
	snapstate.Set(s.state, "some-snap_instance", &snapstate.SnapState{
		Active: true,
		Sequence: []*snap.SideInfo{
			{RealName: "some-snap", SnapID: "some-snap-id", Revision: snap.R(1)},
			{RealName: "some-snap", SnapID: "some-snap-id", Revision: snap.R(2)},
			{RealName: "some-snap", SnapID: "some-snap-id", Revision: snap.R(3)},
		},
		Current:     snap.R(3),
		SnapType:    "app",
		InstanceKey: "instance",
	})

	updates, tts, err := snapstate.UpdateMany(context.TODO(), s.state, nil, 0, nil)
	c.Assert(err, IsNil)
	c.Assert(tts, HasLen, 3)
	verifyLastTasksetIsReRefresh(c, tts)
	// ensure stable ordering of updates list
	if updates[0] != "some-snap" {
		updates[1], updates[0] = updates[0], updates[1]
	}

	c.Check(updates, DeepEquals, []string{"some-snap", "some-snap_instance"})

	var snapsup, snapsupInstance *snapstate.SnapSetup

	// ensure stable ordering of task sets list
	snapsup, err = snapstate.TaskSnapSetup(tts[0].Tasks()[0])
	c.Assert(err, IsNil)
	if snapsup.InstanceName() != "some-snap" {
		tts[0], tts[1] = tts[1], tts[0]
		snapsup, err = snapstate.TaskSnapSetup(tts[0].Tasks()[0])
		c.Assert(err, IsNil)
	}
	snapsupInstance, err = snapstate.TaskSnapSetup(tts[1].Tasks()[0])
	c.Assert(err, IsNil)

	c.Assert(snapsup.InstanceName(), Equals, "some-snap")
	c.Assert(snapsupInstance.InstanceName(), Equals, "some-snap_instance")

	verifyUpdateTasks(c, unlinkBefore|cleanupAfter, 3, tts[0], s.state)
	verifyUpdateTasks(c, unlinkBefore|cleanupAfter, 1, tts[1], s.state)
}

func (s *snapmgrTestSuite) TestUpdateManyDevModeConfinementFiltering(c *C) {
	s.state.Lock()
	defer s.state.Unlock()

	snapstate.Set(s.state, "some-snap", &snapstate.SnapState{
		Active:   true,
		Channel:  "channel-for-devmode",
		Sequence: []*snap.SideInfo{{RealName: "some-snap", SnapID: "some-snap-id", Revision: snap.R(7)}},
		Current:  snap.R(7),
		SnapType: "app",
	})

	// updated snap is devmode, updatemany doesn't update it
	_, tts, _ := snapstate.UpdateMany(context.TODO(), s.state, []string{"some-snap"}, s.user.ID, nil)
	// FIXME: UpdateMany will not error out in this case (daemon catches this case, with a weird error)
	c.Assert(tts, HasLen, 0)
}

func (s *snapmgrTestSuite) TestUpdateManyClassicConfinementFiltering(c *C) {
	restore := maybeMockClassicSupport(c)
	defer restore()

	s.state.Lock()
	defer s.state.Unlock()

	snapstate.Set(s.state, "some-snap", &snapstate.SnapState{
		Active:   true,
		Channel:  "channel-for-classic",
		Sequence: []*snap.SideInfo{{RealName: "some-snap", SnapID: "some-snap-id", Revision: snap.R(7)}},
		Current:  snap.R(7),
		SnapType: "app",
	})

	// if a snap installed without --classic gets a classic update it isn't installed
	_, tts, _ := snapstate.UpdateMany(context.TODO(), s.state, []string{"some-snap"}, s.user.ID, nil)
	// FIXME: UpdateMany will not error out in this case (daemon catches this case, with a weird error)
	c.Assert(tts, HasLen, 0)
}

func (s *snapmgrTestSuite) TestUpdateManyClassic(c *C) {
	restore := maybeMockClassicSupport(c)
	defer restore()

	s.state.Lock()
	defer s.state.Unlock()

	snapstate.Set(s.state, "some-snap", &snapstate.SnapState{
		Active:   true,
		Channel:  "channel-for-classic",
		Sequence: []*snap.SideInfo{{RealName: "some-snap", SnapID: "some-snap-id", Revision: snap.R(7)}},
		Current:  snap.R(7),
		SnapType: "app",
		Flags:    snapstate.Flags{Classic: true},
	})

	// snap installed with classic: refresh gets classic
	_, tts, err := snapstate.UpdateMany(context.TODO(), s.state, []string{"some-snap"}, s.user.ID, nil)
	c.Assert(err, IsNil)
	c.Assert(tts, HasLen, 2)
	verifyLastTasksetIsReRefresh(c, tts)
}

func (s *snapmgrTestSuite) TestUpdateManyDevMode(c *C) {
	s.state.Lock()
	defer s.state.Unlock()

	snapstate.Set(s.state, "some-snap", &snapstate.SnapState{
		Active: true,
		Flags:  snapstate.Flags{DevMode: true},
		Sequence: []*snap.SideInfo{
			{RealName: "some-snap", SnapID: "some-snap-id", Revision: snap.R(1)},
		},
		Current:  snap.R(1),
		SnapType: "app",
	})

	updates, _, err := snapstate.UpdateMany(context.TODO(), s.state, []string{"some-snap"}, 0, nil)
	c.Assert(err, IsNil)
	c.Check(updates, HasLen, 1)
}

func (s *snapmgrTestSuite) TestUpdateAllDevMode(c *C) {
	s.state.Lock()
	defer s.state.Unlock()

	snapstate.Set(s.state, "some-snap", &snapstate.SnapState{
		Active: true,
		Flags:  snapstate.Flags{DevMode: true},
		Sequence: []*snap.SideInfo{
			{RealName: "some-snap", SnapID: "some-snap-id", Revision: snap.R(1)},
		},
		Current:  snap.R(1),
		SnapType: "app",
	})

	updates, _, err := snapstate.UpdateMany(context.TODO(), s.state, nil, 0, nil)
	c.Assert(err, IsNil)
	c.Check(updates, HasLen, 0)
}

func (s *snapmgrTestSuite) TestUpdateManyWaitForBasesUC16(c *C) {
	s.state.Lock()
	defer s.state.Unlock()

	snapstate.Set(s.state, "core", &snapstate.SnapState{
		Active: true,
		Sequence: []*snap.SideInfo{
			{RealName: "core", SnapID: "core-snap-id", Revision: snap.R(1)},
		},
		Current:  snap.R(1),
		SnapType: "os",
	})

	snapstate.Set(s.state, "some-base", &snapstate.SnapState{
		Active: true,
		Sequence: []*snap.SideInfo{
			{RealName: "some-base", SnapID: "some-base-id", Revision: snap.R(1)},
		},
		Current:  snap.R(1),
		SnapType: "base",
	})

	snapstate.Set(s.state, "some-snap", &snapstate.SnapState{
		Active: true,
		Sequence: []*snap.SideInfo{
			{RealName: "some-snap", SnapID: "some-snap-id", Revision: snap.R(1)},
		},
		Current:  snap.R(1),
		SnapType: "app",
		Channel:  "channel-for-base",
	})

	updates, tts, err := snapstate.UpdateMany(context.TODO(), s.state, []string{"some-snap", "core", "some-base"}, 0, nil)
	c.Assert(err, IsNil)
	c.Assert(tts, HasLen, 4)
	verifyLastTasksetIsReRefresh(c, tts)
	c.Check(updates, HasLen, 3)

	// to make TaskSnapSetup work
	chg := s.state.NewChange("refresh", "...")
	for _, ts := range tts {
		chg.AddAll(ts)
	}

	prereqTotal := len(tts[0].Tasks()) + len(tts[1].Tasks())
	prereqs := map[string]bool{}
	for i, task := range tts[2].Tasks() {
		waitTasks := task.WaitTasks()
		if i == 0 {
			c.Check(len(waitTasks), Equals, prereqTotal)
		} else if task.Kind() == "link-snap" {
			c.Check(len(waitTasks), Equals, prereqTotal+1)
			for _, pre := range waitTasks {
				if pre.Kind() == "link-snap" {
					snapsup, err := snapstate.TaskSnapSetup(pre)
					c.Assert(err, IsNil)
					prereqs[snapsup.InstanceName()] = true
				}
			}
		}
	}

	c.Check(prereqs, DeepEquals, map[string]bool{
		"core":      true,
		"some-base": true,
	})
}

func (s *snapmgrTestSuite) TestUpdateManyWaitForBasesUC18(c *C) {
	snapstate.SetModelWithBase("core18")

	s.state.Lock()
	defer s.state.Unlock()

	snapstate.Set(s.state, "core18", &snapstate.SnapState{
		Active: true,
		Sequence: []*snap.SideInfo{
			{RealName: "core18", SnapID: "core18-snap-id", Revision: snap.R(1)},
		},
		Current:  snap.R(1),
		SnapType: "base",
	})

	snapstate.Set(s.state, "some-base", &snapstate.SnapState{
		Active: true,
		Sequence: []*snap.SideInfo{
			{RealName: "some-base", SnapID: "some-base-id", Revision: snap.R(1)},
		},
		Current:  snap.R(1),
		SnapType: "base",
	})

	snapstate.Set(s.state, "snapd", &snapstate.SnapState{
		Active: true,
		Sequence: []*snap.SideInfo{
			{RealName: "snapd", SnapID: "snapd-id", Revision: snap.R(1)},
		},
		Current:  snap.R(1),
		SnapType: "app",
	})

	snapstate.Set(s.state, "some-snap", &snapstate.SnapState{
		Active: true,
		Sequence: []*snap.SideInfo{
			{RealName: "some-snap", SnapID: "some-snap-id", Revision: snap.R(1)},
		},
		Current:  snap.R(1),
		SnapType: "app",
		Channel:  "channel-for-base",
	})

	updates, tts, err := snapstate.UpdateMany(context.TODO(), s.state, []string{"some-snap", "core18", "some-base", "snapd"}, 0, nil)
	c.Assert(err, IsNil)
	c.Assert(tts, HasLen, 5)
	verifyLastTasksetIsReRefresh(c, tts)
	c.Check(updates, HasLen, 4)

	// to make TaskSnapSetup work
	chg := s.state.NewChange("refresh", "...")
	for _, ts := range tts {
		chg.AddAll(ts)
	}

	// Note that some-app only waits for snapd+some-base. The core18
	// base is not special to this snap and not waited for
	prereqTotal := len(tts[0].Tasks()) + len(tts[1].Tasks())
	prereqs := map[string]bool{}
	for i, task := range tts[3].Tasks() {
		waitTasks := task.WaitTasks()
		if i == 0 {
			c.Check(len(waitTasks), Equals, prereqTotal)
		} else if task.Kind() == "link-snap" {
			c.Check(len(waitTasks), Equals, prereqTotal+1)
			for _, pre := range waitTasks {
				if pre.Kind() == "link-snap" {
					snapsup, err := snapstate.TaskSnapSetup(pre)
					c.Assert(err, IsNil)
					prereqs[snapsup.InstanceName()] = true
				}
			}
		}
	}

	// Note that "core18" is not part of the prereqs for some-app
	// as it does not use this base.
	c.Check(prereqs, DeepEquals, map[string]bool{
		"some-base": true,
		"snapd":     true,
	})
}

func (s *snapmgrTestSuite) TestUpdateManyValidateRefreshes(c *C) {
	s.state.Lock()
	defer s.state.Unlock()

	snapstate.Set(s.state, "some-snap", &snapstate.SnapState{
		Active: true,
		Sequence: []*snap.SideInfo{
			{RealName: "some-snap", SnapID: "some-snap-id", Revision: snap.R(1)},
		},
		Current:  snap.R(1),
		SnapType: "app",
	})

	validateCalled := false
	validateRefreshes := func(st *state.State, refreshes []*snap.Info, ignoreValidation map[string]bool, userID int) ([]*snap.Info, error) {
		validateCalled = true
		c.Check(refreshes, HasLen, 1)
		c.Check(refreshes[0].InstanceName(), Equals, "some-snap")
		c.Check(refreshes[0].SnapID, Equals, "some-snap-id")
		c.Check(refreshes[0].Revision, Equals, snap.R(11))
		c.Check(ignoreValidation, HasLen, 0)
		return refreshes, nil
	}
	// hook it up
	snapstate.ValidateRefreshes = validateRefreshes

	updates, tts, err := snapstate.UpdateMany(context.TODO(), s.state, nil, 0, nil)
	c.Assert(err, IsNil)
	c.Assert(tts, HasLen, 2)
	verifyLastTasksetIsReRefresh(c, tts)
	c.Check(updates, DeepEquals, []string{"some-snap"})
	verifyUpdateTasks(c, unlinkBefore|cleanupAfter, 0, tts[0], s.state)

	c.Check(validateCalled, Equals, true)
}

func (s *snapmgrTestSuite) TestParallelInstanceUpdateManyValidateRefreshes(c *C) {
	s.state.Lock()
	defer s.state.Unlock()

	tr := config.NewTransaction(s.state)
	tr.Set("core", "experimental.parallel-instances", true)
	tr.Commit()

	snapstate.Set(s.state, "some-snap", &snapstate.SnapState{
		Active: true,
		Sequence: []*snap.SideInfo{
			{RealName: "some-snap", SnapID: "some-snap-id", Revision: snap.R(1)},
		},
		Current:  snap.R(1),
		SnapType: "app",
	})
	snapstate.Set(s.state, "some-snap_instance", &snapstate.SnapState{
		Active: true,
		Sequence: []*snap.SideInfo{
			{RealName: "some-snap", SnapID: "some-snap-id", Revision: snap.R(1)},
		},
		Current:     snap.R(1),
		SnapType:    "app",
		InstanceKey: "instance",
	})

	validateCalled := false
	validateRefreshes := func(st *state.State, refreshes []*snap.Info, ignoreValidation map[string]bool, userID int) ([]*snap.Info, error) {
		validateCalled = true
		c.Check(refreshes, HasLen, 2)
		instanceIdx := 0
		someIdx := 1
		if refreshes[0].InstanceName() != "some-snap_instance" {
			instanceIdx = 1
			someIdx = 0
		}
		c.Check(refreshes[someIdx].InstanceName(), Equals, "some-snap")
		c.Check(refreshes[instanceIdx].InstanceName(), Equals, "some-snap_instance")
		c.Check(refreshes[0].SnapID, Equals, "some-snap-id")
		c.Check(refreshes[0].Revision, Equals, snap.R(11))
		c.Check(refreshes[1].SnapID, Equals, "some-snap-id")
		c.Check(refreshes[1].Revision, Equals, snap.R(11))
		c.Check(ignoreValidation, HasLen, 0)
		return refreshes, nil
	}
	// hook it up
	snapstate.ValidateRefreshes = validateRefreshes

	updates, tts, err := snapstate.UpdateMany(context.TODO(), s.state, nil, 0, nil)
	c.Assert(err, IsNil)
	c.Assert(tts, HasLen, 3)
	verifyLastTasksetIsReRefresh(c, tts)
	sort.Strings(updates)
	c.Check(updates, DeepEquals, []string{"some-snap", "some-snap_instance"})
	verifyUpdateTasks(c, unlinkBefore|cleanupAfter, 0, tts[0], s.state)
	verifyUpdateTasks(c, unlinkBefore|cleanupAfter, 0, tts[1], s.state)

	c.Check(validateCalled, Equals, true)
}

func (s *snapmgrTestSuite) TestUpdateManyValidateRefreshesUnhappy(c *C) {
	s.state.Lock()
	defer s.state.Unlock()

	snapstate.Set(s.state, "some-snap", &snapstate.SnapState{
		Active: true,
		Sequence: []*snap.SideInfo{
			{RealName: "some-snap", SnapID: "some-snap-id", Revision: snap.R(1)},
		},
		Current: snap.R(1),
	})

	validateErr := errors.New("refresh control error")
	validateRefreshes := func(st *state.State, refreshes []*snap.Info, ignoreValidation map[string]bool, userID int) ([]*snap.Info, error) {
		c.Check(refreshes, HasLen, 1)
		c.Check(refreshes[0].SnapID, Equals, "some-snap-id")
		c.Check(refreshes[0].Revision, Equals, snap.R(11))
		c.Check(ignoreValidation, HasLen, 0)
		return nil, validateErr
	}
	// hook it up
	snapstate.ValidateRefreshes = validateRefreshes

	// refresh all => no error
	updates, tts, err := snapstate.UpdateMany(context.TODO(), s.state, nil, 0, nil)
	c.Assert(err, IsNil)
	c.Check(tts, HasLen, 0)
	c.Check(updates, HasLen, 0)

	// refresh some-snap => report error
	updates, tts, err = snapstate.UpdateMany(context.TODO(), s.state, []string{"some-snap"}, 0, nil)
	c.Assert(err, Equals, validateErr)
	c.Check(tts, HasLen, 0)
	c.Check(updates, HasLen, 0)

}

func (s *snapmgrTestSuite) TestRevertCreatesNoGCTasks(c *C) {
	s.state.Lock()
	defer s.state.Unlock()

	snapstate.Set(s.state, "some-snap", &snapstate.SnapState{
		Active:   true,
		SnapType: "app",
		Sequence: []*snap.SideInfo{
			{RealName: "some-snap", Revision: snap.R(1)},
			{RealName: "some-snap", Revision: snap.R(2)},
			{RealName: "some-snap", Revision: snap.R(3)},
			{RealName: "some-snap", Revision: snap.R(4)},
		},
		Current: snap.R(2),
	})

	ts, err := snapstate.RevertToRevision(s.state, "some-snap", snap.R(4), snapstate.Flags{})
	c.Assert(err, IsNil)

	// ensure that we do not run any form of garbage-collection
	c.Assert(s.state.TaskCount(), Equals, len(ts.Tasks()))
	c.Assert(taskKinds(ts.Tasks()), DeepEquals, []string{
		"prerequisites",
		"prepare-snap",
		"stop-snap-services",
		"remove-aliases",
		"unlink-current-snap",
		"setup-profiles",
		"link-snap",
		"auto-connect",
		"set-auto-aliases",
		"setup-aliases",
		"start-snap-services",
		"run-hook[configure]",
	})
}

func (s *snapmgrTestSuite) TestEnableTasks(c *C) {
	s.state.Lock()
	defer s.state.Unlock()

	snapstate.Set(s.state, "some-snap", &snapstate.SnapState{
		Sequence: []*snap.SideInfo{
			{RealName: "some-snap", Revision: snap.R(11)},
		},
		Current: snap.R(11),
		Active:  false,
	})

	ts, err := snapstate.Enable(s.state, "some-snap")
	c.Assert(err, IsNil)

	c.Assert(s.state.TaskCount(), Equals, len(ts.Tasks()))
	c.Assert(taskKinds(ts.Tasks()), DeepEquals, []string{
		"prepare-snap",
		"setup-profiles",
		"link-snap",
		"setup-aliases",
		"start-snap-services",
	})
}

func (s *snapmgrTestSuite) TestSwitchTasks(c *C) {
	s.state.Lock()
	defer s.state.Unlock()

	snapstate.Set(s.state, "some-snap", &snapstate.SnapState{
		Sequence: []*snap.SideInfo{
			{RealName: "some-snap", Revision: snap.R(11)},
		},
		Current: snap.R(11),
		Active:  false,
	})

	ts, err := snapstate.Switch(s.state, "some-snap", "some-channel")
	c.Assert(err, IsNil)

	c.Assert(s.state.TaskCount(), Equals, len(ts.Tasks()))
	c.Assert(taskKinds(ts.Tasks()), DeepEquals, []string{"switch-snap"})
}

func (s *snapmgrTestSuite) TestSwitchConflict(c *C) {
	s.state.Lock()
	defer s.state.Unlock()

	snapstate.Set(s.state, "some-snap", &snapstate.SnapState{
		Sequence: []*snap.SideInfo{
			{RealName: "some-snap", Revision: snap.R(11)},
		},
		Current: snap.R(11),
		Active:  false,
	})

	ts, err := snapstate.Switch(s.state, "some-snap", "some-channel")
	c.Assert(err, IsNil)
	// need a change to make the tasks visible
	s.state.NewChange("switch-snap", "...").AddAll(ts)

	_, err = snapstate.Switch(s.state, "some-snap", "other-channel")
	c.Check(err, ErrorMatches, `snap "some-snap" has "switch-snap" change in progress`)
}

func (s *snapmgrTestSuite) TestSwitchUnhappy(c *C) {
	s.state.Lock()
	defer s.state.Unlock()

	_, err := snapstate.Switch(s.state, "non-existing-snap", "some-channel")
	c.Assert(err, ErrorMatches, `snap "non-existing-snap" is not installed`)
}

func (s *snapmgrTestSuite) TestSwitchKernelTrackForbidden(c *C) {
	s.state.Lock()
	defer s.state.Unlock()

	snapstate.SetModelWithKernelTrack("18")
	snapstate.Set(s.state, "kernel", &snapstate.SnapState{
		Sequence: []*snap.SideInfo{
			{RealName: "kernel", Revision: snap.R(11)},
		},
		Channel: "18/stable",
		Current: snap.R(11),
		Active:  true,
	})

	_, err := snapstate.Switch(s.state, "kernel", "new-channel")
	c.Assert(err, ErrorMatches, `cannot switch from kernel track "18" as specified for the \(device\) model to "new-channel/stable"`)
}

func (s *snapmgrTestSuite) TestSwitchKernelTrackRiskOnlyIsOK(c *C) {
	s.state.Lock()
	defer s.state.Unlock()

	snapstate.SetModelWithKernelTrack("18")
	snapstate.Set(s.state, "kernel", &snapstate.SnapState{
		Sequence: []*snap.SideInfo{
			{RealName: "kernel", Revision: snap.R(11)},
		},
		Channel: "18/stable",
		Current: snap.R(11),
		Active:  true,
	})

	_, err := snapstate.Switch(s.state, "kernel", "18/beta")
	c.Assert(err, IsNil)
}

func (s *snapmgrTestSuite) TestSwitchKernelTrackRiskOnlyDefaultTrackIsOK(c *C) {
	s.state.Lock()
	defer s.state.Unlock()

	snapstate.SetModelWithKernelTrack("18")
	snapstate.Set(s.state, "kernel", &snapstate.SnapState{
		Sequence: []*snap.SideInfo{
			{RealName: "kernel", Revision: snap.R(11)},
		},
		Channel: "18/stable",
		Current: snap.R(11),
		Active:  true,
	})

	_, err := snapstate.Switch(s.state, "kernel", "beta")
	c.Assert(err, IsNil)
}

func (s *snapmgrTestSuite) TestSwitchGadgetTrackForbidden(c *C) {
	s.state.Lock()
	defer s.state.Unlock()

	snapstate.SetModelWithGadgetTrack("18")
	snapstate.Set(s.state, "brand-gadget", &snapstate.SnapState{
		Sequence: []*snap.SideInfo{
			{RealName: "brand-gadget", Revision: snap.R(11)},
		},
		Channel: "18/stable",
		Current: snap.R(11),
		Active:  true,
	})

	_, err := snapstate.Switch(s.state, "brand-gadget", "new-channel")
	c.Assert(err, ErrorMatches, `cannot switch from gadget track "18" as specified for the \(device\) model to "new-channel/stable"`)
}

func (s *snapmgrTestSuite) TestSwitchGadgetTrackRiskOnlyIsOK(c *C) {
	s.state.Lock()
	defer s.state.Unlock()

	snapstate.SetModelWithGadgetTrack("18")
	snapstate.Set(s.state, "brand-gadget", &snapstate.SnapState{
		Sequence: []*snap.SideInfo{
			{RealName: "brand-gadget", Revision: snap.R(11)},
		},
		Channel: "18/stable",
		Current: snap.R(11),
		Active:  true,
	})

	_, err := snapstate.Switch(s.state, "brand-gadget", "18/beta")
	c.Assert(err, IsNil)
}

func (s *snapmgrTestSuite) TestSwitchGadgetTrackRiskOnlyDefaultTrackIsOK(c *C) {
	s.state.Lock()
	defer s.state.Unlock()

	snapstate.SetModelWithGadgetTrack("18")
	snapstate.Set(s.state, "brand-gadget", &snapstate.SnapState{
		Sequence: []*snap.SideInfo{
			{RealName: "brand-gadget", Revision: snap.R(11)},
		},
		Channel: "18/stable",
		Current: snap.R(11),
		Active:  true,
	})

	_, err := snapstate.Switch(s.state, "brand-gadget", "beta")
	c.Assert(err, IsNil)
}

func (s *snapmgrTestSuite) TestDisableTasks(c *C) {
	s.state.Lock()
	defer s.state.Unlock()

	snapstate.Set(s.state, "some-snap", &snapstate.SnapState{
		Sequence: []*snap.SideInfo{
			{RealName: "some-snap", Revision: snap.R(11)},
		},
		Current: snap.R(11),
		Active:  true,
	})

	ts, err := snapstate.Disable(s.state, "some-snap")
	c.Assert(err, IsNil)

	c.Assert(s.state.TaskCount(), Equals, len(ts.Tasks()))
	c.Assert(taskKinds(ts.Tasks()), DeepEquals, []string{
		"stop-snap-services",
		"remove-aliases",
		"unlink-snap",
		"remove-profiles",
	})
	verifyStopReason(c, ts, "disable")
}

func (s *snapmgrTestSuite) TestEnableConflict(c *C) {
	s.state.Lock()
	defer s.state.Unlock()

	snapstate.Set(s.state, "some-snap", &snapstate.SnapState{
		Sequence: []*snap.SideInfo{
			{RealName: "some-snap", Revision: snap.R(11)},
		},
		Current: snap.R(11),
		Active:  false,
	})

	ts, err := snapstate.Enable(s.state, "some-snap")
	c.Assert(err, IsNil)
	// need a change to make the tasks visible
	s.state.NewChange("enable", "...").AddAll(ts)

	_, err = snapstate.Enable(s.state, "some-snap")
	c.Assert(err, ErrorMatches, `snap "some-snap" has "enable" change in progress`)
}

func (s *snapmgrTestSuite) TestDisableConflict(c *C) {
	s.state.Lock()
	defer s.state.Unlock()

	snapstate.Set(s.state, "some-snap", &snapstate.SnapState{
		Sequence: []*snap.SideInfo{
			{RealName: "some-snap", Revision: snap.R(11)},
		},
		Current: snap.R(11),
		Active:  true,
	})

	ts, err := snapstate.Disable(s.state, "some-snap")
	c.Assert(err, IsNil)
	// need a change to make the tasks visible
	s.state.NewChange("install", "...").AddAll(ts)

	_, err = snapstate.Disable(s.state, "some-snap")
	c.Assert(err, ErrorMatches, `snap "some-snap" has "install" change in progress`)
}

func (s *snapmgrTestSuite) TestDoInstallWithSlots(c *C) {
	s.state.Lock()
	defer s.state.Unlock()

	snapstate.ReplaceStore(s.state, contentStore{fakeStore: s.fakeStore, state: s.state})

	ts, err := snapstate.Install(s.state, "snap-content-slot", "", snap.R(0), 0, snapstate.Flags{})
	c.Assert(err, IsNil)

	var snapsup snapstate.SnapSetup
	err = ts.Tasks()[0].Get("snap-setup", &snapsup)
	c.Assert(err, IsNil)

	c.Check(snapsup.PlugsOnly, Equals, false)
}

func (s *snapmgrTestSuite) TestDoUpdateHadSlots(c *C) {
	s.state.Lock()
	defer s.state.Unlock()

	snapstate.Set(s.state, "some-snap", &snapstate.SnapState{
		Active: true,
		Sequence: []*snap.SideInfo{
			{RealName: "some-snap", SnapID: "some-snap-id", Revision: snap.R(4)},
		},
		Current:  snap.R(4),
		SnapType: "app",
	})

	snapstate.MockSnapReadInfo(func(name string, si *snap.SideInfo) (*snap.Info, error) {
		if name != "some-snap" {
			return s.fakeBackend.ReadInfo(name, si)
		}

		info := &snap.Info{
			SideInfo: *si,
			Type:     snap.TypeApp,
		}
		info.Slots = map[string]*snap.SlotInfo{
			"some-slot": {
				Snap:      info,
				Name:      "shared-content",
				Interface: "content",
				Attrs: map[string]interface{}{
					"content": "shared-content",
				},
			},
		}
		return info, nil
	})

	ts, err := snapstate.Update(s.state, "some-snap", "", snap.R(0), 0, snapstate.Flags{})
	c.Assert(err, IsNil)

	var snapsup snapstate.SnapSetup
	err = ts.Tasks()[0].Get("snap-setup", &snapsup)
	c.Assert(err, IsNil)

	c.Check(snapsup.PlugsOnly, Equals, false)
}

func (s *snapmgrTestSuite) TestDoInstallChannelDefault(c *C) {
	s.state.Lock()
	defer s.state.Unlock()

	ts, err := snapstate.Install(s.state, "some-snap", "", snap.R(0), 0, snapstate.Flags{})
	c.Assert(err, IsNil)

	var snapsup snapstate.SnapSetup
	err = ts.Tasks()[0].Get("snap-setup", &snapsup)
	c.Assert(err, IsNil)

	c.Check(snapsup.Channel, Equals, "stable")
}

func (s *snapmgrTestSuite) TestInstallRevision(c *C) {
	s.state.Lock()
	defer s.state.Unlock()

	ts, err := snapstate.Install(s.state, "some-snap", "", snap.R(7), 0, snapstate.Flags{})
	c.Assert(err, IsNil)

	var snapsup snapstate.SnapSetup
	err = ts.Tasks()[0].Get("snap-setup", &snapsup)
	c.Assert(err, IsNil)

	c.Check(snapsup.Revision(), Equals, snap.R(7))
}

func (s *snapmgrTestSuite) TestInstallTooEarly(c *C) {
	s.state.Lock()
	defer s.state.Unlock()

	s.state.Set("seeded", nil)

	_, err := snapstate.Install(s.state, "some-snap", "some-channel", snap.R(0), 0, snapstate.Flags{})
	c.Check(err, FitsTypeOf, &snapstate.ChangeConflictError{})
	c.Assert(err, ErrorMatches, `too early for operation, device not yet seeded or device model not acknowledged`)
}

func (s *snapmgrTestSuite) TestInstallConflict(c *C) {
	s.state.Lock()
	defer s.state.Unlock()

	ts, err := snapstate.Install(s.state, "some-snap", "some-channel", snap.R(0), 0, snapstate.Flags{})
	c.Assert(err, IsNil)
	// need a change to make the tasks visible
	s.state.NewChange("install", "...").AddAll(ts)

	_, err = snapstate.Install(s.state, "some-snap", "some-channel", snap.R(0), 0, snapstate.Flags{})
	c.Check(err, FitsTypeOf, &snapstate.ChangeConflictError{})
	c.Assert(err, ErrorMatches, `snap "some-snap" has "install" change in progress`)
}

func (s *snapmgrTestSuite) TestInstallAliasConflict(c *C) {
	s.state.Lock()
	defer s.state.Unlock()

	snapstate.Set(s.state, "otherfoosnap", &snapstate.SnapState{
		Sequence: []*snap.SideInfo{
			{RealName: "otherfoosnap", Revision: snap.R(30)},
		},
		Current: snap.R(30),
		Active:  true,
		Aliases: map[string]*snapstate.AliasTarget{
			"foo.bar": {Manual: "bar"},
		},
		SnapType: "app",
	})

	_, err := snapstate.Install(s.state, "foo", "some-channel", snap.R(0), 0, snapstate.Flags{})
	c.Assert(err, ErrorMatches, `snap "foo" command namespace conflicts with alias "foo\.bar" for "otherfoosnap" snap`)
}

func (s *snapmgrTestSuite) TestInstallStrictIgnoresClassic(c *C) {
	restore := maybeMockClassicSupport(c)
	defer restore()

	s.state.Lock()
	defer s.state.Unlock()

	ts, err := snapstate.Install(s.state, "some-snap", "channel-for-strict", snap.R(0), s.user.ID, snapstate.Flags{Classic: true})
	c.Assert(err, IsNil)

	c.Assert(err, IsNil)

	chg := s.state.NewChange("install", "install snap")
	chg.AddAll(ts)

	s.state.Unlock()
	defer s.se.Stop()
	s.settle(c)
	s.state.Lock()

	c.Assert(chg.Err(), IsNil)
	c.Assert(chg.IsReady(), Equals, true)

	// verify snap is *not* classic
	var snapst snapstate.SnapState
	err = snapstate.Get(s.state, "some-snap", &snapst)
	c.Assert(err, IsNil)
	c.Check(snapst.Channel, Equals, "channel-for-strict")
	c.Check(snapst.Classic, Equals, false)
}

// A sneakyStore changes the state when called
type sneakyStore struct {
	*fakeStore
	state *state.State
}

func (s sneakyStore) SnapAction(ctx context.Context, currentSnaps []*store.CurrentSnap, actions []*store.SnapAction, user *auth.UserState, opts *store.RefreshOptions) ([]*snap.Info, error) {
	s.state.Lock()
	snapstate.Set(s.state, "some-snap", &snapstate.SnapState{
		Active:   true,
		Channel:  "edge",
		Sequence: []*snap.SideInfo{{RealName: "some-snap", SnapID: "some-snap-id", Revision: snap.R(1)}},
		Current:  snap.R(1),
		SnapType: "app",
	})
	s.state.Unlock()
	return s.fakeStore.SnapAction(ctx, currentSnaps, actions, user, opts)
}

func (s *snapmgrTestSuite) TestInstallStateConflict(c *C) {
	s.state.Lock()
	defer s.state.Unlock()

	snapstate.ReplaceStore(s.state, sneakyStore{fakeStore: s.fakeStore, state: s.state})

	_, err := snapstate.Install(s.state, "some-snap", "some-channel", snap.R(0), 0, snapstate.Flags{})
	c.Check(err, FitsTypeOf, &snapstate.ChangeConflictError{})
	c.Assert(err, ErrorMatches, `snap "some-snap" has changes in progress`)
}

func (s *snapmgrTestSuite) TestInstallPathConflict(c *C) {
	s.state.Lock()
	defer s.state.Unlock()

	ts, err := snapstate.Install(s.state, "some-snap", "some-channel", snap.R(0), 0, snapstate.Flags{})
	c.Assert(err, IsNil)
	// need a change to make the tasks visible
	s.state.NewChange("install", "...").AddAll(ts)

	mockSnap := makeTestSnap(c, "name: some-snap\nversion: 1.0")
	_, _, err = snapstate.InstallPath(s.state, &snap.SideInfo{RealName: "some-snap"}, mockSnap, "", "", snapstate.Flags{})
	c.Assert(err, ErrorMatches, `snap "some-snap" has "install" change in progress`)
}

func (s *snapmgrTestSuite) TestInstallPathMissingName(c *C) {
	s.state.Lock()
	defer s.state.Unlock()

	mockSnap := makeTestSnap(c, "name: some-snap\nversion: 1.0")
	_, _, err := snapstate.InstallPath(s.state, &snap.SideInfo{}, mockSnap, "", "", snapstate.Flags{})
	c.Assert(err, ErrorMatches, fmt.Sprintf(`internal error: snap name to install %q not provided`, mockSnap))
}

func (s *snapmgrTestSuite) TestInstallPathSnapIDRevisionUnset(c *C) {
	s.state.Lock()
	defer s.state.Unlock()

	mockSnap := makeTestSnap(c, "name: some-snap\nversion: 1.0")
	_, _, err := snapstate.InstallPath(s.state, &snap.SideInfo{RealName: "some-snap", SnapID: "snapididid"}, mockSnap, "", "", snapstate.Flags{})
	c.Assert(err, ErrorMatches, fmt.Sprintf(`internal error: snap id set to install %q but revision is unset`, mockSnap))
}

func (s *snapmgrTestSuite) TestInstallPathValidateFlags(c *C) {
	s.state.Lock()
	defer s.state.Unlock()

	mockSnap := makeTestSnap(c, `name: some-snap
version: 1.0
confinement: devmode
`)
	_, _, err := snapstate.InstallPath(s.state, &snap.SideInfo{RealName: "some-snap"}, mockSnap, "", "", snapstate.Flags{})
	c.Assert(err, ErrorMatches, `.* requires devmode or confinement override`)
}

func (s *snapmgrTestSuite) TestInstallPathStrictIgnoresClassic(c *C) {
	restore := maybeMockClassicSupport(c)
	defer restore()

	s.state.Lock()
	defer s.state.Unlock()

	mockSnap := makeTestSnap(c, `name: some-snap
version: 1.0
confinement: strict
`)

	ts, _, err := snapstate.InstallPath(s.state, &snap.SideInfo{RealName: "some-snap"}, mockSnap, "", "", snapstate.Flags{Classic: true})
	c.Assert(err, IsNil)

	c.Assert(err, IsNil)

	chg := s.state.NewChange("install", "install snap")
	chg.AddAll(ts)

	s.state.Unlock()
	defer s.se.Stop()
	s.settle(c)
	s.state.Lock()

	c.Assert(chg.Err(), IsNil)
	c.Assert(chg.IsReady(), Equals, true)

	// verify snap is *not* classic
	var snapst snapstate.SnapState
	err = snapstate.Get(s.state, "some-snap", &snapst)
	c.Assert(err, IsNil)
	c.Check(snapst.Classic, Equals, false)
}

func (s *snapmgrTestSuite) TestParallelInstanceInstallNotAllowed(c *C) {
	s.state.Lock()
	defer s.state.Unlock()

	snapstate.ReplaceStore(s.state, sneakyStore{fakeStore: s.fakeStore, state: s.state})

	tr := config.NewTransaction(s.state)
	tr.Set("core", "experimental.parallel-instances", true)
	tr.Commit()

	_, err := snapstate.Install(s.state, "core_foo", "", snap.R(0), 0, snapstate.Flags{})
	c.Check(err, ErrorMatches, `cannot install snap of type os as "core_foo"`)

	_, err = snapstate.Install(s.state, "some-base_foo", "", snap.R(0), 0, snapstate.Flags{})
	c.Check(err, ErrorMatches, `cannot install snap of type base as "some-base_foo"`)

	_, err = snapstate.Install(s.state, "some-gadget_foo", "", snap.R(0), 0, snapstate.Flags{})
	c.Check(err, ErrorMatches, `cannot install snap of type gadget as "some-gadget_foo"`)

	_, err = snapstate.Install(s.state, "some-kernel_foo", "", snap.R(0), 0, snapstate.Flags{})
	c.Check(err, ErrorMatches, `cannot install snap of type kernel as "some-kernel_foo"`)

	_, err = snapstate.Install(s.state, "some-snapd_foo", "", snap.R(0), 0, snapstate.Flags{})
	c.Check(err, ErrorMatches, `cannot install snap of type snapd as "some-snapd_foo"`)
}

func (s *snapmgrTestSuite) TestInstallPathFailsEarlyOnEpochMismatch(c *C) {
	s.state.Lock()
	defer s.state.Unlock()

	// have epoch 1* installed
	snapstate.Set(s.state, "some-snap", &snapstate.SnapState{
		Active:   true,
		Channel:  "edge",
		Sequence: []*snap.SideInfo{{RealName: "some-snap", Revision: snap.R(7)}},
		Current:  snap.R(7),
	})

	// try to install epoch 42
	mockSnap := makeTestSnap(c, "name: some-snap\nversion: 1.0\nepoch: 42\n")
	_, _, err := snapstate.InstallPath(s.state, &snap.SideInfo{RealName: "some-snap"}, mockSnap, "", "", snapstate.Flags{})
	c.Assert(err, ErrorMatches, `cannot refresh "some-snap" to local snap with epoch 42, because it can't read the current epoch of 1\*`)
}

func (s *snapmgrTestSuite) TestUpdateTasksPropagatesErrors(c *C) {
	s.state.Lock()
	defer s.state.Unlock()

	snapstate.Set(s.state, "some-snap", &snapstate.SnapState{
		Active:   true,
		Channel:  "edge",
		Sequence: []*snap.SideInfo{{RealName: "some-snap", SnapID: "fakestore-please-error-on-refresh", Revision: snap.R(7)}},
		Current:  snap.R(7),
	})

	_, err := snapstate.Update(s.state, "some-snap", "some-channel", snap.R(0), s.user.ID, snapstate.Flags{})
	c.Assert(err, ErrorMatches, `failing as requested`)
}

func (s *snapmgrTestSuite) TestUpdateTasks(c *C) {
	s.state.Lock()
	defer s.state.Unlock()

	snapstate.Set(s.state, "some-snap", &snapstate.SnapState{
		Active:   true,
		Channel:  "edge",
		Sequence: []*snap.SideInfo{{RealName: "some-snap", SnapID: "some-snap-id", Revision: snap.R(7)}},
		Current:  snap.R(7),
		SnapType: "app",
	})

	validateCalled := false
	happyValidateRefreshes := func(st *state.State, refreshes []*snap.Info, ignoreValidation map[string]bool, userID int) ([]*snap.Info, error) {
		validateCalled = true
		return refreshes, nil
	}
	// hook it up
	snapstate.ValidateRefreshes = happyValidateRefreshes

	ts, err := snapstate.Update(s.state, "some-snap", "some-channel", snap.R(0), s.user.ID, snapstate.Flags{})
	c.Assert(err, IsNil)
	verifyUpdateTasks(c, unlinkBefore|cleanupAfter|doesReRefresh, 0, ts, s.state)
	c.Assert(s.state.TaskCount(), Equals, len(ts.Tasks()))

	c.Check(validateCalled, Equals, true)

	var snapsup snapstate.SnapSetup
	err = ts.Tasks()[0].Get("snap-setup", &snapsup)
	c.Assert(err, IsNil)

	c.Check(snapsup.Channel, Equals, "some-channel")
}

func (s *snapmgrTestSuite) TestUpdateTasksCoreSetsIgnoreOnConfigure(c *C) {
	s.state.Lock()
	defer s.state.Unlock()

	snapstate.Set(s.state, "core", &snapstate.SnapState{
		Active:   true,
		Channel:  "edge",
		Sequence: []*snap.SideInfo{{RealName: "core", SnapID: "core-snap-id", Revision: snap.R(7)}},
		Current:  snap.R(7),
		SnapType: "os",
	})

	oldConfigure := snapstate.Configure
	defer func() { snapstate.Configure = oldConfigure }()

	var configureFlags int
	snapstate.Configure = func(st *state.State, snapName string, patch map[string]interface{}, flags int) *state.TaskSet {
		configureFlags = flags
		return state.NewTaskSet()
	}

	_, err := snapstate.Update(s.state, "core", "some-channel", snap.R(0), s.user.ID, snapstate.Flags{})
	c.Assert(err, IsNil)

	// ensure the core snap sets the "ignore-hook-error" flag
	c.Check(configureFlags&snapstate.IgnoreHookError, Equals, 1)
}

func (s *snapmgrTestSuite) TestUpdateDevModeConfinementFiltering(c *C) {
	restore := maybeMockClassicSupport(c)
	defer restore()

	s.state.Lock()
	defer s.state.Unlock()

	snapstate.Set(s.state, "some-snap", &snapstate.SnapState{
		Active:   true,
		Channel:  "channel-for-devmode",
		Sequence: []*snap.SideInfo{{RealName: "some-snap", SnapID: "some-snap-id", Revision: snap.R(7)}},
		Current:  snap.R(7),
		SnapType: "app",
	})

	// updated snap is devmode, refresh without --devmode, do nothing
	// TODO: better error message here
	_, err := snapstate.Update(s.state, "some-snap", "", snap.R(0), s.user.ID, snapstate.Flags{})
	c.Assert(err, ErrorMatches, `.* requires devmode or confinement override`)

	// updated snap is devmode, refresh with --devmode
	_, err = snapstate.Update(s.state, "some-snap", "", snap.R(0), s.user.ID, snapstate.Flags{DevMode: true})
	c.Assert(err, IsNil)
}

func (s *snapmgrTestSuite) TestUpdateClassicConfinementFiltering(c *C) {
	restore := maybeMockClassicSupport(c)
	defer restore()

	s.state.Lock()
	defer s.state.Unlock()

	snapstate.Set(s.state, "some-snap-now-classic", &snapstate.SnapState{
		Active:   true,
		Sequence: []*snap.SideInfo{{RealName: "some-snap-now-classic", SnapID: "some-snap-now-classic-id", Revision: snap.R(7)}},
		Current:  snap.R(7),
		SnapType: "app",
	})

	// updated snap is classic, refresh without --classic, do nothing
	// TODO: better error message here
	_, err := snapstate.Update(s.state, "some-snap-now-classic", "", snap.R(0), s.user.ID, snapstate.Flags{})
	c.Assert(err, ErrorMatches, `.* requires classic confinement`)

	// updated snap is classic, refresh with --classic
	ts, err := snapstate.Update(s.state, "some-snap-now-classic", "", snap.R(0), s.user.ID, snapstate.Flags{Classic: true})
	c.Assert(err, IsNil)

	chg := s.state.NewChange("refresh", "refresh snap")
	chg.AddAll(ts)

	s.state.Unlock()
	defer s.se.Stop()
	s.settle(c)
	s.state.Lock()

	c.Assert(chg.Err(), IsNil)
	c.Assert(chg.IsReady(), Equals, true)

	// verify snap is in classic
	var snapst snapstate.SnapState
	err = snapstate.Get(s.state, "some-snap-now-classic", &snapst)
	c.Assert(err, IsNil)
	c.Check(snapst.Classic, Equals, true)
}

func (s *snapmgrTestSuite) TestUpdateClassicFromClassic(c *C) {
	restore := maybeMockClassicSupport(c)
	defer restore()

	s.state.Lock()
	defer s.state.Unlock()

	snapstate.Set(s.state, "some-snap", &snapstate.SnapState{
		Active:   true,
		Channel:  "channel-for-classic",
		Sequence: []*snap.SideInfo{{RealName: "some-snap", SnapID: "some-snap-id", Revision: snap.R(7)}},
		Current:  snap.R(7),
		SnapType: "app",
		Flags:    snapstate.Flags{Classic: true},
	})

	// snap installed with --classic, update needs classic, refresh with --classic works
	ts, err := snapstate.Update(s.state, "some-snap", "", snap.R(0), s.user.ID, snapstate.Flags{Classic: true})
	c.Assert(err, IsNil)
	c.Assert(ts.Tasks(), Not(HasLen), 0)
	snapsup, err := snapstate.TaskSnapSetup(ts.Tasks()[0])
	c.Assert(err, IsNil)
	c.Check(snapsup.Flags.Classic, Equals, true)

	// devmode overrides the snapsetup classic flag
	ts, err = snapstate.Update(s.state, "some-snap", "", snap.R(0), s.user.ID, snapstate.Flags{DevMode: true})
	c.Assert(err, IsNil)
	c.Assert(ts.Tasks(), Not(HasLen), 0)
	snapsup, err = snapstate.TaskSnapSetup(ts.Tasks()[0])
	c.Assert(err, IsNil)
	c.Check(snapsup.Flags.Classic, Equals, false)

	// jailmode overrides it too (you need to provide both)
	ts, err = snapstate.Update(s.state, "some-snap", "", snap.R(0), s.user.ID, snapstate.Flags{JailMode: true})
	c.Assert(err, IsNil)
	c.Assert(ts.Tasks(), Not(HasLen), 0)
	snapsup, err = snapstate.TaskSnapSetup(ts.Tasks()[0])
	c.Assert(err, IsNil)
	c.Check(snapsup.Flags.Classic, Equals, false)

	// jailmode and classic together gets you both
	ts, err = snapstate.Update(s.state, "some-snap", "", snap.R(0), s.user.ID, snapstate.Flags{JailMode: true, Classic: true})
	c.Assert(err, IsNil)
	c.Assert(ts.Tasks(), Not(HasLen), 0)
	snapsup, err = snapstate.TaskSnapSetup(ts.Tasks()[0])
	c.Assert(err, IsNil)
	c.Check(snapsup.Flags.Classic, Equals, true)

	// snap installed with --classic, update needs classic, refresh without --classic works
	ts, err = snapstate.Update(s.state, "some-snap", "", snap.R(0), s.user.ID, snapstate.Flags{})
	c.Assert(err, IsNil)
	c.Assert(ts.Tasks(), Not(HasLen), 0)
	snapsup, err = snapstate.TaskSnapSetup(ts.Tasks()[0])
	c.Assert(err, IsNil)
	c.Check(snapsup.Flags.Classic, Equals, true)

	chg := s.state.NewChange("refresh", "refresh snap")
	chg.AddAll(ts)

	s.state.Unlock()
	defer s.se.Stop()
	s.settle(c)
	s.state.Lock()

	// verify snap is in classic
	var snapst snapstate.SnapState
	err = snapstate.Get(s.state, "some-snap", &snapst)
	c.Assert(err, IsNil)
	c.Check(snapst.Classic, Equals, true)
}

func (s *snapmgrTestSuite) TestUpdateStrictFromClassic(c *C) {
	restore := maybeMockClassicSupport(c)
	defer restore()

	s.state.Lock()
	defer s.state.Unlock()

	snapstate.Set(s.state, "some-snap-was-classic", &snapstate.SnapState{
		Active:   true,
		Channel:  "channel",
		Sequence: []*snap.SideInfo{{RealName: "some-snap-was-classic", SnapID: "some-snap-was-classic-id", Revision: snap.R(7)}},
		Current:  snap.R(7),
		SnapType: "app",
		Flags:    snapstate.Flags{Classic: true},
	})

	// snap installed with --classic, update does not need classic, refresh works without --classic
	_, err := snapstate.Update(s.state, "some-snap-was-classic", "", snap.R(0), s.user.ID, snapstate.Flags{})
	c.Assert(err, IsNil)

	// snap installed with --classic, update does not need classic, refresh works with --classic
	_, err = snapstate.Update(s.state, "some-snap-was-classic", "", snap.R(0), s.user.ID, snapstate.Flags{Classic: true})
	c.Assert(err, IsNil)
}

func (s *snapmgrTestSuite) TestUpdateChannelFallback(c *C) {
	s.state.Lock()
	defer s.state.Unlock()

	snapstate.Set(s.state, "some-snap", &snapstate.SnapState{
		Active:   true,
		Channel:  "edge",
		Sequence: []*snap.SideInfo{{RealName: "some-snap", SnapID: "some-snap-id", Revision: snap.R(7)}},
		Current:  snap.R(7),
		SnapType: "app",
	})

	ts, err := snapstate.Update(s.state, "some-snap", "", snap.R(0), s.user.ID, snapstate.Flags{})
	c.Assert(err, IsNil)

	var snapsup snapstate.SnapSetup
	err = ts.Tasks()[0].Get("snap-setup", &snapsup)
	c.Assert(err, IsNil)

	c.Check(snapsup.Channel, Equals, "edge")
}

func (s *snapmgrTestSuite) TestUpdateTooEarly(c *C) {
	s.state.Lock()
	defer s.state.Unlock()

	s.state.Set("seeded", nil)

	snapstate.Set(s.state, "some-snap", &snapstate.SnapState{
		Active:   true,
		Sequence: []*snap.SideInfo{{RealName: "some-snap", SnapID: "some-snap-id", Revision: snap.R(7)}},
		Current:  snap.R(7),
		SnapType: "app",
	})

	_, err := snapstate.Update(s.state, "some-snap", "some-channel", snap.R(0), s.user.ID, snapstate.Flags{})
	c.Check(err, FitsTypeOf, &snapstate.ChangeConflictError{})
	c.Assert(err, ErrorMatches, `too early for operation, device not yet seeded or device model not acknowledged`)
}

func (s *snapmgrTestSuite) TestUpdateConflict(c *C) {
	s.state.Lock()
	defer s.state.Unlock()

	snapstate.Set(s.state, "some-snap", &snapstate.SnapState{
		Active:   true,
		Sequence: []*snap.SideInfo{{RealName: "some-snap", SnapID: "some-snap-id", Revision: snap.R(7)}},
		Current:  snap.R(7),
		SnapType: "app",
	})

	ts, err := snapstate.Update(s.state, "some-snap", "some-channel", snap.R(0), s.user.ID, snapstate.Flags{})
	c.Assert(err, IsNil)
	// need a change to make the tasks visible
	s.state.NewChange("refresh", "...").AddAll(ts)

	_, err = snapstate.Update(s.state, "some-snap", "some-channel", snap.R(0), s.user.ID, snapstate.Flags{})
	c.Assert(err, ErrorMatches, `snap "some-snap" has "refresh" change in progress`)
}

func (s *snapmgrTestSuite) TestRemoveTasks(c *C) {
	s.state.Lock()
	defer s.state.Unlock()

	snapstate.Set(s.state, "foo", &snapstate.SnapState{
		Active: true,
		Sequence: []*snap.SideInfo{
			{RealName: "foo", Revision: snap.R(11)},
		},
		Current:  snap.R(11),
		SnapType: "app",
	})

	ts, err := snapstate.Remove(s.state, "foo", snap.R(0))
	c.Assert(err, IsNil)

	c.Assert(s.state.TaskCount(), Equals, len(ts.Tasks()))
	verifyRemoveTasks(c, ts)
}

func (s *snapmgrTestSuite) TestRemoveHookNotExecutedIfNotLastRevison(c *C) {
	s.state.Lock()
	defer s.state.Unlock()

	snapstate.Set(s.state, "foo", &snapstate.SnapState{
		Active: true,
		Sequence: []*snap.SideInfo{
			{RealName: "foo", Revision: snap.R(11)},
			{RealName: "foo", Revision: snap.R(12)},
		},
		Current: snap.R(12),
	})

	ts, err := snapstate.Remove(s.state, "foo", snap.R(11))
	c.Assert(err, IsNil)

	runHooks := tasksWithKind(ts, "run-hook")
	// no 'remove' hook task
	c.Assert(runHooks, HasLen, 0)
}

func (s *snapmgrTestSuite) TestRemoveConflict(c *C) {
	s.state.Lock()
	defer s.state.Unlock()

	snapstate.Set(s.state, "some-snap", &snapstate.SnapState{
		Active:   true,
		Sequence: []*snap.SideInfo{{RealName: "some-snap", Revision: snap.R(11)}},
		Current:  snap.R(11),
	})

	ts, err := snapstate.Remove(s.state, "some-snap", snap.R(0))
	c.Assert(err, IsNil)
	// need a change to make the tasks visible
	s.state.NewChange("remove", "...").AddAll(ts)

	_, err = snapstate.Remove(s.state, "some-snap", snap.R(0))
	c.Assert(err, ErrorMatches, `snap "some-snap" has "remove" change in progress`)
}

func (s *snapmgrTestSuite) TestInstallRunThrough(c *C) {
	s.state.Lock()
	defer s.state.Unlock()

	// we start without the auxiliary store info
	c.Check(snapstate.AuxStoreInfoFilename("some-snap-id"), testutil.FileAbsent)

	chg := s.state.NewChange("install", "install a snap")
	ts, err := snapstate.Install(s.state, "some-snap", "some-channel", snap.R(0), s.user.ID, snapstate.Flags{})
	c.Assert(err, IsNil)
	chg.AddAll(ts)

	s.state.Unlock()
	defer s.se.Stop()
	s.settle(c)
	s.state.Lock()

	// ensure all our tasks ran
	c.Assert(chg.Err(), IsNil)
	c.Assert(chg.IsReady(), Equals, true)
	c.Check(snapstate.Installing(s.state), Equals, false)
	c.Check(s.fakeStore.downloads, DeepEquals, []fakeDownload{{
		macaroon: s.user.StoreMacaroon,
		name:     "some-snap",
		target:   filepath.Join(dirs.SnapBlobDir, "some-snap_11.snap"),
	}})
	c.Check(s.fakeStore.seenPrivacyKeys["privacy-key"], Equals, true, Commentf("salts seen: %v", s.fakeStore.seenPrivacyKeys))
	expected := fakeOps{
		{
			op:     "storesvc-snap-action",
			userID: 1,
		},
		{
			op: "storesvc-snap-action:action",
			action: store.SnapAction{
				Action:       "install",
				InstanceName: "some-snap",
				Channel:      "some-channel",
			},
			revno:  snap.R(11),
			userID: 1,
		},
		{
			op:   "storesvc-download",
			name: "some-snap",
		},
		{
			op:    "validate-snap:Doing",
			name:  "some-snap",
			revno: snap.R(11),
		},
		{
			op:  "current",
			old: "<no-current>",
		},
		{
			op:   "open-snap-file",
			path: filepath.Join(dirs.SnapBlobDir, "some-snap_11.snap"),
			sinfo: snap.SideInfo{
				RealName: "some-snap",
				SnapID:   "some-snap-id",
				Channel:  "some-channel",
				Revision: snap.R(11),
			},
		},
		{
			op:    "setup-snap",
			name:  "some-snap",
			path:  filepath.Join(dirs.SnapBlobDir, "some-snap_11.snap"),
			revno: snap.R(11),
		},
		{
			op:   "copy-data",
			path: filepath.Join(dirs.SnapMountDir, "some-snap/11"),
			old:  "<no-old>",
		},
		{
			op:    "setup-profiles:Doing",
			name:  "some-snap",
			revno: snap.R(11),
		},
		{
			op: "candidate",
			sinfo: snap.SideInfo{
				RealName: "some-snap",
				SnapID:   "some-snap-id",
				Channel:  "some-channel",
				Revision: snap.R(11),
			},
		},
		{
			op:   "link-snap",
			path: filepath.Join(dirs.SnapMountDir, "some-snap/11"),
		},
		{
			op:    "auto-connect:Doing",
			name:  "some-snap",
			revno: snap.R(11),
		},
		{
			op: "update-aliases",
		},
		{
			op:    "cleanup-trash",
			name:  "some-snap",
			revno: snap.R(11),
		},
	}
	// start with an easier-to-read error if this fails:
	c.Assert(s.fakeBackend.ops.Ops(), DeepEquals, expected.Ops())
	c.Assert(s.fakeBackend.ops, DeepEquals, expected)

	// check progress
	ta := ts.Tasks()
	task := ta[1]
	_, cur, total := task.Progress()
	c.Assert(cur, Equals, s.fakeStore.fakeCurrentProgress)
	c.Assert(total, Equals, s.fakeStore.fakeTotalProgress)
	c.Check(task.Summary(), Equals, `Download snap "some-snap" (11) from channel "some-channel"`)

	// check link/start snap summary
	linkTask := ta[len(ta)-7]
	c.Check(linkTask.Summary(), Equals, `Make snap "some-snap" (11) available to the system`)
	startTask := ta[len(ta)-2]
	c.Check(startTask.Summary(), Equals, `Start snap "some-snap" (11) services`)

	// verify snap-setup in the task state
	var snapsup snapstate.SnapSetup
	err = task.Get("snap-setup", &snapsup)
	c.Assert(err, IsNil)
	c.Assert(snapsup, DeepEquals, snapstate.SnapSetup{
		Channel:  "some-channel",
		UserID:   s.user.ID,
		SnapPath: filepath.Join(dirs.SnapBlobDir, "some-snap_11.snap"),
		DownloadInfo: &snap.DownloadInfo{
			DownloadURL: "https://some-server.com/some/path.snap",
		},
		SideInfo:  snapsup.SideInfo,
		Type:      snap.TypeApp,
		PlugsOnly: true,
	})
	c.Assert(snapsup.SideInfo, DeepEquals, &snap.SideInfo{
		RealName: "some-snap",
		Channel:  "some-channel",
		Revision: snap.R(11),
		SnapID:   "some-snap-id",
	})

	// verify snaps in the system state
	var snaps map[string]*snapstate.SnapState
	err = s.state.Get("snaps", &snaps)
	c.Assert(err, IsNil)

	snapst := snaps["some-snap"]
	c.Assert(snapst, NotNil)
	c.Assert(snapst.Active, Equals, true)
	c.Assert(snapst.Channel, Equals, "some-channel")
	c.Assert(snapst.Sequence[0], DeepEquals, &snap.SideInfo{
		RealName: "some-snap",
		SnapID:   "some-snap-id",
		Channel:  "some-channel",
		Revision: snap.R(11),
	})
	c.Assert(snapst.Required, Equals, false)

	// we end with the auxiliary store info
	c.Check(snapstate.AuxStoreInfoFilename("some-snap-id"), testutil.FilePresent)
}

func (s *snapmgrTestSuite) TestParallelInstanceInstallRunThrough(c *C) {
	s.state.Lock()
	defer s.state.Unlock()

	tr := config.NewTransaction(s.state)
	tr.Set("core", "experimental.parallel-instances", true)
	tr.Commit()

	chg := s.state.NewChange("install", "install a snap")
	ts, err := snapstate.Install(s.state, "some-snap_instance", "some-channel", snap.R(0), s.user.ID, snapstate.Flags{})
	c.Assert(err, IsNil)
	chg.AddAll(ts)

	s.state.Unlock()
	s.settle(c)
	s.state.Lock()

	// ensure all our tasks ran
	c.Assert(chg.Err(), IsNil)
	c.Assert(chg.IsReady(), Equals, true)
	c.Check(snapstate.Installing(s.state), Equals, false)
	c.Check(s.fakeStore.downloads, DeepEquals, []fakeDownload{{
		macaroon: s.user.StoreMacaroon,
		name:     "some-snap",
		target:   filepath.Join(dirs.SnapBlobDir, "some-snap_instance_11.snap"),
	}})
	c.Check(s.fakeStore.seenPrivacyKeys["privacy-key"], Equals, true, Commentf("salts seen: %v", s.fakeStore.seenPrivacyKeys))
	expected := fakeOps{
		{
			op:     "storesvc-snap-action",
			userID: 1,
		},
		{
			op: "storesvc-snap-action:action",
			action: store.SnapAction{
				Action:       "install",
				InstanceName: "some-snap_instance",
				Channel:      "some-channel",
			},
			revno:  snap.R(11),
			userID: 1,
		},
		{
			op:   "storesvc-download",
			name: "some-snap",
		},
		{
			op:    "validate-snap:Doing",
			name:  "some-snap_instance",
			revno: snap.R(11),
		},
		{
			op:  "current",
			old: "<no-current>",
		},
		{
			op:   "open-snap-file",
			path: filepath.Join(dirs.SnapBlobDir, "some-snap_instance_11.snap"),
			sinfo: snap.SideInfo{
				RealName: "some-snap",
				SnapID:   "some-snap-id",
				Channel:  "some-channel",
				Revision: snap.R(11),
			},
		},
		{
			op:    "setup-snap",
			name:  "some-snap_instance",
			path:  filepath.Join(dirs.SnapBlobDir, "some-snap_instance_11.snap"),
			revno: snap.R(11),
		},
		{
			op:   "copy-data",
			path: filepath.Join(dirs.SnapMountDir, "some-snap_instance/11"),
			old:  "<no-old>",
		},
		{
			op:    "setup-profiles:Doing",
			name:  "some-snap_instance",
			revno: snap.R(11),
		},
		{
			op: "candidate",
			sinfo: snap.SideInfo{
				RealName: "some-snap",
				SnapID:   "some-snap-id",
				Channel:  "some-channel",
				Revision: snap.R(11),
			},
		},
		{
			op:   "link-snap",
			path: filepath.Join(dirs.SnapMountDir, "some-snap_instance/11"),
		},
		{
			op:    "auto-connect:Doing",
			name:  "some-snap_instance",
			revno: snap.R(11),
		},
		{
			op: "update-aliases",
		},
		{
			op:    "cleanup-trash",
			name:  "some-snap_instance",
			revno: snap.R(11),
		},
	}
	// start with an easier-to-read error if this fails:
	c.Assert(s.fakeBackend.ops.Ops(), DeepEquals, expected.Ops())
	c.Assert(s.fakeBackend.ops, DeepEquals, expected)

	// check progress
	ta := ts.Tasks()
	task := ta[1]
	_, cur, total := task.Progress()
	c.Assert(cur, Equals, s.fakeStore.fakeCurrentProgress)
	c.Assert(total, Equals, s.fakeStore.fakeTotalProgress)
	c.Check(task.Summary(), Equals, `Download snap "some-snap_instance" (11) from channel "some-channel"`)

	// check link/start snap summary
	linkTask := ta[len(ta)-7]
	c.Check(linkTask.Summary(), Equals, `Make snap "some-snap_instance" (11) available to the system`)
	startTask := ta[len(ta)-2]
	c.Check(startTask.Summary(), Equals, `Start snap "some-snap_instance" (11) services`)

	// verify snap-setup in the task state
	var snapsup snapstate.SnapSetup
	err = task.Get("snap-setup", &snapsup)
	c.Assert(err, IsNil)
	c.Assert(snapsup, DeepEquals, snapstate.SnapSetup{
		Channel:  "some-channel",
		UserID:   s.user.ID,
		SnapPath: filepath.Join(dirs.SnapBlobDir, "some-snap_instance_11.snap"),
		DownloadInfo: &snap.DownloadInfo{
			DownloadURL: "https://some-server.com/some/path.snap",
		},
		SideInfo:    snapsup.SideInfo,
		Type:        snap.TypeApp,
		PlugsOnly:   true,
		InstanceKey: "instance",
	})
	c.Assert(snapsup.SideInfo, DeepEquals, &snap.SideInfo{
		RealName: "some-snap",
		Channel:  "some-channel",
		Revision: snap.R(11),
		SnapID:   "some-snap-id",
	})

	// verify snaps in the system state
	var snaps map[string]*snapstate.SnapState
	err = s.state.Get("snaps", &snaps)
	c.Assert(err, IsNil)

	snapst := snaps["some-snap_instance"]
	c.Assert(snapst, NotNil)
	c.Assert(snapst.Active, Equals, true)
	c.Assert(snapst.Channel, Equals, "some-channel")
	c.Assert(snapst.Sequence[0], DeepEquals, &snap.SideInfo{
		RealName: "some-snap",
		SnapID:   "some-snap-id",
		Channel:  "some-channel",
		Revision: snap.R(11),
	})
	c.Assert(snapst.Required, Equals, false)
	c.Assert(snapst.InstanceKey, Equals, "instance")

	runHooks := tasksWithKind(ts, "run-hook")
	// install and configure hooks
	c.Assert(runHooks, HasLen, 2)
	for _, hookTask := range runHooks {
		c.Assert(hookTask.Kind(), Equals, "run-hook")
		var hooksup hookstate.HookSetup
		err = hookTask.Get("hook-setup", &hooksup)
		c.Assert(err, IsNil)
		c.Assert(hooksup.Snap, Equals, "some-snap_instance")
	}
}

func (s *snapmgrTestSuite) TestInstallUndoRunThroughJustOneSnap(c *C) {
	s.state.Lock()
	defer s.state.Unlock()

	chg := s.state.NewChange("install", "install a snap")
	ts, err := snapstate.Install(s.state, "some-snap", "some-channel", snap.R(0), s.user.ID, snapstate.Flags{})
	c.Assert(err, IsNil)
	chg.AddAll(ts)

	tasks := ts.Tasks()
	last := tasks[len(tasks)-1]
	// sanity
	c.Assert(last.Lanes(), HasLen, 1)
	terr := s.state.NewTask("error-trigger", "provoking total undo")
	terr.WaitFor(last)
	terr.JoinLane(last.Lanes()[0])
	chg.AddTask(terr)

	s.state.Unlock()
	defer s.se.Stop()
	s.settle(c)
	s.state.Lock()

	// ensure all our tasks ran
	c.Check(s.fakeStore.downloads, DeepEquals, []fakeDownload{{
		macaroon: s.user.StoreMacaroon,
		name:     "some-snap",
		target:   filepath.Join(dirs.SnapBlobDir, "some-snap_11.snap"),
	}})
	expected := fakeOps{
		{
			op:     "storesvc-snap-action",
			userID: 1,
		},
		{
			op: "storesvc-snap-action:action",
			action: store.SnapAction{
				Action:       "install",
				InstanceName: "some-snap",
				Channel:      "some-channel",
			},
			revno:  snap.R(11),
			userID: 1,
		},
		{
			op:   "storesvc-download",
			name: "some-snap",
		},
		{
			op:    "validate-snap:Doing",
			name:  "some-snap",
			revno: snap.R(11),
		},
		{
			op:  "current",
			old: "<no-current>",
		},
		{
			op:   "open-snap-file",
			path: filepath.Join(dirs.SnapBlobDir, "some-snap_11.snap"),
			sinfo: snap.SideInfo{
				RealName: "some-snap",
				SnapID:   "some-snap-id",
				Channel:  "some-channel",
				Revision: snap.R(11),
			},
		},
		{
			op:    "setup-snap",
			name:  "some-snap",
			path:  filepath.Join(dirs.SnapBlobDir, "some-snap_11.snap"),
			revno: snap.R(11),
		},
		{
			op:   "copy-data",
			path: filepath.Join(dirs.SnapMountDir, "some-snap/11"),
			old:  "<no-old>",
		},
		{
			op:    "setup-profiles:Doing",
			name:  "some-snap",
			revno: snap.R(11),
		},
		{
			op: "candidate",
			sinfo: snap.SideInfo{
				RealName: "some-snap",
				SnapID:   "some-snap-id",
				Channel:  "some-channel",
				Revision: snap.R(11),
			},
		},
		{
			op:   "link-snap",
			path: filepath.Join(dirs.SnapMountDir, "some-snap/11"),
		},
		{
			op:    "auto-connect:Doing",
			name:  "some-snap",
			revno: snap.R(11),
		},
		{
			op: "update-aliases",
		},
		{
			op:   "remove-snap-aliases",
			name: "some-snap",
		},
		{
			op:   "discard-namespace",
			name: "some-snap",
		},
		{
			op:   "unlink-snap",
			path: filepath.Join(dirs.SnapMountDir, "some-snap/11"),
		},
		{
			op:    "setup-profiles:Undoing",
			name:  "some-snap",
			revno: snap.R(11),
		},
		{
			op:   "undo-copy-snap-data",
			path: filepath.Join(dirs.SnapMountDir, "some-snap/11"),
			old:  "<no-old>",
		},
		{
			op:   "remove-snap-data-dir",
			name: "some-snap",
			path: filepath.Join(dirs.SnapDataDir, "some-snap"),
		},
		{
			op:    "undo-setup-snap",
			name:  "some-snap",
			stype: "app",
			path:  filepath.Join(dirs.SnapMountDir, "some-snap/11"),
		},
		{
			op:   "remove-snap-dir",
			name: "some-snap",
			path: filepath.Join(dirs.SnapMountDir, "some-snap"),
		},
	}
	// start with an easier-to-read error if this fails:
	c.Assert(s.fakeBackend.ops.Ops(), DeepEquals, expected.Ops())
	c.Assert(s.fakeBackend.ops, DeepEquals, expected)
}

func (s *snapmgrTestSuite) TestInstallWithRevisionRunThrough(c *C) {
	s.state.Lock()
	defer s.state.Unlock()

	chg := s.state.NewChange("install", "install a snap")
	ts, err := snapstate.Install(s.state, "some-snap", "some-channel", snap.R(42), s.user.ID, snapstate.Flags{})
	c.Assert(err, IsNil)
	chg.AddAll(ts)

	s.state.Unlock()
	defer s.se.Stop()
	s.settle(c)
	s.state.Lock()

	// ensure all our tasks ran
	c.Assert(chg.Err(), IsNil)
	c.Assert(chg.IsReady(), Equals, true)
	c.Check(snapstate.Installing(s.state), Equals, false)
	c.Check(s.fakeStore.downloads, DeepEquals, []fakeDownload{{
		macaroon: s.user.StoreMacaroon,
		name:     "some-snap",
		target:   filepath.Join(dirs.SnapBlobDir, "some-snap_42.snap"),
	}})
	expected := fakeOps{
		{
			op:     "storesvc-snap-action",
			userID: 1,
		},
		{
			op: "storesvc-snap-action:action",
			action: store.SnapAction{
				Action:       "install",
				InstanceName: "some-snap",
				Revision:     snap.R(42),
			},
			revno:  snap.R(42),
			userID: 1,
		},
		{
			op:   "storesvc-download",
			name: "some-snap",
		},
		{
			op:    "validate-snap:Doing",
			name:  "some-snap",
			revno: snap.R(42),
		},
		{
			op:  "current",
			old: "<no-current>",
		},
		{
			op:   "open-snap-file",
			path: filepath.Join(dirs.SnapBlobDir, "some-snap_42.snap"),
			sinfo: snap.SideInfo{
				RealName: "some-snap",
				SnapID:   "some-snap-id",
				Revision: snap.R(42),
			},
		},
		{
			op:    "setup-snap",
			name:  "some-snap",
			path:  filepath.Join(dirs.SnapBlobDir, "some-snap_42.snap"),
			revno: snap.R(42),
		},
		{
			op:   "copy-data",
			path: filepath.Join(dirs.SnapMountDir, "some-snap/42"),
			old:  "<no-old>",
		},
		{
			op:    "setup-profiles:Doing",
			name:  "some-snap",
			revno: snap.R(42),
		},
		{
			op: "candidate",
			sinfo: snap.SideInfo{
				RealName: "some-snap",
				SnapID:   "some-snap-id",
				Revision: snap.R(42),
			},
		},
		{
			op:   "link-snap",
			path: filepath.Join(dirs.SnapMountDir, "some-snap/42"),
		},
		{
			op:    "auto-connect:Doing",
			name:  "some-snap",
			revno: snap.R(42),
		},
		{
			op: "update-aliases",
		},
		{
			op:    "cleanup-trash",
			name:  "some-snap",
			revno: snap.R(42),
		},
	}
	// start with an easier-to-read error if this fails:
	c.Assert(s.fakeBackend.ops.Ops(), DeepEquals, expected.Ops())
	c.Assert(s.fakeBackend.ops, DeepEquals, expected)

	// check progress
	ta := ts.Tasks()
	task := ta[1]
	_, cur, total := task.Progress()
	c.Assert(cur, Equals, s.fakeStore.fakeCurrentProgress)
	c.Assert(total, Equals, s.fakeStore.fakeTotalProgress)
	c.Check(task.Summary(), Equals, `Download snap "some-snap" (42) from channel "some-channel"`)

	// check link/start snap summary
	linkTask := ta[len(ta)-7]
	c.Check(linkTask.Summary(), Equals, `Make snap "some-snap" (42) available to the system`)
	startTask := ta[len(ta)-2]
	c.Check(startTask.Summary(), Equals, `Start snap "some-snap" (42) services`)

	// verify snap-setup in the task state
	var snapsup snapstate.SnapSetup
	err = task.Get("snap-setup", &snapsup)
	c.Assert(err, IsNil)
	c.Assert(snapsup, DeepEquals, snapstate.SnapSetup{
		Channel:  "some-channel",
		UserID:   s.user.ID,
		SnapPath: filepath.Join(dirs.SnapBlobDir, "some-snap_42.snap"),
		DownloadInfo: &snap.DownloadInfo{
			DownloadURL: "https://some-server.com/some/path.snap",
		},
		SideInfo:  snapsup.SideInfo,
		Type:      snap.TypeApp,
		PlugsOnly: true,
	})
	c.Assert(snapsup.SideInfo, DeepEquals, &snap.SideInfo{
		RealName: "some-snap",
		Revision: snap.R(42),
		SnapID:   "some-snap-id",
	})

	// verify snaps in the system state
	var snaps map[string]*snapstate.SnapState
	err = s.state.Get("snaps", &snaps)
	c.Assert(err, IsNil)

	snapst := snaps["some-snap"]
	c.Assert(snapst, NotNil)
	c.Assert(snapst.Active, Equals, true)
	c.Assert(snapst.Channel, Equals, "some-channel")
	c.Assert(snapst.Sequence[0], DeepEquals, &snap.SideInfo{
		RealName: "some-snap",
		SnapID:   "some-snap-id",
		Revision: snap.R(42),
	})
	c.Assert(snapst.Required, Equals, false)
}
func (s *snapmgrTestSuite) TestInstallStartOrder(c *C) {
	s.state.Lock()
	defer s.state.Unlock()

	chg := s.state.NewChange("install", "install a snap")
	ts, err := snapstate.Install(s.state, "services-snap", "some-channel", snap.R(0), s.user.ID, snapstate.Flags{})
	c.Assert(err, IsNil)
	chg.AddAll(ts)

	s.state.Unlock()
	defer s.se.Stop()
	s.settle(c)
	s.state.Lock()

	// ensure all our tasks ran
	c.Assert(chg.Err(), IsNil)
	c.Assert(chg.IsReady(), Equals, true)
	c.Check(snapstate.Installing(s.state), Equals, false)
	op := s.fakeBackend.ops.First("start-snap-services")
	c.Assert(op, NotNil)
	c.Assert(op, DeepEquals, &fakeOp{
		op:   "start-snap-services",
		path: filepath.Join(dirs.SnapMountDir, "services-snap/11"),
		// ordered to preserve after/before relation
		services: []string{"svc1", "svc3", "svc2"},
	})
}

func (s *snapmgrTestSuite) TestInstalling(c *C) {
	s.state.Lock()
	defer s.state.Unlock()

	c.Check(snapstate.Installing(s.state), Equals, false)

	chg := s.state.NewChange("install", "install a snap")
	ts, err := snapstate.Install(s.state, "some-snap", "some-channel", snap.R(42), 0, snapstate.Flags{})
	c.Assert(err, IsNil)
	chg.AddAll(ts)

	c.Check(snapstate.Installing(s.state), Equals, true)
}

func (s *snapmgrTestSuite) TestUpdateAmendRunThrough(c *C) {
	si := snap.SideInfo{
		RealName: "some-snap",
		Revision: snap.R(-42),
	}
	snaptest.MockSnap(c, `name: some-snap`, &si)

	s.state.Lock()
	defer s.state.Unlock()

	snapstate.Set(s.state, "some-snap", &snapstate.SnapState{
		Active:   true,
		Sequence: []*snap.SideInfo{&si},
		Current:  si.Revision,
		SnapType: "app",
		Channel:  "stable",
	})

	chg := s.state.NewChange("refresh", "refresh a snap")
	ts, err := snapstate.Update(s.state, "some-snap", "some-channel", snap.R(0), s.user.ID, snapstate.Flags{Amend: true})
	c.Assert(err, IsNil)
	chg.AddAll(ts)

	s.state.Unlock()
	defer s.se.Stop()
	s.settle(c)
	s.state.Lock()

	// ensure all our tasks ran
	c.Check(s.fakeStore.downloads, DeepEquals, []fakeDownload{{
		macaroon: s.user.StoreMacaroon,
		name:     "some-snap",
		target:   filepath.Join(dirs.SnapBlobDir, "some-snap_11.snap"),
	}})
	c.Check(s.fakeStore.seenPrivacyKeys["privacy-key"], Equals, true, Commentf("salts seen: %v", s.fakeStore.seenPrivacyKeys))
	c.Assert(s.fakeBackend.ops.Ops(), DeepEquals, []string{
		"storesvc-snap-action",
		"storesvc-snap-action:action",
		"storesvc-download",
		"validate-snap:Doing",
		"current",
		"open-snap-file",
		"setup-snap",
		"remove-snap-aliases",
		"unlink-snap",
		"copy-data",
		"setup-profiles:Doing",
		"candidate",
		"link-snap",
		"auto-connect:Doing",
		"update-aliases",
		"cleanup-trash",
	})
	// just check the interesting op
	c.Check(s.fakeBackend.ops[1], DeepEquals, fakeOp{
		op: "storesvc-snap-action:action",
		action: store.SnapAction{
			Action:       "install", // we asked for an Update, but an amend is actually an Install
			InstanceName: "some-snap",
			Channel:      "some-channel",
			Epoch:        snap.E("1*"), // in amend, epoch in the action is not nil!
			Flags:        store.SnapActionEnforceValidation,
		},
		revno:  snap.R(11),
		userID: 1,
	})

	task := ts.Tasks()[1]
	// verify snapSetup info
	var snapsup snapstate.SnapSetup
	err = task.Get("snap-setup", &snapsup)
	c.Assert(err, IsNil)
	c.Assert(snapsup, DeepEquals, snapstate.SnapSetup{
		Channel: "some-channel",
		UserID:  s.user.ID,

		SnapPath: filepath.Join(dirs.SnapBlobDir, "some-snap_11.snap"),
		DownloadInfo: &snap.DownloadInfo{
			DownloadURL: "https://some-server.com/some/path.snap",
		},
		SideInfo:  snapsup.SideInfo,
		Type:      snap.TypeApp,
		PlugsOnly: true,
		Flags:     snapstate.Flags{Amend: true},
	})
	c.Assert(snapsup.SideInfo, DeepEquals, &snap.SideInfo{
		RealName: "some-snap",
		Revision: snap.R(11),
		Channel:  "some-channel",
		SnapID:   "some-snap-id",
	})

	// verify services stop reason
	verifyStopReason(c, ts, "refresh")

	// check post-refresh hook
	task = ts.Tasks()[14]
	c.Assert(task.Kind(), Equals, "run-hook")
	c.Assert(task.Summary(), Matches, `Run post-refresh hook of "some-snap" snap if present`)

	// verify snaps in the system state
	var snapst snapstate.SnapState
	err = snapstate.Get(s.state, "some-snap", &snapst)
	c.Assert(err, IsNil)

	c.Assert(snapst.Active, Equals, true)
	c.Assert(snapst.Sequence, HasLen, 2)
	c.Assert(snapst.Sequence[0], DeepEquals, &snap.SideInfo{
		RealName: "some-snap",
		Channel:  "",
		Revision: snap.R(-42),
	})
	c.Assert(snapst.Sequence[1], DeepEquals, &snap.SideInfo{
		RealName: "some-snap",
		Channel:  "some-channel",
		SnapID:   "some-snap-id",
		Revision: snap.R(11),
	})
}

func (s *snapmgrTestSuite) TestUpdateRunThrough(c *C) {
	// we start without the auxiliary store info (or with an older one)
	c.Check(snapstate.AuxStoreInfoFilename("services-snap-id"), testutil.FileAbsent)

	// use services-snap here to make sure services would be stopped/started appropriately
	si := snap.SideInfo{
		RealName: "services-snap",
		Revision: snap.R(7),
		SnapID:   "services-snap-id",
	}
	snaptest.MockSnap(c, `name: services-snap`, &si)
	fi, err := os.Stat(snap.MountFile("services-snap", si.Revision))
	c.Assert(err, IsNil)
	refreshedDate := fi.ModTime()
	// look at disk
	r := snapstate.MockRevisionDate(nil)
	defer r()

	s.state.Lock()
	defer s.state.Unlock()

	snapstate.Set(s.state, "services-snap", &snapstate.SnapState{
		Active:   true,
		Sequence: []*snap.SideInfo{&si},
		Current:  si.Revision,
		SnapType: "app",
		Channel:  "stable",
	})

	chg := s.state.NewChange("refresh", "refresh a snap")
	ts, err := snapstate.Update(s.state, "services-snap", "some-channel", snap.R(0), s.user.ID, snapstate.Flags{})
	c.Assert(err, IsNil)
	chg.AddAll(ts)

	s.state.Unlock()
	defer s.se.Stop()
	s.settle(c)
	s.state.Lock()

	expected := fakeOps{
		{
			op: "storesvc-snap-action",
			curSnaps: []store.CurrentSnap{{
				InstanceName:    "services-snap",
				SnapID:          "services-snap-id",
				Revision:        snap.R(7),
				TrackingChannel: "stable",
				RefreshedDate:   refreshedDate,
				Epoch:           snap.E("0"),
			}},
			userID: 1,
		},
		{
			op: "storesvc-snap-action:action",
			action: store.SnapAction{
				Action:       "refresh",
				InstanceName: "services-snap",
				SnapID:       "services-snap-id",
				Channel:      "some-channel",
				Flags:        store.SnapActionEnforceValidation,
			},
			revno:  snap.R(11),
			userID: 1,
		},
		{
			op:   "storesvc-download",
			name: "services-snap",
		},
		{
			op:    "validate-snap:Doing",
			name:  "services-snap",
			revno: snap.R(11),
		},
		{
			op:  "current",
			old: filepath.Join(dirs.SnapMountDir, "services-snap/7"),
		},
		{
			op:   "open-snap-file",
			path: filepath.Join(dirs.SnapBlobDir, "services-snap_11.snap"),
			sinfo: snap.SideInfo{
				RealName: "services-snap",
				SnapID:   "services-snap-id",
				Channel:  "some-channel",
				Revision: snap.R(11),
			},
		},
		{
			op:    "setup-snap",
			name:  "services-snap",
			path:  filepath.Join(dirs.SnapBlobDir, "services-snap_11.snap"),
			revno: snap.R(11),
		},
		{
			op:   "stop-snap-services:refresh",
			path: filepath.Join(dirs.SnapMountDir, "services-snap/7"),
		},
		{
			op:   "remove-snap-aliases",
			name: "services-snap",
		},
		{
			op:   "unlink-snap",
			path: filepath.Join(dirs.SnapMountDir, "services-snap/7"),
		},
		{
			op:   "copy-data",
			path: filepath.Join(dirs.SnapMountDir, "services-snap/11"),
			old:  filepath.Join(dirs.SnapMountDir, "services-snap/7"),
		},
		{
			op:    "setup-profiles:Doing",
			name:  "services-snap",
			revno: snap.R(11),
		},
		{
			op: "candidate",
			sinfo: snap.SideInfo{
				RealName: "services-snap",
				SnapID:   "services-snap-id",
				Channel:  "some-channel",
				Revision: snap.R(11),
			},
		},
		{
			op:   "link-snap",
			path: filepath.Join(dirs.SnapMountDir, "services-snap/11"),
		},
		{
			op:    "auto-connect:Doing",
			name:  "services-snap",
			revno: snap.R(11),
		},
		{
			op: "update-aliases",
		},
		{
			op:       "start-snap-services",
			path:     filepath.Join(dirs.SnapMountDir, "services-snap/11"),
			services: []string{"svc1", "svc3", "svc2"},
		},
		{
			op:    "cleanup-trash",
			name:  "services-snap",
			revno: snap.R(11),
		},
	}

	// ensure all our tasks ran
	c.Check(s.fakeStore.downloads, DeepEquals, []fakeDownload{{
		macaroon: s.user.StoreMacaroon,
		name:     "services-snap",
		target:   filepath.Join(dirs.SnapBlobDir, "services-snap_11.snap"),
	}})
	c.Check(s.fakeStore.seenPrivacyKeys["privacy-key"], Equals, true, Commentf("salts seen: %v", s.fakeStore.seenPrivacyKeys))
	// start with an easier-to-read error if this fails:
	c.Assert(s.fakeBackend.ops.Ops(), DeepEquals, expected.Ops())
	c.Assert(s.fakeBackend.ops, DeepEquals, expected)

	// check progress
	task := ts.Tasks()[1]
	_, cur, total := task.Progress()
	c.Assert(cur, Equals, s.fakeStore.fakeCurrentProgress)
	c.Assert(total, Equals, s.fakeStore.fakeTotalProgress)

	// verify snapSetup info
	var snapsup snapstate.SnapSetup
	err = task.Get("snap-setup", &snapsup)
	c.Assert(err, IsNil)
	c.Assert(snapsup, DeepEquals, snapstate.SnapSetup{
		Channel: "some-channel",
		UserID:  s.user.ID,

		SnapPath: filepath.Join(dirs.SnapBlobDir, "services-snap_11.snap"),
		DownloadInfo: &snap.DownloadInfo{
			DownloadURL: "https://some-server.com/some/path.snap",
		},
		SideInfo:  snapsup.SideInfo,
		Type:      snap.TypeApp,
		PlugsOnly: true,
	})
	c.Assert(snapsup.SideInfo, DeepEquals, &snap.SideInfo{
		RealName: "services-snap",
		Revision: snap.R(11),
		Channel:  "some-channel",
		SnapID:   "services-snap-id",
	})

	// verify services stop reason
	verifyStopReason(c, ts, "refresh")

	// check post-refresh hook
	task = ts.Tasks()[14]
	c.Assert(task.Kind(), Equals, "run-hook")
	c.Assert(task.Summary(), Matches, `Run post-refresh hook of "services-snap" snap if present`)

	// verify snaps in the system state
	var snapst snapstate.SnapState
	err = snapstate.Get(s.state, "services-snap", &snapst)
	c.Assert(err, IsNil)

	c.Assert(snapst.Active, Equals, true)
	c.Assert(snapst.Sequence, HasLen, 2)
	c.Assert(snapst.Sequence[0], DeepEquals, &snap.SideInfo{
		RealName: "services-snap",
		SnapID:   "services-snap-id",
		Channel:  "",
		Revision: snap.R(7),
	})
	c.Assert(snapst.Sequence[1], DeepEquals, &snap.SideInfo{
		RealName: "services-snap",
		Channel:  "some-channel",
		SnapID:   "services-snap-id",
		Revision: snap.R(11),
	})

	// we end up with the auxiliary store info
	c.Check(snapstate.AuxStoreInfoFilename("services-snap-id"), testutil.FilePresent)
}

func (s *snapmgrTestSuite) TestParallelInstanceUpdateRunThrough(c *C) {
	// use services-snap here to make sure services would be stopped/started appropriately
	si := snap.SideInfo{
		RealName: "services-snap",
		Revision: snap.R(7),
		SnapID:   "services-snap-id",
	}
	snaptest.MockSnapInstance(c, "services-snap_instance", `name: services-snap`, &si)
	fi, err := os.Stat(snap.MountFile("services-snap_instance", si.Revision))
	c.Assert(err, IsNil)
	refreshedDate := fi.ModTime()
	// look at disk
	r := snapstate.MockRevisionDate(nil)
	defer r()

	s.state.Lock()
	defer s.state.Unlock()

	tr := config.NewTransaction(s.state)
	tr.Set("core", "experimental.parallel-instances", true)
	tr.Commit()

	snapstate.Set(s.state, "services-snap_instance", &snapstate.SnapState{
		Active:      true,
		Sequence:    []*snap.SideInfo{&si},
		Current:     si.Revision,
		SnapType:    "app",
		Channel:     "stable",
		InstanceKey: "instance",
	})

	chg := s.state.NewChange("refresh", "refresh a snap")
	ts, err := snapstate.Update(s.state, "services-snap_instance", "some-channel", snap.R(0), s.user.ID, snapstate.Flags{})
	c.Assert(err, IsNil)
	chg.AddAll(ts)

	s.state.Unlock()
	s.settle(c)
	s.state.Lock()

	expected := fakeOps{
		{
			op: "storesvc-snap-action",
			curSnaps: []store.CurrentSnap{{
				InstanceName:    "services-snap_instance",
				SnapID:          "services-snap-id",
				Revision:        snap.R(7),
				TrackingChannel: "stable",
				RefreshedDate:   refreshedDate,
				Epoch:           snap.E("0"),
			}},
			userID: 1,
		},
		{
			op: "storesvc-snap-action:action",
			action: store.SnapAction{
				Action:       "refresh",
				SnapID:       "services-snap-id",
				InstanceName: "services-snap_instance",
				Channel:      "some-channel",
				Flags:        store.SnapActionEnforceValidation,
			},
			revno:  snap.R(11),
			userID: 1,
		},
		{
			op:   "storesvc-download",
			name: "services-snap",
		},
		{
			op:    "validate-snap:Doing",
			name:  "services-snap_instance",
			revno: snap.R(11),
		},
		{
			op:  "current",
			old: filepath.Join(dirs.SnapMountDir, "services-snap_instance/7"),
		},
		{
			op:   "open-snap-file",
			path: filepath.Join(dirs.SnapBlobDir, "services-snap_instance_11.snap"),
			sinfo: snap.SideInfo{
				RealName: "services-snap",
				SnapID:   "services-snap-id",
				Channel:  "some-channel",
				Revision: snap.R(11),
			},
		},
		{
			op:    "setup-snap",
			name:  "services-snap_instance",
			path:  filepath.Join(dirs.SnapBlobDir, "services-snap_instance_11.snap"),
			revno: snap.R(11),
		},
		{
			op:   "stop-snap-services:refresh",
			path: filepath.Join(dirs.SnapMountDir, "services-snap_instance/7"),
		},
		{
			op:   "remove-snap-aliases",
			name: "services-snap_instance",
		},
		{
			op:   "unlink-snap",
			path: filepath.Join(dirs.SnapMountDir, "services-snap_instance/7"),
		},
		{
			op:   "copy-data",
			path: filepath.Join(dirs.SnapMountDir, "services-snap_instance/11"),
			old:  filepath.Join(dirs.SnapMountDir, "services-snap_instance/7"),
		},
		{
			op:    "setup-profiles:Doing",
			name:  "services-snap_instance",
			revno: snap.R(11),
		},
		{
			op: "candidate",
			sinfo: snap.SideInfo{
				RealName: "services-snap",
				SnapID:   "services-snap-id",
				Channel:  "some-channel",
				Revision: snap.R(11),
			},
		},
		{
			op:   "link-snap",
			path: filepath.Join(dirs.SnapMountDir, "services-snap_instance/11"),
		},
		{
			op:    "auto-connect:Doing",
			name:  "services-snap_instance",
			revno: snap.R(11),
		},
		{
			op: "update-aliases",
		},
		{
			op:       "start-snap-services",
			path:     filepath.Join(dirs.SnapMountDir, "services-snap_instance/11"),
			services: []string{"svc1", "svc3", "svc2"},
		},
		{
			op:    "cleanup-trash",
			name:  "services-snap_instance",
			revno: snap.R(11),
		},
	}

	// ensure all our tasks ran
	c.Check(s.fakeStore.downloads, DeepEquals, []fakeDownload{{
		macaroon: s.user.StoreMacaroon,
		name:     "services-snap",
		target:   filepath.Join(dirs.SnapBlobDir, "services-snap_instance_11.snap"),
	}})
	c.Check(s.fakeStore.seenPrivacyKeys["privacy-key"], Equals, true, Commentf("salts seen: %v", s.fakeStore.seenPrivacyKeys))
	// start with an easier-to-read error if this fails:
	c.Assert(s.fakeBackend.ops.Ops(), DeepEquals, expected.Ops())
	c.Assert(s.fakeBackend.ops, DeepEquals, expected)

	// check progress
	task := ts.Tasks()[1]
	_, cur, total := task.Progress()
	c.Assert(cur, Equals, s.fakeStore.fakeCurrentProgress)
	c.Assert(total, Equals, s.fakeStore.fakeTotalProgress)

	// verify snapSetup info
	var snapsup snapstate.SnapSetup
	err = task.Get("snap-setup", &snapsup)
	c.Assert(err, IsNil)
	c.Assert(snapsup, DeepEquals, snapstate.SnapSetup{
		Channel: "some-channel",
		UserID:  s.user.ID,

		SnapPath: filepath.Join(dirs.SnapBlobDir, "services-snap_instance_11.snap"),
		DownloadInfo: &snap.DownloadInfo{
			DownloadURL: "https://some-server.com/some/path.snap",
		},
		SideInfo:    snapsup.SideInfo,
		Type:        snap.TypeApp,
		PlugsOnly:   true,
		InstanceKey: "instance",
	})
	c.Assert(snapsup.SideInfo, DeepEquals, &snap.SideInfo{
		RealName: "services-snap",
		Revision: snap.R(11),
		Channel:  "some-channel",
		SnapID:   "services-snap-id",
	})

	// verify services stop reason
	verifyStopReason(c, ts, "refresh")

	// check post-refresh hook
	task = ts.Tasks()[14]
	c.Assert(task.Kind(), Equals, "run-hook")
	c.Assert(task.Summary(), Matches, `Run post-refresh hook of "services-snap_instance" snap if present`)

	// verify snaps in the system state
	var snapst snapstate.SnapState
	err = snapstate.Get(s.state, "services-snap_instance", &snapst)
	c.Assert(err, IsNil)

	c.Assert(snapst.InstanceKey, Equals, "instance")
	c.Assert(snapst.Active, Equals, true)
	c.Assert(snapst.Sequence, HasLen, 2)
	c.Assert(snapst.Sequence[0], DeepEquals, &snap.SideInfo{
		RealName: "services-snap",
		SnapID:   "services-snap-id",
		Channel:  "",
		Revision: snap.R(7),
	})
	c.Assert(snapst.Sequence[1], DeepEquals, &snap.SideInfo{
		RealName: "services-snap",
		Channel:  "some-channel",
		SnapID:   "services-snap-id",
		Revision: snap.R(11),
	})
}

func (s *snapmgrTestSuite) TestUpdateWithNewBase(c *C) {
	si := &snap.SideInfo{
		RealName: "some-snap",
		SnapID:   "some-snap-id",
		Revision: snap.R(7),
	}
	snaptest.MockSnap(c, `name: some-snap`, si)

	s.state.Lock()
	defer s.state.Unlock()

	snapstate.Set(s.state, "some-snap", &snapstate.SnapState{
		Active:   true,
		Channel:  "edge",
		Sequence: []*snap.SideInfo{si},
		Current:  snap.R(7),
		SnapType: "app",
	})

	chg := s.state.NewChange("refresh", "refresh a snap")
	ts, err := snapstate.Update(s.state, "some-snap", "channel-for-base", snap.R(0), s.user.ID, snapstate.Flags{})
	c.Assert(err, IsNil)
	chg.AddAll(ts)

	s.state.Unlock()
	defer s.se.Stop()
	s.settle(c)
	s.state.Lock()

	c.Check(s.fakeStore.downloads, DeepEquals, []fakeDownload{
		{macaroon: s.user.StoreMacaroon, name: "some-base", target: filepath.Join(dirs.SnapBlobDir, "some-base_11.snap")},
		{macaroon: s.user.StoreMacaroon, name: "some-snap", target: filepath.Join(dirs.SnapBlobDir, "some-snap_11.snap")},
	})
}

func (s *snapmgrTestSuite) TestUpdateWithAlreadyInstalledBase(c *C) {
	si := &snap.SideInfo{
		RealName: "some-snap",
		SnapID:   "some-snap-id",
		Revision: snap.R(7),
	}
	snaptest.MockSnap(c, `name: some-snap`, si)

	s.state.Lock()
	defer s.state.Unlock()

	snapstate.Set(s.state, "some-snap", &snapstate.SnapState{
		Active:   true,
		Channel:  "edge",
		Sequence: []*snap.SideInfo{si},
		Current:  snap.R(7),
		SnapType: "app",
	})
	snapstate.Set(s.state, "some-base", &snapstate.SnapState{
		Active:  true,
		Channel: "stable",
		Sequence: []*snap.SideInfo{{
			RealName: "some-base",
			SnapID:   "some-base-id",
			Revision: snap.R(1),
		}},
		Current:  snap.R(1),
		SnapType: "base",
	})

	chg := s.state.NewChange("refresh", "refresh a snap")
	ts, err := snapstate.Update(s.state, "some-snap", "channel-for-base", snap.R(0), s.user.ID, snapstate.Flags{})
	c.Assert(err, IsNil)
	chg.AddAll(ts)

	s.state.Unlock()
	defer s.se.Stop()
	s.settle(c)
	s.state.Lock()

	c.Check(s.fakeStore.downloads, DeepEquals, []fakeDownload{
		{macaroon: s.user.StoreMacaroon, name: "some-snap", target: filepath.Join(dirs.SnapBlobDir, "some-snap_11.snap")},
	})
}

func (s *snapmgrTestSuite) TestUpdateWithNewDefaultProvider(c *C) {
	s.state.Lock()
	defer s.state.Unlock()

	snapstate.ReplaceStore(s.state, contentStore{fakeStore: s.fakeStore, state: s.state})
	repo := interfaces.NewRepository()
	ifacerepo.Replace(s.state, repo)

	si := &snap.SideInfo{
		RealName: "snap-content-plug",
		SnapID:   "snap-content-plug-id",
		Revision: snap.R(7),
	}
	snaptest.MockSnap(c, `name: snap-content-plug`, si)
	snapstate.Set(s.state, "snap-content-plug", &snapstate.SnapState{
		Active:   true,
		Channel:  "edge",
		Sequence: []*snap.SideInfo{si},
		Current:  snap.R(7),
		SnapType: "app",
	})

	chg := s.state.NewChange("refresh", "refresh a snap")
	ts, err := snapstate.Update(s.state, "snap-content-plug", "stable", snap.R(0), s.user.ID, snapstate.Flags{})
	c.Assert(err, IsNil)
	chg.AddAll(ts)

	s.state.Unlock()
	defer s.se.Stop()
	s.settle(c)
	s.state.Lock()

	c.Check(s.fakeStore.downloads, DeepEquals, []fakeDownload{
		{macaroon: s.user.StoreMacaroon, name: "snap-content-plug", target: filepath.Join(dirs.SnapBlobDir, "snap-content-plug_11.snap")},
		{macaroon: s.user.StoreMacaroon, name: "snap-content-slot", target: filepath.Join(dirs.SnapBlobDir, "snap-content-slot_11.snap")},
	})
}

func (s *snapmgrTestSuite) TestUpdateWithInstalledDefaultProvider(c *C) {
	s.state.Lock()
	defer s.state.Unlock()

	snapstate.ReplaceStore(s.state, contentStore{fakeStore: s.fakeStore, state: s.state})
	repo := interfaces.NewRepository()
	ifacerepo.Replace(s.state, repo)

	si := &snap.SideInfo{
		RealName: "snap-content-plug",
		SnapID:   "snap-content-plug-id",
		Revision: snap.R(7),
	}
	snaptest.MockSnap(c, `name: snap-content-plug`, si)
	snapstate.Set(s.state, "snap-content-plug", &snapstate.SnapState{
		Active:   true,
		Channel:  "edge",
		Sequence: []*snap.SideInfo{si},
		Current:  snap.R(7),
		SnapType: "app",
	})
	snapstate.Set(s.state, "snap-content-slot", &snapstate.SnapState{
		Active:  true,
		Channel: "stable",
		Sequence: []*snap.SideInfo{{
			RealName: "snap-content-slot",
			SnapID:   "snap-content-slot-id",
			Revision: snap.R(1),
		}},
		Current:  snap.R(1),
		SnapType: "app",
	})

	chg := s.state.NewChange("refresh", "refresh a snap")
	ts, err := snapstate.Update(s.state, "snap-content-plug", "stable", snap.R(0), s.user.ID, snapstate.Flags{})
	c.Assert(err, IsNil)
	chg.AddAll(ts)

	s.state.Unlock()
	defer s.se.Stop()
	s.settle(c)
	s.state.Lock()

	c.Check(s.fakeStore.downloads, DeepEquals, []fakeDownload{
		{macaroon: s.user.StoreMacaroon, name: "snap-content-plug", target: filepath.Join(dirs.SnapBlobDir, "snap-content-plug_11.snap")},
	})
}

func (s *snapmgrTestSuite) TestUpdateRememberedUserRunThrough(c *C) {
	s.state.Lock()
	defer s.state.Unlock()

	snapstate.Set(s.state, "some-snap", &snapstate.SnapState{
		Active: true,
		Sequence: []*snap.SideInfo{
			{RealName: "some-snap", Revision: snap.R(5), SnapID: "some-snap-id"},
		},
		Current:  snap.R(5),
		SnapType: "app",
		UserID:   1,
	})

	chg := s.state.NewChange("refresh", "refresh a snap")
	ts, err := snapstate.Update(s.state, "some-snap", "some-channel", snap.R(0), 0, snapstate.Flags{})
	c.Assert(err, IsNil)
	chg.AddAll(ts)

	s.state.Unlock()
	defer s.se.Stop()
	s.settle(c)
	s.state.Lock()

	c.Assert(chg.Status(), Equals, state.DoneStatus)
	c.Assert(chg.Err(), IsNil)

	for _, op := range s.fakeBackend.ops {
		switch op.op {
		case "storesvc-snap-action":
			c.Check(op.userID, Equals, 1)
		case "storesvc-download":
			snapName := op.name
			c.Check(s.fakeStore.downloads[0], DeepEquals, fakeDownload{
				macaroon: "macaroon",
				name:     "some-snap",
				target:   filepath.Join(dirs.SnapBlobDir, "some-snap_11.snap"),
			}, Commentf(snapName))
		}
	}
}

func (s *snapmgrTestSuite) TestUpdateToRevisionRememberedUserRunThrough(c *C) {
	s.state.Lock()
	defer s.state.Unlock()

	snapstate.Set(s.state, "some-snap", &snapstate.SnapState{
		Active: true,
		Sequence: []*snap.SideInfo{
			{RealName: "some-snap", Revision: snap.R(5), SnapID: "some-snap-id"},
		},
		Current:  snap.R(5),
		SnapType: "app",
		UserID:   1,
	})

	chg := s.state.NewChange("refresh", "refresh a snap")
	ts, err := snapstate.Update(s.state, "some-snap", "some-channel", snap.R(11), 0, snapstate.Flags{})
	c.Assert(err, IsNil)
	chg.AddAll(ts)

	s.state.Unlock()
	defer s.se.Stop()
	s.settle(c)
	s.state.Lock()

	c.Assert(chg.Status(), Equals, state.DoneStatus)
	c.Assert(chg.Err(), IsNil)

	for _, op := range s.fakeBackend.ops {
		switch op.op {
		case "storesvc-snap-action:action":
			c.Check(op.userID, Equals, 1)
		case "storesvc-download":
			snapName := op.name
			c.Check(s.fakeStore.downloads[0], DeepEquals, fakeDownload{
				macaroon: "macaroon",
				name:     "some-snap",
				target:   filepath.Join(dirs.SnapBlobDir, "some-snap_11.snap"),
			}, Commentf(snapName))
		}
	}
}

func (s *snapmgrTestSuite) TestUpdateModelKernelSwitchTrackRunThrough(c *C) {
	// use services-snap here to make sure services would be stopped/started appropriately
	si := snap.SideInfo{
		RealName: "kernel",
		Revision: snap.R(7),
		SnapID:   "kernel-id",
	}
	snaptest.MockSnap(c, `name: kernel`, &si)
	fi, err := os.Stat(snap.MountFile("kernel", si.Revision))
	c.Assert(err, IsNil)
	refreshedDate := fi.ModTime()
	// look at disk
	r := snapstate.MockRevisionDate(nil)
	defer r()

	s.state.Lock()
	defer s.state.Unlock()

	snapstate.SetModelWithKernelTrack("18")
	snapstate.Set(s.state, "kernel", &snapstate.SnapState{
		Active:   true,
		Sequence: []*snap.SideInfo{&si},
		Current:  si.Revision,
		Channel:  "18/stable",
	})

	chg := s.state.NewChange("refresh", "refresh a snap")
	ts, err := snapstate.Update(s.state, "kernel", "edge", snap.R(0), s.user.ID, snapstate.Flags{})
	c.Assert(err, IsNil)
	chg.AddAll(ts)

	s.state.Unlock()
	defer s.se.Stop()
	s.settle(c)
	s.state.Lock()

	c.Check(chg.Status(), Equals, state.DoneStatus)

	c.Assert(len(s.fakeBackend.ops) > 2, Equals, true)
	c.Assert(s.fakeBackend.ops[:2], DeepEquals, fakeOps{
		{
			op: "storesvc-snap-action",
			curSnaps: []store.CurrentSnap{{
				InstanceName:    "kernel",
				SnapID:          "kernel-id",
				Revision:        snap.R(7),
				TrackingChannel: "18/stable",
				RefreshedDate:   refreshedDate,
				Epoch:           snap.E("1*"),
			}},
			userID: 1,
		}, {
			op: "storesvc-snap-action:action",
			action: store.SnapAction{
				Action:       "refresh",
				InstanceName: "kernel",
				SnapID:       "kernel-id",
				Channel:      "18/edge",
				Flags:        store.SnapActionEnforceValidation,
			},
			revno:  snap.R(11),
			userID: 1,
		},
	})

	// check progress
	task := ts.Tasks()[1]
	_, cur, total := task.Progress()
	c.Assert(cur, Equals, s.fakeStore.fakeCurrentProgress)
	c.Assert(total, Equals, s.fakeStore.fakeTotalProgress)

	// verify snapSetup info
	var snapsup snapstate.SnapSetup
	err = task.Get("snap-setup", &snapsup)
	c.Assert(err, IsNil)
	c.Assert(snapsup, DeepEquals, snapstate.SnapSetup{
		Channel: "18/edge",
		UserID:  s.user.ID,

		SnapPath: filepath.Join(dirs.SnapBlobDir, "kernel_11.snap"),
		DownloadInfo: &snap.DownloadInfo{
			DownloadURL: "https://some-server.com/some/path.snap",
		},
		SideInfo:  snapsup.SideInfo,
		Type:      snap.TypeKernel,
		PlugsOnly: true,
	})
	c.Assert(snapsup.SideInfo, DeepEquals, &snap.SideInfo{
		RealName: "kernel",
		Revision: snap.R(11),
		Channel:  "18/edge",
		SnapID:   "kernel-id",
	})

	// verify snaps in the system state
	var snapst snapstate.SnapState
	err = snapstate.Get(s.state, "kernel", &snapst)
	c.Assert(err, IsNil)

	c.Assert(snapst.Active, Equals, true)
	c.Assert(snapst.Channel, Equals, "18/edge")
	c.Assert(snapst.Sequence, HasLen, 2)
	c.Assert(snapst.Sequence[0], DeepEquals, &snap.SideInfo{
		RealName: "kernel",
		SnapID:   "kernel-id",
		Channel:  "",
		Revision: snap.R(7),
	})
	c.Assert(snapst.Sequence[1], DeepEquals, &snap.SideInfo{
		RealName: "kernel",
		Channel:  "18/edge",
		SnapID:   "kernel-id",
		Revision: snap.R(11),
	})
}

func (s *snapmgrTestSuite) TestUpdateManyMultipleCredsNoUserRunThrough(c *C) {
	s.state.Lock()
	defer s.state.Unlock()

	snapstate.Set(s.state, "core", &snapstate.SnapState{
		Active: true,
		Sequence: []*snap.SideInfo{
			{RealName: "core", Revision: snap.R(1), SnapID: "core-snap-id"},
		},
		Current:  snap.R(1),
		SnapType: "os",
	})
	snapstate.Set(s.state, "some-snap", &snapstate.SnapState{
		Active: true,
		Sequence: []*snap.SideInfo{
			{RealName: "some-snap", Revision: snap.R(5), SnapID: "some-snap-id"},
		},
		Current:  snap.R(5),
		SnapType: "app",
		UserID:   1,
	})
	snapstate.Set(s.state, "services-snap", &snapstate.SnapState{
		Active: true,
		Sequence: []*snap.SideInfo{
			{RealName: "services-snap", Revision: snap.R(2), SnapID: "services-snap-id"},
		},
		Current:  snap.R(2),
		SnapType: "app",
		UserID:   2,
	})

	chg := s.state.NewChange("refresh", "refresh all snaps")
	// no user is passed to use for UpdateMany
	updated, tts, err := snapstate.UpdateMany(context.TODO(), s.state, nil, 0, nil)
	c.Assert(err, IsNil)
	for _, ts := range tts {
		chg.AddAll(ts)
	}
	c.Check(updated, HasLen, 3)

	s.state.Unlock()
	defer s.se.Stop()
	s.settle(c)
	s.state.Lock()

	c.Assert(chg.Status(), Equals, state.DoneStatus)
	c.Assert(chg.Err(), IsNil)

	macaroonMap := map[string]string{
		"core":          "",
		"some-snap":     "macaroon",
		"services-snap": "macaroon2",
	}

	seen := make(map[string]int)
	ir := 0
	di := 0
	for _, op := range s.fakeBackend.ops {
		switch op.op {
		case "storesvc-snap-action":
			ir++
			c.Check(op.curSnaps, DeepEquals, []store.CurrentSnap{
				{
					InstanceName:  "core",
					SnapID:        "core-snap-id",
					Revision:      snap.R(1),
					RefreshedDate: fakeRevDateEpoch.AddDate(0, 0, 1),
					Epoch:         snap.E("1*"),
				},
				{
					InstanceName:  "services-snap",
					SnapID:        "services-snap-id",
					Revision:      snap.R(2),
					RefreshedDate: fakeRevDateEpoch.AddDate(0, 0, 2),
					Epoch:         snap.E("0"),
				},
				{
					InstanceName:  "some-snap",
					SnapID:        "some-snap-id",
					Revision:      snap.R(5),
					RefreshedDate: fakeRevDateEpoch.AddDate(0, 0, 5),
					Epoch:         snap.E("1*"),
				},
			})
		case "storesvc-snap-action:action":
			snapID := op.action.SnapID
			seen[snapID] = op.userID
		case "storesvc-download":
			snapName := op.name
			fakeDl := s.fakeStore.downloads[di]
			// check target path separately and clear it
			c.Check(fakeDl.target, Matches, filepath.Join(dirs.SnapBlobDir, fmt.Sprintf("%s_[0-9]+.snap", snapName)))
			fakeDl.target = ""
			c.Check(fakeDl, DeepEquals, fakeDownload{
				macaroon: macaroonMap[snapName],
				name:     snapName,
			}, Commentf(snapName))
			di++
		}
	}
	c.Check(ir, Equals, 2)
	// we check all snaps with each user
	c.Check(seen["some-snap-id"], Equals, 1)
	c.Check(seen["services-snap-id"], Equals, 2)
	// coalesced with one of the others
	c.Check(seen["core-snap-id"] > 0, Equals, true)
}

func (s *snapmgrTestSuite) TestUpdateManyMultipleCredsUserRunThrough(c *C) {
	s.state.Lock()
	defer s.state.Unlock()

	snapstate.Set(s.state, "core", &snapstate.SnapState{
		Active: true,
		Sequence: []*snap.SideInfo{
			{RealName: "core", Revision: snap.R(1), SnapID: "core-snap-id"},
		},
		Current:  snap.R(1),
		SnapType: "os",
	})
	snapstate.Set(s.state, "some-snap", &snapstate.SnapState{
		Active: true,
		Sequence: []*snap.SideInfo{
			{RealName: "some-snap", Revision: snap.R(5), SnapID: "some-snap-id"},
		},
		Current:  snap.R(5),
		SnapType: "app",
		UserID:   1,
	})
	snapstate.Set(s.state, "services-snap", &snapstate.SnapState{
		Active: true,
		Sequence: []*snap.SideInfo{
			{RealName: "services-snap", Revision: snap.R(2), SnapID: "services-snap-id"},
		},
		Current:  snap.R(2),
		SnapType: "app",
		UserID:   2,
	})

	chg := s.state.NewChange("refresh", "refresh all snaps")
	// do UpdateMany using user 2 as fallback
	updated, tts, err := snapstate.UpdateMany(context.TODO(), s.state, nil, 2, nil)
	c.Assert(err, IsNil)
	for _, ts := range tts {
		chg.AddAll(ts)
	}
	c.Check(updated, HasLen, 3)

	s.state.Unlock()
	defer s.se.Stop()
	s.settle(c)
	s.state.Lock()

	c.Assert(chg.Status(), Equals, state.DoneStatus)
	c.Assert(chg.Err(), IsNil)

	macaroonMap := map[string]string{
		"core":          "macaroon2",
		"some-snap":     "macaroon",
		"services-snap": "macaroon2",
	}

	type snapIDuserID struct {
		snapID string
		userID int
	}
	seen := make(map[snapIDuserID]bool)
	ir := 0
	di := 0
	for _, op := range s.fakeBackend.ops {
		switch op.op {
		case "storesvc-snap-action":
			ir++
			c.Check(op.curSnaps, DeepEquals, []store.CurrentSnap{
				{
					InstanceName:  "core",
					SnapID:        "core-snap-id",
					Revision:      snap.R(1),
					RefreshedDate: fakeRevDateEpoch.AddDate(0, 0, 1),
					Epoch:         snap.E("1*"),
				},
				{
					InstanceName:  "services-snap",
					SnapID:        "services-snap-id",
					Revision:      snap.R(2),
					RefreshedDate: fakeRevDateEpoch.AddDate(0, 0, 2),
					Epoch:         snap.E("0"),
				},
				{
					InstanceName:  "some-snap",
					SnapID:        "some-snap-id",
					Revision:      snap.R(5),
					RefreshedDate: fakeRevDateEpoch.AddDate(0, 0, 5),
					Epoch:         snap.E("1*"),
				},
			})
		case "storesvc-snap-action:action":
			snapID := op.action.SnapID
			seen[snapIDuserID{snapID: snapID, userID: op.userID}] = true
		case "storesvc-download":
			snapName := op.name
			fakeDl := s.fakeStore.downloads[di]
			// check target path separately and clear it
			c.Check(fakeDl.target, Matches, filepath.Join(dirs.SnapBlobDir, fmt.Sprintf("%s_[0-9]+.snap", snapName)))
			fakeDl.target = ""
			c.Check(fakeDl, DeepEquals, fakeDownload{
				macaroon: macaroonMap[snapName],
				name:     snapName,
			}, Commentf(snapName))
			di++
		}
	}
	c.Check(ir, Equals, 2)
	// we check all snaps with each user
	c.Check(seen, DeepEquals, map[snapIDuserID]bool{
		{snapID: "core-snap-id", userID: 2}:     true,
		{snapID: "some-snap-id", userID: 1}:     true,
		{snapID: "services-snap-id", userID: 2}: true,
	})

	var coreState, snapState snapstate.SnapState
	// user in SnapState was preserved
	err = snapstate.Get(s.state, "some-snap", &snapState)
	c.Assert(err, IsNil)
	c.Check(snapState.UserID, Equals, 1)
	c.Check(snapState.Current, DeepEquals, snap.R(11))

	// user in SnapState was set
	err = snapstate.Get(s.state, "core", &coreState)
	c.Assert(err, IsNil)
	c.Check(coreState.UserID, Equals, 2)
	c.Check(coreState.Current, DeepEquals, snap.R(11))

}

func (s *snapmgrTestSuite) TestUpdateManyMultipleCredsUserWithNoStoreAuthRunThrough(c *C) {
	s.state.Lock()
	defer s.state.Unlock()

	snapstate.Set(s.state, "core", &snapstate.SnapState{
		Active: true,
		Sequence: []*snap.SideInfo{
			{RealName: "core", Revision: snap.R(1), SnapID: "core-snap-id"},
		},
		Current:  snap.R(1),
		SnapType: "os",
	})
	snapstate.Set(s.state, "some-snap", &snapstate.SnapState{
		Active: true,
		Sequence: []*snap.SideInfo{
			{RealName: "some-snap", Revision: snap.R(5), SnapID: "some-snap-id"},
		},
		Current:  snap.R(5),
		SnapType: "app",
		UserID:   1,
	})
	snapstate.Set(s.state, "services-snap", &snapstate.SnapState{
		Active: true,
		Sequence: []*snap.SideInfo{
			{RealName: "services-snap", Revision: snap.R(2), SnapID: "services-snap-id"},
		},
		Current:  snap.R(2),
		SnapType: "app",
		UserID:   3,
	})

	chg := s.state.NewChange("refresh", "refresh all snaps")
	// no user is passed to use for UpdateMany
	updated, tts, err := snapstate.UpdateMany(context.TODO(), s.state, nil, 0, nil)
	c.Assert(err, IsNil)
	for _, ts := range tts {
		chg.AddAll(ts)
	}
	c.Check(updated, HasLen, 3)

	s.state.Unlock()
	defer s.se.Stop()
	s.settle(c)
	s.state.Lock()

	c.Assert(chg.Status(), Equals, state.DoneStatus)
	c.Assert(chg.Err(), IsNil)

	macaroonMap := map[string]string{
		"core":          "",
		"some-snap":     "macaroon",
		"services-snap": "",
	}

	seen := make(map[string]int)
	ir := 0
	di := 0
	for _, op := range s.fakeBackend.ops {
		switch op.op {
		case "storesvc-snap-action":
			ir++
			c.Check(op.curSnaps, DeepEquals, []store.CurrentSnap{
				{
					InstanceName:  "core",
					SnapID:        "core-snap-id",
					Revision:      snap.R(1),
					RefreshedDate: fakeRevDateEpoch.AddDate(0, 0, 1),
					Epoch:         snap.E("1*"),
				},
				{
					InstanceName:  "services-snap",
					SnapID:        "services-snap-id",
					Revision:      snap.R(2),
					RefreshedDate: fakeRevDateEpoch.AddDate(0, 0, 2),
					Epoch:         snap.E("0"),
				},
				{
					InstanceName:  "some-snap",
					SnapID:        "some-snap-id",
					Revision:      snap.R(5),
					RefreshedDate: fakeRevDateEpoch.AddDate(0, 0, 5),
					Epoch:         snap.E("1*"),
				},
			})
		case "storesvc-snap-action:action":
			snapID := op.action.SnapID
			if _, ok := seen[snapID]; !ok {
				seen[snapID] = op.userID
			}
		case "storesvc-download":
			snapName := op.name
			fakeDl := s.fakeStore.downloads[di]
			// check target path separately and clear it
			c.Check(fakeDl.target, Matches, filepath.Join(dirs.SnapBlobDir, fmt.Sprintf("%s_[0-9]+.snap", snapName)))
			fakeDl.target = ""
			c.Check(fakeDl, DeepEquals, fakeDownload{
				macaroon: macaroonMap[snapName],
				name:     snapName,
			}, Commentf(snapName))
			di++
		}
	}
	c.Check(ir, Equals, 1)
	// we check all snaps with each user
	c.Check(seen["some-snap-id"], Equals, 1)
	// coalesced with request for 1
	c.Check(seen["services-snap-id"], Equals, 1)
	c.Check(seen["core-snap-id"], Equals, 1)
}

func (s *snapmgrTestSuite) TestUpdateUndoRunThrough(c *C) {
	si := snap.SideInfo{
		RealName: "some-snap",
		SnapID:   "some-snap-id",
		Revision: snap.R(7),
	}

	s.state.Lock()
	defer s.state.Unlock()

	snapstate.Set(s.state, "some-snap", &snapstate.SnapState{
		Active:   true,
		Sequence: []*snap.SideInfo{&si},
		Current:  si.Revision,
		SnapType: "app",
	})

	chg := s.state.NewChange("install", "install a snap")
	ts, err := snapstate.Update(s.state, "some-snap", "some-channel", snap.R(0), s.user.ID, snapstate.Flags{})
	c.Assert(err, IsNil)
	chg.AddAll(ts)

	s.fakeBackend.linkSnapFailTrigger = filepath.Join(dirs.SnapMountDir, "/some-snap/11")

	s.state.Unlock()
	defer s.se.Stop()
	s.settle(c)
	s.state.Lock()

	expected := fakeOps{
		{
			op: "storesvc-snap-action",
			curSnaps: []store.CurrentSnap{{
				InstanceName:  "some-snap",
				SnapID:        "some-snap-id",
				Revision:      snap.R(7),
				RefreshedDate: fakeRevDateEpoch.AddDate(0, 0, 7),
				Epoch:         snap.E("1*"),
			}},
			userID: 1,
		},
		{
			op: "storesvc-snap-action:action",
			action: store.SnapAction{
				Action:       "refresh",
				InstanceName: "some-snap",
				SnapID:       "some-snap-id",
				Channel:      "some-channel",
				Flags:        store.SnapActionEnforceValidation,
			},
			revno:  snap.R(11),
			userID: 1,
		},
		{
			op:   "storesvc-download",
			name: "some-snap",
		},
		{
			op:    "validate-snap:Doing",
			name:  "some-snap",
			revno: snap.R(11),
		},
		{
			op:  "current",
			old: filepath.Join(dirs.SnapMountDir, "some-snap/7"),
		},
		{
			op:   "open-snap-file",
			path: filepath.Join(dirs.SnapBlobDir, "some-snap_11.snap"),
			sinfo: snap.SideInfo{
				RealName: "some-snap",
				SnapID:   "some-snap-id",
				Channel:  "some-channel",
				Revision: snap.R(11),
			},
		},
		{
			op:    "setup-snap",
			name:  "some-snap",
			path:  filepath.Join(dirs.SnapBlobDir, "some-snap_11.snap"),
			revno: snap.R(11),
		},
		{
			op:   "remove-snap-aliases",
			name: "some-snap",
		},
		{
			op:   "unlink-snap",
			path: filepath.Join(dirs.SnapMountDir, "some-snap/7"),
		},
		{
			op:   "copy-data",
			path: filepath.Join(dirs.SnapMountDir, "some-snap/11"),
			old:  filepath.Join(dirs.SnapMountDir, "some-snap/7"),
		},
		{
			op:    "setup-profiles:Doing",
			name:  "some-snap",
			revno: snap.R(11),
		},
		{
			op: "candidate",
			sinfo: snap.SideInfo{
				RealName: "some-snap",
				SnapID:   "some-snap-id",
				Channel:  "some-channel",
				Revision: snap.R(11),
			},
		},
		{
			op:   "link-snap.failed",
			path: filepath.Join(dirs.SnapMountDir, "some-snap/11"),
		},
		{
			op:   "unlink-snap",
			path: filepath.Join(dirs.SnapMountDir, "some-snap/11"),
		},
		{
			op:    "setup-profiles:Undoing",
			name:  "some-snap",
			revno: snap.R(11),
		},
		{
			op:   "undo-copy-snap-data",
			path: filepath.Join(dirs.SnapMountDir, "some-snap/11"),
			old:  filepath.Join(dirs.SnapMountDir, "some-snap/7"),
		},
		{
			op:   "link-snap",
			path: filepath.Join(dirs.SnapMountDir, "some-snap/7"),
		},
		{
			op: "update-aliases",
		},
		{
			op:    "undo-setup-snap",
			name:  "some-snap",
			path:  filepath.Join(dirs.SnapMountDir, "some-snap/11"),
			stype: "app",
		},
		{
			op:   "remove-snap-dir",
			name: "some-snap",
			path: filepath.Join(dirs.SnapMountDir, "some-snap"),
		},
	}

	// ensure all our tasks ran
	c.Check(s.fakeStore.downloads, DeepEquals, []fakeDownload{{
		macaroon: s.user.StoreMacaroon,
		name:     "some-snap",
		target:   filepath.Join(dirs.SnapBlobDir, "some-snap_11.snap"),
	}})
	// start with an easier-to-read error if this fails:
	c.Assert(s.fakeBackend.ops.Ops(), DeepEquals, expected.Ops())
	c.Assert(s.fakeBackend.ops, DeepEquals, expected)

	// verify snaps in the system state
	var snapst snapstate.SnapState
	err = snapstate.Get(s.state, "some-snap", &snapst)
	c.Assert(err, IsNil)

	c.Assert(snapst.Active, Equals, true)
	c.Assert(snapst.Sequence, HasLen, 1)
	c.Assert(snapst.Sequence[0], DeepEquals, &snap.SideInfo{
		RealName: "some-snap",
		SnapID:   "some-snap-id",
		Channel:  "",
		Revision: snap.R(7),
	})
}

func (s *snapmgrTestSuite) TestUpdateTotalUndoRunThrough(c *C) {
	si := snap.SideInfo{
		RealName: "some-snap",
		SnapID:   "some-snap-id",
		Revision: snap.R(7),
	}

	s.state.Lock()
	defer s.state.Unlock()

	snapstate.Set(s.state, "some-snap", &snapstate.SnapState{
		Active:   true,
		Sequence: []*snap.SideInfo{&si},
		Channel:  "stable",
		Current:  si.Revision,
		SnapType: "app",
	})

	chg := s.state.NewChange("install", "install a snap")
	ts, err := snapstate.Update(s.state, "some-snap", "some-channel", snap.R(0), s.user.ID, snapstate.Flags{})
	c.Assert(err, IsNil)
	chg.AddAll(ts)

	tasks := ts.Tasks()
	// we need to make it not be rerefresh, and we could do just
	// that but instead we do the 'right' thing and attach it to
	// the last task that's on a lane.
	var last *state.Task
	for i := len(tasks) - 1; i >= 0; i-- {
		lanes := tasks[i].Lanes()
		if len(lanes) == 1 && lanes[0] != 0 {
			last = tasks[i]
			break
		}
	}
	// sanity
	c.Assert(last, NotNil)

	terr := s.state.NewTask("error-trigger", "provoking total undo")
	terr.WaitFor(last)
	terr.JoinLane(last.Lanes()[0])
	chg.AddTask(terr)

	s.state.Unlock()
	defer s.se.Stop()
	s.settle(c)
	s.state.Lock()

	expected := fakeOps{
		{
			op: "storesvc-snap-action",
			curSnaps: []store.CurrentSnap{{
				InstanceName:    "some-snap",
				SnapID:          "some-snap-id",
				Revision:        snap.R(7),
				TrackingChannel: "stable",
				RefreshedDate:   fakeRevDateEpoch.AddDate(0, 0, 7),
				Epoch:           snap.E("1*"),
			}},
			userID: 1,
		},
		{
			op: "storesvc-snap-action:action",
			action: store.SnapAction{
				Action:       "refresh",
				InstanceName: "some-snap",
				SnapID:       "some-snap-id",
				Channel:      "some-channel",
				Flags:        store.SnapActionEnforceValidation,
			},
			revno:  snap.R(11),
			userID: 1,
		},
		{
			op:   "storesvc-download",
			name: "some-snap",
		},
		{
			op:    "validate-snap:Doing",
			name:  "some-snap",
			revno: snap.R(11),
		},
		{
			op:  "current",
			old: filepath.Join(dirs.SnapMountDir, "some-snap/7"),
		},
		{
			op:   "open-snap-file",
			path: filepath.Join(dirs.SnapBlobDir, "some-snap_11.snap"),
			sinfo: snap.SideInfo{
				RealName: "some-snap",
				SnapID:   "some-snap-id",
				Channel:  "some-channel",
				Revision: snap.R(11),
			},
		},
		{
			op:    "setup-snap",
			name:  "some-snap",
			path:  filepath.Join(dirs.SnapBlobDir, "some-snap_11.snap"),
			revno: snap.R(11),
		},
		{
			op:   "remove-snap-aliases",
			name: "some-snap",
		},
		{
			op:   "unlink-snap",
			path: filepath.Join(dirs.SnapMountDir, "some-snap/7"),
		},
		{
			op:   "copy-data",
			path: filepath.Join(dirs.SnapMountDir, "some-snap/11"),
			old:  filepath.Join(dirs.SnapMountDir, "some-snap/7"),
		},
		{
			op:    "setup-profiles:Doing",
			name:  "some-snap",
			revno: snap.R(11),
		},
		{
			op: "candidate",
			sinfo: snap.SideInfo{
				RealName: "some-snap",
				SnapID:   "some-snap-id",
				Channel:  "some-channel",
				Revision: snap.R(11),
			},
		},
		{
			op:   "link-snap",
			path: filepath.Join(dirs.SnapMountDir, "some-snap/11"),
		},
		{
			op:    "auto-connect:Doing",
			name:  "some-snap",
			revno: snap.R(11),
		},
		{
			op: "update-aliases",
		},
		// undoing everything from here down...
		{
			op:   "remove-snap-aliases",
			name: "some-snap",
		},
		{
			op:   "unlink-snap",
			path: filepath.Join(dirs.SnapMountDir, "some-snap/11"),
		},
		{
			op:    "setup-profiles:Undoing",
			name:  "some-snap",
			revno: snap.R(11),
		},
		{
			op:   "undo-copy-snap-data",
			path: filepath.Join(dirs.SnapMountDir, "some-snap/11"),
			old:  filepath.Join(dirs.SnapMountDir, "some-snap/7"),
		},
		{
			op:   "link-snap",
			path: filepath.Join(dirs.SnapMountDir, "some-snap/7"),
		},
		{
			op: "update-aliases",
		},
		{
			op:    "undo-setup-snap",
			name:  "some-snap",
			path:  filepath.Join(dirs.SnapMountDir, "some-snap/11"),
			stype: "app",
		},
		{
			op:   "remove-snap-dir",
			name: "some-snap",
			path: filepath.Join(dirs.SnapMountDir, "some-snap"),
		},
	}

	// ensure all our tasks ran
	c.Check(s.fakeStore.downloads, DeepEquals, []fakeDownload{{
		macaroon: s.user.StoreMacaroon,
		name:     "some-snap",
		target:   filepath.Join(dirs.SnapBlobDir, "some-snap_11.snap"),
	}})
	// friendlier failure first
	c.Assert(s.fakeBackend.ops.Ops(), DeepEquals, expected.Ops())
	c.Assert(s.fakeBackend.ops, DeepEquals, expected)

	// verify snaps in the system state
	var snapst snapstate.SnapState
	err = snapstate.Get(s.state, "some-snap", &snapst)
	c.Assert(err, IsNil)

	c.Assert(snapst.Active, Equals, true)
	c.Assert(snapst.Channel, Equals, "stable")
	c.Assert(snapst.Sequence, HasLen, 1)
	c.Assert(snapst.Sequence[0], DeepEquals, &snap.SideInfo{
		RealName: "some-snap",
		SnapID:   "some-snap-id",
		Channel:  "",
		Revision: snap.R(7),
	})
}

func (s *snapmgrTestSuite) TestUpdateSameRevision(c *C) {
	si := snap.SideInfo{
		RealName: "some-snap",
		SnapID:   "some-snap-id",
		Revision: snap.R(7),
	}

	s.state.Lock()
	defer s.state.Unlock()

	snapstate.Set(s.state, "some-snap", &snapstate.SnapState{
		Active:   true,
		Sequence: []*snap.SideInfo{&si},
		Channel:  "channel-for-7",
		Current:  si.Revision,
	})

	_, err := snapstate.Update(s.state, "some-snap", "channel-for-7", snap.R(0), s.user.ID, snapstate.Flags{})
	c.Assert(err, Equals, store.ErrNoUpdateAvailable)
}

// A noResultsStore returns no results for install/refresh requests
type noResultsStore struct {
	*fakeStore
}

func (n noResultsStore) SnapAction(ctx context.Context, currentSnaps []*store.CurrentSnap, actions []*store.SnapAction, user *auth.UserState, opts *store.RefreshOptions) ([]*snap.Info, error) {
	return nil, &store.SnapActionError{NoResults: true}
}

func (s *snapmgrTestSuite) TestUpdateNoStoreResults(c *C) {
	s.state.Lock()
	defer s.state.Unlock()

	snapstate.ReplaceStore(s.state, noResultsStore{fakeStore: s.fakeStore})

	// this is an atypical case in which the store didn't return
	// an error nor a result, we are defensive and return
	// a reasonable error
	si := snap.SideInfo{
		RealName: "some-snap",
		SnapID:   "some-snap-id",
		Revision: snap.R(7),
	}

	snapstate.Set(s.state, "some-snap", &snapstate.SnapState{
		Active:   true,
		Sequence: []*snap.SideInfo{&si},
		Channel:  "channel-for-7",
		Current:  si.Revision,
	})

	_, err := snapstate.Update(s.state, "some-snap", "channel-for-7", snap.R(0), s.user.ID, snapstate.Flags{})
	c.Assert(err, Equals, snapstate.ErrMissingExpectedResult)
}

func (s *snapmgrTestSuite) TestUpdateNoStoreResultsWithChannelChange(c *C) {
	s.state.Lock()
	defer s.state.Unlock()

	snapstate.ReplaceStore(s.state, noResultsStore{fakeStore: s.fakeStore})

	// this is an atypical case in which the store didn't return
	// an error nor a result, we are defensive and return
	// a reasonable error
	si := snap.SideInfo{
		RealName: "some-snap",
		SnapID:   "some-snap-id",
		Revision: snap.R(7),
	}

	snapstate.Set(s.state, "some-snap", &snapstate.SnapState{
		Active:   true,
		Sequence: []*snap.SideInfo{&si},
		Channel:  "channel-for-9",
		Current:  si.Revision,
	})

	_, err := snapstate.Update(s.state, "some-snap", "channel-for-7", snap.R(0), s.user.ID, snapstate.Flags{})
	c.Assert(err, Equals, snapstate.ErrMissingExpectedResult)
}

func (s *snapmgrTestSuite) TestUpdateSameRevisionSwitchesChannel(c *C) {
	si := snap.SideInfo{
		RealName: "some-snap",
		SnapID:   "some-snap-id",
		Revision: snap.R(7),
	}

	s.state.Lock()
	defer s.state.Unlock()

	snapstate.Set(s.state, "some-snap", &snapstate.SnapState{
		Active:   true,
		Sequence: []*snap.SideInfo{&si},
		Channel:  "other-chanenl",
		Current:  si.Revision,
	})

	ts, err := snapstate.Update(s.state, "some-snap", "channel-for-7", snap.R(0), s.user.ID, snapstate.Flags{})
	c.Assert(err, IsNil)
	c.Check(ts.Tasks(), HasLen, 1)
	c.Check(ts.Tasks()[0].Kind(), Equals, "switch-snap-channel")
}

func (s *snapmgrTestSuite) TestUpdateSameRevisionSwitchesChannelConflict(c *C) {
	si := snap.SideInfo{
		RealName: "some-snap",
		SnapID:   "some-snap-id",
		Revision: snap.R(7),
	}

	s.state.Lock()
	defer s.state.Unlock()

	snapstate.Set(s.state, "some-snap", &snapstate.SnapState{
		Active:   true,
		Sequence: []*snap.SideInfo{&si},
		Channel:  "other-channel",
		Current:  si.Revision,
	})

	ts, err := snapstate.Update(s.state, "some-snap", "channel-for-7", snap.R(0), s.user.ID, snapstate.Flags{})
	c.Assert(err, IsNil)
	// make it visible
	s.state.NewChange("refresh", "refresh a snap").AddAll(ts)

	_, err = snapstate.Update(s.state, "some-snap", "channel-for-7", snap.R(0), s.user.ID, snapstate.Flags{})
	c.Check(err, ErrorMatches, `snap "some-snap" has "refresh" change in progress`)
}

func (s *snapmgrTestSuite) TestUpdateSameRevisionSwitchChannelRunThrough(c *C) {
	si := snap.SideInfo{
		RealName: "some-snap",
		SnapID:   "some-snap-id",
		Channel:  "other-channel",
		Revision: snap.R(7),
	}

	s.state.Lock()
	defer s.state.Unlock()

	snapstate.Set(s.state, "some-snap", &snapstate.SnapState{
		Active:   true,
		Sequence: []*snap.SideInfo{&si},
		Channel:  "other-channel",
		Current:  si.Revision,
	})

	ts, err := snapstate.Update(s.state, "some-snap", "channel-for-7", snap.R(0), s.user.ID, snapstate.Flags{})
	c.Assert(err, IsNil)
	chg := s.state.NewChange("refresh", "refresh a snap")
	chg.AddAll(ts)

	s.state.Unlock()
	defer s.se.Stop()
	s.settle(c)
	s.state.Lock()

	expected := fakeOps{
		// we just expect the "storesvc-snap-action" ops, we
		// don't have a fakeOp for switchChannel because it has
		// not a backend method, it just manipulates the state
		{
			op: "storesvc-snap-action",
			curSnaps: []store.CurrentSnap{{
				InstanceName:    "some-snap",
				SnapID:          "some-snap-id",
				Revision:        snap.R(7),
				TrackingChannel: "other-channel",
				RefreshedDate:   fakeRevDateEpoch.AddDate(0, 0, 7),
				Epoch:           snap.E("1*"),
			}},
			userID: 1,
		},

		{
			op: "storesvc-snap-action:action",
			action: store.SnapAction{
				Action:       "refresh",
				InstanceName: "some-snap",
				SnapID:       "some-snap-id",
				Channel:      "channel-for-7",
				Flags:        store.SnapActionEnforceValidation,
			},
			userID: 1,
		},
	}

	// start with an easier-to-read error if this fails:
	c.Assert(s.fakeBackend.ops.Ops(), DeepEquals, expected.Ops())
	c.Assert(s.fakeBackend.ops, DeepEquals, expected)

	// verify snapSetup info
	var snapsup snapstate.SnapSetup
	task := ts.Tasks()[0]
	err = task.Get("snap-setup", &snapsup)
	c.Assert(err, IsNil)
	c.Assert(snapsup, DeepEquals, snapstate.SnapSetup{
		Channel:  "channel-for-7",
		SideInfo: snapsup.SideInfo,
	})
	c.Assert(snapsup.SideInfo, DeepEquals, &snap.SideInfo{
		RealName: "some-snap",
		SnapID:   "some-snap-id",
		Revision: snap.R(7),
		Channel:  "channel-for-7",
	})

	// verify snaps in the system state
	var snapst snapstate.SnapState
	err = snapstate.Get(s.state, "some-snap", &snapst)
	c.Assert(err, IsNil)

	c.Assert(snapst.Active, Equals, true)
	c.Assert(snapst.Sequence, HasLen, 1)
	c.Assert(snapst.Sequence[0], DeepEquals, &snap.SideInfo{
		RealName: "some-snap",
		SnapID:   "some-snap-id",
		Channel:  "channel-for-7",
		Revision: snap.R(7),
	})
}

func (s *snapmgrTestSuite) TestUpdateSameRevisionToggleIgnoreValidation(c *C) {
	si := snap.SideInfo{
		RealName: "some-snap",
		SnapID:   "some-snap-id",
		Revision: snap.R(7),
	}

	s.state.Lock()
	defer s.state.Unlock()

	snapstate.Set(s.state, "some-snap", &snapstate.SnapState{
		Active:   true,
		Sequence: []*snap.SideInfo{&si},
		Channel:  "channel-for-7",
		Current:  si.Revision,
	})

	ts, err := snapstate.Update(s.state, "some-snap", "channel-for-7", snap.R(0), s.user.ID, snapstate.Flags{IgnoreValidation: true})
	c.Assert(err, IsNil)
	c.Check(ts.Tasks(), HasLen, 1)
	c.Check(ts.Tasks()[0].Kind(), Equals, "toggle-snap-flags")
}

func (s *snapmgrTestSuite) TestUpdateSameRevisionToggleIgnoreValidationConflict(c *C) {
	si := snap.SideInfo{
		RealName: "some-snap",
		SnapID:   "some-snap-id",
		Revision: snap.R(7),
	}

	s.state.Lock()
	defer s.state.Unlock()

	snapstate.Set(s.state, "some-snap", &snapstate.SnapState{
		Active:   true,
		Sequence: []*snap.SideInfo{&si},
		Channel:  "channel-for-7",
		Current:  si.Revision,
	})

	ts, err := snapstate.Update(s.state, "some-snap", "channel-for-7", snap.R(0), s.user.ID, snapstate.Flags{IgnoreValidation: true})
	c.Assert(err, IsNil)
	// make it visible
	s.state.NewChange("refresh", "refresh a snap").AddAll(ts)

	_, err = snapstate.Update(s.state, "some-snap", "channel-for-7", snap.R(0), s.user.ID, snapstate.Flags{IgnoreValidation: true})
	c.Check(err, ErrorMatches, `snap "some-snap" has "refresh" change in progress`)

}

func (s *snapmgrTestSuite) TestUpdateSameRevisionToggleIgnoreValidationRunThrough(c *C) {
	si := snap.SideInfo{
		RealName: "some-snap",
		SnapID:   "some-snap-id",
		Revision: snap.R(7),
		Channel:  "channel-for-7",
	}

	s.state.Lock()
	defer s.state.Unlock()

	snapstate.Set(s.state, "some-snap", &snapstate.SnapState{
		Active:   true,
		Sequence: []*snap.SideInfo{&si},
		Channel:  "channel-for-7",
		Current:  si.Revision,
	})

	ts, err := snapstate.Update(s.state, "some-snap", "channel-for-7", snap.R(0), s.user.ID, snapstate.Flags{IgnoreValidation: true})
	c.Assert(err, IsNil)

	chg := s.state.NewChange("refresh", "refresh a snap")
	chg.AddAll(ts)

	s.state.Unlock()
	defer s.se.Stop()
	s.settle(c)
	s.state.Lock()

	// verify snapSetup info
	var snapsup snapstate.SnapSetup
	task := ts.Tasks()[0]
	err = task.Get("snap-setup", &snapsup)
	c.Assert(err, IsNil)
	c.Check(snapsup, DeepEquals, snapstate.SnapSetup{
		SideInfo: snapsup.SideInfo,
		Flags: snapstate.Flags{
			IgnoreValidation: true,
		},
	})
	c.Check(snapsup.SideInfo, DeepEquals, &snap.SideInfo{
		RealName: "some-snap",
		SnapID:   "some-snap-id",
		Revision: snap.R(7),
		Channel:  "channel-for-7",
	})

	// verify snaps in the system state
	var snapst snapstate.SnapState
	err = snapstate.Get(s.state, "some-snap", &snapst)
	c.Assert(err, IsNil)

	c.Check(snapst.Active, Equals, true)
	c.Check(snapst.Sequence, HasLen, 1)
	c.Check(snapst.Sequence[0], DeepEquals, &snap.SideInfo{
		RealName: "some-snap",
		SnapID:   "some-snap-id",
		Channel:  "channel-for-7",
		Revision: snap.R(7),
	})
	c.Check(snapst.IgnoreValidation, Equals, true)
}

func (s *snapmgrTestSuite) TestUpdateValidateRefreshesSaysNo(c *C) {
	si := snap.SideInfo{
		RealName: "some-snap",
		SnapID:   "some-snap-id",
		Revision: snap.R(7),
	}

	s.state.Lock()
	defer s.state.Unlock()

	snapstate.Set(s.state, "some-snap", &snapstate.SnapState{
		Active:   true,
		Sequence: []*snap.SideInfo{&si},
		Current:  si.Revision,
	})

	validateErr := errors.New("refresh control error")
	validateRefreshes := func(st *state.State, refreshes []*snap.Info, ignoreValidation map[string]bool, userID int) ([]*snap.Info, error) {
		c.Check(refreshes, HasLen, 1)
		c.Check(refreshes[0].SnapID, Equals, "some-snap-id")
		c.Check(refreshes[0].Revision, Equals, snap.R(11))
		c.Check(ignoreValidation, HasLen, 0)
		return nil, validateErr
	}
	// hook it up
	snapstate.ValidateRefreshes = validateRefreshes

	_, err := snapstate.Update(s.state, "some-snap", "stable", snap.R(0), s.user.ID, snapstate.Flags{})
	c.Assert(err, Equals, validateErr)
}

func (s *snapmgrTestSuite) TestUpdateValidateRefreshesSaysNoButIgnoreValidationIsSet(c *C) {
	si := snap.SideInfo{
		RealName: "some-snap",
		SnapID:   "some-snap-id",
		Revision: snap.R(7),
	}

	s.state.Lock()
	defer s.state.Unlock()

	snapstate.Set(s.state, "some-snap", &snapstate.SnapState{
		Active:   true,
		Sequence: []*snap.SideInfo{&si},
		Current:  si.Revision,
		SnapType: "app",
	})

	validateErr := errors.New("refresh control error")
	validateRefreshes := func(st *state.State, refreshes []*snap.Info, ignoreValidation map[string]bool, userID int) ([]*snap.Info, error) {
		return nil, validateErr
	}
	// hook it up
	snapstate.ValidateRefreshes = validateRefreshes

	flags := snapstate.Flags{JailMode: true, IgnoreValidation: true}
	ts, err := snapstate.Update(s.state, "some-snap", "stable", snap.R(0), s.user.ID, flags)
	c.Assert(err, IsNil)

	var snapsup snapstate.SnapSetup
	err = ts.Tasks()[0].Get("snap-setup", &snapsup)
	c.Assert(err, IsNil)
	c.Check(snapsup.Flags, DeepEquals, flags.ForSnapSetup())
}

func (s *snapmgrTestSuite) TestUpdateIgnoreValidationSticky(c *C) {
	si := snap.SideInfo{
		RealName: "some-snap",
		SnapID:   "some-snap-id",
		Revision: snap.R(7),
	}

	s.state.Lock()
	defer s.state.Unlock()

	snapstate.Set(s.state, "some-snap", &snapstate.SnapState{
		Active:   true,
		Sequence: []*snap.SideInfo{&si},
		Current:  si.Revision,
		SnapType: "app",
	})

	validateErr := errors.New("refresh control error")
	validateRefreshesFail := func(st *state.State, refreshes []*snap.Info, ignoreValidation map[string]bool, userID int) ([]*snap.Info, error) {
		c.Check(refreshes, HasLen, 1)
		if len(ignoreValidation) == 0 {
			return nil, validateErr
		}
		c.Check(ignoreValidation, DeepEquals, map[string]bool{
			"some-snap": true,
		})
		return refreshes, nil
	}
	// hook it up
	snapstate.ValidateRefreshes = validateRefreshesFail

	flags := snapstate.Flags{IgnoreValidation: true}
	ts, err := snapstate.Update(s.state, "some-snap", "stable", snap.R(0), s.user.ID, flags)
	c.Assert(err, IsNil)

	c.Check(s.fakeBackend.ops[0], DeepEquals, fakeOp{
		op: "storesvc-snap-action",
		curSnaps: []store.CurrentSnap{{
			InstanceName:     "some-snap",
			SnapID:           "some-snap-id",
			Revision:         snap.R(7),
			IgnoreValidation: false,
			RefreshedDate:    fakeRevDateEpoch.AddDate(0, 0, 7),
			Epoch:            snap.E("1*"),
		}},
		userID: 1,
	})
	c.Check(s.fakeBackend.ops[1], DeepEquals, fakeOp{
		op:    "storesvc-snap-action:action",
		revno: snap.R(11),
		action: store.SnapAction{
			Action:       "refresh",
			InstanceName: "some-snap",
			SnapID:       "some-snap-id",
			Channel:      "stable",
			Flags:        store.SnapActionIgnoreValidation,
		},
		userID: 1,
	})

	chg := s.state.NewChange("refresh", "refresh snap")
	chg.AddAll(ts)

	s.state.Unlock()
	defer s.se.Stop()
	s.settle(c)
	s.state.Lock()

	// verify snap has IgnoreValidation set
	var snapst snapstate.SnapState
	err = snapstate.Get(s.state, "some-snap", &snapst)
	c.Assert(err, IsNil)
	c.Check(snapst.IgnoreValidation, Equals, true)
	c.Check(snapst.Current, Equals, snap.R(11))

	s.fakeBackend.ops = nil
	s.fakeStore.refreshRevnos = map[string]snap.Revision{
		"some-snap-id": snap.R(12),
	}
	_, tts, err := snapstate.UpdateMany(context.TODO(), s.state, []string{"some-snap"}, s.user.ID, nil)
	c.Assert(err, IsNil)
	c.Check(tts, HasLen, 2)
	verifyLastTasksetIsReRefresh(c, tts)

	c.Check(s.fakeBackend.ops[0], DeepEquals, fakeOp{
		op: "storesvc-snap-action",
		curSnaps: []store.CurrentSnap{{
			InstanceName:     "some-snap",
			SnapID:           "some-snap-id",
			Revision:         snap.R(11),
			TrackingChannel:  "stable",
			IgnoreValidation: true,
			RefreshedDate:    fakeRevDateEpoch.AddDate(0, 0, 11),
			Epoch:            snap.E("1*"),
		}},
		userID: 1,
	})
	c.Check(s.fakeBackend.ops[1], DeepEquals, fakeOp{
		op:    "storesvc-snap-action:action",
		revno: snap.R(12),
		action: store.SnapAction{
			Action:       "refresh",
			InstanceName: "some-snap",
			SnapID:       "some-snap-id",
			Flags:        0,
		},
		userID: 1,
	})

	chg = s.state.NewChange("refresh", "refresh snaps")
	chg.AddAll(tts[0])

	s.state.Unlock()
	defer s.se.Stop()
	s.settle(c)
	s.state.Lock()

	snapst = snapstate.SnapState{}
	err = snapstate.Get(s.state, "some-snap", &snapst)
	c.Assert(err, IsNil)
	c.Check(snapst.IgnoreValidation, Equals, true)
	c.Check(snapst.Current, Equals, snap.R(12))

	// reset ignore validation
	s.fakeBackend.ops = nil
	s.fakeStore.refreshRevnos = map[string]snap.Revision{
		"some-snap-id": snap.R(11),
	}
	validateRefreshes := func(st *state.State, refreshes []*snap.Info, ignoreValidation map[string]bool, userID int) ([]*snap.Info, error) {
		return refreshes, nil
	}
	// hook it up
	snapstate.ValidateRefreshes = validateRefreshes
	flags = snapstate.Flags{}
	ts, err = snapstate.Update(s.state, "some-snap", "stable", snap.R(0), s.user.ID, flags)
	c.Assert(err, IsNil)

	c.Check(s.fakeBackend.ops[0], DeepEquals, fakeOp{
		op: "storesvc-snap-action",
		curSnaps: []store.CurrentSnap{{
			InstanceName:     "some-snap",
			SnapID:           "some-snap-id",
			Revision:         snap.R(12),
			TrackingChannel:  "stable",
			IgnoreValidation: true,
			RefreshedDate:    fakeRevDateEpoch.AddDate(0, 0, 12),
			Epoch:            snap.E("1*"),
		}},
		userID: 1,
	})
	c.Check(s.fakeBackend.ops[1], DeepEquals, fakeOp{
		op:    "storesvc-snap-action:action",
		revno: snap.R(11),
		action: store.SnapAction{
			Action:       "refresh",
			InstanceName: "some-snap",
			SnapID:       "some-snap-id",
			Channel:      "stable",
			Flags:        store.SnapActionEnforceValidation,
		},
		userID: 1,
	})

	chg = s.state.NewChange("refresh", "refresh snap")
	chg.AddAll(ts)

	s.state.Unlock()
	defer s.se.Stop()
	s.settle(c)
	s.state.Lock()

	snapst = snapstate.SnapState{}
	err = snapstate.Get(s.state, "some-snap", &snapst)
	c.Assert(err, IsNil)
	c.Check(snapst.IgnoreValidation, Equals, false)
	c.Check(snapst.Current, Equals, snap.R(11))
}

func (s *snapmgrTestSuite) TestParallelInstanceUpdateIgnoreValidationSticky(c *C) {
	si := snap.SideInfo{
		RealName: "some-snap",
		SnapID:   "some-snap-id",
		Revision: snap.R(7),
	}

	s.state.Lock()
	defer s.state.Unlock()

	tr := config.NewTransaction(s.state)
	tr.Set("core", "experimental.parallel-instances", true)
	tr.Commit()

	snapstate.Set(s.state, "some-snap", &snapstate.SnapState{
		Active:   true,
		Sequence: []*snap.SideInfo{&si},
		Current:  si.Revision,
		SnapType: "app",
	})
	snapstate.Set(s.state, "some-snap_instance", &snapstate.SnapState{
		Active:      true,
		Sequence:    []*snap.SideInfo{&si},
		Current:     si.Revision,
		SnapType:    "app",
		InstanceKey: "instance",
	})

	validateErr := errors.New("refresh control error")
	validateRefreshesFail := func(st *state.State, refreshes []*snap.Info, ignoreValidation map[string]bool, userID int) ([]*snap.Info, error) {
		c.Check(refreshes, HasLen, 2)
		if len(ignoreValidation) == 0 {
			return nil, validateErr
		}
		c.Check(ignoreValidation, DeepEquals, map[string]bool{
			"some-snap_instance": true,
		})
		return refreshes, nil
	}
	// hook it up
	snapstate.ValidateRefreshes = validateRefreshesFail

	flags := snapstate.Flags{IgnoreValidation: true}
	ts, err := snapstate.Update(s.state, "some-snap_instance", "stable", snap.R(0), s.user.ID, flags)
	c.Assert(err, IsNil)

	c.Check(s.fakeBackend.ops[0], DeepEquals, fakeOp{
		op: "storesvc-snap-action",
		curSnaps: []store.CurrentSnap{{
			InstanceName:     "some-snap",
			SnapID:           "some-snap-id",
			Revision:         snap.R(7),
			IgnoreValidation: false,
			RefreshedDate:    fakeRevDateEpoch.AddDate(0, 0, 7),
			Epoch:            snap.E("1*"),
		}, {
			InstanceName:     "some-snap_instance",
			SnapID:           "some-snap-id",
			Revision:         snap.R(7),
			IgnoreValidation: false,
			RefreshedDate:    fakeRevDateEpoch.AddDate(0, 0, 7),
			Epoch:            snap.E("1*"),
		}},
		userID: 1,
	})
	c.Check(s.fakeBackend.ops[1], DeepEquals, fakeOp{
		op:    "storesvc-snap-action:action",
		revno: snap.R(11),
		action: store.SnapAction{
			Action:       "refresh",
			InstanceName: "some-snap_instance",
			SnapID:       "some-snap-id",
			Channel:      "stable",
			Flags:        store.SnapActionIgnoreValidation,
		},
		userID: 1,
	})

	chg := s.state.NewChange("refresh", "refresh snaps")
	chg.AddAll(ts)

	s.state.Unlock()
	defer s.se.Stop()
	s.settle(c)
	s.state.Lock()

	// ensure all our tasks ran
	c.Assert(chg.Err(), IsNil)
	c.Assert(chg.IsReady(), Equals, true)

	// verify snap 'instance' has IgnoreValidation set and the snap was
	// updated
	var snapst snapstate.SnapState
	err = snapstate.Get(s.state, "some-snap_instance", &snapst)
	c.Assert(err, IsNil)
	c.Check(snapst.IgnoreValidation, Equals, true)
	c.Check(snapst.Current, Equals, snap.R(11))
	// and the other snap does not
	err = snapstate.Get(s.state, "some-snap", &snapst)
	c.Assert(err, IsNil)
	c.Check(snapst.Current, Equals, snap.R(7))
	c.Check(snapst.IgnoreValidation, Equals, false)

	s.fakeBackend.ops = nil
	s.fakeStore.refreshRevnos = map[string]snap.Revision{
		"some-snap-id": snap.R(12),
	}
	updates, tts, err := snapstate.UpdateMany(context.TODO(), s.state, []string{"some-snap", "some-snap_instance"}, s.user.ID, nil)
	c.Assert(err, IsNil)
	c.Check(tts, HasLen, 3)
	verifyLastTasksetIsReRefresh(c, tts)
	sort.Strings(updates)
	c.Check(updates, DeepEquals, []string{"some-snap", "some-snap_instance"})

	chg = s.state.NewChange("refresh", "refresh snaps")
	for _, ts := range tts[:len(tts)-1] {
		chg.AddAll(ts)
	}

	s.state.Unlock()
	s.settle(c)
	s.state.Lock()

	// ensure all our tasks ran
	c.Assert(chg.Err(), IsNil)
	c.Assert(chg.IsReady(), Equals, true)

	err = snapstate.Get(s.state, "some-snap", &snapst)
	c.Assert(err, IsNil)
	c.Check(snapst.IgnoreValidation, Equals, false)
	c.Check(snapst.Current, Equals, snap.R(12))

	err = snapstate.Get(s.state, "some-snap_instance", &snapst)
	c.Assert(err, IsNil)
	c.Check(snapst.IgnoreValidation, Equals, true)
	c.Check(snapst.Current, Equals, snap.R(12))

	for i := 0; i < 2; i++ {
		op := s.fakeBackend.ops[i]
		switch op.op {
		case "storesvc-snap-action":
			c.Check(op, DeepEquals, fakeOp{
				op: "storesvc-snap-action",
				curSnaps: []store.CurrentSnap{{
					InstanceName:     "some-snap",
					SnapID:           "some-snap-id",
					Revision:         snap.R(7),
					IgnoreValidation: false,
					RefreshedDate:    fakeRevDateEpoch.AddDate(0, 0, 7),
					Epoch:            snap.E("1*"),
				}, {
					InstanceName:     "some-snap_instance",
					SnapID:           "some-snap-id",
					Revision:         snap.R(11),
					TrackingChannel:  "stable",
					IgnoreValidation: true,
					RefreshedDate:    fakeRevDateEpoch.AddDate(0, 0, 11),
					Epoch:            snap.E("1*"),
				}},
				userID: 1,
			})
		case "storesvc-snap-action:action":
			switch op.action.InstanceName {
			case "some-snap":
				c.Check(op, DeepEquals, fakeOp{
					op:    "storesvc-snap-action:action",
					revno: snap.R(12),
					action: store.SnapAction{
						Action:       "refresh",
						InstanceName: "some-snap",
						SnapID:       "some-snap-id",
						Flags:        0,
					},
					userID: 1,
				})
			case "some-snap_instance":
				c.Check(op, DeepEquals, fakeOp{
					op:    "storesvc-snap-action:action",
					revno: snap.R(12),
					action: store.SnapAction{
						Action:       "refresh",
						InstanceName: "some-snap_instance",
						SnapID:       "some-snap-id",
						Flags:        0,
					},
					userID: 1,
				})
			default:
				c.Fatalf("unexpected instance name %q", op.action.InstanceName)
			}
		default:
			c.Fatalf("unexpected action %q", op.op)
		}
	}

}

func (s *snapmgrTestSuite) TestUpdateFromLocal(c *C) {
	si := snap.SideInfo{
		RealName: "some-snap",
		Revision: snap.R("x1"),
	}

	s.state.Lock()
	defer s.state.Unlock()

	snapstate.Set(s.state, "some-snap", &snapstate.SnapState{
		Active:   true,
		Sequence: []*snap.SideInfo{&si},
		Channel:  "channel-for-7",
		Current:  si.Revision,
	})

	_, err := snapstate.Update(s.state, "some-snap", "channel-for-7", snap.R(0), s.user.ID, snapstate.Flags{})
	c.Assert(err, Equals, store.ErrLocalSnap)
}

func (s *snapmgrTestSuite) TestUpdateAmend(c *C) {
	si := snap.SideInfo{
		RealName: "some-snap",
		Revision: snap.R("x1"),
	}

	s.state.Lock()
	defer s.state.Unlock()

	snapstate.Set(s.state, "some-snap", &snapstate.SnapState{
		Active:   true,
		Sequence: []*snap.SideInfo{&si},
		Channel:  "channel-for-7",
		Current:  si.Revision,
	})

	ts, err := snapstate.Update(s.state, "some-snap", "channel-for-7", snap.R(0), s.user.ID, snapstate.Flags{Amend: true})
	c.Assert(err, IsNil)
	verifyUpdateTasks(c, unlinkBefore|cleanupAfter|doesReRefresh, 0, ts, s.state)

	// ensure we go from local to store revision-7
	var snapsup snapstate.SnapSetup
	tasks := ts.Tasks()
	c.Check(tasks[1].Kind(), Equals, "download-snap")
	err = tasks[1].Get("snap-setup", &snapsup)
	c.Assert(err, IsNil)
	c.Check(snapsup.Revision(), Equals, snap.R(7))
}

func (s *snapmgrTestSuite) TestUpdateAmendSnapNotFound(c *C) {
	si := snap.SideInfo{
		RealName: "snap-unknown",
		Revision: snap.R("x1"),
	}

	s.state.Lock()
	defer s.state.Unlock()

	snapstate.Set(s.state, "snap-unknown", &snapstate.SnapState{
		Active:   true,
		Sequence: []*snap.SideInfo{&si},
		Channel:  "stable",
		Current:  si.Revision,
	})

	_, err := snapstate.Update(s.state, "snap-unknown", "stable", snap.R(0), s.user.ID, snapstate.Flags{Amend: true})
	c.Assert(err, Equals, store.ErrSnapNotFound)
}

func (s *snapmgrTestSuite) TestSingleUpdateBlockedRevision(c *C) {
	// single updates should *not* set the block list
	si7 := snap.SideInfo{
		RealName: "some-snap",
		SnapID:   "some-snap-id",
		Revision: snap.R(7),
	}
	si11 := snap.SideInfo{
		RealName: "some-snap",
		SnapID:   "some-snap-id",
		Revision: snap.R(11),
	}

	s.state.Lock()
	defer s.state.Unlock()

	snapstate.Set(s.state, "some-snap", &snapstate.SnapState{
		Active:   true,
		Sequence: []*snap.SideInfo{&si7, &si11},
		Current:  si7.Revision,
		SnapType: "app",
	})

	_, err := snapstate.Update(s.state, "some-snap", "some-channel", snap.R(0), s.user.ID, snapstate.Flags{})
	c.Assert(err, IsNil)

	c.Assert(s.fakeBackend.ops, HasLen, 2)
	c.Check(s.fakeBackend.ops[0], DeepEquals, fakeOp{
		op: "storesvc-snap-action",
		curSnaps: []store.CurrentSnap{{
			InstanceName:  "some-snap",
			SnapID:        "some-snap-id",
			Revision:      snap.R(7),
			RefreshedDate: fakeRevDateEpoch.AddDate(0, 0, 7),
			Epoch:         snap.E("1*"),
		}},
		userID: 1,
	})
}

func (s *snapmgrTestSuite) TestMultiUpdateBlockedRevision(c *C) {
	// multi-updates should *not* set the block list
	si7 := snap.SideInfo{
		RealName: "some-snap",
		SnapID:   "some-snap-id",
		Revision: snap.R(7),
	}
	si11 := snap.SideInfo{
		RealName: "some-snap",
		SnapID:   "some-snap-id",
		Revision: snap.R(11),
	}

	s.state.Lock()
	defer s.state.Unlock()

	snapstate.Set(s.state, "some-snap", &snapstate.SnapState{
		Active:   true,
		Sequence: []*snap.SideInfo{&si7, &si11},
		Current:  si7.Revision,
		SnapType: "app",
	})

	updates, _, err := snapstate.UpdateMany(context.TODO(), s.state, []string{"some-snap"}, s.user.ID, nil)
	c.Assert(err, IsNil)
	c.Check(updates, DeepEquals, []string{"some-snap"})

	c.Assert(s.fakeBackend.ops, HasLen, 2)
	c.Check(s.fakeBackend.ops[0], DeepEquals, fakeOp{
		op: "storesvc-snap-action",
		curSnaps: []store.CurrentSnap{{
			InstanceName:  "some-snap",
			SnapID:        "some-snap-id",
			Revision:      snap.R(7),
			RefreshedDate: fakeRevDateEpoch.AddDate(0, 0, 7),
			Epoch:         snap.E("1*"),
		}},
		userID: 1,
	})
}

func (s *snapmgrTestSuite) TestAllUpdateBlockedRevision(c *C) {
	//  update-all *should* set the block list
	si7 := snap.SideInfo{
		RealName: "some-snap",
		SnapID:   "some-snap-id",
		Revision: snap.R(7),
	}
	si11 := snap.SideInfo{
		RealName: "some-snap",
		SnapID:   "some-snap-id",
		Revision: snap.R(11),
	}

	s.state.Lock()
	defer s.state.Unlock()

	snapstate.Set(s.state, "some-snap", &snapstate.SnapState{
		Active:   true,
		Sequence: []*snap.SideInfo{&si7, &si11},
		Current:  si7.Revision,
	})

	updates, _, err := snapstate.UpdateMany(context.TODO(), s.state, nil, s.user.ID, nil)
	c.Check(err, IsNil)
	c.Check(updates, HasLen, 0)

	c.Assert(s.fakeBackend.ops, HasLen, 2)
	c.Check(s.fakeBackend.ops[0], DeepEquals, fakeOp{
		op: "storesvc-snap-action",
		curSnaps: []store.CurrentSnap{{
			InstanceName:  "some-snap",
			SnapID:        "some-snap-id",
			Revision:      snap.R(7),
			RefreshedDate: fakeRevDateEpoch.AddDate(0, 0, 7),
			Block:         []snap.Revision{snap.R(11)},
			Epoch:         snap.E("1*"),
		}},
		userID: 1,
	})
}

var orthogonalAutoAliasesScenarios = []struct {
	aliasesBefore map[string][]string
	names         []string
	prune         []string
	update        bool
	new           bool
}{
	{nil, nil, nil, true, true},
	{nil, []string{"some-snap"}, nil, true, false},
	{nil, []string{"other-snap"}, nil, false, true},
	{map[string][]string{"some-snap": {"aliasA", "aliasC"}}, []string{"some-snap"}, nil, true, false},
	{map[string][]string{"other-snap": {"aliasB", "aliasC"}}, []string{"other-snap"}, []string{"other-snap"}, false, false},
	{map[string][]string{"other-snap": {"aliasB", "aliasC"}}, nil, []string{"other-snap"}, true, false},
	{map[string][]string{"other-snap": {"aliasB", "aliasC"}}, []string{"some-snap"}, nil, true, false},
	{map[string][]string{"other-snap": {"aliasC"}}, []string{"other-snap"}, []string{"other-snap"}, false, true},
	{map[string][]string{"other-snap": {"aliasC"}}, nil, []string{"other-snap"}, true, true},
	{map[string][]string{"other-snap": {"aliasC"}}, []string{"some-snap"}, nil, true, false},
	{map[string][]string{"some-snap": {"aliasB"}, "other-snap": {"aliasA"}}, []string{"some-snap"}, []string{"other-snap"}, true, false},
	{map[string][]string{"some-snap": {"aliasB"}, "other-snap": {"aliasA"}}, nil, []string{"other-snap", "some-snap"}, true, true},
	{map[string][]string{"some-snap": {"aliasB"}, "other-snap": {"aliasA"}}, []string{"other-snap"}, []string{"other-snap", "some-snap"}, false, true},
	{map[string][]string{"some-snap": {"aliasB"}}, nil, []string{"some-snap"}, true, true},
	{map[string][]string{"some-snap": {"aliasB"}}, []string{"other-snap"}, []string{"some-snap"}, false, true},
	{map[string][]string{"some-snap": {"aliasB"}}, []string{"some-snap"}, nil, true, false},
	{map[string][]string{"other-snap": {"aliasA"}}, nil, []string{"other-snap"}, true, true},
	{map[string][]string{"other-snap": {"aliasA"}}, []string{"other-snap"}, []string{"other-snap"}, false, true},
	{map[string][]string{"other-snap": {"aliasA"}}, []string{"some-snap"}, []string{"other-snap"}, true, false},
}

func (s *snapmgrTestSuite) TestUpdateManyAutoAliasesScenarios(c *C) {
	s.state.Lock()
	defer s.state.Unlock()

	snapstate.Set(s.state, "other-snap", &snapstate.SnapState{
		Active: true,
		Sequence: []*snap.SideInfo{
			{RealName: "other-snap", SnapID: "other-snap-id", Revision: snap.R(2)},
		},
		Current:  snap.R(2),
		SnapType: "app",
	})

	snapstate.AutoAliases = func(st *state.State, info *snap.Info) (map[string]string, error) {
		switch info.InstanceName() {
		case "some-snap":
			return map[string]string{"aliasA": "cmdA"}, nil
		case "other-snap":
			return map[string]string{"aliasB": "cmdB"}, nil
		}
		return nil, nil
	}

	snapstate.Set(s.state, "some-snap", &snapstate.SnapState{
		Active: true,
		Sequence: []*snap.SideInfo{
			{RealName: "some-snap", SnapID: "some-snap-id", Revision: snap.R(4)},
		},
		Current:  snap.R(4),
		SnapType: "app",
	})

	expectedSet := func(aliases []string) map[string]bool {
		res := make(map[string]bool, len(aliases))
		for _, alias := range aliases {
			res[alias] = true
		}
		return res
	}

	for _, scenario := range orthogonalAutoAliasesScenarios {
		for _, instanceName := range []string{"some-snap", "other-snap"} {
			var snapst snapstate.SnapState
			err := snapstate.Get(s.state, instanceName, &snapst)
			c.Assert(err, IsNil)
			snapst.Aliases = nil
			snapst.AutoAliasesDisabled = false
			if autoAliases := scenario.aliasesBefore[instanceName]; autoAliases != nil {
				targets := make(map[string]*snapstate.AliasTarget)
				for _, alias := range autoAliases {
					targets[alias] = &snapstate.AliasTarget{Auto: "cmd" + alias[len(alias)-1:]}
				}

				snapst.Aliases = targets
			}
			snapstate.Set(s.state, instanceName, &snapst)
		}

		updates, tts, err := snapstate.UpdateMany(context.TODO(), s.state, scenario.names, s.user.ID, nil)
		c.Check(err, IsNil)
		verifyLastTasksetIsReRefresh(c, tts)

		_, dropped, err := snapstate.AutoAliasesDelta(s.state, []string{"some-snap", "other-snap"})
		c.Assert(err, IsNil)

		j := 0
		expectedUpdatesSet := make(map[string]bool)
		var expectedPruned map[string]map[string]bool
		var pruneTs *state.TaskSet
		if len(scenario.prune) != 0 {
			pruneTs = tts[0]
			j++
			taskAliases := make(map[string]map[string]bool)
			for _, aliasTask := range pruneTs.Tasks() {
				c.Check(aliasTask.Kind(), Equals, "prune-auto-aliases")
				var aliases []string
				err := aliasTask.Get("aliases", &aliases)
				c.Assert(err, IsNil)
				snapsup, err := snapstate.TaskSnapSetup(aliasTask)
				c.Assert(err, IsNil)
				taskAliases[snapsup.InstanceName()] = expectedSet(aliases)
			}
			expectedPruned = make(map[string]map[string]bool)
			for _, instanceName := range scenario.prune {
				expectedPruned[instanceName] = expectedSet(dropped[instanceName])
				if instanceName == "other-snap" && !scenario.new && !scenario.update {
					expectedUpdatesSet["other-snap"] = true
				}
			}
			c.Check(taskAliases, DeepEquals, expectedPruned)
		}
		if scenario.update {
			updateTs := tts[j]
			j++
			expectedUpdatesSet["some-snap"] = true
			first := updateTs.Tasks()[0]
			c.Check(first.Kind(), Equals, "prerequisites")
			wait := false
			if expectedPruned["other-snap"]["aliasA"] {
				wait = true
			} else if expectedPruned["some-snap"] != nil {
				wait = true
			}
			if wait {
				c.Check(first.WaitTasks(), DeepEquals, pruneTs.Tasks())
			} else {
				c.Check(first.WaitTasks(), HasLen, 0)
			}
		}
		if scenario.new {
			newTs := tts[j]
			j++
			expectedUpdatesSet["other-snap"] = true
			tasks := newTs.Tasks()
			c.Check(tasks, HasLen, 1)
			aliasTask := tasks[0]
			c.Check(aliasTask.Kind(), Equals, "refresh-aliases")

			wait := false
			if expectedPruned["some-snap"]["aliasB"] {
				wait = true
			} else if expectedPruned["other-snap"] != nil {
				wait = true
			}
			if wait {
				c.Check(aliasTask.WaitTasks(), DeepEquals, pruneTs.Tasks())
			} else {
				c.Check(aliasTask.WaitTasks(), HasLen, 0)
			}
		}
		c.Assert(j, Equals, len(tts)-1, Commentf("%#v", scenario))

		// check reported updated names
		c.Check(len(updates) > 0, Equals, true)
		sort.Strings(updates)
		expectedUpdates := make([]string, 0, len(expectedUpdatesSet))
		for x := range expectedUpdatesSet {
			expectedUpdates = append(expectedUpdates, x)
		}
		sort.Strings(expectedUpdates)
		c.Check(updates, DeepEquals, expectedUpdates)
	}
}

func (s *snapmgrTestSuite) TestUpdateOneAutoAliasesScenarios(c *C) {
	s.state.Lock()
	defer s.state.Unlock()

	snapstate.Set(s.state, "other-snap", &snapstate.SnapState{
		Active: true,
		Sequence: []*snap.SideInfo{
			{RealName: "other-snap", SnapID: "other-snap-id", Revision: snap.R(2)},
		},
		Current:  snap.R(2),
		SnapType: "app",
	})

	snapstate.AutoAliases = func(st *state.State, info *snap.Info) (map[string]string, error) {
		switch info.InstanceName() {
		case "some-snap":
			return map[string]string{"aliasA": "cmdA"}, nil
		case "other-snap":
			return map[string]string{"aliasB": "cmdB"}, nil
		}
		return nil, nil
	}

	snapstate.Set(s.state, "some-snap", &snapstate.SnapState{
		Active: true,
		Sequence: []*snap.SideInfo{
			{RealName: "some-snap", SnapID: "some-snap-id", Revision: snap.R(4)},
		},
		Current:  snap.R(4),
		SnapType: "app",
	})

	expectedSet := func(aliases []string) map[string]bool {
		res := make(map[string]bool, len(aliases))
		for _, alias := range aliases {
			res[alias] = true
		}
		return res
	}

	for _, scenario := range orthogonalAutoAliasesScenarios {
		if len(scenario.names) != 1 {
			continue
		}

		for _, instanceName := range []string{"some-snap", "other-snap"} {
			var snapst snapstate.SnapState
			err := snapstate.Get(s.state, instanceName, &snapst)
			c.Assert(err, IsNil)
			snapst.Aliases = nil
			snapst.AutoAliasesDisabled = false
			if autoAliases := scenario.aliasesBefore[instanceName]; autoAliases != nil {
				targets := make(map[string]*snapstate.AliasTarget)
				for _, alias := range autoAliases {
					targets[alias] = &snapstate.AliasTarget{Auto: "cmd" + alias[len(alias)-1:]}
				}

				snapst.Aliases = targets
			}
			snapstate.Set(s.state, instanceName, &snapst)
		}

		ts, err := snapstate.Update(s.state, scenario.names[0], "", snap.R(0), s.user.ID, snapstate.Flags{})
		c.Assert(err, IsNil)
		_, dropped, err := snapstate.AutoAliasesDelta(s.state, []string{"some-snap", "other-snap"})
		c.Assert(err, IsNil)

		j := 0

		tasks := ts.Tasks()
		// make sure the last task from Update is the rerefresh
		c.Assert(tasks[len(tasks)-1].Kind(), Equals, "check-rerefresh")
		tasks = tasks[:len(tasks)-1] // and now forget about it

		var expectedPruned map[string]map[string]bool
		var pruneTasks []*state.Task
		if len(scenario.prune) != 0 {
			nprune := len(scenario.prune)
			pruneTasks = tasks[:nprune]
			j += nprune
			taskAliases := make(map[string]map[string]bool)
			for _, aliasTask := range pruneTasks {
				c.Check(aliasTask.Kind(), Equals, "prune-auto-aliases")
				var aliases []string
				err := aliasTask.Get("aliases", &aliases)
				c.Assert(err, IsNil)
				snapsup, err := snapstate.TaskSnapSetup(aliasTask)
				c.Assert(err, IsNil)
				taskAliases[snapsup.InstanceName()] = expectedSet(aliases)
			}
			expectedPruned = make(map[string]map[string]bool)
			for _, instanceName := range scenario.prune {
				expectedPruned[instanceName] = expectedSet(dropped[instanceName])
			}
			c.Check(taskAliases, DeepEquals, expectedPruned)
		}
		if scenario.update {
			first := tasks[j]
			j += 18
			c.Check(first.Kind(), Equals, "prerequisites")
			wait := false
			if expectedPruned["other-snap"]["aliasA"] {
				wait = true
			} else if expectedPruned["some-snap"] != nil {
				wait = true
			}
			if wait {
				c.Check(first.WaitTasks(), DeepEquals, pruneTasks)
			} else {
				c.Check(first.WaitTasks(), HasLen, 0)
			}
		}
		if scenario.new {
			aliasTask := tasks[j]
			j++
			c.Check(aliasTask.Kind(), Equals, "refresh-aliases")
			wait := false
			if expectedPruned["some-snap"]["aliasB"] {
				wait = true
			} else if expectedPruned["other-snap"] != nil {
				wait = true
			}
			if wait {
				c.Check(aliasTask.WaitTasks(), DeepEquals, pruneTasks)
			} else {
				c.Check(aliasTask.WaitTasks(), HasLen, 0)
			}
		}
		c.Assert(len(tasks), Equals, j, Commentf("%#v", scenario))

		// conflict checks are triggered
		chg := s.state.NewChange("update", "...")
		chg.AddAll(ts)
		err = snapstate.CheckChangeConflict(s.state, scenario.names[0], nil)
		c.Check(err, ErrorMatches, `.* has "update" change in progress`)
		chg.SetStatus(state.DoneStatus)
	}
}

func (s *snapmgrTestSuite) TestUpdateLocalSnapFails(c *C) {
	si := snap.SideInfo{
		RealName: "some-snap",
		Revision: snap.R(7),
	}

	s.state.Lock()
	defer s.state.Unlock()

	snapstate.Set(s.state, "some-snap", &snapstate.SnapState{
		Active:   true,
		Sequence: []*snap.SideInfo{&si},
		Current:  si.Revision,
	})

	_, err := snapstate.Update(s.state, "some-snap", "some-channel", snap.R(0), s.user.ID, snapstate.Flags{})
	c.Assert(err, Equals, store.ErrLocalSnap)
}

func (s *snapmgrTestSuite) TestUpdateDisabledUnsupported(c *C) {
	si := snap.SideInfo{
		RealName: "some-snap",
		SnapID:   "some-snap-id",
		Revision: snap.R(7),
	}

	s.state.Lock()
	defer s.state.Unlock()

	snapstate.Set(s.state, "some-snap", &snapstate.SnapState{
		Active:   false,
		Sequence: []*snap.SideInfo{&si},
		Current:  si.Revision,
	})

	_, err := snapstate.Update(s.state, "some-snap", "some-channel", snap.R(0), s.user.ID, snapstate.Flags{})
	c.Assert(err, ErrorMatches, `refreshing disabled snap "some-snap" not supported`)
}

func (s *snapmgrTestSuite) TestUpdateKernelTrackChecksSwitchingTracks(c *C) {
	si := snap.SideInfo{
		RealName: "kernel",
		SnapID:   "kernel-id",
		Revision: snap.R(7),
	}

	s.state.Lock()
	defer s.state.Unlock()

	snapstate.SetModelWithKernelTrack("18")
	snapstate.Set(s.state, "kernel", &snapstate.SnapState{
		Active:   true,
		Sequence: []*snap.SideInfo{&si},
		Current:  si.Revision,
		Channel:  "18/stable",
	})

	// switching tracks is not ok
	_, err := snapstate.Update(s.state, "kernel", "new-channel", snap.R(0), s.user.ID, snapstate.Flags{})
	c.Assert(err, ErrorMatches, `cannot switch from kernel track "18" as specified for the \(device\) model to "new-channel/stable"`)

	// no change to the channel is ok
	_, err = snapstate.Update(s.state, "kernel", "", snap.R(0), s.user.ID, snapstate.Flags{})
	c.Assert(err, IsNil)

	// switching risk level is ok
	_, err = snapstate.Update(s.state, "kernel", "18/beta", snap.R(0), s.user.ID, snapstate.Flags{})
	c.Assert(err, IsNil)

	// switching just risk within the pinned track is ok
	_, err = snapstate.Update(s.state, "kernel", "beta", snap.R(0), s.user.ID, snapstate.Flags{})
	c.Assert(err, IsNil)
}

func (s *snapmgrTestSuite) TestUpdateGadgetTrackChecksSwitchingTracks(c *C) {
	si := snap.SideInfo{
		RealName: "brand-gadget",
		SnapID:   "brand-gadget-id",
		Revision: snap.R(7),
	}

	s.state.Lock()
	defer s.state.Unlock()

	snapstate.SetModelWithGadgetTrack("18")
	snapstate.Set(s.state, "brand-gadget", &snapstate.SnapState{
		Active:   true,
		Sequence: []*snap.SideInfo{&si},
		Current:  si.Revision,
		Channel:  "18/stable",
	})

	// switching tracks is not ok
	_, err := snapstate.Update(s.state, "brand-gadget", "new-channel", snap.R(0), s.user.ID, snapstate.Flags{})
	c.Assert(err, ErrorMatches, `cannot switch from gadget track "18" as specified for the \(device\) model to "new-channel/stable"`)

	// no change to the channel is ok
	_, err = snapstate.Update(s.state, "brand-gadget", "", snap.R(0), s.user.ID, snapstate.Flags{})
	c.Assert(err, IsNil)

	// switching risk level is ok
	_, err = snapstate.Update(s.state, "brand-gadget", "18/beta", snap.R(0), s.user.ID, snapstate.Flags{})
	c.Assert(err, IsNil)

	// switching just risk within the pinned track is ok
	_, err = snapstate.Update(s.state, "brand-gadget", "beta", snap.R(0), s.user.ID, snapstate.Flags{})
	c.Assert(err, IsNil)

}

func makeTestSnap(c *C, snapYamlContent string) (snapFilePath string) {
	return snaptest.MakeTestSnapWithFiles(c, snapYamlContent, nil)
}

func (s *snapmgrTestSuite) TestInstallFirstLocalRunThrough(c *C) {
	// use the real thing for this one
	snapstate.MockOpenSnapFile(backend.OpenSnapFile)

	s.state.Lock()
	defer s.state.Unlock()

	mockSnap := makeTestSnap(c, `name: mock
version: 1.0`)
	chg := s.state.NewChange("install", "install a local snap")
	ts, info, err := snapstate.InstallPath(s.state, &snap.SideInfo{RealName: "mock"}, mockSnap, "", "", snapstate.Flags{})
	c.Assert(err, IsNil)
	chg.AddAll(ts)

	// ensure the returned info is correct
	c.Check(info.SideInfo.RealName, Equals, "mock")
	c.Check(info.Version, Equals, "1.0")

	s.state.Unlock()
	defer s.se.Stop()
	s.settle(c)
	s.state.Lock()

	expected := fakeOps{
		{
			// only local install was run, i.e. first actions are pseudo-action current
			op:  "current",
			old: "<no-current>",
		},
		{
			// and setup-snap
			op:    "setup-snap",
			name:  "mock",
			path:  mockSnap,
			revno: snap.R("x1"),
		},
		{
			op:   "copy-data",
			path: filepath.Join(dirs.SnapMountDir, "mock/x1"),
			old:  "<no-old>",
		},
		{
			op:    "setup-profiles:Doing",
			name:  "mock",
			revno: snap.R("x1"),
		},
		{
			op: "candidate",
			sinfo: snap.SideInfo{
				RealName: "mock",
				Revision: snap.R("x1"),
			},
		},
		{
			op:   "link-snap",
			path: filepath.Join(dirs.SnapMountDir, "mock/x1"),
		},
		{
			op:    "auto-connect:Doing",
			name:  "mock",
			revno: snap.R("x1"),
		},
		{
			op: "update-aliases",
		},
		{
			op:    "cleanup-trash",
			name:  "mock",
			revno: snap.R("x1"),
		},
	}

	c.Assert(s.fakeBackend.ops.Ops(), DeepEquals, expected.Ops())
	c.Check(s.fakeBackend.ops, DeepEquals, expected)

	// verify snapSetup info
	var snapsup snapstate.SnapSetup
	task := ts.Tasks()[1]
	err = task.Get("snap-setup", &snapsup)
	c.Assert(err, IsNil)
	c.Assert(snapsup, DeepEquals, snapstate.SnapSetup{
		SnapPath:  mockSnap,
		SideInfo:  snapsup.SideInfo,
		Type:      snap.TypeApp,
		PlugsOnly: true,
	})
	c.Assert(snapsup.SideInfo, DeepEquals, &snap.SideInfo{
		RealName: "mock",
		Revision: snap.R(-1),
	})

	// verify snaps in the system state
	var snapst snapstate.SnapState
	err = snapstate.Get(s.state, "mock", &snapst)
	c.Assert(err, IsNil)

	c.Assert(snapst.Active, Equals, true)
	c.Assert(snapst.Sequence[0], DeepEquals, &snap.SideInfo{
		RealName: "mock",
		Channel:  "",
		Revision: snap.R(-1),
	})
	c.Assert(snapst.LocalRevision(), Equals, snap.R(-1))
}

func (s *snapmgrTestSuite) TestInstallSubsequentLocalRunThrough(c *C) {
	// use the real thing for this one
	snapstate.MockOpenSnapFile(backend.OpenSnapFile)

	s.state.Lock()
	defer s.state.Unlock()

	snapstate.Set(s.state, "mock", &snapstate.SnapState{
		Active: true,
		Sequence: []*snap.SideInfo{
			{RealName: "mock", Revision: snap.R(-2)},
		},
		Current:  snap.R(-2),
		SnapType: "app",
	})

	mockSnap := makeTestSnap(c, `name: mock
version: 1.0
epoch: 1*
`)
	chg := s.state.NewChange("install", "install a local snap")
	ts, _, err := snapstate.InstallPath(s.state, &snap.SideInfo{RealName: "mock"}, mockSnap, "", "", snapstate.Flags{})
	c.Assert(err, IsNil)
	chg.AddAll(ts)

	s.state.Unlock()
	defer s.se.Stop()
	s.settle(c)
	s.state.Lock()

	ops := s.fakeBackend.ops
	// ensure only local install was run, i.e. first action is pseudo-action current
	c.Assert(ops.Ops(), HasLen, 11)
	c.Check(ops[0].op, Equals, "current")
	c.Check(ops[0].old, Equals, filepath.Join(dirs.SnapMountDir, "mock/x2"))
	// and setup-snap
	c.Check(ops[1].op, Equals, "setup-snap")
	c.Check(ops[1].name, Matches, "mock")
	c.Check(ops[1].path, Matches, `.*/mock_1.0_all.snap`)
	c.Check(ops[1].revno, Equals, snap.R("x3"))
	// and cleanup
	c.Check(ops[len(ops)-1], DeepEquals, fakeOp{
		op:    "cleanup-trash",
		name:  "mock",
		revno: snap.R("x3"),
	})

	c.Check(ops[3].op, Equals, "unlink-snap")
	c.Check(ops[3].path, Equals, filepath.Join(dirs.SnapMountDir, "mock/x2"))

	c.Check(ops[4].op, Equals, "copy-data")
	c.Check(ops[4].path, Equals, filepath.Join(dirs.SnapMountDir, "mock/x3"))
	c.Check(ops[4].old, Equals, filepath.Join(dirs.SnapMountDir, "mock/x2"))

	c.Check(ops[5].op, Equals, "setup-profiles:Doing")
	c.Check(ops[5].name, Equals, "mock")
	c.Check(ops[5].revno, Equals, snap.R(-3))

	c.Check(ops[6].op, Equals, "candidate")
	c.Check(ops[6].sinfo, DeepEquals, snap.SideInfo{
		RealName: "mock",
		Revision: snap.R(-3),
	})
	c.Check(ops[7].op, Equals, "link-snap")
	c.Check(ops[7].path, Equals, filepath.Join(dirs.SnapMountDir, "mock/x3"))

	// verify snapSetup info
	var snapsup snapstate.SnapSetup
	task := ts.Tasks()[1]
	err = task.Get("snap-setup", &snapsup)
	c.Assert(err, IsNil)
	c.Assert(snapsup, DeepEquals, snapstate.SnapSetup{
		SnapPath:  mockSnap,
		SideInfo:  snapsup.SideInfo,
		Type:      snap.TypeApp,
		PlugsOnly: true,
	})
	c.Assert(snapsup.SideInfo, DeepEquals, &snap.SideInfo{
		RealName: "mock",
		Revision: snap.R(-3),
	})

	// verify snaps in the system state
	var snapst snapstate.SnapState
	err = snapstate.Get(s.state, "mock", &snapst)
	c.Assert(err, IsNil)

	c.Assert(snapst.Active, Equals, true)
	c.Assert(snapst.Sequence, HasLen, 2)
	c.Assert(snapst.CurrentSideInfo(), DeepEquals, &snap.SideInfo{
		RealName: "mock",
		Channel:  "",
		Revision: snap.R(-3),
	})
	c.Assert(snapst.LocalRevision(), Equals, snap.R(-3))
}

func (s *snapmgrTestSuite) TestInstallOldSubsequentLocalRunThrough(c *C) {
	// use the real thing for this one
	snapstate.MockOpenSnapFile(backend.OpenSnapFile)

	s.state.Lock()
	defer s.state.Unlock()

	snapstate.Set(s.state, "mock", &snapstate.SnapState{
		Active: true,
		Sequence: []*snap.SideInfo{
			{RealName: "mock", Revision: snap.R(100001)},
		},
		Current:  snap.R(100001),
		SnapType: "app",
	})

	mockSnap := makeTestSnap(c, `name: mock
version: 1.0
epoch: 1*
`)
	chg := s.state.NewChange("install", "install a local snap")
	ts, _, err := snapstate.InstallPath(s.state, &snap.SideInfo{RealName: "mock"}, mockSnap, "", "", snapstate.Flags{})
	c.Assert(err, IsNil)
	chg.AddAll(ts)

	s.state.Unlock()
	defer s.se.Stop()
	s.settle(c)
	s.state.Lock()

	expected := fakeOps{
		{
			// ensure only local install was run, i.e. first action is pseudo-action current
			op:  "current",
			old: filepath.Join(dirs.SnapMountDir, "mock/100001"),
		},
		{
			// and setup-snap
			op:    "setup-snap",
			name:  "mock",
			path:  mockSnap,
			revno: snap.R("x1"),
		},
		{
			op:   "remove-snap-aliases",
			name: "mock",
		},
		{
			op:   "unlink-snap",
			path: filepath.Join(dirs.SnapMountDir, "mock/100001"),
		},
		{
			op:   "copy-data",
			path: filepath.Join(dirs.SnapMountDir, "mock/x1"),
			old:  filepath.Join(dirs.SnapMountDir, "mock/100001"),
		},
		{
			op:    "setup-profiles:Doing",
			name:  "mock",
			revno: snap.R("x1"),
		},
		{
			op: "candidate",
			sinfo: snap.SideInfo{
				RealName: "mock",
				Revision: snap.R("x1"),
			},
		},
		{
			op:   "link-snap",
			path: filepath.Join(dirs.SnapMountDir, "mock/x1"),
		},
		{
			op:    "auto-connect:Doing",
			name:  "mock",
			revno: snap.R("x1"),
		},
		{
			op: "update-aliases",
		},
		{
			// and cleanup
			op:    "cleanup-trash",
			name:  "mock",
			revno: snap.R("x1"),
		},
	}
	c.Assert(s.fakeBackend.ops.Ops(), DeepEquals, expected.Ops())
	c.Check(s.fakeBackend.ops, DeepEquals, expected)

	var snapst snapstate.SnapState
	err = snapstate.Get(s.state, "mock", &snapst)
	c.Assert(err, IsNil)

	c.Assert(snapst.Active, Equals, true)
	c.Assert(snapst.Sequence, HasLen, 2)
	c.Assert(snapst.CurrentSideInfo(), DeepEquals, &snap.SideInfo{
		RealName: "mock",
		Channel:  "",
		Revision: snap.R(-1),
	})
	c.Assert(snapst.LocalRevision(), Equals, snap.R(-1))
}

func (s *snapmgrTestSuite) TestInstallPathWithMetadataRunThrough(c *C) {
	// use the real thing for this one
	snapstate.MockOpenSnapFile(backend.OpenSnapFile)

	s.state.Lock()
	defer s.state.Unlock()

	someSnap := makeTestSnap(c, `name: orig-name
version: 1.0`)
	chg := s.state.NewChange("install", "install a local snap")

	si := &snap.SideInfo{
		RealName: "some-snap",
		SnapID:   "some-snap-id",
		Revision: snap.R(42),
	}
	ts, _, err := snapstate.InstallPath(s.state, si, someSnap, "", "", snapstate.Flags{Required: true})
	c.Assert(err, IsNil)
	chg.AddAll(ts)

	s.state.Unlock()
	defer s.se.Stop()
	s.settle(c)
	s.state.Lock()

	// ensure only local install was run, i.e. first actions are pseudo-action current
	c.Assert(s.fakeBackend.ops.Ops(), HasLen, 9)
	c.Check(s.fakeBackend.ops[0].op, Equals, "current")
	c.Check(s.fakeBackend.ops[0].old, Equals, "<no-current>")
	// and setup-snap
	c.Check(s.fakeBackend.ops[1].op, Equals, "setup-snap")
	c.Check(s.fakeBackend.ops[1].name, Equals, "some-snap")
	c.Check(s.fakeBackend.ops[1].path, Matches, `.*/orig-name_1.0_all.snap`)
	c.Check(s.fakeBackend.ops[1].revno, Equals, snap.R(42))

	c.Check(s.fakeBackend.ops[4].op, Equals, "candidate")
	c.Check(s.fakeBackend.ops[4].sinfo, DeepEquals, *si)
	c.Check(s.fakeBackend.ops[5].op, Equals, "link-snap")
	c.Check(s.fakeBackend.ops[5].path, Equals, filepath.Join(dirs.SnapMountDir, "some-snap/42"))

	// verify snapSetup info
	var snapsup snapstate.SnapSetup
	task := ts.Tasks()[0]
	err = task.Get("snap-setup", &snapsup)
	c.Assert(err, IsNil)
	c.Assert(snapsup, DeepEquals, snapstate.SnapSetup{
		SnapPath: someSnap,
		SideInfo: snapsup.SideInfo,
		Flags: snapstate.Flags{
			Required: true,
		},
		Type:      snap.TypeApp,
		PlugsOnly: true,
	})
	c.Assert(snapsup.SideInfo, DeepEquals, si)

	// verify snaps in the system state
	var snapst snapstate.SnapState
	err = snapstate.Get(s.state, "some-snap", &snapst)
	c.Assert(err, IsNil)

	c.Assert(snapst.Active, Equals, true)
	c.Assert(snapst.Channel, Equals, "")
	c.Assert(snapst.Sequence[0], DeepEquals, si)
	c.Assert(snapst.LocalRevision().Unset(), Equals, true)
	c.Assert(snapst.Required, Equals, true)
}

func (s *snapmgrTestSuite) TestRemoveRunThrough(c *C) {
	c.Assert(snapstate.KeepAuxStoreInfo("some-snap-id", nil), IsNil)
	c.Check(snapstate.AuxStoreInfoFilename("some-snap-id"), testutil.FilePresent)
	si := snap.SideInfo{
		SnapID:   "some-snap-id",
		RealName: "some-snap",
		Revision: snap.R(7),
	}

	s.state.Lock()
	defer s.state.Unlock()

	snapstate.Set(s.state, "some-snap", &snapstate.SnapState{
		Active:   true,
		Sequence: []*snap.SideInfo{&si},
		Current:  si.Revision,
		SnapType: "app",
	})

	chg := s.state.NewChange("remove", "remove a snap")
	ts, err := snapstate.Remove(s.state, "some-snap", snap.R(0))
	c.Assert(err, IsNil)
	chg.AddAll(ts)

	s.state.Unlock()
	defer s.se.Stop()
	s.settle(c)
	s.state.Lock()

	expected := fakeOps{
		{
			op:    "auto-disconnect:Doing",
			name:  "some-snap",
			revno: snap.R(7),
		},
		{
			op:   "remove-snap-aliases",
			name: "some-snap",
		},
		{
			op:   "unlink-snap",
			path: filepath.Join(dirs.SnapMountDir, "some-snap/7"),
		},
		{
			op:    "remove-profiles:Doing",
			name:  "some-snap",
			revno: snap.R(7),
		},
		{
			op:   "remove-snap-data",
			path: filepath.Join(dirs.SnapMountDir, "some-snap/7"),
		},
		{
			op:   "remove-snap-common-data",
			path: filepath.Join(dirs.SnapMountDir, "some-snap/7"),
		},
		{
			op:   "remove-snap-data-dir",
			name: "some-snap",
			path: filepath.Join(dirs.SnapDataDir, "some-snap"),
		},
		{
			op:    "remove-snap-files",
			path:  filepath.Join(dirs.SnapMountDir, "some-snap/7"),
			stype: "app",
		},
		{
			op:   "discard-namespace",
			name: "some-snap",
		},
		{
			op:   "remove-snap-dir",
			name: "some-snap",
			path: filepath.Join(dirs.SnapMountDir, "some-snap"),
		},
	}
	// start with an easier-to-read error if this fails:
	c.Check(len(s.fakeBackend.ops), Equals, len(expected))
	c.Assert(s.fakeBackend.ops.Ops(), DeepEquals, expected.Ops())
	c.Check(s.fakeBackend.ops, DeepEquals, expected)

	// verify snapSetup info
	tasks := ts.Tasks()
	for _, t := range tasks {
		if t.Kind() == "run-hook" {
			continue
		}
		snapsup, err := snapstate.TaskSnapSetup(t)
		c.Assert(err, IsNil)

		var expSnapSetup *snapstate.SnapSetup
		switch t.Kind() {
		case "discard-conns":
			expSnapSetup = &snapstate.SnapSetup{
				SideInfo: &snap.SideInfo{
					RealName: "some-snap",
				},
			}
		case "clear-snap", "discard-snap":
			expSnapSetup = &snapstate.SnapSetup{
				SideInfo: &snap.SideInfo{
					RealName: "some-snap",
					SnapID:   "some-snap-id",
					Revision: snap.R(7),
				},
			}
		default:
			expSnapSetup = &snapstate.SnapSetup{
				SideInfo: &snap.SideInfo{
					RealName: "some-snap",
					Revision: snap.R(7),
					SnapID:   "some-snap-id",
				},
				Type:      snap.TypeApp,
				PlugsOnly: true,
			}

		}

		c.Check(snapsup, DeepEquals, expSnapSetup, Commentf(t.Kind()))
	}

	// verify snaps in the system state
	var snapst snapstate.SnapState
	err = snapstate.Get(s.state, "some-snap", &snapst)
	c.Assert(err, Equals, state.ErrNoState)
	c.Check(snapstate.AuxStoreInfoFilename("some-snap-id"), testutil.FileAbsent)

}

func (s *snapmgrTestSuite) TestParallelInstanceRemoveRunThrough(c *C) {
	si := snap.SideInfo{
		RealName: "some-snap",
		Revision: snap.R(7),
	}

	s.state.Lock()
	defer s.state.Unlock()

	// pretend we have both a regular snap and a parallel instance
	snapstate.Set(s.state, "some-snap_instance", &snapstate.SnapState{
		Active:      true,
		Sequence:    []*snap.SideInfo{&si},
		Current:     si.Revision,
		SnapType:    "app",
		InstanceKey: "instance",
	})
	snapstate.Set(s.state, "some-snap", &snapstate.SnapState{
		Active:   true,
		Sequence: []*snap.SideInfo{&si},
		Current:  si.Revision,
		SnapType: "app",
	})

	chg := s.state.NewChange("remove", "remove a snap")
	ts, err := snapstate.Remove(s.state, "some-snap_instance", snap.R(0))
	c.Assert(err, IsNil)
	chg.AddAll(ts)

	s.state.Unlock()
	s.settle(c)
	s.state.Lock()

	expected := fakeOps{
		{
			op:    "auto-disconnect:Doing",
			name:  "some-snap_instance",
			revno: snap.R(7),
		},
		{
			op:   "remove-snap-aliases",
			name: "some-snap_instance",
		},
		{
			op:   "unlink-snap",
			path: filepath.Join(dirs.SnapMountDir, "some-snap_instance/7"),
		},
		{
			op:    "remove-profiles:Doing",
			name:  "some-snap_instance",
			revno: snap.R(7),
		},
		{
			op:   "remove-snap-data",
			path: filepath.Join(dirs.SnapMountDir, "some-snap_instance/7"),
		},
		{
			op:   "remove-snap-common-data",
			path: filepath.Join(dirs.SnapMountDir, "some-snap_instance/7"),
		},
		{
			op:             "remove-snap-data-dir",
			name:           "some-snap_instance",
			path:           filepath.Join(dirs.SnapDataDir, "some-snap"),
			otherInstances: true,
		},
		{
			op:    "remove-snap-files",
			path:  filepath.Join(dirs.SnapMountDir, "some-snap_instance/7"),
			stype: "app",
		},
		{
			op:   "discard-namespace",
			name: "some-snap_instance",
		},
		{
			op:             "remove-snap-dir",
			name:           "some-snap_instance",
			path:           filepath.Join(dirs.SnapMountDir, "some-snap"),
			otherInstances: true,
		},
	}
	// start with an easier-to-read error if this fails:
	c.Check(len(s.fakeBackend.ops), Equals, len(expected))
	c.Assert(s.fakeBackend.ops.Ops(), DeepEquals, expected.Ops())
	c.Check(s.fakeBackend.ops, DeepEquals, expected)

	// verify snapSetup info
	tasks := ts.Tasks()
	for _, t := range tasks {
		if t.Kind() == "run-hook" {
			continue
		}
		snapsup, err := snapstate.TaskSnapSetup(t)
		c.Assert(err, IsNil)

		var expSnapSetup *snapstate.SnapSetup
		switch t.Kind() {
		case "discard-conns":
			expSnapSetup = &snapstate.SnapSetup{
				SideInfo: &snap.SideInfo{
					RealName: "some-snap",
				},
				InstanceKey: "instance",
			}
		case "clear-snap", "discard-snap":
			expSnapSetup = &snapstate.SnapSetup{
				SideInfo: &snap.SideInfo{
					RealName: "some-snap",
					Revision: snap.R(7),
				},
				InstanceKey: "instance",
			}
		default:
			expSnapSetup = &snapstate.SnapSetup{
				SideInfo: &snap.SideInfo{
					RealName: "some-snap",
					Revision: snap.R(7),
				},
				Type:        snap.TypeApp,
				PlugsOnly:   true,
				InstanceKey: "instance",
			}

		}

		c.Check(snapsup, DeepEquals, expSnapSetup, Commentf(t.Kind()))
	}

	// verify snaps in the system state
	var snapst snapstate.SnapState
	err = snapstate.Get(s.state, "some-snap_instance", &snapst)
	c.Assert(err, Equals, state.ErrNoState)

	// the non-instance snap is still there
	err = snapstate.Get(s.state, "some-snap", &snapst)
	c.Assert(err, IsNil)
}

func (s *snapmgrTestSuite) TestParallelInstanceRemoveRunThroughOtherInstances(c *C) {
	si := snap.SideInfo{
		RealName: "some-snap",
		Revision: snap.R(7),
	}

	s.state.Lock()
	defer s.state.Unlock()

	// pretend we have both a regular snap and a parallel instance
	snapstate.Set(s.state, "some-snap_instance", &snapstate.SnapState{
		Active:      true,
		Sequence:    []*snap.SideInfo{&si},
		Current:     si.Revision,
		SnapType:    "app",
		InstanceKey: "instance",
	})
	snapstate.Set(s.state, "some-snap_other", &snapstate.SnapState{
		Active:      true,
		Sequence:    []*snap.SideInfo{&si},
		Current:     si.Revision,
		SnapType:    "app",
		InstanceKey: "other",
	})

	chg := s.state.NewChange("remove", "remove a snap")
	ts, err := snapstate.Remove(s.state, "some-snap_instance", snap.R(0))
	c.Assert(err, IsNil)
	chg.AddAll(ts)

	s.state.Unlock()
	s.settle(c)
	s.state.Lock()

	expected := fakeOps{
		{
			op:    "auto-disconnect:Doing",
			name:  "some-snap_instance",
			revno: snap.R(7),
		},
		{
			op:   "remove-snap-aliases",
			name: "some-snap_instance",
		},
		{
			op:   "unlink-snap",
			path: filepath.Join(dirs.SnapMountDir, "some-snap_instance/7"),
		},
		{
			op:    "remove-profiles:Doing",
			name:  "some-snap_instance",
			revno: snap.R(7),
		},
		{
			op:   "remove-snap-data",
			path: filepath.Join(dirs.SnapMountDir, "some-snap_instance/7"),
		},
		{
			op:   "remove-snap-common-data",
			path: filepath.Join(dirs.SnapMountDir, "some-snap_instance/7"),
		},
		{
			op:             "remove-snap-data-dir",
			name:           "some-snap_instance",
			path:           filepath.Join(dirs.SnapDataDir, "some-snap"),
			otherInstances: true,
		},
		{
			op:    "remove-snap-files",
			path:  filepath.Join(dirs.SnapMountDir, "some-snap_instance/7"),
			stype: "app",
		},
		{
			op:   "discard-namespace",
			name: "some-snap_instance",
		},
		{
			op:             "remove-snap-dir",
			name:           "some-snap_instance",
			path:           filepath.Join(dirs.SnapMountDir, "some-snap"),
			otherInstances: true,
		},
	}
	// start with an easier-to-read error if this fails:
	c.Check(len(s.fakeBackend.ops), Equals, len(expected))
	c.Assert(s.fakeBackend.ops.Ops(), DeepEquals, expected.Ops())
	c.Check(s.fakeBackend.ops, DeepEquals, expected)

	// verify snaps in the system state
	var snapst snapstate.SnapState
	err = snapstate.Get(s.state, "some-snap_instance", &snapst)
	c.Assert(err, Equals, state.ErrNoState)

	// the other instance is still there
	err = snapstate.Get(s.state, "some-snap_other", &snapst)
	c.Assert(err, IsNil)
}

func (s *snapmgrTestSuite) TestRemoveWithManyRevisionsRunThrough(c *C) {
	si3 := snap.SideInfo{
		SnapID:   "some-snap-id",
		RealName: "some-snap",
		Revision: snap.R(3),
	}

	si5 := snap.SideInfo{
		SnapID:   "some-snap-id",
		RealName: "some-snap",
		Revision: snap.R(5),
	}

	si7 := snap.SideInfo{
		SnapID:   "some-snap-id",
		RealName: "some-snap",
		Revision: snap.R(7),
	}

	s.state.Lock()
	defer s.state.Unlock()

	snapstate.Set(s.state, "some-snap", &snapstate.SnapState{
		Active:   true,
		Sequence: []*snap.SideInfo{&si5, &si3, &si7},
		Current:  si7.Revision,
		SnapType: "app",
	})

	chg := s.state.NewChange("remove", "remove a snap")
	ts, err := snapstate.Remove(s.state, "some-snap", snap.R(0))
	c.Assert(err, IsNil)
	chg.AddAll(ts)

	s.state.Unlock()
	defer s.se.Stop()
	s.settle(c)
	s.state.Lock()

	expected := fakeOps{
		{
			op:    "auto-disconnect:Doing",
			name:  "some-snap",
			revno: snap.R(7),
		},
		{
			op:   "remove-snap-aliases",
			name: "some-snap",
		},
		{
			op:   "unlink-snap",
			path: filepath.Join(dirs.SnapMountDir, "some-snap/7"),
		},
		{
			op:    "remove-profiles:Doing",
			name:  "some-snap",
			revno: snap.R(7),
		},
		{
			op:   "remove-snap-data",
			path: filepath.Join(dirs.SnapMountDir, "some-snap/7"),
		},
		{
			op:    "remove-snap-files",
			path:  filepath.Join(dirs.SnapMountDir, "some-snap/7"),
			stype: "app",
		},
		{
			op:   "remove-snap-data",
			path: filepath.Join(dirs.SnapMountDir, "some-snap/3"),
		},
		{
			op:    "remove-snap-files",
			path:  filepath.Join(dirs.SnapMountDir, "some-snap/3"),
			stype: "app",
		},
		{
			op:   "remove-snap-data",
			path: filepath.Join(dirs.SnapMountDir, "some-snap/5"),
		},
		{
			op:   "remove-snap-common-data",
			path: filepath.Join(dirs.SnapMountDir, "some-snap/5"),
		},
		{
			op:   "remove-snap-data-dir",
			name: "some-snap",
			path: filepath.Join(dirs.SnapDataDir, "some-snap"),
		},
		{
			op:    "remove-snap-files",
			path:  filepath.Join(dirs.SnapMountDir, "some-snap/5"),
			stype: "app",
		},
		{
			op:   "discard-namespace",
			name: "some-snap",
		},
		{
			op:   "remove-snap-dir",
			name: "some-snap",
			path: filepath.Join(dirs.SnapMountDir, "some-snap"),
		},
	}
	// start with an easier-to-read error if this fails:
	c.Assert(s.fakeBackend.ops.Ops(), DeepEquals, expected.Ops())
	c.Assert(s.fakeBackend.ops, DeepEquals, expected)

	// verify snapSetup info
	tasks := ts.Tasks()
	revnos := []snap.Revision{{N: 7}, {N: 3}, {N: 5}}
	whichRevno := 0
	for _, t := range tasks {
		if t.Kind() == "run-hook" {
			continue
		}
		snapsup, err := snapstate.TaskSnapSetup(t)
		c.Assert(err, IsNil)

		var expSnapSetup *snapstate.SnapSetup
		switch t.Kind() {
		case "discard-conns":
			expSnapSetup = &snapstate.SnapSetup{
				SideInfo: &snap.SideInfo{
					SnapID:   "some-snap-id",
					RealName: "some-snap",
				},
			}
		case "clear-snap", "discard-snap":
			expSnapSetup = &snapstate.SnapSetup{
				SideInfo: &snap.SideInfo{
					SnapID:   "some-snap-id",
					RealName: "some-snap",
					Revision: revnos[whichRevno],
				},
			}
		default:
			expSnapSetup = &snapstate.SnapSetup{
				SideInfo: &snap.SideInfo{
					SnapID:   "some-snap-id",
					RealName: "some-snap",
					Revision: snap.R(7),
				},
				Type:      snap.TypeApp,
				PlugsOnly: true,
			}

		}

		c.Check(snapsup, DeepEquals, expSnapSetup, Commentf(t.Kind()))

		if t.Kind() == "discard-snap" {
			whichRevno++
		}
	}

	// verify snaps in the system state
	var snapst snapstate.SnapState
	err = snapstate.Get(s.state, "some-snap", &snapst)
	c.Assert(err, Equals, state.ErrNoState)
}

func (s *snapmgrTestSuite) TestRemoveOneRevisionRunThrough(c *C) {
	si3 := snap.SideInfo{
		RealName: "some-snap",
		Revision: snap.R(3),
	}

	si5 := snap.SideInfo{
		RealName: "some-snap",
		Revision: snap.R(5),
	}

	si7 := snap.SideInfo{
		RealName: "some-snap",
		Revision: snap.R(7),
	}

	s.state.Lock()
	defer s.state.Unlock()

	snapstate.Set(s.state, "some-snap", &snapstate.SnapState{
		Active:   true,
		Sequence: []*snap.SideInfo{&si5, &si3, &si7},
		Current:  si7.Revision,
		SnapType: "app",
	})

	chg := s.state.NewChange("remove", "remove a snap")
	ts, err := snapstate.Remove(s.state, "some-snap", snap.R(3))
	c.Assert(err, IsNil)
	chg.AddAll(ts)

	s.state.Unlock()
	defer s.se.Stop()
	s.settle(c)
	s.state.Lock()

	c.Check(len(s.fakeBackend.ops), Equals, 2)
	expected := fakeOps{
		{
			op:   "remove-snap-data",
			path: filepath.Join(dirs.SnapMountDir, "some-snap/3"),
		},
		{
			op:    "remove-snap-files",
			path:  filepath.Join(dirs.SnapMountDir, "some-snap/3"),
			stype: "app",
		},
	}
	// start with an easier-to-read error if this fails:
	c.Assert(s.fakeBackend.ops.Ops(), DeepEquals, expected.Ops())
	c.Assert(s.fakeBackend.ops, DeepEquals, expected)

	// verify snapSetup info
	tasks := ts.Tasks()
	for _, t := range tasks {
		snapsup, err := snapstate.TaskSnapSetup(t)
		c.Assert(err, IsNil)

		expSnapSetup := &snapstate.SnapSetup{
			SideInfo: &snap.SideInfo{
				RealName: "some-snap",
				Revision: snap.R(3),
			},
		}

		c.Check(snapsup, DeepEquals, expSnapSetup, Commentf(t.Kind()))
	}

	// verify snaps in the system state
	var snapst snapstate.SnapState
	err = snapstate.Get(s.state, "some-snap", &snapst)
	c.Assert(err, IsNil)
	c.Check(snapst.Sequence, HasLen, 2)
}

func (s *snapmgrTestSuite) TestRemoveLastRevisionRunThrough(c *C) {
	si := snap.SideInfo{
		RealName: "some-snap",
		Revision: snap.R(2),
	}

	s.state.Lock()
	defer s.state.Unlock()

	snapstate.Set(s.state, "some-snap", &snapstate.SnapState{
		Active:   false,
		Sequence: []*snap.SideInfo{&si},
		Current:  si.Revision,
		SnapType: "app",
	})

	chg := s.state.NewChange("remove", "remove a snap")
	ts, err := snapstate.Remove(s.state, "some-snap", snap.R(2))
	c.Assert(err, IsNil)
	chg.AddAll(ts)

	s.state.Unlock()
	defer s.se.Stop()
	s.settle(c)
	s.state.Lock()

	c.Check(len(s.fakeBackend.ops), Equals, 7)
	expected := fakeOps{
		{
			op:    "auto-disconnect:Doing",
			name:  "some-snap",
			revno: snap.R(2),
		},
		{
			op:   "remove-snap-data",
			path: filepath.Join(dirs.SnapMountDir, "some-snap/2"),
		},
		{
			op:   "remove-snap-common-data",
			path: filepath.Join(dirs.SnapMountDir, "some-snap/2"),
		},
		{
			op:   "remove-snap-data-dir",
			name: "some-snap",
			path: filepath.Join(dirs.SnapDataDir, "some-snap"),
		},
		{
			op:    "remove-snap-files",
			path:  filepath.Join(dirs.SnapMountDir, "some-snap/2"),
			stype: "app",
		},
		{
			op:   "discard-namespace",
			name: "some-snap",
		},
		{
			op:   "remove-snap-dir",
			name: "some-snap",
			path: filepath.Join(dirs.SnapMountDir, "some-snap"),
		},
	}
	// start with an easier-to-read error if this fails:
	c.Assert(s.fakeBackend.ops.Ops(), DeepEquals, expected.Ops())
	c.Assert(s.fakeBackend.ops, DeepEquals, expected)

	// verify snapSetup info
	tasks := ts.Tasks()
	for _, t := range tasks {
		if t.Kind() == "run-hook" {
			continue
		}
		snapsup, err := snapstate.TaskSnapSetup(t)
		c.Assert(err, IsNil)

		expSnapSetup := &snapstate.SnapSetup{
			SideInfo: &snap.SideInfo{
				RealName: "some-snap",
			},
		}
		if t.Kind() != "discard-conns" {
			expSnapSetup.SideInfo.Revision = snap.R(2)
		}
		if t.Kind() == "auto-disconnect" {
			expSnapSetup.PlugsOnly = true
			expSnapSetup.Type = "app"
		}

		c.Check(snapsup, DeepEquals, expSnapSetup, Commentf(t.Kind()))
	}

	// verify snaps in the system state
	var snapst snapstate.SnapState
	err = snapstate.Get(s.state, "some-snap", &snapst)
	c.Assert(err, Equals, state.ErrNoState)
}

func (s *snapmgrTestSuite) TestRemoveCurrentActiveRevisionRefused(c *C) {
	si := snap.SideInfo{
		RealName: "some-snap",
		Revision: snap.R(2),
	}

	s.state.Lock()
	defer s.state.Unlock()

	snapstate.Set(s.state, "some-snap", &snapstate.SnapState{
		Active:   true,
		Sequence: []*snap.SideInfo{&si},
		Current:  si.Revision,
		SnapType: "app",
	})

	_, err := snapstate.Remove(s.state, "some-snap", snap.R(2))

	c.Check(err, ErrorMatches, `cannot remove active revision 2 of snap "some-snap"`)
}

func (s *snapmgrTestSuite) TestRemoveCurrentRevisionOfSeveralRefused(c *C) {
	si := snap.SideInfo{
		RealName: "some-snap",
		Revision: snap.R(2),
	}

	s.state.Lock()
	defer s.state.Unlock()

	snapstate.Set(s.state, "some-snap", &snapstate.SnapState{
		Active:   true,
		Sequence: []*snap.SideInfo{&si, &si},
		Current:  si.Revision,
		SnapType: "app",
	})

	_, err := snapstate.Remove(s.state, "some-snap", snap.R(2))
	c.Assert(err, NotNil)
	c.Check(err.Error(), Equals, `cannot remove active revision 2 of snap "some-snap" (revert first?)`)
}

func (s *snapmgrTestSuite) TestRemoveMissingRevisionRefused(c *C) {
	si := snap.SideInfo{
		RealName: "some-snap",
		Revision: snap.R(2),
	}

	s.state.Lock()
	defer s.state.Unlock()

	snapstate.Set(s.state, "some-snap", &snapstate.SnapState{
		Active:   true,
		Sequence: []*snap.SideInfo{&si},
		Current:  si.Revision,
		SnapType: "app",
	})

	_, err := snapstate.Remove(s.state, "some-snap", snap.R(1))

	c.Check(err, ErrorMatches, `revision 1 of snap "some-snap" is not installed`)
}

func (s *snapmgrTestSuite) TestRemoveRefused(c *C) {
	si := snap.SideInfo{
		RealName: "gadget",
		Revision: snap.R(7),
	}

	s.state.Lock()
	defer s.state.Unlock()

	snapstate.Set(s.state, "gadget", &snapstate.SnapState{
		Active:   true,
		Sequence: []*snap.SideInfo{&si},
		Current:  si.Revision,
		SnapType: "app",
	})

	_, err := snapstate.Remove(s.state, "gadget", snap.R(0))

	c.Check(err, ErrorMatches, `snap "gadget" is not removable`)
}

func (s *snapmgrTestSuite) TestRemoveRefusedLastRevision(c *C) {
	si := snap.SideInfo{
		RealName: "gadget",
		Revision: snap.R(7),
	}

	s.state.Lock()
	defer s.state.Unlock()

	snapstate.Set(s.state, "gadget", &snapstate.SnapState{
		Active:   false,
		Sequence: []*snap.SideInfo{&si},
		Current:  si.Revision,
		SnapType: "app",
	})

	_, err := snapstate.Remove(s.state, "gadget", snap.R(7))

	c.Check(err, ErrorMatches, `snap "gadget" is not removable`)
}

func (s *snapmgrTestSuite) TestRemoveDeletesConfigOnLastRevision(c *C) {
	si := snap.SideInfo{
		RealName: "some-snap",
		Revision: snap.R(7),
	}

	s.state.Lock()
	defer s.state.Unlock()

	snapstate.Set(s.state, "some-snap", &snapstate.SnapState{
		Active:   true,
		Sequence: []*snap.SideInfo{&si},
		Current:  si.Revision,
		SnapType: "app",
	})

	snapstate.Set(s.state, "another-snap", &snapstate.SnapState{
		Active:   true,
		Sequence: []*snap.SideInfo{&si},
		Current:  si.Revision,
		SnapType: "app",
	})

	tr := config.NewTransaction(s.state)
	tr.Set("some-snap", "foo", "bar")
	tr.Commit()

	// a config for some other snap to verify its not accidentally destroyed
	tr = config.NewTransaction(s.state)
	tr.Set("another-snap", "bar", "baz")
	tr.Commit()

	var res string
	tr = config.NewTransaction(s.state)
	c.Assert(tr.Get("some-snap", "foo", &res), IsNil)
	c.Assert(tr.Get("another-snap", "bar", &res), IsNil)

	chg := s.state.NewChange("remove", "remove a snap")
	ts, err := snapstate.Remove(s.state, "some-snap", snap.R(0))
	c.Assert(err, IsNil)
	chg.AddAll(ts)

	s.state.Unlock()
	defer s.se.Stop()
	s.settle(c)
	s.state.Lock()

	// verify snaps in the system state
	var snapst snapstate.SnapState
	err = snapstate.Get(s.state, "some-snap", &snapst)
	c.Assert(err, Equals, state.ErrNoState)

	tr = config.NewTransaction(s.state)
	err = tr.Get("some-snap", "foo", &res)
	c.Assert(err, NotNil)
	c.Assert(err, ErrorMatches, `snap "some-snap" has no "foo" configuration option`)

	// and another snap has its config intact
	c.Assert(tr.Get("another-snap", "bar", &res), IsNil)
	c.Assert(res, Equals, "baz")
}

func (s *snapmgrTestSuite) TestRemoveDoesntDeleteConfigIfNotLastRevision(c *C) {
	si1 := snap.SideInfo{
		RealName: "some-snap",
		Revision: snap.R(7),
	}
	si2 := snap.SideInfo{
		RealName: "some-snap",
		Revision: snap.R(8),
	}

	s.state.Lock()
	defer s.state.Unlock()

	snapstate.Set(s.state, "some-snap", &snapstate.SnapState{
		Active:   true,
		Sequence: []*snap.SideInfo{&si1, &si2},
		Current:  si2.Revision,
		SnapType: "app",
	})

	tr := config.NewTransaction(s.state)
	tr.Set("some-snap", "foo", "bar")
	tr.Commit()

	var res string
	tr = config.NewTransaction(s.state)
	c.Assert(tr.Get("some-snap", "foo", &res), IsNil)

	chg := s.state.NewChange("remove", "remove a snap")
	ts, err := snapstate.Remove(s.state, "some-snap", si1.Revision)
	c.Assert(err, IsNil)
	chg.AddAll(ts)

	s.state.Unlock()
	defer s.se.Stop()
	s.settle(c)
	s.state.Lock()

	// verify snaps in the system state
	var snapst snapstate.SnapState
	err = snapstate.Get(s.state, "some-snap", &snapst)
	c.Assert(err, IsNil)

	tr = config.NewTransaction(s.state)
	c.Assert(tr.Get("some-snap", "foo", &res), IsNil)
	c.Assert(res, Equals, "bar")
}

func (s *snapmgrTestSuite) TestUpdateMakesConfigSnapshot(c *C) {
	s.state.Lock()
	defer s.state.Unlock()

	snapstate.Set(s.state, "some-snap", &snapstate.SnapState{
		Active: true,
		Sequence: []*snap.SideInfo{
			{RealName: "some-snap", SnapID: "some-snap-id", Revision: snap.R(1)},
		},
		Current:  snap.R(1),
		SnapType: "app",
	})

	tr := config.NewTransaction(s.state)
	tr.Set("some-snap", "foo", "bar")
	tr.Commit()

	var cfgs map[string]interface{}
	// we don't have config snapshots yet
	c.Assert(s.state.Get("revision-config", &cfgs), Equals, state.ErrNoState)

	chg := s.state.NewChange("update", "update a snap")
	ts, err := snapstate.Update(s.state, "some-snap", "some-channel", snap.R(2), s.user.ID, snapstate.Flags{})
	c.Assert(err, IsNil)
	chg.AddAll(ts)

	s.state.Unlock()
	defer s.se.Stop()
	s.settle(c)

	s.state.Lock()
	cfgs = nil
	// config copy of rev. 1 has been made
	c.Assert(s.state.Get("revision-config", &cfgs), IsNil)
	c.Assert(cfgs["some-snap"], DeepEquals, map[string]interface{}{
		"1": map[string]interface{}{
			"foo": "bar",
		},
	})
}

func (s *snapmgrTestSuite) TestRevertRestoresConfigSnapshot(c *C) {
	s.state.Lock()
	defer s.state.Unlock()

	snapstate.Set(s.state, "some-snap", &snapstate.SnapState{
		Active: true,
		Sequence: []*snap.SideInfo{
			{RealName: "some-snap", SnapID: "some-snap-id", Revision: snap.R(1)},
			{RealName: "some-snap", Revision: snap.R(2)},
		},
		Current:  snap.R(2),
		SnapType: "app",
	})

	// set configuration for current snap
	tr := config.NewTransaction(s.state)
	tr.Set("some-snap", "foo", "100")
	tr.Commit()

	// make config snapshot for rev.1
	config.SaveRevisionConfig(s.state, "some-snap", snap.R(1))

	// modify for rev. 2
	tr = config.NewTransaction(s.state)
	tr.Set("some-snap", "foo", "200")
	tr.Commit()

	chg := s.state.NewChange("revert", "revert snap")
	ts, err := snapstate.Revert(s.state, "some-snap", snapstate.Flags{})
	c.Assert(err, IsNil)
	chg.AddAll(ts)

	s.state.Unlock()
	defer s.se.Stop()
	s.settle(c)

	s.state.Lock()
	// config snapshot of rev. 2 has been made by 'revert'
	var cfgs map[string]interface{}
	c.Assert(s.state.Get("revision-config", &cfgs), IsNil)
	c.Assert(cfgs["some-snap"], DeepEquals, map[string]interface{}{
		"1": map[string]interface{}{"foo": "100"},
		"2": map[string]interface{}{"foo": "200"},
	})

	// current snap configuration has been restored from rev. 1 config snapshot
	tr = config.NewTransaction(s.state)
	var res string
	c.Assert(tr.Get("some-snap", "foo", &res), IsNil)
	c.Assert(res, Equals, "100")
}

func (s *snapmgrTestSuite) TestUpdateDoesGC(c *C) {
	s.state.Lock()
	defer s.state.Unlock()
	restore := release.MockOnClassic(false)
	defer restore()

	snapstate.Set(s.state, "some-snap", &snapstate.SnapState{
		Active: true,
		Sequence: []*snap.SideInfo{
			{RealName: "some-snap", SnapID: "some-snap-id", Revision: snap.R(1)},
			{RealName: "some-snap", SnapID: "some-snap-id", Revision: snap.R(2)},
			{RealName: "some-snap", SnapID: "some-snap-id", Revision: snap.R(3)},
			{RealName: "some-snap", SnapID: "some-snap-id", Revision: snap.R(4)},
		},
		Current:  snap.R(4),
		SnapType: "app",
	})

	chg := s.state.NewChange("update", "update a snap")
	ts, err := snapstate.Update(s.state, "some-snap", "some-channel", snap.R(0), s.user.ID, snapstate.Flags{})
	c.Assert(err, IsNil)
	chg.AddAll(ts)

	s.state.Unlock()
	defer s.se.Stop()
	s.settle(c)
	s.state.Lock()

	// ensure garbage collection runs as the last tasks
	expectedTail := fakeOps{
		{
			op:   "link-snap",
			path: filepath.Join(dirs.SnapMountDir, "some-snap/11"),
		},
		{
			op:    "auto-connect:Doing",
			name:  "some-snap",
			revno: snap.R(11),
		},
		{
			op: "update-aliases",
		},
		{
			op:   "remove-snap-data",
			path: filepath.Join(dirs.SnapMountDir, "some-snap/1"),
		},
		{
			op:    "remove-snap-files",
			path:  filepath.Join(dirs.SnapMountDir, "some-snap/1"),
			stype: "app",
		},
		{
			op:   "remove-snap-data",
			path: filepath.Join(dirs.SnapMountDir, "some-snap/2"),
		},
		{
			op:    "remove-snap-files",
			path:  filepath.Join(dirs.SnapMountDir, "some-snap/2"),
			stype: "app",
		},
		{
			op:    "cleanup-trash",
			name:  "some-snap",
			revno: snap.R(11),
		},
	}

	opsTail := s.fakeBackend.ops[len(s.fakeBackend.ops)-len(expectedTail):]
	c.Assert(opsTail.Ops(), DeepEquals, expectedTail.Ops())
	c.Check(opsTail, DeepEquals, expectedTail)
}

func (s *snapmgrTestSuite) TestRevertNoRevertAgain(c *C) {
	siNew := snap.SideInfo{
		RealName: "some-snap",
		Revision: snap.R(77),
	}

	si := snap.SideInfo{
		RealName: "some-snap",
		Revision: snap.R(7),
	}

	s.state.Lock()
	defer s.state.Unlock()

	snapstate.Set(s.state, "some-snap", &snapstate.SnapState{
		Active:   true,
		Sequence: []*snap.SideInfo{&si, &siNew},
		Current:  snap.R(7),
	})

	ts, err := snapstate.Revert(s.state, "some-snap", snapstate.Flags{})
	c.Assert(err, ErrorMatches, "no revision to revert to")
	c.Assert(ts, IsNil)
}

func (s *snapmgrTestSuite) TestRevertNothingToRevertTo(c *C) {
	si := snap.SideInfo{
		RealName: "some-snap",
		Revision: snap.R(7),
	}

	s.state.Lock()
	defer s.state.Unlock()

	snapstate.Set(s.state, "some-snap", &snapstate.SnapState{
		Active:   true,
		Sequence: []*snap.SideInfo{&si},
		Current:  si.Revision,
	})

	ts, err := snapstate.Revert(s.state, "some-snap", snapstate.Flags{})
	c.Assert(err, ErrorMatches, "no revision to revert to")
	c.Assert(ts, IsNil)
}

func (s *snapmgrTestSuite) TestRevertToRevisionNoValidVersion(c *C) {
	si := snap.SideInfo{
		RealName: "some-snap",
		Revision: snap.R(7),
	}
	si2 := snap.SideInfo{
		RealName: "some-snap",
		Revision: snap.R(77),
	}

	s.state.Lock()
	defer s.state.Unlock()

	snapstate.Set(s.state, "some-snap", &snapstate.SnapState{
		Active:   true,
		Sequence: []*snap.SideInfo{&si, &si2},
		Current:  snap.R(77),
	})

	ts, err := snapstate.RevertToRevision(s.state, "some-snap", snap.R("99"), snapstate.Flags{})
	c.Assert(err, ErrorMatches, `cannot find revision 99 for snap "some-snap"`)
	c.Assert(ts, IsNil)
}

func (s *snapmgrTestSuite) TestRevertToRevisionAlreadyCurrent(c *C) {
	si := snap.SideInfo{
		RealName: "some-snap",
		Revision: snap.R(7),
	}
	si2 := snap.SideInfo{
		RealName: "some-snap",
		Revision: snap.R(77),
	}

	s.state.Lock()
	defer s.state.Unlock()

	snapstate.Set(s.state, "some-snap", &snapstate.SnapState{
		Active:   true,
		Sequence: []*snap.SideInfo{&si, &si2},
		Current:  snap.R(77),
	})

	ts, err := snapstate.RevertToRevision(s.state, "some-snap", snap.R("77"), snapstate.Flags{})
	c.Assert(err, ErrorMatches, `already on requested revision`)
	c.Assert(ts, IsNil)
}

func (s *snapmgrTestSuite) TestRevertRunThrough(c *C) {
	si := snap.SideInfo{
		RealName: "some-snap",
		Revision: snap.R(7),
	}
	siOld := snap.SideInfo{
		RealName: "some-snap",
		Revision: snap.R(2),
	}

	s.state.Lock()
	defer s.state.Unlock()

	snapstate.Set(s.state, "some-snap", &snapstate.SnapState{
		Active:   true,
		SnapType: "app",
		Sequence: []*snap.SideInfo{&siOld, &si},
		Current:  si.Revision,
	})

	chg := s.state.NewChange("revert", "revert a snap backwards")
	ts, err := snapstate.Revert(s.state, "some-snap", snapstate.Flags{})
	c.Assert(err, IsNil)
	chg.AddAll(ts)

	s.state.Unlock()
	defer s.se.Stop()
	s.settle(c)
	s.state.Lock()

	expected := fakeOps{
		{
			op:   "remove-snap-aliases",
			name: "some-snap",
		},
		{
			op:   "unlink-snap",
			path: filepath.Join(dirs.SnapMountDir, "some-snap/7"),
		},
		{
			op:    "setup-profiles:Doing",
			name:  "some-snap",
			revno: snap.R(2),
		},
		{
			op: "candidate",
			sinfo: snap.SideInfo{
				RealName: "some-snap",
				Revision: snap.R(2),
			},
		},
		{
			op:   "link-snap",
			path: filepath.Join(dirs.SnapMountDir, "some-snap/2"),
		},
		{
			op:    "auto-connect:Doing",
			name:  "some-snap",
			revno: snap.R(2),
		},
		{
			op: "update-aliases",
		},
	}
	// start with an easier-to-read error if this fails:
	c.Assert(s.fakeBackend.ops.Ops(), DeepEquals, expected.Ops())
	c.Assert(s.fakeBackend.ops, DeepEquals, expected)

	// verify that the R(2) version is active now and R(7) is still there
	var snapst snapstate.SnapState
	err = snapstate.Get(s.state, "some-snap", &snapst)
	c.Assert(err, IsNil)

	c.Assert(snapst.Active, Equals, true)
	c.Assert(snapst.Current, Equals, snap.R(2))
	c.Assert(snapst.Sequence, HasLen, 2)
	c.Assert(snapst.Sequence[0], DeepEquals, &snap.SideInfo{
		RealName: "some-snap",
		Channel:  "",
		Revision: snap.R(2),
	})
	c.Assert(snapst.Sequence[1], DeepEquals, &snap.SideInfo{
		RealName: "some-snap",
		Channel:  "",
		Revision: snap.R(7),
	})
	c.Assert(snapst.Block(), DeepEquals, []snap.Revision{snap.R(7)})
}

func (s *snapmgrTestSuite) TestParallelInstanceRevertRunThrough(c *C) {
	si := snap.SideInfo{
		RealName: "some-snap",
		Revision: snap.R(7),
	}
	siOld := snap.SideInfo{
		RealName: "some-snap",
		Revision: snap.R(2),
	}

	s.state.Lock()
	defer s.state.Unlock()

	snapstate.Set(s.state, "some-snap_instance", &snapstate.SnapState{
		Active:      true,
		SnapType:    "app",
		Sequence:    []*snap.SideInfo{&siOld, &si},
		Current:     si.Revision,
		InstanceKey: "instance",
	})

	// another snap withouth instance key
	snapstate.Set(s.state, "some-snap", &snapstate.SnapState{
		Active:   true,
		SnapType: "app",
		Sequence: []*snap.SideInfo{&siOld, &si},
		Current:  si.Revision,
	})

	chg := s.state.NewChange("revert", "revert a snap backwards")
	ts, err := snapstate.Revert(s.state, "some-snap_instance", snapstate.Flags{})
	c.Assert(err, IsNil)
	chg.AddAll(ts)

	s.state.Unlock()
	defer s.se.Stop()
	s.settle(c)
	s.state.Lock()

	expected := fakeOps{
		{
			op:   "remove-snap-aliases",
			name: "some-snap_instance",
		},
		{
			op:   "unlink-snap",
			path: filepath.Join(dirs.SnapMountDir, "some-snap_instance/7"),
		},
		{
			op:    "setup-profiles:Doing",
			name:  "some-snap_instance",
			revno: snap.R(2),
		},
		{
			op: "candidate",
			sinfo: snap.SideInfo{
				RealName: "some-snap",
				Revision: snap.R(2),
			},
		},
		{
			op:   "link-snap",
			path: filepath.Join(dirs.SnapMountDir, "some-snap_instance/2"),
		},
		{
			op:    "auto-connect:Doing",
			name:  "some-snap_instance",
			revno: snap.R(2),
		},
		{
			op: "update-aliases",
		},
	}
	// start with an easier-to-read error if this fails:
	c.Assert(s.fakeBackend.ops.Ops(), DeepEquals, expected.Ops())
	c.Assert(s.fakeBackend.ops, DeepEquals, expected)

	// verify that the R(2) version is active now and R(7) is still there
	var snapst snapstate.SnapState
	err = snapstate.Get(s.state, "some-snap_instance", &snapst)
	c.Assert(err, IsNil)

	c.Assert(snapst.Active, Equals, true)
	c.Assert(snapst.Current, Equals, snap.R(2))
	c.Assert(snapst.InstanceKey, Equals, "instance")
	c.Assert(snapst.Sequence, HasLen, 2)
	c.Assert(snapst.Sequence[0], DeepEquals, &snap.SideInfo{
		RealName: "some-snap",
		Channel:  "",
		Revision: snap.R(2),
	})
	c.Assert(snapst.Sequence[1], DeepEquals, &snap.SideInfo{
		RealName: "some-snap",
		Channel:  "",
		Revision: snap.R(7),
	})
	c.Assert(snapst.Block(), DeepEquals, []snap.Revision{snap.R(7)})

	// non instance snap is not affected
	var nonInstanceSnapst snapstate.SnapState
	err = snapstate.Get(s.state, "some-snap", &nonInstanceSnapst)
	c.Assert(err, IsNil)
	c.Assert(nonInstanceSnapst.Current, Equals, snap.R(7))

}

func (s *snapmgrTestSuite) TestRevertWithLocalRevisionRunThrough(c *C) {
	si := snap.SideInfo{
		RealName: "some-snap",
		Revision: snap.R(-7),
	}
	siOld := snap.SideInfo{
		RealName: "some-snap",
		Revision: snap.R(-2),
	}

	s.state.Lock()
	defer s.state.Unlock()

	snapstate.Set(s.state, "some-snap", &snapstate.SnapState{
		Active:   true,
		SnapType: "app",
		Sequence: []*snap.SideInfo{&siOld, &si},
		Current:  si.Revision,
	})

	chg := s.state.NewChange("revert", "revert a snap backwards")
	ts, err := snapstate.Revert(s.state, "some-snap", snapstate.Flags{})
	c.Assert(err, IsNil)
	chg.AddAll(ts)

	s.state.Unlock()
	defer s.se.Stop()
	s.settle(c)
	s.state.Lock()

	c.Assert(s.fakeBackend.ops.Ops(), HasLen, 7)

	// verify that LocalRevision is still -7
	var snapst snapstate.SnapState
	err = snapstate.Get(s.state, "some-snap", &snapst)
	c.Assert(err, IsNil)

	c.Assert(snapst.LocalRevision(), Equals, snap.R(-7))
}

func (s *snapmgrTestSuite) TestRevertToRevisionNewVersion(c *C) {
	siNew := snap.SideInfo{
		RealName: "some-snap",
		Revision: snap.R(7),
		SnapID:   "october",
	}

	si := snap.SideInfo{
		RealName: "some-snap",
		Revision: snap.R(2),
		SnapID:   "october",
	}

	s.state.Lock()
	defer s.state.Unlock()

	snapstate.Set(s.state, "some-snap", &snapstate.SnapState{
		Active:   true,
		SnapType: "app",
		Sequence: []*snap.SideInfo{&si, &siNew},
		Current:  snap.R(2),
		Channel:  "edge",
	})

	chg := s.state.NewChange("revert", "revert a snap forward")
	ts, err := snapstate.RevertToRevision(s.state, "some-snap", snap.R(7), snapstate.Flags{})
	c.Assert(err, IsNil)
	chg.AddAll(ts)

	s.state.Unlock()
	defer s.se.Stop()
	s.settle(c)
	s.state.Lock()

	expected := fakeOps{
		{
			op:   "remove-snap-aliases",
			name: "some-snap",
		},
		{
			op:   "unlink-snap",
			path: filepath.Join(dirs.SnapMountDir, "some-snap/2"),
		},
		{
			op:    "setup-profiles:Doing",
			name:  "some-snap",
			revno: snap.R(7),
		},
		{
			op:    "candidate",
			sinfo: siNew,
		},
		{
			op:   "link-snap",
			path: filepath.Join(dirs.SnapMountDir, "some-snap/7"),
		},
		{
			op:    "auto-connect:Doing",
			name:  "some-snap",
			revno: snap.R(7),
		},
		{
			op: "update-aliases",
		},
	}
	// start with an easier-to-read error if this fails:
	c.Assert(s.fakeBackend.ops.Ops(), DeepEquals, expected.Ops())
	c.Assert(s.fakeBackend.ops, DeepEquals, expected)

	// verify that the R(7) version is active now
	var snapst snapstate.SnapState
	err = snapstate.Get(s.state, "some-snap", &snapst)
	c.Assert(err, IsNil)

	c.Check(snapst.Active, Equals, true)
	c.Check(snapst.Current, Equals, snap.R(7))
	c.Check(snapst.Sequence, HasLen, 2)
	c.Check(snapst.Channel, Equals, "edge")
	c.Check(snapst.CurrentSideInfo(), DeepEquals, &siNew)

	c.Check(snapst.Block(), HasLen, 0)
}

func (s *snapmgrTestSuite) TestRevertTotalUndoRunThrough(c *C) {
	si := snap.SideInfo{
		RealName: "some-snap",
		Revision: snap.R(1),
	}
	si2 := snap.SideInfo{
		RealName: "some-snap",
		Revision: snap.R(2),
	}

	s.state.Lock()
	defer s.state.Unlock()

	snapstate.Set(s.state, "some-snap", &snapstate.SnapState{
		Active:   true,
		SnapType: "app",
		Sequence: []*snap.SideInfo{&si, &si2},
		Current:  si2.Revision,
	})

	chg := s.state.NewChange("revert", "revert a snap")
	ts, err := snapstate.Revert(s.state, "some-snap", snapstate.Flags{})
	c.Assert(err, IsNil)
	chg.AddAll(ts)

	tasks := ts.Tasks()
	last := tasks[len(tasks)-1]

	terr := s.state.NewTask("error-trigger", "provoking total undo")
	terr.WaitFor(last)
	chg.AddTask(terr)

	s.state.Unlock()
	defer s.se.Stop()
	s.settle(c)
	s.state.Lock()

	expected := fakeOps{
		{
			op:   "remove-snap-aliases",
			name: "some-snap",
		},
		{
			op:   "unlink-snap",
			path: filepath.Join(dirs.SnapMountDir, "some-snap/2"),
		},
		{
			op:    "setup-profiles:Doing",
			name:  "some-snap",
			revno: snap.R(1),
		},
		{
			op: "candidate",
			sinfo: snap.SideInfo{
				RealName: "some-snap",
				Revision: snap.R(1),
			},
		},
		{
			op:   "link-snap",
			path: filepath.Join(dirs.SnapMountDir, "some-snap/1"),
		},
		{
			op:    "auto-connect:Doing",
			name:  "some-snap",
			revno: snap.R(1),
		},
		{
			op: "update-aliases",
		},
		// undoing everything from here down...
		{
			op:   "remove-snap-aliases",
			name: "some-snap",
		},
		{
			op:   "unlink-snap",
			path: filepath.Join(dirs.SnapMountDir, "some-snap/1"),
		},
		{
			op:    "setup-profiles:Undoing",
			name:  "some-snap",
			revno: snap.R(1),
		},
		{
			op:   "link-snap",
			path: filepath.Join(dirs.SnapMountDir, "some-snap/2"),
		},
		{
			op: "update-aliases",
		},
	}
	// start with an easier-to-read error if this fails:
	c.Assert(s.fakeBackend.ops.Ops(), DeepEquals, expected.Ops())
	c.Check(s.fakeBackend.ops, DeepEquals, expected)

	// verify snaps in the system state
	var snapst snapstate.SnapState
	err = snapstate.Get(s.state, "some-snap", &snapst)
	c.Assert(err, IsNil)

	c.Assert(snapst.Active, Equals, true)
	c.Assert(snapst.Sequence, HasLen, 2)
	c.Assert(snapst.Current, Equals, si2.Revision)
}

func (s *snapmgrTestSuite) TestRevertUndoRunThrough(c *C) {
	si := snap.SideInfo{
		RealName: "some-snap",
		Revision: snap.R(1),
	}
	si2 := snap.SideInfo{
		RealName: "some-snap",
		Revision: snap.R(2),
	}

	s.state.Lock()
	defer s.state.Unlock()

	snapstate.Set(s.state, "some-snap", &snapstate.SnapState{
		Active:   true,
		SnapType: "app",
		Sequence: []*snap.SideInfo{&si, &si2},
		Current:  si2.Revision,
	})

	chg := s.state.NewChange("revert", "install a revert")
	ts, err := snapstate.Revert(s.state, "some-snap", snapstate.Flags{})
	c.Assert(err, IsNil)
	chg.AddAll(ts)

	s.fakeBackend.linkSnapFailTrigger = filepath.Join(dirs.SnapMountDir, "some-snap/1")

	s.state.Unlock()
	defer s.se.Stop()
	s.settle(c)
	s.state.Lock()

	expected := fakeOps{
		{
			op:   "remove-snap-aliases",
			name: "some-snap",
		},
		{
			op:   "unlink-snap",
			path: filepath.Join(dirs.SnapMountDir, "some-snap/2"),
		},
		{
			op:    "setup-profiles:Doing",
			name:  "some-snap",
			revno: snap.R(1),
		},
		{
			op: "candidate",
			sinfo: snap.SideInfo{
				RealName: "some-snap",
				Revision: snap.R(1),
			},
		},
		{
			op:   "link-snap.failed",
			path: filepath.Join(dirs.SnapMountDir, "some-snap/1"),
		},
		// undo stuff here
		{
			op:   "unlink-snap",
			path: filepath.Join(dirs.SnapMountDir, "some-snap/1"),
		},
		{
			op:    "setup-profiles:Undoing",
			name:  "some-snap",
			revno: snap.R(1),
		},
		{
			op:   "link-snap",
			path: filepath.Join(dirs.SnapMountDir, "some-snap/2"),
		},
		{
			op: "update-aliases",
		},
	}

	// ensure all our tasks ran
	// start with an easier-to-read error if this fails:
	c.Assert(s.fakeBackend.ops.Ops(), DeepEquals, expected.Ops())
	c.Assert(s.fakeBackend.ops, DeepEquals, expected)

	// verify snaps in the system state
	var snapst snapstate.SnapState
	err = snapstate.Get(s.state, "some-snap", &snapst)
	c.Assert(err, IsNil)

	c.Assert(snapst.Active, Equals, true)
	c.Assert(snapst.Sequence, HasLen, 2)
	c.Assert(snapst.Current, Equals, snap.R(2))
}

func (s *snapmgrTestSuite) TestEnableDoesNotEnableAgain(c *C) {
	si := snap.SideInfo{
		RealName: "some-snap",
		Revision: snap.R(7),
	}

	s.state.Lock()
	defer s.state.Unlock()

	snapstate.Set(s.state, "some-snap", &snapstate.SnapState{
		Sequence: []*snap.SideInfo{&si},
		Current:  snap.R(7),
		Active:   true,
	})

	ts, err := snapstate.Enable(s.state, "some-snap")
	c.Assert(err, ErrorMatches, `snap "some-snap" already enabled`)
	c.Assert(ts, IsNil)
}

func (s *snapmgrTestSuite) TestEnableRunThrough(c *C) {
	si := snap.SideInfo{
		RealName: "some-snap",
		Revision: snap.R(7),
		Channel:  "edge",
		SnapID:   "foo",
	}

	s.state.Lock()
	defer s.state.Unlock()

	flags := snapstate.Flags{
		DevMode:  true,
		JailMode: true,
		Classic:  true,
		TryMode:  true,
		Required: true,
	}
	snapstate.Set(s.state, "some-snap", &snapstate.SnapState{
		Sequence:            []*snap.SideInfo{&si},
		Current:             si.Revision,
		Active:              false,
		Channel:             "edge",
		Flags:               flags,
		AliasesPending:      true,
		AutoAliasesDisabled: true,
	})

	chg := s.state.NewChange("enable", "enable a snap")
	ts, err := snapstate.Enable(s.state, "some-snap")
	c.Assert(err, IsNil)
	chg.AddAll(ts)

	s.state.Unlock()
	defer s.se.Stop()
	s.settle(c)
	s.state.Lock()

	expected := fakeOps{
		{
			op:    "setup-profiles:Doing",
			name:  "some-snap",
			revno: snap.R(7),
		},
		{
			op:    "candidate",
			sinfo: si,
		},
		{
			op:   "link-snap",
			path: filepath.Join(dirs.SnapMountDir, "some-snap/7"),
		},
		{
			op:    "auto-connect:Doing",
			name:  "some-snap",
			revno: snap.R(7),
		},
		{
			op: "update-aliases",
		},
	}
	// start with an easier-to-read error if this fails:
	c.Assert(s.fakeBackend.ops.Ops(), DeepEquals, expected.Ops())
	c.Assert(s.fakeBackend.ops, DeepEquals, expected)

	var snapst snapstate.SnapState
	err = snapstate.Get(s.state, "some-snap", &snapst)
	c.Assert(err, IsNil)
	c.Check(snapst.Flags, DeepEquals, flags)

	c.Assert(snapst.Active, Equals, true)
	c.Assert(snapst.AliasesPending, Equals, false)
	c.Assert(snapst.AutoAliasesDisabled, Equals, true)

	info, err := snapst.CurrentInfo()
	c.Assert(err, IsNil)
	c.Assert(info.Channel, Equals, "edge")
	c.Assert(info.SnapID, Equals, "foo")

	first := ts.Tasks()[0]
	snapsup, err := snapstate.TaskSnapSetup(first)
	c.Assert(err, IsNil)
	c.Check(snapsup, DeepEquals, &snapstate.SnapSetup{
		SideInfo:  &si,
		Flags:     flags,
		Type:      snap.TypeApp,
		PlugsOnly: true,
	})
}

func (s *snapmgrTestSuite) TestDisableRunThrough(c *C) {
	si := snap.SideInfo{
		RealName: "some-snap",
		Revision: snap.R(7),
	}

	s.state.Lock()
	defer s.state.Unlock()

	snapstate.Set(s.state, "some-snap", &snapstate.SnapState{
		Sequence: []*snap.SideInfo{&si},
		Current:  si.Revision,
		Active:   true,
		SnapType: "app",
	})

	chg := s.state.NewChange("disable", "disable a snap")
	ts, err := snapstate.Disable(s.state, "some-snap")
	c.Assert(err, IsNil)
	chg.AddAll(ts)

	s.state.Unlock()
	defer s.se.Stop()
	s.settle(c)
	s.state.Lock()

	expected := fakeOps{
		{
			op:   "remove-snap-aliases",
			name: "some-snap",
		},
		{
			op:   "unlink-snap",
			path: filepath.Join(dirs.SnapMountDir, "some-snap/7"),
		},
		{
			op:    "remove-profiles:Doing",
			name:  "some-snap",
			revno: snap.R(7),
		},
	}
	// start with an easier-to-read error if this fails:
	c.Assert(s.fakeBackend.ops.Ops(), DeepEquals, expected.Ops())
	c.Assert(s.fakeBackend.ops, DeepEquals, expected)

	var snapst snapstate.SnapState
	err = snapstate.Get(s.state, "some-snap", &snapst)
	c.Assert(err, IsNil)

	c.Assert(snapst.Active, Equals, false)
	c.Assert(snapst.AliasesPending, Equals, true)

	first := ts.Tasks()[0]
	snapsup, err := snapstate.TaskSnapSetup(first)
	c.Assert(err, IsNil)
	c.Check(snapsup, DeepEquals, &snapstate.SnapSetup{
		SideInfo: &snap.SideInfo{
			RealName: "some-snap",
			Revision: snap.R(7),
		},
		Type:      snap.TypeApp,
		PlugsOnly: true,
	})
}

func (s *snapmgrTestSuite) TestParallelInstanceEnableRunThrough(c *C) {
	si := snap.SideInfo{
		RealName: "some-snap",
		Revision: snap.R(7),
		Channel:  "edge",
		SnapID:   "foo",
	}

	s.state.Lock()
	defer s.state.Unlock()

	flags := snapstate.Flags{
		DevMode:  true,
		JailMode: true,
		Classic:  true,
		TryMode:  true,
		Required: true,
	}
	snapstate.Set(s.state, "some-snap_instance", &snapstate.SnapState{
		Sequence:            []*snap.SideInfo{&si},
		Current:             si.Revision,
		Active:              false,
		Channel:             "edge",
		Flags:               flags,
		AliasesPending:      true,
		AutoAliasesDisabled: true,
		InstanceKey:         "instance",
	})
	snapstate.Set(s.state, "some-snap", &snapstate.SnapState{
		Sequence:            []*snap.SideInfo{&si},
		Current:             si.Revision,
		Active:              false,
		Channel:             "edge",
		Flags:               flags,
		AliasesPending:      true,
		AutoAliasesDisabled: true,
	})

	chg := s.state.NewChange("enable", "enable a snap")
	ts, err := snapstate.Enable(s.state, "some-snap_instance")
	c.Assert(err, IsNil)
	chg.AddAll(ts)

	s.state.Unlock()
	s.settle(c)
	s.state.Lock()

	expected := fakeOps{
		{
			op:    "setup-profiles:Doing",
			name:  "some-snap_instance",
			revno: snap.R(7),
		},
		{
			op:    "candidate",
			sinfo: si,
		},
		{
			op:   "link-snap",
			path: filepath.Join(dirs.SnapMountDir, "some-snap_instance/7"),
		},
		{
			op:    "auto-connect:Doing",
			name:  "some-snap_instance",
			revno: snap.R(7),
		},
		{
			op: "update-aliases",
		},
	}
	// start with an easier-to-read error if this fails:
	c.Assert(s.fakeBackend.ops.Ops(), DeepEquals, expected.Ops())
	c.Assert(s.fakeBackend.ops, DeepEquals, expected)

	var snapst snapstate.SnapState
	err = snapstate.Get(s.state, "some-snap_instance", &snapst)
	c.Assert(err, IsNil)
	c.Check(snapst.Flags, DeepEquals, flags)

	c.Assert(snapst.InstanceKey, Equals, "instance")
	c.Assert(snapst.Active, Equals, true)
	c.Assert(snapst.AliasesPending, Equals, false)
	c.Assert(snapst.AutoAliasesDisabled, Equals, true)

	info, err := snapst.CurrentInfo()
	c.Assert(err, IsNil)
	c.Assert(info.Channel, Equals, "edge")
	c.Assert(info.SnapID, Equals, "foo")

	// the non-parallel instance is still disabled
	snapst = snapstate.SnapState{}
	err = snapstate.Get(s.state, "some-snap", &snapst)
	c.Assert(err, IsNil)
	c.Assert(snapst.InstanceKey, Equals, "")
	c.Assert(snapst.Active, Equals, false)
}

func (s *snapmgrTestSuite) TestParallelInstanceDisableRunThrough(c *C) {
	si := snap.SideInfo{
		RealName: "some-snap",
		Revision: snap.R(7),
	}

	s.state.Lock()
	defer s.state.Unlock()

	snapstate.Set(s.state, "some-snap", &snapstate.SnapState{
		Sequence: []*snap.SideInfo{&si},
		Current:  si.Revision,
		Active:   true,
	})
	snapstate.Set(s.state, "some-snap_instance", &snapstate.SnapState{
		Sequence:    []*snap.SideInfo{&si},
		Current:     si.Revision,
		Active:      true,
		InstanceKey: "instance",
	})

	chg := s.state.NewChange("disable", "disable a snap")
	ts, err := snapstate.Disable(s.state, "some-snap_instance")
	c.Assert(err, IsNil)
	chg.AddAll(ts)

	s.state.Unlock()
	s.settle(c)
	s.state.Lock()

	expected := fakeOps{
		{
			op:   "remove-snap-aliases",
			name: "some-snap_instance",
		},
		{
			op:   "unlink-snap",
			path: filepath.Join(dirs.SnapMountDir, "some-snap_instance/7"),
		},
		{
			op:    "remove-profiles:Doing",
			name:  "some-snap_instance",
			revno: snap.R(7),
		},
	}
	// start with an easier-to-read error if this fails:
	c.Assert(s.fakeBackend.ops.Ops(), DeepEquals, expected.Ops())
	c.Assert(s.fakeBackend.ops, DeepEquals, expected)

	var snapst snapstate.SnapState
	err = snapstate.Get(s.state, "some-snap_instance", &snapst)
	c.Assert(err, IsNil)
	c.Assert(snapst.InstanceKey, Equals, "instance")
	c.Assert(snapst.Active, Equals, false)
	c.Assert(snapst.AliasesPending, Equals, true)

	// the non-parallel instance is still active
	snapst = snapstate.SnapState{}
	err = snapstate.Get(s.state, "some-snap", &snapst)
	c.Assert(err, IsNil)
	c.Assert(snapst.InstanceKey, Equals, "")
	c.Assert(snapst.Active, Equals, true)
}

func (s *snapmgrTestSuite) TestSwitchRunThrough(c *C) {
	si := snap.SideInfo{
		RealName: "some-snap",
		Revision: snap.R(7),
		Channel:  "edge",
		SnapID:   "foo",
	}

	s.state.Lock()
	defer s.state.Unlock()

	snapstate.Set(s.state, "some-snap", &snapstate.SnapState{
		Sequence: []*snap.SideInfo{&si},
		Current:  si.Revision,
		Channel:  "edge",
	})

	chg := s.state.NewChange("switch-snap", "switch snap to some-channel")
	ts, err := snapstate.Switch(s.state, "some-snap", "some-channel")
	c.Assert(err, IsNil)
	chg.AddAll(ts)

	s.state.Unlock()
	defer s.se.Stop()
	s.settle(c)
	s.state.Lock()

	// switch is not really really doing anything backend related
	c.Assert(s.fakeBackend.ops, HasLen, 0)

	// ensure the desired channel has changed
	var snapst snapstate.SnapState
	err = snapstate.Get(s.state, "some-snap", &snapst)
	c.Assert(err, IsNil)
	c.Assert(snapst.Channel, Equals, "some-channel")

	// ensure the current info has not changed
	info, err := snapst.CurrentInfo()
	c.Assert(err, IsNil)
	c.Assert(info.Channel, Equals, "edge")
}

func (s *snapmgrTestSuite) TestParallelInstallSwitchRunThrough(c *C) {
	si := snap.SideInfo{
		RealName: "some-snap",
		Revision: snap.R(7),
		Channel:  "edge",
		SnapID:   "foo",
	}

	s.state.Lock()
	defer s.state.Unlock()

	snapstate.Set(s.state, "some-snap", &snapstate.SnapState{
		Sequence: []*snap.SideInfo{&si},
		Current:  si.Revision,
		Channel:  "edge",
	})

	snapstate.Set(s.state, "some-snap_instance", &snapstate.SnapState{
		Sequence:    []*snap.SideInfo{&si},
		Current:     si.Revision,
		Channel:     "edge",
		InstanceKey: "instance",
	})

	chg := s.state.NewChange("switch-snap", "switch snap to some-channel")
	ts, err := snapstate.Switch(s.state, "some-snap_instance", "some-channel")
	c.Assert(err, IsNil)
	chg.AddAll(ts)

	s.state.Unlock()
	defer s.se.Stop()
	s.settle(c)
	s.state.Lock()

	// switch is not really really doing anything backend related
	c.Assert(s.fakeBackend.ops, HasLen, 0)

	// ensure the desired channel has changed
	var snapst snapstate.SnapState
	err = snapstate.Get(s.state, "some-snap_instance", &snapst)
	c.Assert(err, IsNil)
	c.Assert(snapst.Channel, Equals, "some-channel")

	// ensure the current info has not changed
	info, err := snapst.CurrentInfo()
	c.Assert(err, IsNil)
	c.Assert(info.Channel, Equals, "edge")

	// Ensure that the non-intance snap is unchanged
	var nonInstanceSnapst snapstate.SnapState
	err = snapstate.Get(s.state, "some-snap", &nonInstanceSnapst)
	c.Assert(err, IsNil)
	c.Assert(nonInstanceSnapst.Channel, Equals, "edge")
}

func (s *snapmgrTestSuite) TestDisableDoesNotEnableAgain(c *C) {
	si := snap.SideInfo{
		RealName: "some-snap",
		Revision: snap.R(7),
	}

	s.state.Lock()
	defer s.state.Unlock()

	snapstate.Set(s.state, "some-snap", &snapstate.SnapState{
		Sequence: []*snap.SideInfo{&si},
		Current:  snap.R(7),
		Active:   false,
	})

	ts, err := snapstate.Disable(s.state, "some-snap")
	c.Assert(err, ErrorMatches, `snap "some-snap" already disabled`)
	c.Assert(ts, IsNil)
}

func (s *snapmgrTestSuite) TestUndoMountSnapFailsInCopyData(c *C) {
	s.state.Lock()
	defer s.state.Unlock()

	chg := s.state.NewChange("install", "install a snap")
	ts, err := snapstate.Install(s.state, "some-snap", "some-channel", snap.R(0), s.user.ID, snapstate.Flags{})
	c.Assert(err, IsNil)
	chg.AddAll(ts)

	s.fakeBackend.copySnapDataFailTrigger = filepath.Join(dirs.SnapMountDir, "some-snap/11")

	s.state.Unlock()
	defer s.se.Stop()
	s.settle(c)
	s.state.Lock()

	expected := fakeOps{
		{
			op:     "storesvc-snap-action",
			userID: 1,
		},
		{
			op: "storesvc-snap-action:action",
			action: store.SnapAction{
				Action:       "install",
				InstanceName: "some-snap",
				Channel:      "some-channel",
			},
			revno:  snap.R(11),
			userID: 1,
		},
		{
			op:   "storesvc-download",
			name: "some-snap",
		},
		{
			op:    "validate-snap:Doing",
			name:  "some-snap",
			revno: snap.R(11),
		},
		{
			op:  "current",
			old: "<no-current>",
		},
		{
			op:   "open-snap-file",
			path: filepath.Join(dirs.SnapBlobDir, "some-snap_11.snap"),
			sinfo: snap.SideInfo{
				RealName: "some-snap",
				SnapID:   "some-snap-id",
				Channel:  "some-channel",
				Revision: snap.R(11),
			},
		},
		{
			op:    "setup-snap",
			name:  "some-snap",
			path:  filepath.Join(dirs.SnapBlobDir, "some-snap_11.snap"),
			revno: snap.R(11),
		},
		{
			op:   "copy-data.failed",
			path: filepath.Join(dirs.SnapMountDir, "some-snap/11"),
			old:  "<no-old>",
		},
		{
			op:   "remove-snap-data-dir",
			name: "some-snap",
			path: filepath.Join(dirs.SnapDataDir, "some-snap"),
		},
		{
			op:    "undo-setup-snap",
			name:  "some-snap",
			path:  filepath.Join(dirs.SnapMountDir, "some-snap/11"),
			stype: "app",
		},
		{
			op:   "remove-snap-dir",
			name: "some-snap",
			path: filepath.Join(dirs.SnapMountDir, "some-snap"),
		},
	}
	// start with an easier-to-read error if this fails:
	c.Assert(s.fakeBackend.ops.Ops(), DeepEquals, expected.Ops())
	c.Assert(s.fakeBackend.ops, DeepEquals, expected)
}

func (s *snapmgrTestSuite) TestRefreshFailureCausesErrorReport(c *C) {
	var errSnap, errMsg, errSig string
	var errExtra map[string]string
	var n int
	restore := snapstate.MockErrtrackerReport(func(aSnap, aErrMsg, aDupSig string, extra map[string]string) (string, error) {
		errSnap = aSnap
		errMsg = aErrMsg
		errSig = aDupSig
		errExtra = extra
		n += 1
		return "oopsid", nil
	})
	defer restore()

	si := snap.SideInfo{
		RealName: "some-snap",
		SnapID:   "some-snap-id",
		Revision: snap.R(7),
	}

	s.state.Lock()
	defer s.state.Unlock()

	s.state.Set("ubuntu-core-transition-retry", 7)
	snapstate.Set(s.state, "some-snap", &snapstate.SnapState{
		Active:   true,
		Sequence: []*snap.SideInfo{&si},
		Current:  si.Revision,
		SnapType: "app",
	})

	chg := s.state.NewChange("install", "install a snap")
	ts, err := snapstate.Update(s.state, "some-snap", "some-channel", snap.R(0), s.user.ID, snapstate.Flags{})
	c.Assert(err, IsNil)
	chg.AddAll(ts)

	s.fakeBackend.linkSnapFailTrigger = filepath.Join(dirs.SnapMountDir, "some-snap/11")

	s.state.Unlock()
	defer s.se.Stop()
	s.settle(c)
	s.state.Lock()

	// verify we generated a failure report
	c.Check(n, Equals, 1)
	c.Check(errSnap, Equals, "some-snap")
	c.Check(errExtra, DeepEquals, map[string]string{
		"UbuntuCoreTransitionCount": "7",
		"Channel":                   "some-channel",
		"Revision":                  "11",
	})
	c.Check(errMsg, Matches, `(?sm)change "install": "install a snap"
prerequisites: Undo
 snap-setup: "some-snap" \(11\) "some-channel"
download-snap: Undoing
validate-snap: Done
.*
link-snap: Error
 INFO unlink
 ERROR fail
auto-connect: Hold
set-auto-aliases: Hold
setup-aliases: Hold
run-hook: Hold
start-snap-services: Hold
cleanup: Hold
run-hook: Hold`)
	c.Check(errSig, Matches, `(?sm)snap-install:
prerequisites: Undo
 snap-setup: "some-snap"
download-snap: Undoing
validate-snap: Done
.*
link-snap: Error
 INFO unlink
 ERROR fail
auto-connect: Hold
set-auto-aliases: Hold
setup-aliases: Hold
run-hook: Hold
start-snap-services: Hold
cleanup: Hold
run-hook: Hold`)

	// run again with empty "ubuntu-core-transition-retry"
	s.state.Set("ubuntu-core-transition-retry", 0)
	chg = s.state.NewChange("install", "install a snap")
	ts, err = snapstate.Update(s.state, "some-snap", "some-channel", snap.R(0), s.user.ID, snapstate.Flags{})
	c.Assert(err, IsNil)
	chg.AddAll(ts)
	s.state.Unlock()
	defer s.se.Stop()
	s.settle(c)
	s.state.Lock()
	// verify that we excluded this field from the bugreport
	c.Check(n, Equals, 2)
	c.Check(errExtra, DeepEquals, map[string]string{
		"Channel":  "some-channel",
		"Revision": "11",
	})

}

func (s *snapmgrTestSuite) TestAbortCausesNoErrReport(c *C) {
	errReported := 0
	restore := snapstate.MockErrtrackerReport(func(aSnap, aErrMsg, aDupSig string, extra map[string]string) (string, error) {
		errReported++
		return "oops-id", nil
	})
	defer restore()

	s.state.Lock()
	defer s.state.Unlock()

	chg := s.state.NewChange("install", "install a snap")
	ts, err := snapstate.Install(s.state, "some-snap", "some-channel", snap.R(0), s.user.ID, snapstate.Flags{})
	c.Assert(err, IsNil)

	s.fakeBackend.linkSnapWaitCh = make(chan int)
	s.fakeBackend.linkSnapWaitTrigger = filepath.Join(dirs.SnapMountDir, "some-snap/11")
	go func() {
		<-s.fakeBackend.linkSnapWaitCh
		chg.Abort()
		s.fakeBackend.linkSnapWaitCh <- 1
	}()

	chg.AddAll(ts)

	s.state.Unlock()
	defer s.se.Stop()
	s.settle(c)
	s.state.Lock()

	c.Check(chg.Status(), Equals, state.UndoneStatus)
	c.Assert(errReported, Equals, 0)
}

func (s *snapmgrTestSuite) TestErrreportDisable(c *C) {
	s.state.Lock()
	defer s.state.Unlock()

	tr := config.NewTransaction(s.state)
	tr.Set("core", "problem-reports.disabled", true)
	tr.Commit()

	restore := snapstate.MockErrtrackerReport(func(aSnap, aErrMsg, aDupSig string, extra map[string]string) (string, error) {
		c.Fatalf("this should not be reached")
		return "", nil
	})
	defer restore()

	chg := s.state.NewChange("install", "install a snap")
	ts, err := snapstate.Install(s.state, "some-snap", "some-channel", snap.R(0), s.user.ID, snapstate.Flags{})
	c.Assert(err, IsNil)
	chg.AddAll(ts)
	s.fakeBackend.linkSnapFailTrigger = filepath.Join(dirs.SnapMountDir, "some-snap/11")

	s.state.Unlock()
	defer s.se.Stop()
	s.settle(c)
	s.state.Lock()

	// no failure report was generated
}

func (s *snapmgrTestSuite) TestEnsureRefreshesAtSeedPolicy(c *C) {
	// special policy only on classic
	r := release.MockOnClassic(true)
	defer r()
	// set at not seeded yet
	st := s.state
	st.Lock()
	st.Set("seeded", nil)
	st.Unlock()

	s.snapmgr.Ensure()

	st.Lock()
	defer st.Unlock()

	// check that refresh policies have run in this case
	var t1 time.Time
	err := st.Get("last-refresh-hints", &t1)
	c.Check(err, IsNil)
	tr := config.NewTransaction(st)
	err = tr.Get("core", "refresh.hold", &t1)
	c.Check(err, IsNil)
}

func (s *snapmgrTestSuite) TestEsnureCleansOldSideloads(c *C) {
	filenames := func() []string {
		filenames, _ := filepath.Glob(filepath.Join(dirs.SnapBlobDir, "*"))
		return filenames
	}

	defer snapstate.MockLocalInstallCleanupWait(200 * time.Millisecond)()
	c.Assert(os.MkdirAll(dirs.SnapBlobDir, 0700), IsNil)
	// sanity check; note * in go glob matches .foo
	c.Assert(filenames(), HasLen, 0)

	s0 := filepath.Join(dirs.SnapBlobDir, "some.snap")
	s1 := filepath.Join(dirs.SnapBlobDir, dirs.LocalInstallBlobTempPrefix+"-12345")
	s2 := filepath.Join(dirs.SnapBlobDir, dirs.LocalInstallBlobTempPrefix+"-67890")

	c.Assert(ioutil.WriteFile(s0, nil, 0600), IsNil)
	c.Assert(ioutil.WriteFile(s1, nil, 0600), IsNil)
	c.Assert(ioutil.WriteFile(s2, nil, 0600), IsNil)

	t1 := time.Now()
	t0 := t1.Add(-time.Hour)

	c.Assert(os.Chtimes(s0, t0, t0), IsNil)
	c.Assert(os.Chtimes(s1, t0, t0), IsNil)
	c.Assert(os.Chtimes(s2, t1, t1), IsNil)

	// all there
	c.Assert(filenames(), DeepEquals, []string{s1, s2, s0})

	// set last cleanup in the future
	defer snapstate.MockLocalInstallLastCleanup(t1.Add(time.Minute))()
	s.snapmgr.Ensure()
	// all there ( -> cleanup not done)
	c.Assert(filenames(), DeepEquals, []string{s1, s2, s0})

	// set last cleanup to epoch
	snapstate.MockLocalInstallLastCleanup(time.Time{})

	s.snapmgr.Ensure()
	// oldest sideload gone
	c.Assert(filenames(), DeepEquals, []string{s2, s0})

	time.Sleep(200 * time.Millisecond)

	s.snapmgr.Ensure()
	// all sideloads gone
	c.Assert(filenames(), DeepEquals, []string{s0})

}

func (s *snapmgrTestSuite) verifyRefreshLast(c *C) {
	var lastRefresh time.Time

	s.state.Get("last-refresh", &lastRefresh)
	c.Check(time.Now().Year(), Equals, lastRefresh.Year())
}

func makeTestRefreshConfig(st *state.State) {
	// avoid special at seed policy
	now := time.Now()
	st.Set("last-refresh", time.Date(2009, 8, 13, 8, 0, 5, 0, now.Location()))

	tr := config.NewTransaction(st)
	tr.Set("core", "refresh.timer", "00:00-23:59")
	tr.Commit()
}

func (s *snapmgrTestSuite) TestEnsureRefreshRefusesLegacyWeekdaySchedules(c *C) {
	s.state.Lock()
	defer s.state.Unlock()
	snapstate.CanAutoRefresh = func(*state.State) (bool, error) { return true, nil }

	logbuf, restore := logger.MockLogger()
	defer restore()

	s.state.Set("last-refresh", time.Date(2009, 8, 13, 8, 0, 5, 0, time.UTC))
	tr := config.NewTransaction(s.state)
	tr.Set("core", "refresh.timer", "")
	tr.Set("core", "refresh.schedule", "00:00-23:59/mon@12:00-14:00")
	tr.Commit()

	// Ensure() also runs ensureRefreshes()
	s.state.Unlock()
	s.se.Ensure()
	s.state.Lock()

	c.Check(logbuf.String(), testutil.Contains, `cannot use refresh.schedule configuration: cannot parse "mon@12:00": not a valid time`)
	schedule, legacy, err := s.snapmgr.RefreshSchedule()
	c.Assert(err, IsNil)
	c.Check(schedule, Equals, "00:00~24:00/4")
	c.Check(legacy, Equals, false)

	tr = config.NewTransaction(s.state)
	refreshTimer := "canary"
	refreshSchedule := "canary"
	c.Assert(tr.Get("core", "refresh.timer", &refreshTimer), IsNil)
	c.Assert(tr.Get("core", "refresh.schedule", &refreshSchedule), IsNil)
	c.Check(refreshTimer, Equals, "")
	c.Check(refreshSchedule, Equals, "00:00-23:59/mon@12:00-14:00")
}

func (s *snapmgrTestSuite) TestEnsureRefreshLegacyScheduleIsLowerPriority(c *C) {
	s.state.Lock()
	defer s.state.Unlock()
	snapstate.CanAutoRefresh = func(*state.State) (bool, error) { return true, nil }

	s.state.Set("last-refresh", time.Date(2009, 8, 13, 8, 0, 5, 0, time.UTC))
	tr := config.NewTransaction(s.state)
	tr.Set("core", "refresh.timer", "00:00-23:59,,mon,12:00-14:00")
	// legacy schedule is invalid
	tr.Set("core", "refresh.schedule", "00:00-23:59/mon@12:00-14:00")
	tr.Commit()

	// Ensure() also runs ensureRefreshes()
	s.state.Unlock()
	s.se.Ensure()
	s.state.Lock()

	// expecting new refresh.timer to have been used, fallback to legacy was
	// not attempted otherwise it would get reset to the default due to
	// refresh.schedule being garbage
	schedule, legacy, err := s.snapmgr.RefreshSchedule()
	c.Assert(err, IsNil)
	c.Check(schedule, Equals, "00:00-23:59,,mon,12:00-14:00")
	c.Check(legacy, Equals, false)
}

func (s *snapmgrTestSuite) TestEnsureRefreshFallbackToLegacySchedule(c *C) {
	s.state.Lock()
	defer s.state.Unlock()
	snapstate.CanAutoRefresh = func(*state.State) (bool, error) { return true, nil }

	tr := config.NewTransaction(s.state)
	tr.Set("core", "refresh.timer", "")
	tr.Set("core", "refresh.schedule", "00:00-23:59")
	tr.Commit()

	// Ensure() also runs ensureRefreshes()
	s.state.Unlock()
	s.se.Ensure()
	s.state.Lock()

	// refresh.timer is unset, triggering automatic fallback to legacy
	// schedule if that was set
	schedule, legacy, err := s.snapmgr.RefreshSchedule()
	c.Assert(err, IsNil)
	c.Check(schedule, Equals, "00:00-23:59")
	c.Check(legacy, Equals, true)
}

func (s *snapmgrTestSuite) TestEnsureRefreshFallbackToDefaultOnError(c *C) {
	s.state.Lock()
	defer s.state.Unlock()
	snapstate.CanAutoRefresh = func(*state.State) (bool, error) { return true, nil }

	tr := config.NewTransaction(s.state)
	tr.Set("core", "refresh.timer", "garbage-in")
	tr.Set("core", "refresh.schedule", "00:00-23:59")
	tr.Commit()

	// Ensure() also runs ensureRefreshes()
	s.state.Unlock()
	s.se.Ensure()
	s.state.Lock()

	// automatic fallback to default schedule if refresh.timer is set but
	// cannot be parsed
	schedule, legacy, err := s.snapmgr.RefreshSchedule()
	c.Assert(err, IsNil)
	c.Check(schedule, Equals, "00:00~24:00/4")
	c.Check(legacy, Equals, false)

	tr = config.NewTransaction(s.state)
	refreshTimer := "canary"
	refreshSchedule := "canary"
	c.Assert(tr.Get("core", "refresh.timer", &refreshTimer), IsNil)
	c.Assert(tr.Get("core", "refresh.schedule", &refreshSchedule), IsNil)
	c.Check(refreshTimer, Equals, "garbage-in")
	c.Check(refreshSchedule, Equals, "00:00-23:59")
}

func (s *snapmgrTestSuite) TestEnsureRefreshFallbackOnEmptyToDefaultSchedule(c *C) {
	s.state.Lock()
	defer s.state.Unlock()
	snapstate.CanAutoRefresh = func(*state.State) (bool, error) { return true, nil }

	tr := config.NewTransaction(s.state)
	tr.Set("core", "refresh.timer", "")
	tr.Set("core", "refresh.schedule", "")
	tr.Commit()

	// Ensure() also runs ensureRefreshes()
	s.state.Unlock()
	s.se.Ensure()
	s.state.Lock()

	// automatic fallback to default schedule if neither refresh.timer nor
	// refresh.schedule was set
	schedule, legacy, err := s.snapmgr.RefreshSchedule()
	c.Assert(err, IsNil)
	c.Check(schedule, Equals, "00:00~24:00/4")
	c.Check(legacy, Equals, false)

	tr = config.NewTransaction(s.state)
	refreshTimer := "canary"
	refreshSchedule := "canary"
	c.Assert(tr.Get("core", "refresh.timer", &refreshTimer), IsNil)
	c.Assert(tr.Get("core", "refresh.schedule", &refreshSchedule), IsNil)
	c.Check(refreshTimer, Equals, "")
	c.Check(refreshSchedule, Equals, "")
}

func (s *snapmgrTestSuite) TestEnsureRefreshesNoUpdate(c *C) {
	s.state.Lock()
	defer s.state.Unlock()
	snapstate.CanAutoRefresh = func(*state.State) (bool, error) { return true, nil }

	makeTestRefreshConfig(s.state)

	// Ensure() also runs ensureRefreshes()
	s.state.Unlock()
	s.snapmgr.Ensure()
	s.state.Lock()

	// nothing needs to be done, but last-refresh got updated
	c.Check(s.state.Changes(), HasLen, 0)
	s.verifyRefreshLast(c)

	// ensure the next-refresh time is reset and re-calculated
	c.Check(s.snapmgr.NextRefresh().IsZero(), Equals, true)
}

func (s *snapmgrTestSuite) TestEnsureRefreshesAlreadyRanInThisInterval(c *C) {
	s.state.Lock()
	defer s.state.Unlock()

	snapstate.CanAutoRefresh = func(*state.State) (bool, error) {
		return true, nil
	}
	nextRefresh := s.snapmgr.NextRefresh()
	c.Check(nextRefresh.IsZero(), Equals, true)

	now := time.Now()
	fakeLastRefresh := now.Add(-1 * time.Hour)
	s.state.Set("last-refresh", fakeLastRefresh)

	tr := config.NewTransaction(s.state)
	tr.Set("core", "refresh.timer", fmt.Sprintf("00:00-%02d:%02d", now.Hour(), now.Minute()))
	tr.Commit()

	// Ensure() also runs ensureRefreshes()
	s.state.Unlock()
	s.snapmgr.Ensure()
	s.state.Lock()

	// nothing needs to be done and no refresh was run
	c.Check(s.state.Changes(), HasLen, 0)

	var refreshLast time.Time
	s.state.Get("last-refresh", &refreshLast)
	c.Check(refreshLast.Equal(fakeLastRefresh), Equals, true)

	// but a nextRefresh time got calculated
	nextRefresh = s.snapmgr.NextRefresh()
	c.Check(nextRefresh.IsZero(), Equals, false)

	// run ensure again to test that nextRefresh again to ensure that
	// nextRefresh is not calculated again if nothing changes
	s.state.Unlock()
	s.snapmgr.Ensure()
	s.state.Lock()
	c.Check(s.snapmgr.NextRefresh(), Equals, nextRefresh)
}

func (s *snapmgrTestSuite) TestEnsureRefreshesWithUpdate(c *C) {
	s.state.Lock()
	defer s.state.Unlock()
	snapstate.CanAutoRefresh = func(*state.State) (bool, error) { return true, nil }

	makeTestRefreshConfig(s.state)

	snapstate.Set(s.state, "some-snap", &snapstate.SnapState{
		Active: true,
		Sequence: []*snap.SideInfo{
			{RealName: "some-snap", SnapID: "some-snap-id", Revision: snap.R(1)},
		},
		Current:  snap.R(1),
		SnapType: "app",
	})

	// Ensure() also runs ensureRefreshes() and our test setup has an
	// update for the "some-snap" in our fake store
	s.state.Unlock()
	s.snapmgr.Ensure()
	s.state.Lock()

	// verify we have an auto-refresh change scheduled now
	c.Assert(s.state.Changes(), HasLen, 1)
	chg := s.state.Changes()[0]
	c.Check(chg.Kind(), Equals, "auto-refresh")
	c.Check(chg.IsReady(), Equals, false)
	s.verifyRefreshLast(c)

	checkIsAutoRefresh(c, chg.Tasks(), true)
}

func (s *snapmgrTestSuite) TestEnsureRefreshesImmediateWithUpdate(c *C) {
	r := release.MockOnClassic(false)
	defer r()

	s.state.Lock()
	defer s.state.Unlock()
	snapstate.CanAutoRefresh = func(*state.State) (bool, error) { return true, nil }

	// lastRefresh is unset/zero => immediate refresh try

	snapstate.Set(s.state, "some-snap", &snapstate.SnapState{
		Active: true,
		Sequence: []*snap.SideInfo{
			{RealName: "some-snap", SnapID: "some-snap-id", Revision: snap.R(1)},
		},
		Current:  snap.R(1),
		SnapType: "app",
	})

	// Ensure() also runs ensureRefreshes() and our test setup has an
	// update for the "some-snap" in our fake store
	s.state.Unlock()
	s.snapmgr.Ensure()
	s.state.Lock()

	// verify we have an auto-refresh change scheduled now
	c.Assert(s.state.Changes(), HasLen, 1)
	chg := s.state.Changes()[0]
	c.Check(chg.Kind(), Equals, "auto-refresh")
	c.Check(chg.IsReady(), Equals, false)
	s.verifyRefreshLast(c)
}

func (s *snapmgrTestSuite) TestEnsureRefreshesWithUpdateError(c *C) {
	s.state.Lock()
	defer s.state.Unlock()
	snapstate.CanAutoRefresh = func(*state.State) (bool, error) { return true, nil }

	makeTestRefreshConfig(s.state)

	snapstate.Set(s.state, "some-snap", &snapstate.SnapState{
		Active: true,
		Sequence: []*snap.SideInfo{
			{RealName: "some-snap", SnapID: "some-snap-id", Revision: snap.R(1)},
		},
		Current:  snap.R(1),
		SnapType: "app",
	})

	// Ensure() also runs ensureRefreshes() and our test setup has an
	// update for the "some-snap" in our fake store
	s.state.Unlock()
	s.snapmgr.Ensure()
	s.state.Lock()

	c.Check(s.state.Changes(), HasLen, 1)
	chg := s.state.Changes()[0]
	terr := s.state.NewTask("error-trigger", "simulate an error")
	tasks := chg.Tasks()
	for _, t := range tasks[:len(tasks)-2] {
		terr.WaitFor(t)
	}
	chg.AddTask(terr)

	// run the changes
	s.state.Unlock()
	s.settle(c)
	s.state.Lock()

	s.verifyRefreshLast(c)
}

func (s *snapmgrTestSuite) TestEnsureRefreshesInFlight(c *C) {
	s.state.Lock()
	defer s.state.Unlock()
	snapstate.CanAutoRefresh = func(*state.State) (bool, error) { return true, nil }

	makeTestRefreshConfig(s.state)

	snapstate.Set(s.state, "some-snap", &snapstate.SnapState{
		Active: true,
		Sequence: []*snap.SideInfo{
			{RealName: "some-snap", SnapID: "some-snap-id", Revision: snap.R(1)},
		},
		Current:  snap.R(1),
		SnapType: "app",
	})

	// simulate an in-flight change
	chg := s.state.NewChange("auto-refresh", "...")
	chg.SetStatus(state.DoStatus)
	c.Check(s.state.Changes(), HasLen, 1)

	s.state.Unlock()
	s.snapmgr.Ensure()
	s.state.Lock()

	// verify no additional change got generated
	c.Check(s.state.Changes(), HasLen, 1)
}

func mockAutoRefreshAssertions(f func(st *state.State, userID int) error) func() {
	origAutoRefreshAssertions := snapstate.AutoRefreshAssertions
	snapstate.AutoRefreshAssertions = f
	return func() {
		snapstate.AutoRefreshAssertions = origAutoRefreshAssertions
	}
}

func (s *snapmgrTestSuite) TestEnsureRefreshesWithUpdateStoreError(c *C) {
	s.state.Lock()
	defer s.state.Unlock()
	snapstate.CanAutoRefresh = func(*state.State) (bool, error) { return true, nil }

	// avoid special at seed policy
	s.state.Set("last-refresh", time.Time{})
	autoRefreshAssertionsCalled := 0
	restore := mockAutoRefreshAssertions(func(st *state.State, userID int) error {
		// simulate failure in snapstate.AutoRefresh()
		autoRefreshAssertionsCalled++
		return fmt.Errorf("simulate store error")
	})
	defer restore()

	// check that no change got created and that autoRefreshAssertins
	// got called once
	s.state.Unlock()
	s.snapmgr.Ensure()
	s.state.Lock()
	c.Check(s.state.Changes(), HasLen, 0)
	c.Check(autoRefreshAssertionsCalled, Equals, 1)

	// run Ensure() again and check that AutoRefresh() did not run
	// again because to test that lastRefreshAttempt backoff is working
	s.state.Unlock()
	s.snapmgr.Ensure()
	s.state.Lock()
	c.Check(s.state.Changes(), HasLen, 0)
	c.Check(autoRefreshAssertionsCalled, Equals, 1)
}

func (s *snapmgrTestSuite) testEnsureRefreshesDisabledViaSnapdControl(c *C, confSet func(*config.Transaction)) {
	st := s.state
	st.Lock()
	defer st.Unlock()
	snapstate.CanAutoRefresh = func(*state.State) (bool, error) { return true, nil }

	makeTestRefreshConfig(st)

	snapstate.Set(st, "some-snap", &snapstate.SnapState{
		Active: true,
		Sequence: []*snap.SideInfo{
			{RealName: "some-snap", SnapID: "some-snap-id", Revision: snap.R(1)},
		},
		Current:  snap.R(1),
		SnapType: "app",
	})

	// snapstate.AutoRefresh is called from AutoRefresh()
	autoRefreshAssertionsCalled := 0
	restore := mockAutoRefreshAssertions(func(st *state.State, userID int) error {
		autoRefreshAssertionsCalled++
		return nil
	})
	defer restore()

	// pretend the device is refresh-control: managed
	oldCanManageRefreshes := snapstate.CanManageRefreshes
	snapstate.CanManageRefreshes = func(*state.State) bool {
		return true
	}
	defer func() { snapstate.CanManageRefreshes = oldCanManageRefreshes }()

	tr := config.NewTransaction(st)
	confSet(tr)
	tr.Commit()

	// Ensure() also runs ensureRefreshes()
	st.Unlock()
	s.snapmgr.Ensure()
	st.Lock()

	// no refresh was called (i.e. no update to last-refresh)
	var lastRefresh time.Time
	st.Get("last-refresh", &lastRefresh)
	c.Check(lastRefresh.Year(), Equals, 2009)

	// AutoRefresh was not called
	c.Check(autoRefreshAssertionsCalled, Equals, 0)

	// The last refresh hints got updated
	var lastRefreshHints time.Time
	st.Get("last-refresh-hints", &lastRefreshHints)
	c.Check(lastRefreshHints.Year(), Equals, time.Now().Year())
}

func (s *snapmgrTestSuite) TestEnsureRefreshDisableLegacy(c *C) {
	f := func(tr *config.Transaction) {
		tr.Set("core", "refresh.timer", "")
		tr.Set("core", "refresh.schedule", "managed")
	}
	s.testEnsureRefreshesDisabledViaSnapdControl(c, f)
}

func (s *snapmgrTestSuite) TestEnsureRefreshDisableNew(c *C) {
	f := func(tr *config.Transaction) {
		tr.Set("core", "refresh.timer", "managed")
		tr.Set("core", "refresh.schedule", "")
	}
	s.testEnsureRefreshesDisabledViaSnapdControl(c, f)
}

func (s *snapmgrTestSuite) TestEnsureRefreshDisableNewTrumpsOld(c *C) {
	f := func(tr *config.Transaction) {
		tr.Set("core", "refresh.timer", "managed")
		tr.Set("core", "refresh.schedule", "00:00-12:00")
	}
	s.testEnsureRefreshesDisabledViaSnapdControl(c, f)
}

func (s *snapmgrTestSuite) TestDefaultRefreshScheduleParsing(c *C) {
	l, err := timeutil.ParseSchedule(snapstate.DefaultRefreshSchedule)
	c.Assert(err, IsNil)
	c.Assert(l, HasLen, 1)
}

func (s *snapmgrTestSuite) TestWaitRestartBasics(c *C) {
	r := release.MockOnClassic(true)
	defer r()

	st := s.state
	st.Lock()
	defer st.Unlock()

	task := st.NewTask("auto-connect", "...")

	// not restarting
	state.MockRestarting(st, state.RestartUnset)
	si := &snap.SideInfo{RealName: "some-app"}
	snaptest.MockSnap(c, "name: some-app\nversion: 1", si)
	snapsup := &snapstate.SnapSetup{SideInfo: si}
	err := snapstate.WaitRestart(task, snapsup)
	c.Check(err, IsNil)

	// restarting ... we always wait
	state.MockRestarting(st, state.RestartDaemon)
	err = snapstate.WaitRestart(task, snapsup)
	c.Check(err, FitsTypeOf, &state.Retry{})
}

type snapmgrQuerySuite struct {
	st      *state.State
	restore func()
}

var _ = Suite(&snapmgrQuerySuite{})

func (s *snapmgrQuerySuite) SetUpTest(c *C) {
	st := state.New(nil)
	st.Lock()
	defer st.Unlock()

	restoreSanitize := snap.MockSanitizePlugsSlots(func(snapInfo *snap.Info) {})
	s.restore = func() {
		restoreSanitize()
	}

	s.st = st

	dirs.SetRootDir(c.MkDir())

	// Write a snap.yaml with fake name
	sideInfo11 := &snap.SideInfo{RealName: "name1", Revision: snap.R(11), EditedSummary: "s11", SnapID: "123123123"}
	sideInfo12 := &snap.SideInfo{RealName: "name1", Revision: snap.R(12), EditedSummary: "s12", SnapID: "123123123"}
	instanceSideInfo13 := &snap.SideInfo{RealName: "name1", Revision: snap.R(13), EditedSummary: "s13 instance", SnapID: "123123123"}
	snaptest.MockSnap(c, `
name: name0
version: 1.1
description: |
    Lots of text`, sideInfo11)
	snaptest.MockSnap(c, `
name: name0
version: 1.2
description: |
    Lots of text`, sideInfo12)
	snaptest.MockSnapInstance(c, "name1_instance", `
name: name0
version: 1.3
description: |
    Lots of text`, instanceSideInfo13)
	snapstate.Set(st, "name1", &snapstate.SnapState{
		Active:   true,
		Sequence: []*snap.SideInfo{sideInfo11, sideInfo12},
		Current:  sideInfo12.Revision,
		SnapType: "app",
	})
	snapstate.Set(st, "name1_instance", &snapstate.SnapState{
		Active:      true,
		Sequence:    []*snap.SideInfo{instanceSideInfo13},
		Current:     instanceSideInfo13.Revision,
		SnapType:    "app",
		InstanceKey: "instance",
	})

	// have also a snap being installed
	/*
		snapstate.Set(st, "installing", &snapstate.SnapState{
			Candidate: &snap.SideInfo{RealName: "installing", Revision: snap.R(1)},
		})
	*/
}

func (s *snapmgrQuerySuite) TearDownTest(c *C) {
	dirs.SetRootDir("")
	s.restore()
}

func (s *snapmgrQuerySuite) TestInfo(c *C) {
	st := s.st
	st.Lock()
	defer st.Unlock()

	info, err := snapstate.Info(st, "name1", snap.R(11))
	c.Assert(err, IsNil)

	c.Check(info.InstanceName(), Equals, "name1")
	c.Check(info.Revision, Equals, snap.R(11))
	c.Check(info.Summary(), Equals, "s11")
	c.Check(info.Version, Equals, "1.1")
	c.Check(info.Description(), Equals, "Lots of text")
}

func (s *snapmgrQuerySuite) TestSnapStateCurrentInfo(c *C) {
	st := s.st
	st.Lock()
	defer st.Unlock()

	var snapst snapstate.SnapState
	err := snapstate.Get(st, "name1", &snapst)
	c.Assert(err, IsNil)

	info, err := snapst.CurrentInfo()
	c.Assert(err, IsNil)

	c.Check(info.InstanceName(), Equals, "name1")
	c.Check(info.Revision, Equals, snap.R(12))
	c.Check(info.Summary(), Equals, "s12")
	c.Check(info.Version, Equals, "1.2")
	c.Check(info.Description(), Equals, "Lots of text")
	c.Check(info.Media, IsNil)
}

func (s *snapmgrQuerySuite) TestSnapStateCurrentInfoLoadsAuxiliaryStoreInfo(c *C) {
	storeInfo := &snapstate.AuxStoreInfo{Media: snap.MediaInfos{
		{
			Type: "icon",
			URL:  "http://example.com/favicon.ico",
		},
	}}

	c.Assert(snapstate.KeepAuxStoreInfo("123123123", storeInfo), IsNil)

	st := s.st
	st.Lock()
	defer st.Unlock()

	var snapst snapstate.SnapState
	err := snapstate.Get(st, "name1", &snapst)
	c.Assert(err, IsNil)

	info, err := snapst.CurrentInfo()
	c.Assert(err, IsNil)

	c.Check(info.InstanceName(), Equals, "name1")
	c.Check(info.Revision, Equals, snap.R(12))
	c.Check(info.Summary(), Equals, "s12")
	c.Check(info.Version, Equals, "1.2")
	c.Check(info.Description(), Equals, "Lots of text")
	c.Check(info.Media, DeepEquals, storeInfo.Media)
}

func (s *snapmgrQuerySuite) TestSnapStateCurrentInfoParallelInstall(c *C) {
	st := s.st
	st.Lock()
	defer st.Unlock()

	var snapst snapstate.SnapState
	err := snapstate.Get(st, "name1_instance", &snapst)
	c.Assert(err, IsNil)

	info, err := snapst.CurrentInfo()
	c.Assert(err, IsNil)

	c.Check(info.InstanceName(), Equals, "name1_instance")
	c.Check(info.Revision, Equals, snap.R(13))
	c.Check(info.Summary(), Equals, "s13 instance")
	c.Check(info.Version, Equals, "1.3")
	c.Check(info.Description(), Equals, "Lots of text")
}

func (s *snapmgrQuerySuite) TestSnapStateCurrentInfoErrNoCurrent(c *C) {
	snapst := new(snapstate.SnapState)
	_, err := snapst.CurrentInfo()
	c.Assert(err, Equals, snapstate.ErrNoCurrent)

}

func (s *snapmgrQuerySuite) TestCurrentInfo(c *C) {
	st := s.st
	st.Lock()
	defer st.Unlock()

	info, err := snapstate.CurrentInfo(st, "name1")
	c.Assert(err, IsNil)

	c.Check(info.InstanceName(), Equals, "name1")
	c.Check(info.Revision, Equals, snap.R(12))
}

func (s *snapmgrQuerySuite) TestCurrentInfoAbsent(c *C) {
	st := s.st
	st.Lock()
	defer st.Unlock()

	_, err := snapstate.CurrentInfo(st, "absent")
	c.Assert(err, ErrorMatches, `snap "absent" is not installed`)
}

func (s *snapmgrQuerySuite) TestActiveInfos(c *C) {
	st := s.st
	st.Lock()
	defer st.Unlock()

	infos, err := snapstate.ActiveInfos(st)
	c.Assert(err, IsNil)

	c.Check(infos, HasLen, 2)

	instanceName := "name1_instance"
	if infos[0].InstanceName() != instanceName && infos[1].InstanceName() != instanceName {
		c.Fail()
	}
	// need stable ordering
	if infos[0].InstanceName() == instanceName {
		infos[1], infos[0] = infos[0], infos[1]
	}

	c.Check(infos[0].InstanceName(), Equals, "name1")
	c.Check(infos[0].Revision, Equals, snap.R(12))
	c.Check(infos[0].Summary(), Equals, "s12")
	c.Check(infos[0].Version, Equals, "1.2")
	c.Check(infos[0].Description(), Equals, "Lots of text")

	c.Check(infos[1].InstanceName(), Equals, "name1_instance")
	c.Check(infos[1].Revision, Equals, snap.R(13))
	c.Check(infos[1].Summary(), Equals, "s13 instance")
	c.Check(infos[1].Version, Equals, "1.3")
	c.Check(infos[1].Description(), Equals, "Lots of text")
}

func (s *snapmgrQuerySuite) TestTypeInfo(c *C) {
	st := s.st
	st.Lock()
	defer st.Unlock()

	for _, x := range []struct {
		snapName string
		snapType snap.Type
		getInfo  func(*state.State) (*snap.Info, error)
	}{
		{
			snapName: "gadget",
			snapType: snap.TypeGadget,
			getInfo:  snapstate.GadgetInfo,
		},
		{
			snapName: "core",
			snapType: snap.TypeOS,
			getInfo:  snapstate.CoreInfo,
		},
		{
			snapName: "kernel",
			snapType: snap.TypeKernel,
			getInfo:  snapstate.KernelInfo,
		},
	} {
		_, err := x.getInfo(st)
		c.Assert(err, Equals, state.ErrNoState)

		sideInfo := &snap.SideInfo{
			RealName: x.snapName,
			Revision: snap.R(2),
		}
		snaptest.MockSnap(c, fmt.Sprintf("name: %q\ntype: %q\nversion: %q\n", x.snapName, x.snapType, x.snapName), sideInfo)
		snapstate.Set(st, x.snapName, &snapstate.SnapState{
			SnapType: string(x.snapType),
			Active:   true,
			Sequence: []*snap.SideInfo{sideInfo},
			Current:  sideInfo.Revision,
		})

		info, err := x.getInfo(st)
		c.Assert(err, IsNil)

		c.Check(info.InstanceName(), Equals, x.snapName)
		c.Check(info.Revision, Equals, snap.R(2))
		c.Check(info.Version, Equals, x.snapName)
		c.Check(info.Type, Equals, x.snapType)
	}
}

func (s *snapmgrQuerySuite) TestTypeInfoCore(c *C) {
	st := s.st
	st.Lock()
	defer st.Unlock()

	for testNr, t := range []struct {
		expectedSnap string
		snapNames    []string
		errMatcher   string
	}{
		// nothing
		{"", []string{}, state.ErrNoState.Error()},
		// single
		{"core", []string{"core"}, ""},
		{"ubuntu-core", []string{"ubuntu-core"}, ""},
		{"hard-core", []string{"hard-core"}, ""},
		// unrolled loop to ensure we don't pass because
		// the order is randomly right
		{"core", []string{"core", "ubuntu-core"}, ""},
		{"core", []string{"core", "ubuntu-core"}, ""},
		{"core", []string{"core", "ubuntu-core"}, ""},
		{"core", []string{"core", "ubuntu-core"}, ""},
		{"core", []string{"core", "ubuntu-core"}, ""},
		{"core", []string{"core", "ubuntu-core"}, ""},
		{"core", []string{"core", "ubuntu-core"}, ""},
		{"core", []string{"core", "ubuntu-core"}, ""},
		// unknown combination
		{"", []string{"duo-core", "single-core"}, `unexpected cores.*`},
		// multi-core is not supported
		{"", []string{"core", "ubuntu-core", "multi-core"}, `unexpected number of cores, got 3`},
	} {
		// clear snapstate
		st.Set("snaps", map[string]*json.RawMessage{})

		for _, snapName := range t.snapNames {
			sideInfo := &snap.SideInfo{
				RealName: snapName,
				Revision: snap.R(1),
			}
			snaptest.MockSnap(c, fmt.Sprintf("name: %q\ntype: os\nversion: %q\n", snapName, snapName), sideInfo)
			snapstate.Set(st, snapName, &snapstate.SnapState{
				SnapType: string(snap.TypeOS),
				Active:   true,
				Sequence: []*snap.SideInfo{sideInfo},
				Current:  sideInfo.Revision,
			})
		}

		info, err := snapstate.CoreInfo(st)
		if t.errMatcher != "" {
			c.Assert(err, ErrorMatches, t.errMatcher)
		} else {
			c.Assert(info, NotNil)
			c.Check(info.InstanceName(), Equals, t.expectedSnap, Commentf("(%d) test %q %v", testNr, t.expectedSnap, t.snapNames))
			c.Check(info.Type, Equals, snap.TypeOS)
		}
	}
}

func (s *snapmgrQuerySuite) TestPreviousSideInfo(c *C) {
	st := s.st
	st.Lock()
	defer st.Unlock()

	var snapst snapstate.SnapState
	err := snapstate.Get(st, "name1", &snapst)
	c.Assert(err, IsNil)
	c.Assert(snapst.CurrentSideInfo(), NotNil)
	c.Assert(snapst.CurrentSideInfo().Revision, Equals, snap.R(12))
	c.Assert(snapstate.PreviousSideInfo(&snapst), NotNil)
	c.Assert(snapstate.PreviousSideInfo(&snapst).Revision, Equals, snap.R(11))
}

func (s *snapmgrQuerySuite) TestPreviousSideInfoNoCurrent(c *C) {
	st := s.st
	st.Lock()
	defer st.Unlock()

	snapst := &snapstate.SnapState{}
	c.Assert(snapstate.PreviousSideInfo(snapst), IsNil)
}

func (s *snapmgrQuerySuite) TestAll(c *C) {
	st := s.st
	st.Lock()
	defer st.Unlock()

	snapStates, err := snapstate.All(st)
	c.Assert(err, IsNil)
	c.Assert(snapStates, HasLen, 2)

	n, err := snapstate.NumSnaps(st)
	c.Assert(err, IsNil)
	c.Check(n, Equals, 2)

	snapst := snapStates["name1"]
	c.Assert(snapst, NotNil)

	c.Check(snapst.Active, Equals, true)
	c.Check(snapst.CurrentSideInfo(), NotNil)

	info12, err := snap.ReadInfo("name1", snapst.CurrentSideInfo())
	c.Assert(err, IsNil)

	c.Check(info12.InstanceName(), Equals, "name1")
	c.Check(info12.Revision, Equals, snap.R(12))
	c.Check(info12.Summary(), Equals, "s12")
	c.Check(info12.Version, Equals, "1.2")
	c.Check(info12.Description(), Equals, "Lots of text")

	info11, err := snap.ReadInfo("name1", snapst.Sequence[0])
	c.Assert(err, IsNil)

	c.Check(info11.InstanceName(), Equals, "name1")
	c.Check(info11.Revision, Equals, snap.R(11))
	c.Check(info11.Version, Equals, "1.1")

	instance := snapStates["name1_instance"]
	c.Assert(instance, NotNil)

	c.Check(instance.Active, Equals, true)
	c.Check(instance.CurrentSideInfo(), NotNil)

	info13, err := snap.ReadInfo("name1_instance", instance.CurrentSideInfo())
	c.Assert(err, IsNil)

	c.Check(info13.InstanceName(), Equals, "name1_instance")
	c.Check(info13.SnapName(), Equals, "name1")
	c.Check(info13.Revision, Equals, snap.R(13))
	c.Check(info13.Summary(), Equals, "s13 instance")
	c.Check(info13.Version, Equals, "1.3")
	c.Check(info13.Description(), Equals, "Lots of text")

	info13other, err := snap.ReadInfo("name1_instance", instance.Sequence[0])
	c.Assert(err, IsNil)
	c.Check(info13, DeepEquals, info13other)
}

func (s *snapmgrQuerySuite) TestAllEmptyAndEmptyNormalisation(c *C) {
	st := state.New(nil)
	st.Lock()
	defer st.Unlock()

	snapStates, err := snapstate.All(st)
	c.Assert(err, IsNil)
	c.Check(snapStates, HasLen, 0)

	n, err := snapstate.NumSnaps(st)
	c.Assert(err, IsNil)
	c.Check(n, Equals, 0)

	snapstate.Set(st, "foo", nil)

	snapStates, err = snapstate.All(st)
	c.Assert(err, IsNil)
	c.Check(snapStates, HasLen, 0)

	n, err = snapstate.NumSnaps(st)
	c.Assert(err, IsNil)
	c.Check(n, Equals, 0)

	snapstate.Set(st, "foo", &snapstate.SnapState{})

	snapStates, err = snapstate.All(st)
	c.Assert(err, IsNil)
	c.Check(snapStates, HasLen, 0)

	n, err = snapstate.NumSnaps(st)
	c.Assert(err, IsNil)
	c.Check(n, Equals, 0)
}

func (s *snapmgrTestSuite) TestTrySetsTryMode(c *C) {
	s.testTrySetsTryMode(snapstate.Flags{}, c)
}

func (s *snapmgrTestSuite) TestTrySetsTryModeDevMode(c *C) {
	s.testTrySetsTryMode(snapstate.Flags{DevMode: true}, c)
}
func (s *snapmgrTestSuite) TestTrySetsTryModeJailMode(c *C) {
	s.testTrySetsTryMode(snapstate.Flags{JailMode: true}, c)
}
func (s *snapmgrTestSuite) TestTrySetsTryModeClassic(c *C) {
	restore := maybeMockClassicSupport(c)
	defer restore()

	s.testTrySetsTryMode(snapstate.Flags{Classic: true}, c, "confinement: classic\n")
}

func (s *snapmgrTestSuite) testTrySetsTryMode(flags snapstate.Flags, c *C, extraYaml ...string) {
	s.state.Lock()
	defer s.state.Unlock()

	// make mock try dir
	d := c.MkDir()
	c.Assert(os.Chmod(d, 0755), IsNil)
	tryYaml := filepath.Join(d, "meta", "snap.yaml")
	err := os.MkdirAll(filepath.Dir(tryYaml), 0755)
	c.Assert(err, IsNil)
	buf := bytes.Buffer{}
	buf.WriteString("name: foo\nversion: 1.0\n")
	if len(extraYaml) > 0 {
		for _, extra := range extraYaml {
			buf.WriteString(extra)
		}
	}
	err = ioutil.WriteFile(tryYaml, buf.Bytes(), 0644)
	c.Assert(err, IsNil)

	chg := s.state.NewChange("try", "try snap")
	ts, err := snapstate.TryPath(s.state, "foo", d, flags)
	c.Assert(err, IsNil)
	chg.AddAll(ts)

	s.state.Unlock()
	defer s.se.Stop()
	s.settle(c)
	s.state.Lock()

	c.Assert(chg.Err(), IsNil)
	c.Assert(chg.IsReady(), Equals, true)

	// verify snap is in TryMode
	var snapst snapstate.SnapState
	err = snapstate.Get(s.state, "foo", &snapst)
	c.Assert(err, IsNil)

	flags.TryMode = true
	c.Check(snapst.Flags, DeepEquals, flags)

	c.Check(s.state.TaskCount(), Equals, len(ts.Tasks()))
	c.Check(taskKinds(ts.Tasks()), DeepEquals, []string{
		"prerequisites",
		"prepare-snap",
		"mount-snap",
		"copy-snap-data",
		"setup-profiles",
		"link-snap",
		"auto-connect",
		"set-auto-aliases",
		"setup-aliases",
		"run-hook[install]",
		"start-snap-services",
		"run-hook[configure]",
	})

}

func (s *snapmgrTestSuite) TestTryUndoRemovesTryFlag(c *C) {
	restore := maybeMockClassicSupport(c)
	defer restore()
	s.testTrySetsTryMode(snapstate.Flags{}, c)
}

func (s *snapmgrTestSuite) TestTryUndoRemovesTryFlagLeavesDevMode(c *C) {
	s.testTrySetsTryMode(snapstate.Flags{DevMode: true}, c)
}
func (s *snapmgrTestSuite) TestTryUndoRemovesTryFlagLeavesJailMode(c *C) {
	s.testTrySetsTryMode(snapstate.Flags{JailMode: true}, c)
}
func (s *snapmgrTestSuite) TestTryUndoRemovesTryFlagLeavesClassic(c *C) {
	restore := maybeMockClassicSupport(c)
	defer restore()
	s.testTrySetsTryMode(snapstate.Flags{Classic: true}, c, "confinement: classic\n")
}

func (s *snapmgrTestSuite) testTryUndoRemovesTryFlag(flags snapstate.Flags, c *C) {
	s.state.Lock()
	defer s.state.Unlock()

	// simulate existing state for foo
	var snapst snapstate.SnapState
	snapst.Sequence = []*snap.SideInfo{
		{
			RealName: "foo",
			Revision: snap.R(23),
		},
	}
	snapst.Flags = flags
	snapst.Current = snap.R(23)
	snapstate.Set(s.state, "foo", &snapst)
	c.Check(snapst.TryMode, Equals, false)

	chg := s.state.NewChange("try", "try snap")
	ts, err := snapstate.TryPath(s.state, "foo", c.MkDir(), flags)
	c.Assert(err, IsNil)
	chg.AddAll(ts)

	last := ts.Tasks()[len(ts.Tasks())-1]
	terr := s.state.NewTask("error-trigger", "provoking total undo")
	terr.WaitFor(last)
	chg.AddTask(terr)

	s.state.Unlock()
	defer s.se.Stop()
	s.settle(c)
	s.state.Lock()

	// verify snap is not in try mode, the state got undone
	err = snapstate.Get(s.state, "foo", &snapst)
	c.Assert(err, IsNil)
	c.Check(snapst.Flags, DeepEquals, flags)
}

type snapStateSuite struct{}

var _ = Suite(&snapStateSuite{})

func (s *snapStateSuite) TestSnapStateDevMode(c *C) {
	snapst := &snapstate.SnapState{}
	c.Check(snapst.DevMode, Equals, false)
	snapst.Flags.DevMode = true
	c.Check(snapst.DevMode, Equals, true)
}

func (s *snapStateSuite) TestSnapStateType(c *C) {
	snapst := &snapstate.SnapState{}
	_, err := snapst.Type()
	c.Check(err, ErrorMatches, "snap type unset")

	snapst.SetType(snap.TypeKernel)
	typ, err := snapst.Type()
	c.Assert(err, IsNil)
	c.Check(typ, Equals, snap.TypeKernel)
}

func (s *snapStateSuite) TestCurrentSideInfoEmpty(c *C) {
	var snapst snapstate.SnapState
	c.Check(snapst.CurrentSideInfo(), IsNil)
	c.Check(snapst.Current.Unset(), Equals, true)
}

func (s *snapStateSuite) TestCurrentSideInfoSimple(c *C) {
	si1 := &snap.SideInfo{Revision: snap.R(1)}
	snapst := snapstate.SnapState{
		Sequence: []*snap.SideInfo{si1},
		Current:  snap.R(1),
	}
	c.Check(snapst.CurrentSideInfo(), DeepEquals, si1)
}

func (s *snapStateSuite) TestCurrentSideInfoInOrder(c *C) {
	si1 := &snap.SideInfo{Revision: snap.R(1)}
	si2 := &snap.SideInfo{Revision: snap.R(2)}
	snapst := snapstate.SnapState{
		Sequence: []*snap.SideInfo{si1, si2},
		Current:  snap.R(2),
	}
	c.Check(snapst.CurrentSideInfo(), DeepEquals, si2)
}

func (s *snapStateSuite) TestCurrentSideInfoOutOfOrder(c *C) {
	si1 := &snap.SideInfo{Revision: snap.R(1)}
	si2 := &snap.SideInfo{Revision: snap.R(2)}
	snapst := snapstate.SnapState{
		Sequence: []*snap.SideInfo{si1, si2},
		Current:  snap.R(1),
	}
	c.Check(snapst.CurrentSideInfo(), DeepEquals, si1)
}

func (s *snapStateSuite) TestCurrentSideInfoInconsistent(c *C) {
	snapst := snapstate.SnapState{
		Sequence: []*snap.SideInfo{
			{Revision: snap.R(1)},
		},
	}
	c.Check(func() { snapst.CurrentSideInfo() }, PanicMatches, `snapst.Current and snapst.Sequence out of sync:.*`)
}

func (s *snapStateSuite) TestCurrentSideInfoInconsistentWithCurrent(c *C) {
	snapst := snapstate.SnapState{Current: snap.R(17)}
	c.Check(func() { snapst.CurrentSideInfo() }, PanicMatches, `cannot find snapst.Current in the snapst.Sequence`)
}

func (snapStateSuite) TestDefaultContentPlugProviders(c *C) {
	info := &snap.Info{
		Plugs: map[string]*snap.PlugInfo{},
	}

	info.Plugs["foo"] = &snap.PlugInfo{
		Snap:      info,
		Name:      "sound-themes",
		Interface: "content",
		Attrs:     map[string]interface{}{"default-provider": "common-themes", "content": "foo"},
	}
	info.Plugs["bar"] = &snap.PlugInfo{
		Snap:      info,
		Name:      "visual-themes",
		Interface: "content",
		Attrs:     map[string]interface{}{"default-provider": "common-themes", "content": "bar"},
	}
	info.Plugs["baz"] = &snap.PlugInfo{
		Snap:      info,
		Name:      "not-themes",
		Interface: "content",
		Attrs:     map[string]interface{}{"default-provider": "some-snap", "content": "baz"},
	}
	info.Plugs["qux"] = &snap.PlugInfo{Snap: info, Interface: "not-content"}

	st := state.New(nil)
	st.Lock()
	defer st.Unlock()

	repo := interfaces.NewRepository()
	ifacerepo.Replace(st, repo)

	providers := snapstate.DefaultContentPlugProviders(st, info)
	sort.Strings(providers)
	c.Check(providers, DeepEquals, []string{"common-themes", "some-snap"})
}

type snapSetupSuite struct{}

var _ = Suite(&snapSetupSuite{})

type canRemoveSuite struct {
	st *state.State
}

var _ = Suite(&canRemoveSuite{})

func (s *canRemoveSuite) SetUpTest(c *C) {
	dirs.SetRootDir(c.MkDir())
	s.st = state.New(nil)
	snapstate.SetDefaultModel()
}

func (s *canRemoveSuite) TearDownTest(c *C) {
	dirs.SetRootDir("/")
	snapstate.Model = nil
}

func (s *canRemoveSuite) TestAppAreAlwaysOKToRemove(c *C) {
	info := &snap.Info{
		Type: snap.TypeApp,
	}
	info.RealName = "foo"

	c.Check(snapstate.CanRemove(s.st, info, &snapstate.SnapState{Active: true}, false), Equals, true)
	c.Check(snapstate.CanRemove(s.st, info, &snapstate.SnapState{Active: true}, true), Equals, true)
}

func (s *canRemoveSuite) TestLastGadgetsAreNotOK(c *C) {
	info := &snap.Info{
		Type: snap.TypeGadget,
	}
	info.RealName = "foo"

	c.Check(snapstate.CanRemove(s.st, info, &snapstate.SnapState{}, true), Equals, false)
}

func (s *canRemoveSuite) TestLastOSAndKernelAreNotOK(c *C) {
	os := &snap.Info{
		Type: snap.TypeOS,
	}
	os.RealName = "os"
	kernel := &snap.Info{
		Type: snap.TypeKernel,
	}
	kernel.RealName = "krnl"

	c.Check(snapstate.CanRemove(s.st, os, &snapstate.SnapState{}, true), Equals, false)

	c.Check(snapstate.CanRemove(s.st, kernel, &snapstate.SnapState{}, true), Equals, false)
}

func (s *canRemoveSuite) TestLastOSWithModelBaseIsOk(c *C) {
	s.st.Lock()
	defer s.st.Unlock()

	snapstate.SetModelWithBase("core18")
	os := &snap.Info{
		Type: snap.TypeOS,
	}
	os.RealName = "os"

	c.Check(snapstate.CanRemove(s.st, os, &snapstate.SnapState{}, true), Equals, true)
}

func (s *canRemoveSuite) TestLastOSWithModelBaseButOsInUse(c *C) {
	s.st.Lock()
	defer s.st.Unlock()

	snapstate.SetModelWithBase("core18")

	// pretend we have a snap installed that has no base (which means
	// it needs core)
	si := &snap.SideInfo{RealName: "some-snap", SnapID: "some-snap-id", Revision: snap.R(1)}
	snaptest.MockSnap(c, "name: some-snap\nversion: 1.0", si)
	snapstate.Set(s.st, "some-snap", &snapstate.SnapState{
		Active:   true,
		Sequence: []*snap.SideInfo{si},
		Current:  snap.R(1),
	})

	// now pretend we want to remove the core snap
	os := &snap.Info{
		Type: snap.TypeOS,
	}
	os.RealName = "core"
	c.Check(snapstate.CanRemove(s.st, os, &snapstate.SnapState{}, true), Equals, false)
}

func (s *canRemoveSuite) TestOneRevisionIsOK(c *C) {
	info := &snap.Info{
		Type: snap.TypeGadget,
	}
	info.RealName = "foo"

	c.Check(snapstate.CanRemove(s.st, info, &snapstate.SnapState{Active: true}, false), Equals, true)
}

func (s *canRemoveSuite) TestRequiredIsNotOK(c *C) {
	info := &snap.Info{
		Type: snap.TypeApp,
	}
	info.RealName = "foo"

	c.Check(snapstate.CanRemove(s.st, info, &snapstate.SnapState{Active: false, Flags: snapstate.Flags{Required: true}}, true), Equals, false)
	c.Check(snapstate.CanRemove(s.st, info, &snapstate.SnapState{Active: true, Flags: snapstate.Flags{Required: true}}, true), Equals, false)
	c.Check(snapstate.CanRemove(s.st, info, &snapstate.SnapState{Active: true, Flags: snapstate.Flags{Required: true}}, false), Equals, true)
}

func (s *canRemoveSuite) TestBaseUnused(c *C) {
	s.st.Lock()
	defer s.st.Unlock()

	info := &snap.Info{
		Type: snap.TypeBase,
	}
	info.RealName = "some-base"

	c.Check(snapstate.CanRemove(s.st, info, &snapstate.SnapState{Active: true}, false), Equals, true)
	c.Check(snapstate.CanRemove(s.st, info, &snapstate.SnapState{Active: true}, true), Equals, true)
}

func (s *canRemoveSuite) TestBaseInUse(c *C) {
	s.st.Lock()
	defer s.st.Unlock()

	// pretend we have a snap installed that uses "some-base"
	si := &snap.SideInfo{RealName: "some-snap", SnapID: "some-snap-id", Revision: snap.R(1)}
	snaptest.MockSnap(c, "name: some-snap\nversion: 1.0\nbase: some-base", si)
	snapstate.Set(s.st, "some-snap", &snapstate.SnapState{
		Active:   true,
		Sequence: []*snap.SideInfo{si},
		Current:  snap.R(1),
	})

	// pretend now we want to remove "some-base"
	info := &snap.Info{
		Type: snap.TypeBase,
	}
	info.RealName = "some-base"
	c.Check(snapstate.CanRemove(s.st, info, &snapstate.SnapState{Active: true}, true), Equals, false)
}

func (s *canRemoveSuite) TestBaseInUseOtherRevision(c *C) {
	s.st.Lock()
	defer s.st.Unlock()

	// pretend we have a snap installed that uses "some-base"
	si := &snap.SideInfo{RealName: "some-snap", SnapID: "some-snap-id", Revision: snap.R(1)}
	si2 := &snap.SideInfo{RealName: "some-snap", SnapID: "some-snap-id", Revision: snap.R(2)}
	// older revision uses base
	snaptest.MockSnap(c, "name: some-snap\nversion: 1.0\nbase: some-base", si)
	// new one does not
	snaptest.MockSnap(c, "name: some-snap\nversion: 1.0\n", si2)
	snapstate.Set(s.st, "some-snap", &snapstate.SnapState{
		Active:   true,
		Sequence: []*snap.SideInfo{si, si2},
		Current:  snap.R(2),
	})

	// pretend now we want to remove "some-base"
	info := &snap.Info{
		Type: snap.TypeBase,
	}
	info.RealName = "some-base"
	// revision 1 requires some-base
	c.Check(snapstate.CanRemove(s.st, info, &snapstate.SnapState{Active: true}, true), Equals, false)

	// now pretend we want to remove the core snap
	os := &snap.Info{
		Type: snap.TypeOS,
	}
	os.RealName = "core"
	// but revision 2 requires core
	c.Check(snapstate.CanRemove(s.st, os, &snapstate.SnapState{}, true), Equals, false)
}

func revs(seq []*snap.SideInfo) []int {
	revs := make([]int, len(seq))
	for i, si := range seq {
		revs[i] = si.Revision.N
	}

	return revs
}

type opSeqOpts struct {
	revert  bool
	fail    bool
	before  []int
	current int
	via     int
	after   []int
}

// build a SnapState with a revision sequence given by `before` and a
// current revision of `current`. Then refresh --revision via. Then
// check the revision sequence is as in `after`.
func (s *snapmgrTestSuite) testOpSequence(c *C, opts *opSeqOpts) (*snapstate.SnapState, *state.TaskSet) {
	s.state.Lock()
	defer s.state.Unlock()

	seq := make([]*snap.SideInfo, len(opts.before))
	for i, n := range opts.before {
		seq[i] = &snap.SideInfo{RealName: "some-snap", SnapID: "some-snap-id", Revision: snap.R(n)}
	}

	snapstate.Set(s.state, "some-snap", &snapstate.SnapState{
		Active:   true,
		Channel:  "edge",
		Sequence: seq,
		Current:  snap.R(opts.current),
		SnapType: "app",
	})

	var chg *state.Change
	var ts *state.TaskSet
	var err error
	if opts.revert {
		chg = s.state.NewChange("revert", "revert a snap")
		ts, err = snapstate.RevertToRevision(s.state, "some-snap", snap.R(opts.via), snapstate.Flags{})
	} else {
		chg = s.state.NewChange("refresh", "refresh a snap")
		ts, err = snapstate.Update(s.state, "some-snap", "", snap.R(opts.via), s.user.ID, snapstate.Flags{})
	}
	c.Assert(err, IsNil)
	if opts.fail {
		tasks := ts.Tasks()
		var last *state.Task
		// don't make a task wait on rerefresh, that's bad
		for i := len(tasks) - 1; i > 0; i-- {
			last = tasks[i]
			if last.Kind() != "check-rerefresh" {
				break
			}
		}
		terr := s.state.NewTask("error-trigger", "provoking total undo")
		terr.WaitFor(last)
		if len(last.Lanes()) > 0 {
			lanes := last.Lanes()
			// sanity
			c.Assert(lanes, HasLen, 1)
			terr.JoinLane(lanes[0])
		}
		chg.AddTask(terr)
	}
	chg.AddAll(ts)

	s.state.Unlock()
	defer s.se.Stop()
	s.settle(c)
	s.state.Lock()

	var snapst snapstate.SnapState
	err = snapstate.Get(s.state, "some-snap", &snapst)
	c.Assert(err, IsNil)
	c.Check(revs(snapst.Sequence), DeepEquals, opts.after)

	return &snapst, ts
}

func (s *snapmgrTestSuite) testUpdateSequence(c *C, opts *opSeqOpts) *state.TaskSet {
	restore := release.MockOnClassic(false)
	defer restore()

	opts.revert = false
	snapst, ts := s.testOpSequence(c, opts)
	// update always ends with current==seq[-1]==via:
	c.Check(snapst.Current.N, Equals, opts.after[len(opts.after)-1])
	c.Check(snapst.Current.N, Equals, opts.via)

	c.Check(s.fakeBackend.ops.Count("copy-data"), Equals, 1)
	c.Check(s.fakeBackend.ops.First("copy-data"), DeepEquals, &fakeOp{
		op:   "copy-data",
		path: fmt.Sprintf(filepath.Join(dirs.SnapMountDir, "some-snap/%d"), opts.via),
		old:  fmt.Sprintf(filepath.Join(dirs.SnapMountDir, "some-snap/%d"), opts.current),
	})

	return ts
}

func (s *snapmgrTestSuite) testUpdateFailureSequence(c *C, opts *opSeqOpts) *state.TaskSet {
	restore := release.MockOnClassic(false)
	defer restore()

	opts.revert = false
	opts.after = opts.before
	s.fakeBackend.linkSnapFailTrigger = fmt.Sprintf(filepath.Join(dirs.SnapMountDir, "some-snap/%d"), opts.via)
	snapst, ts := s.testOpSequence(c, opts)
	// a failed update will always end with current unchanged
	c.Check(snapst.Current.N, Equals, opts.current)

	ops := s.fakeBackend.ops
	c.Check(ops.Count("copy-data"), Equals, 1)
	do := ops.First("copy-data")

	c.Check(ops.Count("undo-copy-snap-data"), Equals, 1)
	undo := ops.First("undo-copy-snap-data")

	do.op = undo.op
	c.Check(do, DeepEquals, undo) // i.e. they only differed in the op

	return ts
}

// testTotal*Failure fails *after* link-snap
func (s *snapmgrTestSuite) testTotalUpdateFailureSequence(c *C, opts *opSeqOpts) *state.TaskSet {
	restore := release.MockOnClassic(false)
	defer restore()

	opts.revert = false
	opts.fail = true
	snapst, ts := s.testOpSequence(c, opts)
	// a failed update will always end with current unchanged
	c.Check(snapst.Current.N, Equals, opts.current)

	ops := s.fakeBackend.ops
	c.Check(ops.Count("copy-data"), Equals, 1)
	do := ops.First("copy-data")

	c.Check(ops.Count("undo-copy-snap-data"), Equals, 1)
	undo := ops.First("undo-copy-snap-data")

	do.op = undo.op
	c.Check(do, DeepEquals, undo) // i.e. they only differed in the op

	return ts
}

func (s *snapmgrTestSuite) testRevertSequence(c *C, opts *opSeqOpts) *state.TaskSet {
	opts.revert = true
	opts.after = opts.before
	snapst, ts := s.testOpSequence(c, opts)
	// successful revert leaves current == via
	c.Check(snapst.Current.N, Equals, opts.via)

	c.Check(s.fakeBackend.ops.Count("copy-data"), Equals, 0)

	return ts
}

func (s *snapmgrTestSuite) testRevertFailureSequence(c *C, opts *opSeqOpts) *state.TaskSet {
	opts.revert = true
	opts.after = opts.before
	s.fakeBackend.linkSnapFailTrigger = fmt.Sprintf(filepath.Join(dirs.SnapMountDir, "some-snap/%d"), opts.via)
	snapst, ts := s.testOpSequence(c, opts)
	// a failed revert will always end with current unchanged
	c.Check(snapst.Current.N, Equals, opts.current)

	c.Check(s.fakeBackend.ops.Count("copy-data"), Equals, 0)
	c.Check(s.fakeBackend.ops.Count("undo-copy-snap-data"), Equals, 0)

	return ts
}

func (s *snapmgrTestSuite) testTotalRevertFailureSequence(c *C, opts *opSeqOpts) *state.TaskSet {
	opts.revert = true
	opts.fail = true
	opts.after = opts.before
	snapst, ts := s.testOpSequence(c, opts)
	// a failed revert will always end with current unchanged
	c.Check(snapst.Current.N, Equals, opts.current)

	c.Check(s.fakeBackend.ops.Count("copy-data"), Equals, 0)
	c.Check(s.fakeBackend.ops.Count("undo-copy-snap-data"), Equals, 0)

	return ts
}

// *** sequence tests ***

// 1. a boring update
// 1a. ... that works
func (s *snapmgrTestSuite) TestSeqNormal(c *C) {
	s.testUpdateSequence(c, &opSeqOpts{before: []int{1, 2, 3}, current: 3, via: 4, after: []int{2, 3, 4}})
}

// 1b. that fails during link
func (s *snapmgrTestSuite) TestSeqNormalFailure(c *C) {
	s.testUpdateFailureSequence(c, &opSeqOpts{before: []int{1, 2, 3}, current: 3, via: 4})
}

// 1c. that fails after link
func (s *snapmgrTestSuite) TestSeqTotalNormalFailure(c *C) {
	// total updates are failures after sequence trimming => we lose a rev
	s.testTotalUpdateFailureSequence(c, &opSeqOpts{before: []int{1, 2, 3}, current: 3, via: 4, after: []int{2, 3}})
}

// 2. a boring revert
// 2a. that works
func (s *snapmgrTestSuite) TestSeqRevert(c *C) {
	s.testRevertSequence(c, &opSeqOpts{before: []int{1, 2, 3}, current: 3, via: 2})
}

// 2b. that fails during link
func (s *snapmgrTestSuite) TestSeqRevertFailure(c *C) {
	s.testRevertFailureSequence(c, &opSeqOpts{before: []int{1, 2, 3}, current: 3, via: 2})
}

// 2c. that fails after link
func (s *snapmgrTestSuite) TestSeqTotalRevertFailure(c *C) {
	s.testTotalRevertFailureSequence(c, &opSeqOpts{before: []int{1, 2, 3}, current: 3, via: 2})
}

// 3. a post-revert update
// 3a. that works
func (s *snapmgrTestSuite) TestSeqPostRevert(c *C) {
	s.testUpdateSequence(c, &opSeqOpts{before: []int{1, 2, 3}, current: 2, via: 4, after: []int{1, 2, 4}})
}

// 3b. that fails during link
func (s *snapmgrTestSuite) TestSeqPostRevertFailure(c *C) {
	s.testUpdateFailureSequence(c, &opSeqOpts{before: []int{1, 2, 3}, current: 2, via: 4})
}

// 3c. that fails after link
func (s *snapmgrTestSuite) TestSeqTotalPostRevertFailure(c *C) {
	// lose a rev here as well
	s.testTotalUpdateFailureSequence(c, &opSeqOpts{before: []int{1, 2, 3}, current: 2, via: 4, after: []int{1, 2}})
}

// 3d. manually requesting the one reverted away from
func (s *snapmgrTestSuite) TestSeqRefreshPostRevertSameRevno(c *C) {
	s.testUpdateSequence(c, &opSeqOpts{before: []int{1, 2, 3}, current: 2, via: 3, after: []int{1, 2, 3}})
}

// 4. a post-revert revert
// 4a. that works
func (s *snapmgrTestSuite) TestSeqRevertPostRevert(c *C) {
	s.testRevertSequence(c, &opSeqOpts{before: []int{1, 2, 3}, current: 2, via: 1})
}

// 4b. that fails during link
func (s *snapmgrTestSuite) TestSeqRevertPostRevertFailure(c *C) {
	s.testRevertFailureSequence(c, &opSeqOpts{before: []int{1, 2, 3}, current: 2, via: 1})
}

// 4c. that fails after link
func (s *snapmgrTestSuite) TestSeqTotalRevertPostRevertFailure(c *C) {
	s.testTotalRevertFailureSequence(c, &opSeqOpts{before: []int{1, 2, 3}, current: 2, via: 1})
}

// 5. an update that missed a rev
// 5a. that works
func (s *snapmgrTestSuite) TestSeqMissedOne(c *C) {
	s.testUpdateSequence(c, &opSeqOpts{before: []int{1, 2}, current: 2, via: 4, after: []int{1, 2, 4}})
}

// 5b. that fails during link
func (s *snapmgrTestSuite) TestSeqMissedOneFailure(c *C) {
	s.testUpdateFailureSequence(c, &opSeqOpts{before: []int{1, 2}, current: 2, via: 4})
}

// 5c. that fails after link
func (s *snapmgrTestSuite) TestSeqTotalMissedOneFailure(c *C) {
	// we don't lose a rev here because len(Seq) < 3 going in
	s.testTotalUpdateFailureSequence(c, &opSeqOpts{before: []int{1, 2}, current: 2, via: 4, after: []int{1, 2}})
}

// 6. an update that updates to a revision we already have ("ABA update")
// 6a. that works
func (s *snapmgrTestSuite) TestSeqABA(c *C) {
	s.testUpdateSequence(c, &opSeqOpts{before: []int{1, 2, 3}, current: 3, via: 2, after: []int{1, 3, 2}})
	c.Check(s.fakeBackend.ops[len(s.fakeBackend.ops)-1], DeepEquals, fakeOp{
		op:    "cleanup-trash",
		name:  "some-snap",
		revno: snap.R(2),
	})
}

// 6b. that fails during link
func (s *snapmgrTestSuite) TestSeqABAFailure(c *C) {
	s.testUpdateFailureSequence(c, &opSeqOpts{before: []int{1, 2, 3}, current: 3, via: 2})
	c.Check(s.fakeBackend.ops.First("cleanup-trash"), IsNil)
}

// 6c that fails after link
func (s *snapmgrTestSuite) TestSeqTotalABAFailure(c *C) {
	// we don't lose a rev here because ABA
	s.testTotalUpdateFailureSequence(c, &opSeqOpts{before: []int{1, 2, 3}, current: 3, via: 2, after: []int{1, 2, 3}})
	// XXX: TODO: NOTE!! WARNING!! etc
	//
	// if this happens in real life, things will be weird. revno 2 will
	// have data that has been copied from 3, instead of old 2's data,
	// because the failure occurred *after* nuking the trash. This can
	// happen when things are chained. Because of this, if it were to
	// *actually* happen the correct end sequence would be [1, 3] and not
	// [1, 2, 3]. IRL this scenario can happen if an update that works is
	// chained to an update that fails. Detecting this case is rather hard,
	// and the end result is not nice, and we want to move cleanup to a
	// separate handler & status that will cope with this better (so trash
	// gets nuked after all tasks succeeded).
}

func (s *snapmgrTestSuite) TestSeqRetainConf(c *C) {
	revseq := []int{1, 2, 3, 4, 5, 6, 7, 8, 9, 10}

	for i := 2; i <= 10; i++ {
		// wot, me, hacky?
		s.TearDownTest(c)
		s.SetUpTest(c)
		s.state.Lock()
		tr := config.NewTransaction(s.state)
		tr.Set("core", "refresh.retain", i)
		tr.Commit()
		s.state.Unlock()

		s.testUpdateSequence(c, &opSeqOpts{before: revseq[:9], current: 9, via: 10, after: revseq[10-i:]})
	}
}

func (s *snapmgrTestSuite) TestUpdateTasksWithOldCurrent(c *C) {
	s.state.Lock()
	defer s.state.Unlock()
	restore := release.MockOnClassic(false)
	defer restore()

	si1 := &snap.SideInfo{RealName: "some-snap", SnapID: "some-snap-id", Revision: snap.R(1)}
	si2 := &snap.SideInfo{RealName: "some-snap", SnapID: "some-snap-id", Revision: snap.R(2)}
	si3 := &snap.SideInfo{RealName: "some-snap", SnapID: "some-snap-id", Revision: snap.R(3)}
	si4 := &snap.SideInfo{RealName: "some-snap", SnapID: "some-snap-id", Revision: snap.R(4)}
	snapstate.Set(s.state, "some-snap", &snapstate.SnapState{
		Active:   true,
		Channel:  "edge",
		Sequence: []*snap.SideInfo{si1, si2, si3, si4},
		Current:  snap.R(2),
		SnapType: "app",
	})

	// run the update
	ts, err := snapstate.Update(s.state, "some-snap", "some-channel", snap.R(0), s.user.ID, snapstate.Flags{})
	c.Assert(err, IsNil)

	verifyUpdateTasks(c, unlinkBefore|cleanupAfter|doesReRefresh, 2, ts, s.state)

	// and ensure that it will remove the revisions after "current"
	// (si3, si4)
	var snapsup snapstate.SnapSetup
	tasks := ts.Tasks()

	i := len(tasks) - 7
	c.Check(tasks[i].Kind(), Equals, "clear-snap")
	err = tasks[i].Get("snap-setup", &snapsup)
	c.Assert(err, IsNil)
	c.Check(snapsup.Revision(), Equals, si3.Revision)

	i = len(tasks) - 5
	c.Check(tasks[i].Kind(), Equals, "clear-snap")
	err = tasks[i].Get("snap-setup", &snapsup)
	c.Assert(err, IsNil)
	c.Check(snapsup.Revision(), Equals, si4.Revision)
}

func (s *snapmgrTestSuite) TestUpdateCanDoBackwards(c *C) {
	si7 := snap.SideInfo{
		RealName: "some-snap",
		SnapID:   "some-snap-id",
		Revision: snap.R(7),
	}
	si11 := snap.SideInfo{
		RealName: "some-snap",
		SnapID:   "some-snap-id",
		Revision: snap.R(11),
	}

	s.state.Lock()
	defer s.state.Unlock()

	snapstate.Set(s.state, "some-snap", &snapstate.SnapState{
		Active:   true,
		Sequence: []*snap.SideInfo{&si7, &si11},
		Current:  si11.Revision,
		SnapType: "app",
	})

	chg := s.state.NewChange("refresh", "refresh a snap")
	ts, err := snapstate.Update(s.state, "some-snap", "", snap.R(7), s.user.ID, snapstate.Flags{})
	c.Assert(err, IsNil)
	chg.AddAll(ts)

	s.state.Unlock()
	defer s.se.Stop()
	s.settle(c)
	s.state.Lock()
	expected := fakeOps{
		{
			op:   "remove-snap-aliases",
			name: "some-snap",
		},
		{
			op:   "unlink-snap",
			path: filepath.Join(dirs.SnapMountDir, "some-snap/11"),
		},
		{
			op:   "copy-data",
			path: filepath.Join(dirs.SnapMountDir, "some-snap/7"),
			old:  filepath.Join(dirs.SnapMountDir, "some-snap/11"),
		},
		{
			op:    "setup-profiles:Doing",
			name:  "some-snap",
			revno: snap.R(7),
		},
		{
			op: "candidate",
			sinfo: snap.SideInfo{
				RealName: "some-snap",
				SnapID:   "some-snap-id",
				Channel:  "",
				Revision: snap.R(7),
			},
		},
		{
			op:   "link-snap",
			path: filepath.Join(dirs.SnapMountDir, "some-snap/7"),
		},
		{
			op:    "auto-connect:Doing",
			name:  "some-snap",
			revno: snap.R(7),
		},
		{
			op: "update-aliases",
		},
		{
			op:    "cleanup-trash",
			name:  "some-snap",
			revno: snap.R(7),
		},
	}
	// start with an easier-to-read error if this fails:
	c.Assert(s.fakeBackend.ops.Ops(), DeepEquals, expected.Ops())
	c.Assert(s.fakeBackend.ops, DeepEquals, expected)
}

func (s *snapmgrTestSuite) TestSnapStateNoLocalRevision(c *C) {
	si7 := snap.SideInfo{
		RealName: "some-snap",
		Revision: snap.R(-7),
	}
	si11 := snap.SideInfo{
		RealName: "some-snap",
		Revision: snap.R(-11),
	}
	snapst := &snapstate.SnapState{
		Sequence: []*snap.SideInfo{&si7, &si11},
		Current:  si7.Revision,
	}
	c.Assert(snapst.LocalRevision(), Equals, snap.R(-11))
}

func (s *snapmgrTestSuite) TestSnapStateLocalRevision(c *C) {
	si7 := snap.SideInfo{
		RealName: "some-snap",
		Revision: snap.R(7),
	}
	snapst := &snapstate.SnapState{
		Sequence: []*snap.SideInfo{&si7},
		Current:  si7.Revision,
	}
	c.Assert(snapst.LocalRevision().Unset(), Equals, true)
}

func (s *snapmgrTestSuite) TestInstallMany(c *C) {
	s.state.Lock()
	defer s.state.Unlock()

	installed, tts, err := snapstate.InstallMany(s.state, []string{"one", "two"}, 0)
	c.Assert(err, IsNil)
	c.Assert(tts, HasLen, 2)
	c.Check(installed, DeepEquals, []string{"one", "two"})

	c.Check(s.fakeStore.seenPrivacyKeys["privacy-key"], Equals, true)

	for i, ts := range tts {
		verifyInstallTasks(c, 0, 0, ts, s.state)
		// check that tasksets are in separate lanes
		for _, t := range ts.Tasks() {
			c.Assert(t.Lanes(), DeepEquals, []int{i + 1})
		}
	}
}

func (s *snapmgrTestSuite) TestInstallManyChecksPreconditions(c *C) {
	s.state.Lock()
	defer s.state.Unlock()

	_, _, err := snapstate.InstallMany(s.state, []string{"some-snap-now-classic"}, 0)
	c.Assert(err, NotNil)
	c.Check(err, DeepEquals, &snapstate.SnapNeedsClassicError{Snap: "some-snap-now-classic"})

	_, _, err = snapstate.InstallMany(s.state, []string{"some-snap_foo"}, 0)
	c.Assert(err, ErrorMatches, "experimental feature disabled - test it by setting 'experimental.parallel-instances' to true")
}

func verifyStopReason(c *C, ts *state.TaskSet, reason string) {
	tl := tasksWithKind(ts, "stop-snap-services")
	c.Check(tl, HasLen, 1)

	var stopReason string
	err := tl[0].Get("stop-reason", &stopReason)
	c.Assert(err, IsNil)
	c.Check(stopReason, Equals, reason)

}

func (s *snapmgrTestSuite) TestRemoveMany(c *C) {
	s.state.Lock()
	defer s.state.Unlock()

	snapstate.Set(s.state, "one", &snapstate.SnapState{
		Active: true,
		Sequence: []*snap.SideInfo{
			{RealName: "one", SnapID: "one-id", Revision: snap.R(1)},
		},
		Current: snap.R(1),
	})
	snapstate.Set(s.state, "two", &snapstate.SnapState{
		Active: true,
		Sequence: []*snap.SideInfo{
			{RealName: "two", SnapID: "two-id", Revision: snap.R(1)},
		},
		Current: snap.R(1),
	})

	removed, tts, err := snapstate.RemoveMany(s.state, []string{"one", "two"})
	c.Assert(err, IsNil)
	c.Assert(tts, HasLen, 2)
	c.Check(removed, DeepEquals, []string{"one", "two"})

	c.Assert(s.state.TaskCount(), Equals, 8*2)
	for i, ts := range tts {
		c.Assert(taskKinds(ts.Tasks()), DeepEquals, []string{
			"stop-snap-services",
			"run-hook[remove]",
			"auto-disconnect",
			"remove-aliases",
			"unlink-snap",
			"remove-profiles",
			"clear-snap",
			"discard-snap",
		})
		verifyStopReason(c, ts, "remove")
		// check that tasksets are in separate lanes
		for _, t := range ts.Tasks() {
			c.Assert(t.Lanes(), DeepEquals, []int{i + 1})
		}

	}
}

func tasksWithKind(ts *state.TaskSet, kind string) []*state.Task {
	var tasks []*state.Task
	for _, task := range ts.Tasks() {
		if task.Kind() == kind {
			tasks = append(tasks, task)
		}
	}
	return tasks
}

var gadgetYaml = `
defaults:
    some-snap-ididididididididididid:
        key: value

volumes:
    volume-id:
        bootloader: grub
`

func (s *snapmgrTestSuite) prepareGadget(c *C, extraGadgetYaml ...string) {
	gadgetSideInfo := &snap.SideInfo{RealName: "the-gadget", SnapID: "the-gadget-id", Revision: snap.R(1)}
	gadgetInfo := snaptest.MockSnap(c, `
name: the-gadget
type: gadget
version: 1.0
`, gadgetSideInfo)

	gadgetYamlWhole := strings.Join(append([]string{gadgetYaml}, extraGadgetYaml...), "")
	err := ioutil.WriteFile(filepath.Join(gadgetInfo.MountDir(), "meta/gadget.yaml"), []byte(gadgetYamlWhole), 0600)
	c.Assert(err, IsNil)

	snapstate.Set(s.state, "the-gadget", &snapstate.SnapState{
		Active:   true,
		Sequence: []*snap.SideInfo{&gadgetInfo.SideInfo},
		Current:  snap.R(1),
		SnapType: "gadget",
	})
}

func (s *snapmgrTestSuite) TestConfigDefaults(c *C) {
	r := release.MockOnClassic(false)
	defer r()

	// using MockSnap, we want to read the bits on disk
	snapstate.MockSnapReadInfo(snap.ReadInfo)

	s.state.Lock()
	defer s.state.Unlock()

	s.prepareGadget(c)

	snapstate.Set(s.state, "some-snap", &snapstate.SnapState{
		Active: true,
		Sequence: []*snap.SideInfo{
			{RealName: "some-snap", Revision: snap.R(11), SnapID: "some-snap-ididididididididididid"},
		},
		Current:  snap.R(11),
		SnapType: "app",
	})
	makeInstalledMockCoreSnap(c)

	defls, err := snapstate.ConfigDefaults(s.state, "some-snap")
	c.Assert(err, IsNil)
	c.Assert(defls, DeepEquals, map[string]interface{}{"key": "value"})

	snapstate.Set(s.state, "local-snap", &snapstate.SnapState{
		Active: true,
		Sequence: []*snap.SideInfo{
			{RealName: "local-snap", Revision: snap.R(5)},
		},
		Current:  snap.R(5),
		SnapType: "app",
	})
	_, err = snapstate.ConfigDefaults(s.state, "local-snap")
	c.Assert(err, Equals, state.ErrNoState)
}

func (s *snapmgrTestSuite) TestConfigDefaultsSystem(c *C) {
	r := release.MockOnClassic(false)
	defer r()

	// using MockSnapReadInfo, we want to read the bits on disk
	snapstate.MockSnapReadInfo(snap.ReadInfo)

	s.state.Lock()
	defer s.state.Unlock()

	s.prepareGadget(c, `
defaults:
    system:
        foo: bar
`)

	makeInstalledMockCoreSnap(c)

	defls, err := snapstate.ConfigDefaults(s.state, "core")
	c.Assert(err, IsNil)
	c.Assert(defls, DeepEquals, map[string]interface{}{"foo": "bar"})
}

func (s *snapmgrTestSuite) TestConfigDefaultsSystemConflictsCoreSnapId(c *C) {
	r := release.MockOnClassic(false)
	defer r()

	// using MockSnapReadInfo, we want to read the bits on disk
	snapstate.MockSnapReadInfo(snap.ReadInfo)

	s.state.Lock()
	defer s.state.Unlock()

	s.prepareGadget(c, `
defaults:
    system:
        foo: bar
    the-core-snapidididididididididi:
        foo: other-bar
        other-key: other-key-default
`)

	snapstate.Set(s.state, "core", &snapstate.SnapState{
		Active: true,
		Sequence: []*snap.SideInfo{
			{RealName: "core", SnapID: "the-core-snapidididididididididi", Revision: snap.R(1)},
		},
		Current:  snap.R(1),
		SnapType: "os",
	})

	makeInstalledMockCoreSnap(c)

	// 'system' key defaults take precedence over snap-id ones
	defls, err := snapstate.ConfigDefaults(s.state, "core")
	c.Assert(err, IsNil)
	c.Assert(defls, DeepEquals, map[string]interface{}{"foo": "bar"})
}

func (s *snapmgrTestSuite) TestGadgetDefaultsAreNormalizedForConfigHook(c *C) {
	var mockGadgetSnapYaml = `
name: canonical-pc
type: gadget
`
	var mockGadgetYaml = []byte(`
defaults:
  otheridididididididididididididi:
    foo:
      bar: baz
      num: 1.305

volumes:
    volume-id:
        bootloader: grub
`)

	info := snaptest.MockSnap(c, mockGadgetSnapYaml, &snap.SideInfo{Revision: snap.R(2)})
	err := ioutil.WriteFile(filepath.Join(info.MountDir(), "meta", "gadget.yaml"), mockGadgetYaml, 0644)
	c.Assert(err, IsNil)

	gi, err := snap.ReadGadgetInfo(info, false)
	c.Assert(err, IsNil)
	c.Assert(gi, NotNil)

	snapName := "some-snap"
	hooksup := &hookstate.HookSetup{
		Snap:        snapName,
		Hook:        "configure",
		Optional:    true,
		IgnoreError: false,
		TrackError:  false,
	}

	var contextData map[string]interface{}
	contextData = map[string]interface{}{"patch": gi.Defaults}

	s.state.Lock()
	defer s.state.Unlock()
	c.Assert(hookstate.HookTask(s.state, "", hooksup, contextData), NotNil)
}

func makeInstalledMockCoreSnap(c *C) {
	coreSnapYaml := `name: core
version: 1.0
type: os
`
	snaptest.MockSnap(c, coreSnapYaml, &snap.SideInfo{
		RealName: "core",
		Revision: snap.R(1),
	})
}

func (s *snapmgrTestSuite) TestGadgetDefaults(c *C) {
	r := release.MockOnClassic(false)
	defer r()

	makeInstalledMockCoreSnap(c)

	// using MockSnap, we want to read the bits on disk
	snapstate.MockSnapReadInfo(snap.ReadInfo)

	s.state.Lock()
	defer s.state.Unlock()

	s.prepareGadget(c)

	snapPath := makeTestSnap(c, "name: some-snap\nversion: 1.0")

	ts, _, err := snapstate.InstallPath(s.state, &snap.SideInfo{RealName: "some-snap", SnapID: "some-snap-id", Revision: snap.R(1)}, snapPath, "", "edge", snapstate.Flags{})
	c.Assert(err, IsNil)

	var m map[string]interface{}
	runHooks := tasksWithKind(ts, "run-hook")

	// two hooks expected - install and configure
	c.Assert(runHooks, HasLen, 2)
	c.Assert(runHooks[1].Kind(), Equals, "run-hook")
	err = runHooks[1].Get("hook-context", &m)
	c.Assert(err, IsNil)
	c.Assert(m, DeepEquals, map[string]interface{}{"use-defaults": true})
}

func (s *snapmgrTestSuite) TestInstallPathSkipConfigure(c *C) {
	r := release.MockOnClassic(false)
	defer r()

	makeInstalledMockCoreSnap(c)

	// using MockSnap, we want to read the bits on disk
	snapstate.MockSnapReadInfo(snap.ReadInfo)

	s.state.Lock()
	defer s.state.Unlock()

	s.prepareGadget(c)

	snapPath := makeTestSnap(c, "name: some-snap\nversion: 1.0")

	ts, _, err := snapstate.InstallPath(s.state, &snap.SideInfo{RealName: "some-snap", SnapID: "some-snap-id", Revision: snap.R(1)}, snapPath, "", "edge", snapstate.Flags{SkipConfigure: true})
	c.Assert(err, IsNil)

	snapsup, err := snapstate.TaskSnapSetup(ts.Tasks()[0])
	c.Assert(err, IsNil)
	// SkipConfigure is consumed and consulted when creating the taskset
	// but is not copied into SnapSetup
	c.Check(snapsup.Flags.SkipConfigure, Equals, false)
}

func (s *snapmgrTestSuite) TestGadgetDefaultsInstalled(c *C) {
	makeInstalledMockCoreSnap(c)

	// using MockSnap, we want to read the bits on disk
	snapstate.MockSnapReadInfo(snap.ReadInfo)

	s.state.Lock()
	defer s.state.Unlock()

	s.prepareGadget(c)

	snapstate.Set(s.state, "some-snap", &snapstate.SnapState{
		Active:   true,
		Sequence: []*snap.SideInfo{{RealName: "some-snap", SnapID: "some-snap-id", Revision: snap.R(1)}},
		Current:  snap.R(1),
		SnapType: "app",
	})

	snapPath := makeTestSnap(c, "name: some-snap\nversion: 1.0")

	ts, _, err := snapstate.InstallPath(s.state, &snap.SideInfo{RealName: "some-snap", SnapID: "some-snap-id", Revision: snap.R(2)}, snapPath, "", "edge", snapstate.Flags{})
	c.Assert(err, IsNil)

	var m map[string]interface{}
	runHooks := tasksWithKind(ts, "run-hook")

	c.Assert(runHooks[0].Kind(), Equals, "run-hook")
	err = runHooks[0].Get("hook-context", &m)
	c.Assert(err, Equals, state.ErrNoState)
}

func (s *snapmgrTestSuite) TestTransitionCoreTasksNoUbuntuCore(c *C) {
	s.state.Lock()
	defer s.state.Unlock()

	snapstate.Set(s.state, "core", &snapstate.SnapState{
		Active:   true,
		Sequence: []*snap.SideInfo{{RealName: "corecore", SnapID: "core-snap-id", Revision: snap.R(1)}},
		Current:  snap.R(1),
		SnapType: "os",
	})

	_, err := snapstate.TransitionCore(s.state, "ubuntu-core", "core")
	c.Assert(err, ErrorMatches, `cannot transition snap "ubuntu-core": not installed`)
}

func verifyTransitionConnectionsTasks(c *C, ts *state.TaskSet) {
	c.Check(taskKinds(ts.Tasks()), DeepEquals, []string{
		"transition-ubuntu-core",
	})

	transIf := ts.Tasks()[0]
	var oldName, newName string
	err := transIf.Get("old-name", &oldName)
	c.Assert(err, IsNil)
	c.Check(oldName, Equals, "ubuntu-core")

	err = transIf.Get("new-name", &newName)
	c.Assert(err, IsNil)
	c.Check(newName, Equals, "core")
}

func (s *snapmgrTestSuite) TestTransitionCoreTasks(c *C) {
	s.state.Lock()
	defer s.state.Unlock()

	snapstate.Set(s.state, "core", nil)
	snapstate.Set(s.state, "ubuntu-core", &snapstate.SnapState{
		Active:   true,
		Sequence: []*snap.SideInfo{{RealName: "ubuntu-core", SnapID: "ubuntu-core-snap-id", Revision: snap.R(1)}},
		Current:  snap.R(1),
		SnapType: "os",
	})

	tsl, err := snapstate.TransitionCore(s.state, "ubuntu-core", "core")
	c.Assert(err, IsNil)

	c.Assert(tsl, HasLen, 3)
	// 1. install core
	verifyInstallTasks(c, runCoreConfigure|maybeCore, 0, tsl[0], s.state)
	// 2 transition-connections
	verifyTransitionConnectionsTasks(c, tsl[1])
	// 3 remove-ubuntu-core
	verifyRemoveTasks(c, tsl[2])
}

func (s *snapmgrTestSuite) TestTransitionCoreTasksWithUbuntuCoreAndCore(c *C) {
	s.state.Lock()
	defer s.state.Unlock()

	snapstate.Set(s.state, "ubuntu-core", &snapstate.SnapState{
		Active:   true,
		Sequence: []*snap.SideInfo{{RealName: "ubuntu-core", SnapID: "ubuntu-core-snap-id", Revision: snap.R(1)}},
		Current:  snap.R(1),
		SnapType: "os",
	})
	snapstate.Set(s.state, "core", &snapstate.SnapState{
		Active:   true,
		Sequence: []*snap.SideInfo{{RealName: "ubuntu-core", SnapID: "ubuntu-core-snap-id", Revision: snap.R(1)}},
		Current:  snap.R(1),
		SnapType: "os",
	})

	tsl, err := snapstate.TransitionCore(s.state, "ubuntu-core", "core")
	c.Assert(err, IsNil)

	c.Assert(tsl, HasLen, 2)
	// 1. transition connections
	verifyTransitionConnectionsTasks(c, tsl[0])
	// 2. remove ubuntu-core
	verifyRemoveTasks(c, tsl[1])
}

func (s *snapmgrTestSuite) TestTransitionCoreRunThrough(c *C) {
	s.state.Lock()
	defer s.state.Unlock()

	snapstate.Set(s.state, "core", nil)
	snapstate.Set(s.state, "ubuntu-core", &snapstate.SnapState{
		Active:   true,
		Sequence: []*snap.SideInfo{{RealName: "ubuntu-core", SnapID: "ubuntu-core-snap-id", Revision: snap.R(1)}},
		Current:  snap.R(1),
		SnapType: "os",
		Channel:  "beta",
	})

	chg := s.state.NewChange("transition-ubuntu-core", "...")
	tsl, err := snapstate.TransitionCore(s.state, "ubuntu-core", "core")
	c.Assert(err, IsNil)
	for _, ts := range tsl {
		chg.AddAll(ts)
	}

	s.state.Unlock()
	defer s.se.Stop()
	s.settle(c)
	s.state.Lock()

	// ensure all our tasks ran
	c.Assert(chg.Err(), IsNil)
	c.Assert(chg.IsReady(), Equals, true)
	c.Check(s.fakeStore.downloads, DeepEquals, []fakeDownload{{
		name: "core",
		// the transition has no user associcated with it
		macaroon: "",
		target:   filepath.Join(dirs.SnapBlobDir, "core_11.snap"),
	}})
	expected := fakeOps{
		{
			op: "storesvc-snap-action",
			curSnaps: []store.CurrentSnap{
				{
					InstanceName:    "ubuntu-core",
					SnapID:          "ubuntu-core-snap-id",
					Revision:        snap.R(1),
					TrackingChannel: "beta",
					RefreshedDate:   fakeRevDateEpoch.AddDate(0, 0, 1),
					Epoch:           snap.E("1*"),
				},
			},
		},
		{
			op: "storesvc-snap-action:action",
			action: store.SnapAction{
				Action:       "install",
				InstanceName: "core",
				Channel:      "beta",
			},
			revno: snap.R(11),
		},
		{
			op:   "storesvc-download",
			name: "core",
		},
		{
			op:    "validate-snap:Doing",
			name:  "core",
			revno: snap.R(11),
		},
		{
			op:  "current",
			old: "<no-current>",
		},
		{
			op:   "open-snap-file",
			path: filepath.Join(dirs.SnapBlobDir, "core_11.snap"),
			sinfo: snap.SideInfo{
				RealName: "core",
				SnapID:   "core-id",
				Channel:  "beta",
				Revision: snap.R(11),
			},
		},
		{
			op:    "setup-snap",
			name:  "core",
			path:  filepath.Join(dirs.SnapBlobDir, "core_11.snap"),
			revno: snap.R(11),
		},
		{
			op:   "copy-data",
			path: filepath.Join(dirs.SnapMountDir, "core/11"),
			old:  "<no-old>",
		},
		{
			op:    "setup-profiles:Doing",
			name:  "core",
			revno: snap.R(11),
		},
		{
			op: "candidate",
			sinfo: snap.SideInfo{
				RealName: "core",
				SnapID:   "core-id",
				Channel:  "beta",
				Revision: snap.R(11),
			},
		},
		{
			op:   "link-snap",
			path: filepath.Join(dirs.SnapMountDir, "core/11"),
		},
		{
			op:    "auto-connect:Doing",
			name:  "core",
			revno: snap.R(11),
		},
		{
			op: "update-aliases",
		},
		{
			op:   "transition-ubuntu-core:Doing",
			name: "ubuntu-core",
		},
		{
			op:    "auto-disconnect:Doing",
			name:  "ubuntu-core",
			revno: snap.R(1),
		},
		{
			op:   "remove-snap-aliases",
			name: "ubuntu-core",
		},
		{
			op:   "unlink-snap",
			path: filepath.Join(dirs.SnapMountDir, "ubuntu-core/1"),
		},
		{
			op:    "remove-profiles:Doing",
			name:  "ubuntu-core",
			revno: snap.R(1),
		},
		{
			op:   "remove-snap-data",
			path: filepath.Join(dirs.SnapMountDir, "ubuntu-core/1"),
		},
		{
			op:   "remove-snap-common-data",
			path: filepath.Join(dirs.SnapMountDir, "ubuntu-core/1"),
		},
		{
			op:   "remove-snap-data-dir",
			name: "ubuntu-core",
			path: filepath.Join(dirs.SnapDataDir, "ubuntu-core"),
		},
		{
			op:    "remove-snap-files",
			path:  filepath.Join(dirs.SnapMountDir, "ubuntu-core/1"),
			stype: "os",
		},
		{
			op:   "discard-namespace",
			name: "ubuntu-core",
		},
		{
			op:   "remove-snap-dir",
			name: "ubuntu-core",
			path: filepath.Join(dirs.SnapMountDir, "ubuntu-core"),
		},
		{
			op:    "cleanup-trash",
			name:  "core",
			revno: snap.R(11),
		},
	}
	// start with an easier-to-read error if this fails:
	c.Assert(s.fakeBackend.ops.Ops(), DeepEquals, expected.Ops())
	c.Assert(s.fakeBackend.ops, DeepEquals, expected)
}

func (s *snapmgrTestSuite) TestTransitionCoreRunThroughWithCore(c *C) {
	s.state.Lock()
	defer s.state.Unlock()

	snapstate.Set(s.state, "ubuntu-core", &snapstate.SnapState{
		Active:   true,
		Sequence: []*snap.SideInfo{{RealName: "ubuntu-core", SnapID: "ubuntu-core-snap-id", Revision: snap.R(1)}},
		Current:  snap.R(1),
		SnapType: "os",
		Channel:  "stable",
	})
	snapstate.Set(s.state, "core", &snapstate.SnapState{
		Active:   true,
		Sequence: []*snap.SideInfo{{RealName: "core", SnapID: "core-snap-id", Revision: snap.R(1)}},
		Current:  snap.R(1),
		SnapType: "os",
		Channel:  "stable",
	})

	chg := s.state.NewChange("transition-ubuntu-core", "...")
	tsl, err := snapstate.TransitionCore(s.state, "ubuntu-core", "core")
	c.Assert(err, IsNil)
	for _, ts := range tsl {
		chg.AddAll(ts)
	}

	s.state.Unlock()
	defer s.se.Stop()
	s.settle(c)
	s.state.Lock()

	// ensure all our tasks ran
	c.Assert(chg.Err(), IsNil)
	c.Assert(chg.IsReady(), Equals, true)
	c.Check(s.fakeStore.downloads, HasLen, 0)
	expected := fakeOps{
		{
			op:   "transition-ubuntu-core:Doing",
			name: "ubuntu-core",
		},
		{
			op:    "auto-disconnect:Doing",
			name:  "ubuntu-core",
			revno: snap.R(1),
		},
		{
			op:   "remove-snap-aliases",
			name: "ubuntu-core",
		},
		{
			op:   "unlink-snap",
			path: filepath.Join(dirs.SnapMountDir, "ubuntu-core/1"),
		},
		{
			op:    "remove-profiles:Doing",
			name:  "ubuntu-core",
			revno: snap.R(1),
		},
		{
			op:   "remove-snap-data",
			path: filepath.Join(dirs.SnapMountDir, "ubuntu-core/1"),
		},
		{
			op:   "remove-snap-common-data",
			path: filepath.Join(dirs.SnapMountDir, "ubuntu-core/1"),
		},
		{
			op:   "remove-snap-data-dir",
			name: "ubuntu-core",
			path: filepath.Join(dirs.SnapDataDir, "ubuntu-core"),
		},
		{
			op:    "remove-snap-files",
			path:  filepath.Join(dirs.SnapMountDir, "ubuntu-core/1"),
			stype: "os",
		},
		{
			op:   "discard-namespace",
			name: "ubuntu-core",
		},
		{
			op:   "remove-snap-dir",
			name: "ubuntu-core",
			path: filepath.Join(dirs.SnapMountDir, "ubuntu-core"),
		},
	}
	// start with an easier-to-read error if this fails:
	c.Assert(s.fakeBackend.ops.Ops(), DeepEquals, expected.Ops())
	c.Assert(s.fakeBackend.ops, DeepEquals, expected)
}

func (s *snapmgrTestSuite) TestTransitionCoreStartsAutomatically(c *C) {
	s.state.Lock()
	defer s.state.Unlock()

	snapstate.Set(s.state, "ubuntu-core", &snapstate.SnapState{
		Active:   true,
		Sequence: []*snap.SideInfo{{RealName: "corecore", SnapID: "core-snap-id", Revision: snap.R(1)}},
		Current:  snap.R(1),
		SnapType: "os",
	})

	s.state.Unlock()
	defer s.se.Stop()
	s.settle(c)
	s.state.Lock()

	c.Check(s.state.Changes(), HasLen, 1)
	c.Check(s.state.Changes()[0].Kind(), Equals, "transition-ubuntu-core")
}

func (s *snapmgrTestSuite) TestTransitionCoreTimeLimitWorks(c *C) {
	s.state.Lock()
	defer s.state.Unlock()

	snapstate.Set(s.state, "ubuntu-core", &snapstate.SnapState{
		Active:   true,
		Sequence: []*snap.SideInfo{{RealName: "corecore", SnapID: "core-snap-id", Revision: snap.R(1)}},
		Current:  snap.R(1),
		SnapType: "os",
	})

	// tried 3h ago, no retry
	s.state.Set("ubuntu-core-transition-last-retry-time", time.Now().Add(-3*time.Hour))

	s.state.Unlock()
	defer s.se.Stop()
	s.settle(c)
	s.state.Lock()

	c.Check(s.state.Changes(), HasLen, 0)

	// tried 7h ago, retry
	s.state.Set("ubuntu-core-transition-last-retry-time", time.Now().Add(-7*time.Hour))

	s.state.Unlock()
	defer s.se.Stop()
	s.settle(c)
	s.state.Lock()
	c.Check(s.state.Changes(), HasLen, 1)

	var t time.Time
	s.state.Get("ubuntu-core-transition-last-retry-time", &t)
	c.Assert(time.Now().Sub(t) < 2*time.Minute, Equals, true)
}

func (s *snapmgrTestSuite) TestTransitionCoreNoOtherChanges(c *C) {
	s.state.Lock()
	defer s.state.Unlock()

	snapstate.Set(s.state, "ubuntu-core", &snapstate.SnapState{
		Active:   true,
		Sequence: []*snap.SideInfo{{RealName: "corecore", SnapID: "core-snap-id", Revision: snap.R(1)}},
		Current:  snap.R(1),
		SnapType: "os",
	})
	chg := s.state.NewChange("unrelated-change", "unfinished change blocks core transition")
	chg.SetStatus(state.DoStatus)

	s.state.Unlock()
	defer s.se.Stop()
	s.settle(c)
	s.state.Lock()

	c.Check(s.state.Changes(), HasLen, 1)
	c.Check(s.state.Changes()[0].Kind(), Equals, "unrelated-change")
}

func (s *snapmgrTestSuite) TestTransitionCoreBlocksOtherChanges(c *C) {
	s.state.Lock()
	defer s.state.Unlock()

	// if we have a ubuntu-core -> core transition
	chg := s.state.NewChange("transition-ubuntu-core", "...")
	chg.SetStatus(state.DoStatus)

	// other tasks block until the transition is done
	_, err := snapstate.Install(s.state, "some-snap", "stable", snap.R(0), s.user.ID, snapstate.Flags{})
	c.Check(err, FitsTypeOf, &snapstate.ChangeConflictError{})
	c.Check(err, ErrorMatches, "ubuntu-core to core transition in progress, no other changes allowed until this is done")

	// and when the transition is done, other tasks run
	chg.SetStatus(state.DoneStatus)
	ts, err := snapstate.Install(s.state, "some-snap", "stable", snap.R(0), s.user.ID, snapstate.Flags{})
	c.Check(err, IsNil)
	c.Check(ts, NotNil)
}

func (s *snapmgrTestSuite) TestTransitionSnapdSnapDoesNOTRunWithoutSnaps(c *C) {
	s.state.Lock()
	defer s.state.Unlock()

	tr := config.NewTransaction(s.state)
	tr.Set("core", "experimental.snapd-snap", true)
	tr.Commit()

	// no snaps installed on this system (e.g. fresh classic)
	snapstate.Set(s.state, "core", nil)

	s.state.Unlock()
	defer s.se.Stop()
	s.settle(c)
	s.state.Lock()

	c.Check(s.state.Changes(), HasLen, 0)
}

func (s *snapmgrTestSuite) TestTransitionSnapdSnapDoesRunWithAnySnap(c *C) {
	s.state.Lock()
	defer s.state.Unlock()

	tr := config.NewTransaction(s.state)
	tr.Set("core", "experimental.snapd-snap", true)
	tr.Commit()

	// some snap installed on this system but no core
	snapstate.Set(s.state, "core", nil)
	snapstate.Set(s.state, "foo", &snapstate.SnapState{
		Active:   true,
		Sequence: []*snap.SideInfo{{RealName: "foo", SnapID: "foo-id", Revision: snap.R(1), Channel: "beta"}},
		Current:  snap.R(1),
	})

	s.state.Unlock()
	defer s.se.Stop()
	s.settle(c)
	s.state.Lock()

	c.Check(s.state.Changes(), HasLen, 1)
}

func (s *snapmgrTestSuite) TestTransitionSnapdSnapDoesNOTRunWhenNotEnabled(c *C) {
	s.state.Lock()
	defer s.state.Unlock()

	snapstate.Set(s.state, "core", &snapstate.SnapState{
		Active:   true,
		Sequence: []*snap.SideInfo{{RealName: "corecore", SnapID: "core-snap-id", Revision: snap.R(1), Channel: "beta"}},
		Current:  snap.R(1),
		SnapType: "os",
	})

	s.state.Unlock()
	defer s.se.Stop()
	s.settle(c)
	s.state.Lock()

	c.Check(s.state.Changes(), HasLen, 0)
}

func (s *snapmgrTestSuite) TestTransitionSnapdSnapStartsAutomaticallyWhenEnabled(c *C) {
	s.state.Lock()
	defer s.state.Unlock()

	snapstate.Set(s.state, "core", &snapstate.SnapState{
		Active:   true,
		Sequence: []*snap.SideInfo{{RealName: "corecore", SnapID: "core-snap-id", Revision: snap.R(1), Channel: "beta"}},
		Current:  snap.R(1),
		SnapType: "os",
	})
	tr := config.NewTransaction(s.state)
	tr.Set("core", "experimental.snapd-snap", true)
	tr.Commit()

	s.state.Unlock()
	defer s.se.Stop()
	s.settle(c)
	s.state.Lock()

	c.Check(s.state.Changes(), HasLen, 1)
	chg := s.state.Changes()[0]
	c.Check(chg.Kind(), Equals, "transition-to-snapd-snap")
	c.Assert(chg.Err(), IsNil)
	c.Assert(chg.IsReady(), Equals, true)

	// snapd snap is instaleld from the default channel
	var snapst snapstate.SnapState
	snapstate.Get(s.state, "snapd", &snapst)
	c.Assert(snapst.Channel, Equals, "stable")
}

func (s *snapmgrTestSuite) TestTransitionSnapdSnapWithCoreRunthrough(c *C) {
	s.state.Lock()
	defer s.state.Unlock()

	snapstate.Set(s.state, "core", &snapstate.SnapState{
		Active:   true,
		Sequence: []*snap.SideInfo{{RealName: "corecore", SnapID: "core-snap-id", Revision: snap.R(1), Channel: "edge"}},
		Current:  snap.R(1),
		SnapType: "os",
		UserID:   2,
		// TrackingChannel
		Channel: "beta",
	})
	tr := config.NewTransaction(s.state)
	tr.Set("core", "experimental.snapd-snap", true)
	tr.Commit()

	s.state.Unlock()
	defer s.se.Stop()
	s.settle(c)
	s.state.Lock()

	c.Assert(s.state.Changes(), HasLen, 1)
	chg := s.state.Changes()[0]
	c.Assert(chg.Kind(), Equals, "transition-to-snapd-snap")
	c.Assert(chg.Err(), IsNil)
	c.Assert(chg.IsReady(), Equals, true)
	c.Check(s.fakeStore.downloads, HasLen, 1)
	ts := state.NewTaskSet(chg.Tasks()...)
	verifyInstallTasks(c, noConfigure, 0, ts, s.state)

	// ensure preferences from the core snap got transferred over
	var snapst snapstate.SnapState
	snapstate.Get(s.state, "snapd", &snapst)
	c.Assert(snapst.Channel, Equals, "beta")
	c.Assert(snapst.UserID, Equals, 2)
}

func (s *snapmgrTestSuite) TestTransitionSnapdSnapTimeLimitWorks(c *C) {
	s.state.Lock()
	defer s.state.Unlock()

	tr := config.NewTransaction(s.state)
	tr.Set("core", "experimental.snapd-snap", true)
	tr.Commit()

	// tried 3h ago, no retry
	s.state.Set("snapd-transition-last-retry-time", time.Now().Add(-3*time.Hour))

	s.state.Unlock()
	defer s.se.Stop()
	s.settle(c)
	s.state.Lock()

	c.Check(s.state.Changes(), HasLen, 0)

	// tried 7h ago, retry
	s.state.Set("snapd-transition-last-retry-time", time.Now().Add(-7*time.Hour))

	s.state.Unlock()
	defer s.se.Stop()
	s.settle(c)
	s.state.Lock()
	c.Check(s.state.Changes(), HasLen, 1)

	var t time.Time
	s.state.Get("snapd-transition-last-retry-time", &t)
	c.Assert(time.Now().Sub(t) < 2*time.Minute, Equals, true)
}

func (s *snapmgrTestSuite) TestTransitionSnapdSnapDoesNotRunWithoutCore(c *C) {
	s.state.Lock()
	defer s.state.Unlock()

	// ensure core is *not* installed
	snapstate.Set(s.state, "core", nil)

	tr := config.NewTransaction(s.state)
	tr.Set("core", "experimental.snapd-snap", true)
	tr.Commit()

	s.state.Unlock()
	defer s.se.Stop()
	s.settle(c)
	s.state.Lock()

	c.Check(s.state.Changes(), HasLen, 0)
}

type unhappyStore struct {
	*fakeStore
}

func (s unhappyStore) SnapAction(ctx context.Context, currentSnaps []*store.CurrentSnap, actions []*store.SnapAction, user *auth.UserState, opts *store.RefreshOptions) ([]*snap.Info, error) {

	return nil, fmt.Errorf("a grumpy store")
}

func (s *snapmgrTestSuite) TestTransitionSnapdSnapError(c *C) {
	s.state.Lock()
	defer s.state.Unlock()

	snapstate.ReplaceStore(s.state, unhappyStore{fakeStore: s.fakeStore})

	tr := config.NewTransaction(s.state)
	tr.Set("core", "experimental.snapd-snap", true)
	tr.Commit()

	s.state.Unlock()
	defer s.se.Stop()
	err := s.o.Settle(5 * time.Second)
	c.Assert(err, ErrorMatches, `state ensure errors: \[a grumpy store\]`)

	s.state.Lock()
	c.Check(s.state.Changes(), HasLen, 0)

	// all the attempts were recorded
	var t time.Time
	s.state.Get("snapd-transition-last-retry-time", &t)
	c.Assert(time.Now().Sub(t) < 2*time.Minute, Equals, true)

	var cnt int
	s.state.Get("snapd-transition-retry", &cnt)
	c.Assert(cnt, Equals, 1)

	// the transition is not tried again (because of retry time)
	s.state.Unlock()
	err = s.o.Settle(5 * time.Second)
	c.Assert(err, IsNil)
	s.state.Lock()

	s.state.Get("snapd-transition-retry", &cnt)
	c.Assert(cnt, Equals, 1)
}

func (s *snapmgrTestSuite) TestTransitionSnapdSnapBlocksOtherChanges(c *C) {
	s.state.Lock()
	defer s.state.Unlock()

	// if we have a snapd transition
	chg := s.state.NewChange("transition-to-snapd-snap", "...")
	chg.SetStatus(state.DoStatus)

	// other tasks block until the transition is done
	_, err := snapstate.Install(s.state, "some-snap", "stable", snap.R(0), s.user.ID, snapstate.Flags{})
	c.Check(err, FitsTypeOf, &snapstate.ChangeConflictError{})
	c.Check(err, ErrorMatches, "transition to snapd snap in progress, no other changes allowed until this is done")

	// and when the transition is done, other tasks run
	chg.SetStatus(state.DoneStatus)
	ts, err := snapstate.Install(s.state, "some-snap", "stable", snap.R(0), s.user.ID, snapstate.Flags{})
	c.Check(err, IsNil)
	c.Check(ts, NotNil)
}

func (s *snapmgrTestSuite) TestForceDevModeCleanupRunsForUbuntuCore(c *C) {
	s.checkForceDevModeCleanupRuns(c, "ubuntu-core", true)
}

func (s *snapmgrTestSuite) TestForceDevModeCleanupRunsForCore(c *C) {
	s.checkForceDevModeCleanupRuns(c, "core", true)
}

func (s *snapmgrTestSuite) TestForceDevModeCleanupSkipsRando(c *C) {
	s.checkForceDevModeCleanupRuns(c, "rando", false)
}

func (s *snapmgrTestSuite) checkForceDevModeCleanupRuns(c *C, name string, shouldBeReset bool) {
	r := release.MockForcedDevmode(true)
	defer r()
	c.Assert(release.ReleaseInfo.ForceDevMode(), Equals, true)

	s.state.Lock()
	defer s.state.Unlock()

	snapstate.Set(s.state, name, &snapstate.SnapState{
		Active: true,
		Sequence: []*snap.SideInfo{{
			RealName: name,
			SnapID:   "id-id-id",
			Revision: snap.R(1)}},
		Current:  snap.R(1),
		SnapType: "os",
		Flags:    snapstate.Flags{DevMode: true},
	})

	var snapst1 snapstate.SnapState
	// sanity check
	snapstate.Get(s.state, name, &snapst1)
	c.Assert(snapst1.DevMode, Equals, true)

	s.state.Unlock()
	defer s.se.Stop()
	s.settle(c)
	s.state.Lock()

	var snapst2 snapstate.SnapState
	snapstate.Get(s.state, name, &snapst2)

	c.Check(snapst2.DevMode, Equals, !shouldBeReset)

	var n int
	s.state.Get("fix-forced-devmode", &n)
	c.Check(n, Equals, 1)
}

func (s *snapmgrTestSuite) TestForceDevModeCleanupRunsNoSnaps(c *C) {
	r := release.MockForcedDevmode(true)
	defer r()
	c.Assert(release.ReleaseInfo.ForceDevMode(), Equals, true)

	defer s.se.Stop()
	s.settle(c)
	s.state.Lock()
	defer s.state.Unlock()

	var n int
	s.state.Get("fix-forced-devmode", &n)
	c.Check(n, Equals, 1)
}

func (s *snapmgrTestSuite) TestForceDevModeCleanupSkipsNonForcedOS(c *C) {
	r := release.MockForcedDevmode(false)
	defer r()
	c.Assert(release.ReleaseInfo.ForceDevMode(), Equals, false)

	s.state.Lock()
	defer s.state.Unlock()

	snapstate.Set(s.state, "core", &snapstate.SnapState{
		Active: true,
		Sequence: []*snap.SideInfo{{
			RealName: "core",
			SnapID:   "id-id-id",
			Revision: snap.R(1)}},
		Current:  snap.R(1),
		SnapType: "os",
		Flags:    snapstate.Flags{DevMode: true},
	})

	var snapst1 snapstate.SnapState
	// sanity check
	snapstate.Get(s.state, "core", &snapst1)
	c.Assert(snapst1.DevMode, Equals, true)

	s.state.Unlock()
	defer s.se.Stop()
	s.settle(c)
	s.state.Lock()

	var snapst2 snapstate.SnapState
	snapstate.Get(s.state, "core", &snapst2)

	// no change
	c.Check(snapst2.DevMode, Equals, true)

	// not really run at all in fact
	var n int
	s.state.Get("fix-forced-devmode", &n)
	c.Check(n, Equals, 0)
}

func (s *snapmgrTestSuite) TestEnsureAliasesV2(c *C) {
	s.state.Lock()
	defer s.state.Unlock()

	snapstate.AutoAliases = func(st *state.State, info *snap.Info) (map[string]string, error) {
		switch info.InstanceName() {
		case "alias-snap":
			return map[string]string{
				"alias1": "cmd1",
				"alias2": "cmd2",
			}, nil
		}
		return nil, nil
	}

	snapstate.Set(s.state, "core", nil)
	snapstate.Set(s.state, "alias-snap", &snapstate.SnapState{
		Sequence: []*snap.SideInfo{
			{RealName: "alias-snap", Revision: snap.R(11)},
		},
		Current: snap.R(11),
		Active:  true,
	})

	s.state.Set("aliases", map[string]map[string]string{
		"alias-snap": {
			"alias1": "auto",
		},
	})

	s.state.Unlock()
	err := s.snapmgr.Ensure()
	s.state.Lock()
	c.Assert(err, IsNil)

	var gone interface{}
	err = s.state.Get("aliases", &gone)
	c.Assert(err, Equals, state.ErrNoState)

	var snapst snapstate.SnapState
	err = snapstate.Get(s.state, "alias-snap", &snapst)
	c.Assert(err, IsNil)

	c.Check(snapst.AutoAliasesDisabled, Equals, false)
	c.Check(snapst.AliasesPending, Equals, false)
	c.Check(snapst.Aliases, DeepEquals, map[string]*snapstate.AliasTarget{
		"alias1": {Auto: "cmd1"},
		"alias2": {Auto: "cmd2"},
	})

	expected := fakeOps{
		{
			op:   "remove-snap-aliases",
			name: "alias-snap",
		},
		{
			op: "update-aliases",
			aliases: []*backend.Alias{
				{Name: "alias1", Target: "alias-snap.cmd1"},
				{Name: "alias2", Target: "alias-snap.cmd2"},
			},
		},
	}
	// start with an easier-to-read error if this fails:
	c.Assert(s.fakeBackend.ops.Ops(), DeepEquals, expected.Ops())
	c.Assert(s.fakeBackend.ops, DeepEquals, expected)
}

func (s *snapmgrTestSuite) TestEnsureAliasesV2SnapDisabled(c *C) {
	s.state.Lock()
	defer s.state.Unlock()

	snapstate.AutoAliases = func(st *state.State, info *snap.Info) (map[string]string, error) {
		switch info.InstanceName() {
		case "alias-snap":
			return map[string]string{
				"alias1": "cmd1",
				"alias2": "cmd2",
			}, nil
		}
		return nil, nil
	}

	snapstate.Set(s.state, "core", nil)
	snapstate.Set(s.state, "alias-snap", &snapstate.SnapState{
		Sequence: []*snap.SideInfo{
			{RealName: "alias-snap", Revision: snap.R(11)},
		},
		Current: snap.R(11),
		Active:  false,
	})

	s.state.Set("aliases", map[string]map[string]string{
		"alias-snap": {
			"alias1": "auto",
		},
	})

	s.state.Unlock()
	err := s.snapmgr.Ensure()
	s.state.Lock()
	c.Assert(err, IsNil)

	var gone interface{}
	err = s.state.Get("aliases", &gone)
	c.Assert(err, Equals, state.ErrNoState)

	var snapst snapstate.SnapState
	err = snapstate.Get(s.state, "alias-snap", &snapst)
	c.Assert(err, IsNil)

	c.Check(snapst.AutoAliasesDisabled, Equals, false)
	c.Check(snapst.AliasesPending, Equals, true)
	c.Check(snapst.Aliases, DeepEquals, map[string]*snapstate.AliasTarget{
		"alias1": {Auto: "cmd1"},
		"alias2": {Auto: "cmd2"},
	})

	expected := fakeOps{
		{
			op:   "remove-snap-aliases",
			name: "alias-snap",
		},
	}
	// start with an easier-to-read error if this fails:
	c.Assert(s.fakeBackend.ops.Ops(), DeepEquals, expected.Ops())
	c.Assert(s.fakeBackend.ops, DeepEquals, expected)
}

func (s *snapmgrTestSuite) TestEnsureAliasesV2MarkAliasTasksInError(c *C) {
	s.state.Lock()
	defer s.state.Unlock()

	s.state.Set("aliases", map[string]map[string]string{
		"alias-snap": {
			"alias1": "auto",
		},
	})

	// pending old alias task
	t := s.state.NewTask("alias", "...")
	t.Set("aliases", map[string]string{})
	chg := s.state.NewChange("alias chg", "...")
	chg.AddTask(t)

	s.state.Unlock()
	err := s.snapmgr.Ensure()
	s.state.Lock()
	c.Assert(err, IsNil)

	c.Check(chg.Status(), Equals, state.ErrorStatus)
	c.Check(chg.IsReady(), Equals, true)
	c.Check(t.Status(), Equals, state.ErrorStatus)
}

func (s *snapmgrTestSuite) TestConflictMany(c *C) {
	s.state.Lock()
	defer s.state.Unlock()

	for _, instanceName := range []string{"a-snap", "b-snap"} {
		snapstate.Set(s.state, instanceName, &snapstate.SnapState{
			Sequence: []*snap.SideInfo{
				{RealName: instanceName, Revision: snap.R(11)},
			},
			Current: snap.R(11),
			Active:  false,
		})

		ts, err := snapstate.Enable(s.state, instanceName)
		c.Assert(err, IsNil)
		// need a change to make the tasks visible
		s.state.NewChange("enable", "...").AddAll(ts)
	}

	// things that should be ok:
	for _, m := range [][]string{
		{}, //nothing
		{"c-snap"},
		{"c-snap", "d-snap", "e-snap", "f-snap"},
	} {
		c.Check(snapstate.CheckChangeConflictMany(s.state, m, ""), IsNil)
	}

	// things that should not be ok:
	for _, m := range [][]string{
		{"a-snap"},
		{"a-snap", "b-snap"},
		{"a-snap", "c-snap"},
		{"b-snap", "c-snap"},
	} {
		err := snapstate.CheckChangeConflictMany(s.state, m, "")
		c.Check(err, FitsTypeOf, &snapstate.ChangeConflictError{})
		c.Check(err, ErrorMatches, `snap "[^"]*" has "enable" change in progress`)
	}
}

func (s *snapmgrTestSuite) TestInstallWithoutCoreRunThrough1(c *C) {
	s.state.Lock()
	defer s.state.Unlock()

	// pretend we don't have core
	snapstate.Set(s.state, "core", nil)

	chg := s.state.NewChange("install", "install a snap on a system without core")
	ts, err := snapstate.Install(s.state, "some-snap", "some-channel", snap.R(42), s.user.ID, snapstate.Flags{})
	c.Assert(err, IsNil)
	chg.AddAll(ts)

	s.state.Unlock()
	defer s.se.Stop()
	s.settle(c)
	s.state.Lock()

	// ensure all our tasks ran
	c.Assert(chg.Err(), IsNil)
	c.Assert(chg.IsReady(), Equals, true)
	c.Check(s.fakeStore.downloads, DeepEquals, []fakeDownload{
		{
			macaroon: s.user.StoreMacaroon,
			name:     "core",
			target:   filepath.Join(dirs.SnapBlobDir, "core_11.snap"),
		},
		{
			macaroon: s.user.StoreMacaroon,
			name:     "some-snap",
			target:   filepath.Join(dirs.SnapBlobDir, "some-snap_42.snap"),
		}})
	expected := fakeOps{
		// we check the snap
		{
			op:     "storesvc-snap-action",
			userID: 1,
		},
		{
			op: "storesvc-snap-action:action",
			action: store.SnapAction{
				Action:       "install",
				InstanceName: "some-snap",
				Revision:     snap.R(42),
			},
			revno:  snap.R(42),
			userID: 1,
		},
		// then we check core because its not installed already
		// and continue with that
		{
			op:     "storesvc-snap-action",
			userID: 1,
		},
		{
			op: "storesvc-snap-action:action",
			action: store.SnapAction{
				Action:       "install",
				InstanceName: "core",
				Channel:      "stable",
			},
			revno:  snap.R(11),
			userID: 1,
		},
		{
			op:   "storesvc-download",
			name: "core",
		},
		{
			op:    "validate-snap:Doing",
			name:  "core",
			revno: snap.R(11),
		},
		{
			op:  "current",
			old: "<no-current>",
		},
		{
			op:   "open-snap-file",
			path: filepath.Join(dirs.SnapBlobDir, "core_11.snap"),
			sinfo: snap.SideInfo{
				RealName: "core",
				Channel:  "stable",
				SnapID:   "core-id",
				Revision: snap.R(11),
			},
		},
		{
			op:    "setup-snap",
			name:  "core",
			path:  filepath.Join(dirs.SnapBlobDir, "core_11.snap"),
			revno: snap.R(11),
		},
		{
			op:   "copy-data",
			path: filepath.Join(dirs.SnapMountDir, "core/11"),
			old:  "<no-old>",
		},
		{
			op:    "setup-profiles:Doing",
			name:  "core",
			revno: snap.R(11),
		},
		{
			op: "candidate",
			sinfo: snap.SideInfo{
				RealName: "core",
				Channel:  "stable",
				SnapID:   "core-id",
				Revision: snap.R(11),
			},
		},
		{
			op:   "link-snap",
			path: filepath.Join(dirs.SnapMountDir, "core/11"),
		},
		{
			op:    "auto-connect:Doing",
			name:  "core",
			revno: snap.R(11),
		},
		{
			op: "update-aliases",
		},
		// after core is in place continue with the snap
		{
			op:   "storesvc-download",
			name: "some-snap",
		},
		{
			op:    "validate-snap:Doing",
			name:  "some-snap",
			revno: snap.R(42),
		},
		{
			op:  "current",
			old: "<no-current>",
		},
		{
			op:   "open-snap-file",
			path: filepath.Join(dirs.SnapBlobDir, "some-snap_42.snap"),
			sinfo: snap.SideInfo{
				RealName: "some-snap",
				SnapID:   "some-snap-id",
				Revision: snap.R(42),
			},
		},
		{
			op:    "setup-snap",
			name:  "some-snap",
			path:  filepath.Join(dirs.SnapBlobDir, "some-snap_42.snap"),
			revno: snap.R(42),
		},
		{
			op:   "copy-data",
			path: filepath.Join(dirs.SnapMountDir, "some-snap/42"),
			old:  "<no-old>",
		},
		{
			op:    "setup-profiles:Doing",
			name:  "some-snap",
			revno: snap.R(42),
		},
		{
			op: "candidate",
			sinfo: snap.SideInfo{
				RealName: "some-snap",
				SnapID:   "some-snap-id",
				Revision: snap.R(42),
			},
		},
		{
			op:   "link-snap",
			path: filepath.Join(dirs.SnapMountDir, "some-snap/42"),
		},
		{
			op:    "auto-connect:Doing",
			name:  "some-snap",
			revno: snap.R(42),
		},
		{
			op: "update-aliases",
		},
		// cleanups order is random
		{
			op:    "cleanup-trash",
			name:  "core",
			revno: snap.R(42),
		},
		{
			op:    "cleanup-trash",
			name:  "some-snap",
			revno: snap.R(42),
		},
	}
	// start with an easier-to-read error if this fails:
	c.Assert(s.fakeBackend.ops.Ops(), DeepEquals, expected.Ops())
	// compare the details without the cleanup tasks, the order is random
	// as they run in parallel
	opsLenWithoutCleanups := len(s.fakeBackend.ops) - 2
	c.Assert(s.fakeBackend.ops[:opsLenWithoutCleanups], DeepEquals, expected[:opsLenWithoutCleanups])

	// verify core in the system state
	var snaps map[string]*snapstate.SnapState
	err = s.state.Get("snaps", &snaps)
	c.Assert(err, IsNil)

	snapst := snaps["core"]
	c.Assert(snapst, NotNil)
	c.Assert(snapst.Active, Equals, true)
	c.Assert(snapst.Channel, Equals, "stable")
	c.Assert(snapst.Sequence[0], DeepEquals, &snap.SideInfo{
		RealName: "core",
		Channel:  "stable",
		SnapID:   "core-id",
		Revision: snap.R(11),
	})
}

func (s *snapmgrTestSuite) TestInstallWithoutCoreTwoSnapsRunThrough(c *C) {
	s.state.Lock()
	defer s.state.Unlock()

	restore := snapstate.MockPrerequisitesRetryTimeout(10 * time.Millisecond)
	defer restore()

	// pretend we don't have core
	snapstate.Set(s.state, "core", nil)

	chg1 := s.state.NewChange("install", "install snap 1")
	ts1, err := snapstate.Install(s.state, "snap1", "some-channel", snap.R(42), s.user.ID, snapstate.Flags{})
	c.Assert(err, IsNil)
	chg1.AddAll(ts1)

	chg2 := s.state.NewChange("install", "install snap 2")
	ts2, err := snapstate.Install(s.state, "snap2", "some-other-channel", snap.R(21), s.user.ID, snapstate.Flags{})
	c.Assert(err, IsNil)
	chg2.AddAll(ts2)

	s.state.Unlock()
	defer s.se.Stop()
	s.settle(c)
	s.state.Lock()

	// ensure all our tasks ran and core was only installed once
	c.Assert(chg1.Err(), IsNil)
	c.Assert(chg2.Err(), IsNil)

	c.Assert(chg1.IsReady(), Equals, true)
	c.Assert(chg2.IsReady(), Equals, true)

	// order in which the changes run is random
	len1 := len(chg1.Tasks())
	len2 := len(chg2.Tasks())
	if len1 > len2 {
		c.Assert(chg1.Tasks(), HasLen, 26)
		c.Assert(chg2.Tasks(), HasLen, 13)
	} else {
		c.Assert(chg1.Tasks(), HasLen, 13)
		c.Assert(chg2.Tasks(), HasLen, 26)
	}

	// FIXME: add helpers and do a DeepEquals here for the operations
}

func (s *snapmgrTestSuite) TestInstallWithoutCoreTwoSnapsWithFailureRunThrough(c *C) {
	s.state.Lock()
	defer s.state.Unlock()

	// slightly longer retry timeout to avoid deadlock when we
	// trigger a retry quickly that the link snap for core does
	// not have a chance to run
	restore := snapstate.MockPrerequisitesRetryTimeout(40 * time.Millisecond)
	defer restore()

	defer s.se.Stop()
	// Two changes are created, the first will fails, the second will
	// be fine. The order of what change runs first is random, the
	// first change will also install core in its own lane. This test
	// ensures that core gets installed and there are no conflicts
	// even if core already got installed from the first change.
	//
	// It runs multiple times so that both possible cases get a chance
	// to run
	for i := 0; i < 5; i++ {
		// start clean
		snapstate.Set(s.state, "core", nil)
		snapstate.Set(s.state, "snap2", nil)

		// chg1 has an error
		chg1 := s.state.NewChange("install", "install snap 1")
		ts1, err := snapstate.Install(s.state, "snap1", "some-channel", snap.R(42), s.user.ID, snapstate.Flags{})
		c.Assert(err, IsNil)
		chg1.AddAll(ts1)

		tasks := ts1.Tasks()
		last := tasks[len(tasks)-1]
		terr := s.state.NewTask("error-trigger", "provoking total undo")
		terr.WaitFor(last)
		chg1.AddTask(terr)

		// chg2 is good
		chg2 := s.state.NewChange("install", "install snap 2")
		ts2, err := snapstate.Install(s.state, "snap2", "some-other-channel", snap.R(21), s.user.ID, snapstate.Flags{})
		c.Assert(err, IsNil)
		chg2.AddAll(ts2)

		// we use our own settle as we need a bigger timeout
		s.state.Unlock()
		err = s.o.Settle(15 * time.Second)
		s.state.Lock()
		c.Assert(err, IsNil)

		// ensure expected change states
		c.Check(chg1.Status(), Equals, state.ErrorStatus)
		c.Check(chg2.Status(), Equals, state.DoneStatus)

		// ensure we have both core and snap2
		var snapst snapstate.SnapState
		err = snapstate.Get(s.state, "core", &snapst)
		c.Assert(err, IsNil)
		c.Assert(snapst.Active, Equals, true)
		c.Assert(snapst.Sequence, HasLen, 1)
		c.Assert(snapst.Sequence[0], DeepEquals, &snap.SideInfo{
			RealName: "core",
			SnapID:   "core-id",
			Channel:  "stable",
			Revision: snap.R(11),
		})

		var snapst2 snapstate.SnapState
		err = snapstate.Get(s.state, "snap2", &snapst2)
		c.Assert(err, IsNil)
		c.Assert(snapst2.Active, Equals, true)
		c.Assert(snapst2.Sequence, HasLen, 1)
		c.Assert(snapst2.Sequence[0], DeepEquals, &snap.SideInfo{
			RealName: "snap2",
			SnapID:   "snap2-id",
			Channel:  "",
			Revision: snap.R(21),
		})

	}
}

type behindYourBackStore struct {
	*fakeStore
	state *state.State

	coreInstallRequested bool
	coreInstalled        bool
	chg                  *state.Change
}

func (s behindYourBackStore) SnapAction(ctx context.Context, currentSnaps []*store.CurrentSnap, actions []*store.SnapAction, user *auth.UserState, opts *store.RefreshOptions) ([]*snap.Info, error) {
	if len(actions) == 1 && actions[0].Action == "install" && actions[0].InstanceName == "core" {
		s.state.Lock()
		if !s.coreInstallRequested {
			s.coreInstallRequested = true
			snapsup := &snapstate.SnapSetup{
				SideInfo: &snap.SideInfo{
					RealName: "core",
				},
			}
			t := s.state.NewTask("prepare", "prepare core")
			t.Set("snap-setup", snapsup)
			s.chg = s.state.NewChange("install", "install core")
			s.chg.AddAll(state.NewTaskSet(t))
		}
		if s.chg != nil && !s.coreInstalled {
			// marks change ready but also
			// tasks need to also be marked cleaned
			for _, t := range s.chg.Tasks() {
				t.SetStatus(state.DoneStatus)
				t.SetClean()
			}
			snapstate.Set(s.state, "core", &snapstate.SnapState{
				Active: true,
				Sequence: []*snap.SideInfo{
					{RealName: "core", Revision: snap.R(1)},
				},
				Current:  snap.R(1),
				SnapType: "os",
			})
			s.coreInstalled = true
		}
		s.state.Unlock()
	}

	return s.fakeStore.SnapAction(ctx, currentSnaps, actions, user, opts)
}

// this test the scenario that some-snap gets installed and during the
// install (when unlocking for the store info call for core) an
// explicit "snap install core" happens. In this case the snapstate
// will return a change conflict. we handle this via a retry, ensure
// this is actually what happens.
func (s *snapmgrTestSuite) TestInstallWithoutCoreConflictingInstall(c *C) {
	s.state.Lock()
	defer s.state.Unlock()

	restore := snapstate.MockPrerequisitesRetryTimeout(10 * time.Millisecond)
	defer restore()

	snapstate.ReplaceStore(s.state, behindYourBackStore{fakeStore: s.fakeStore, state: s.state})

	// pretend we don't have core
	snapstate.Set(s.state, "core", nil)

	// now install a snap that will pull in core
	chg := s.state.NewChange("install", "install a snap on a system without core")
	ts, err := snapstate.Install(s.state, "some-snap", "some-channel", snap.R(0), s.user.ID, snapstate.Flags{})
	c.Assert(err, IsNil)
	chg.AddAll(ts)

	prereq := ts.Tasks()[0]
	c.Assert(prereq.Kind(), Equals, "prerequisites")
	c.Check(prereq.AtTime().IsZero(), Equals, true)

	s.state.Unlock()
	defer s.se.Stop()

	// start running the change, this will trigger the
	// prerequisites task, which will trigger the install of core
	// and also call our mock store which will generate a parallel
	// change
	s.se.Ensure()
	s.se.Wait()

	// change is not ready yet, because the prerequists triggered
	// a state.Retry{} because of the conflicting change
	c.Assert(chg.IsReady(), Equals, false)
	s.state.Lock()
	// marked for retry
	c.Check(prereq.AtTime().IsZero(), Equals, false)
	c.Check(prereq.Status().Ready(), Equals, false)
	s.state.Unlock()

	// retry interval is 10ms so 20ms should be plenty of time
	time.Sleep(20 * time.Millisecond)
	s.settle(c)
	// chg got retried, core is now installed, things are good
	c.Assert(chg.IsReady(), Equals, true)

	s.state.Lock()

	// ensure all our tasks ran
	c.Assert(chg.Err(), IsNil)
	c.Assert(chg.IsReady(), Equals, true)

	// verify core in the system state
	var snaps map[string]*snapstate.SnapState
	err = s.state.Get("snaps", &snaps)
	c.Assert(err, IsNil)

	snapst := snaps["core"]
	c.Assert(snapst, NotNil)
	c.Assert(snapst.Active, Equals, true)
	c.Assert(snapst.Sequence[0], DeepEquals, &snap.SideInfo{
		RealName: "core",
		Revision: snap.R(1),
	})

	snapst = snaps["some-snap"]
	c.Assert(snapst, NotNil)
	c.Assert(snapst.Active, Equals, true)
	c.Assert(snapst.Sequence[0], DeepEquals, &snap.SideInfo{
		RealName: "some-snap",
		SnapID:   "some-snap-id",
		Channel:  "some-channel",
		Revision: snap.R(11),
	})
}

type contentStore struct {
	*fakeStore
	state *state.State
}

func (s contentStore) SnapAction(ctx context.Context, currentSnaps []*store.CurrentSnap, actions []*store.SnapAction, user *auth.UserState, opts *store.RefreshOptions) ([]*snap.Info, error) {
	snaps, err := s.fakeStore.SnapAction(ctx, currentSnaps, actions, user, opts)
	if err != nil {
		return nil, err
	}
	if len(snaps) != 1 {
		panic("expected to be queried for install of only one snap at a time")
	}
	info := snaps[0]
	switch info.InstanceName() {
	case "snap-content-plug":
		info.Plugs = map[string]*snap.PlugInfo{
			"some-plug": {
				Snap:      info,
				Name:      "shared-content",
				Interface: "content",
				Attrs: map[string]interface{}{
					"default-provider": "snap-content-slot",
					"content":          "shared-content",
				},
			},
		}
	case "snap-content-plug-compat":
		info.Plugs = map[string]*snap.PlugInfo{
			"some-plug": {
				Snap:      info,
				Name:      "shared-content",
				Interface: "content",
				Attrs: map[string]interface{}{
					"default-provider": "snap-content-slot:some-slot",
					"content":          "shared-content",
				},
			},
		}
	case "snap-content-slot":
		info.Slots = map[string]*snap.SlotInfo{
			"some-slot": {
				Snap:      info,
				Name:      "shared-content",
				Interface: "content",
				Attrs: map[string]interface{}{
					"content": "shared-content",
				},
			},
		}
	case "snap-content-circular1":
		info.Plugs = map[string]*snap.PlugInfo{
			"circular-plug1": {
				Snap:      info,
				Name:      "circular-plug1",
				Interface: "content",
				Attrs: map[string]interface{}{
					"default-provider": "snap-content-circular2",
					"content":          "circular2",
				},
			},
		}
		info.Slots = map[string]*snap.SlotInfo{
			"circular-slot1": {
				Snap:      info,
				Name:      "circular-slot1",
				Interface: "content",
				Attrs: map[string]interface{}{
					"content": "circular1",
				},
			},
		}
	case "snap-content-circular2":
		info.Plugs = map[string]*snap.PlugInfo{
			"circular-plug2": {
				Snap:      info,
				Name:      "circular-plug2",
				Interface: "content",
				Attrs: map[string]interface{}{
					"default-provider": "snap-content-circular1",
					"content":          "circular2",
				},
			},
		}
		info.Slots = map[string]*snap.SlotInfo{
			"circular-slot2": {
				Snap:      info,
				Name:      "circular-slot2",
				Interface: "content",
				Attrs: map[string]interface{}{
					"content": "circular1",
				},
			},
		}
	}

	return []*snap.Info{info}, err
}

func (s *snapmgrTestSuite) TestInstallDefaultProviderRunThrough(c *C) {
	s.state.Lock()
	defer s.state.Unlock()

	snapstate.ReplaceStore(s.state, contentStore{fakeStore: s.fakeStore, state: s.state})

	repo := interfaces.NewRepository()
	ifacerepo.Replace(s.state, repo)

	chg := s.state.NewChange("install", "install a snap")
	ts, err := snapstate.Install(s.state, "snap-content-plug", "stable", snap.R(42), s.user.ID, snapstate.Flags{})
	c.Assert(err, IsNil)
	chg.AddAll(ts)

	s.state.Unlock()
	defer s.se.Stop()
	s.settle(c)
	s.state.Lock()

	// ensure all our tasks ran
	c.Assert(chg.Err(), IsNil)
	c.Assert(chg.IsReady(), Equals, true)
	expected := fakeOps{{
		op:     "storesvc-snap-action",
		userID: 1,
	}, {
		op: "storesvc-snap-action:action",
		action: store.SnapAction{
			Action:       "install",
			InstanceName: "snap-content-plug",
			Revision:     snap.R(42),
		},
		revno:  snap.R(42),
		userID: 1,
	}, {
		op:     "storesvc-snap-action",
		userID: 1,
	}, {
		op: "storesvc-snap-action:action",
		action: store.SnapAction{
			Action:       "install",
			InstanceName: "snap-content-slot",
			Channel:      "stable",
		},
		revno:  snap.R(11),
		userID: 1,
	}, {
		op:   "storesvc-download",
		name: "snap-content-slot",
	}, {
		op:    "validate-snap:Doing",
		name:  "snap-content-slot",
		revno: snap.R(11),
	}, {
		op:  "current",
		old: "<no-current>",
	}, {
		op:   "open-snap-file",
		path: filepath.Join(dirs.SnapBlobDir, "snap-content-slot_11.snap"),
		sinfo: snap.SideInfo{
			RealName: "snap-content-slot",
			Channel:  "stable",
			SnapID:   "snap-content-slot-id",
			Revision: snap.R(11),
		},
	}, {
		op:    "setup-snap",
		name:  "snap-content-slot",
		path:  filepath.Join(dirs.SnapBlobDir, "snap-content-slot_11.snap"),
		revno: snap.R(11),
	}, {
		op:   "copy-data",
		path: filepath.Join(dirs.SnapMountDir, "snap-content-slot/11"),
		old:  "<no-old>",
	}, {
		op:    "setup-profiles:Doing",
		name:  "snap-content-slot",
		revno: snap.R(11),
	}, {
		op: "candidate",
		sinfo: snap.SideInfo{
			RealName: "snap-content-slot",
			Channel:  "stable",
			SnapID:   "snap-content-slot-id",
			Revision: snap.R(11),
		},
	}, {
		op:   "link-snap",
		path: filepath.Join(dirs.SnapMountDir, "snap-content-slot/11"),
	}, {
		op:    "auto-connect:Doing",
		name:  "snap-content-slot",
		revno: snap.R(11),
	}, {
		op: "update-aliases",
	}, {
		op:   "storesvc-download",
		name: "snap-content-plug",
	}, {
		op:    "validate-snap:Doing",
		name:  "snap-content-plug",
		revno: snap.R(42),
	}, {
		op:  "current",
		old: "<no-current>",
	}, {
		op:   "open-snap-file",
		path: filepath.Join(dirs.SnapBlobDir, "snap-content-plug_42.snap"),
		sinfo: snap.SideInfo{
			RealName: "snap-content-plug",
			SnapID:   "snap-content-plug-id",
			Revision: snap.R(42),
		},
	}, {
		op:    "setup-snap",
		name:  "snap-content-plug",
		path:  filepath.Join(dirs.SnapBlobDir, "snap-content-plug_42.snap"),
		revno: snap.R(42),
	}, {
		op:   "copy-data",
		path: filepath.Join(dirs.SnapMountDir, "snap-content-plug/42"),
		old:  "<no-old>",
	}, {
		op:    "setup-profiles:Doing",
		name:  "snap-content-plug",
		revno: snap.R(42),
	}, {
		op: "candidate",
		sinfo: snap.SideInfo{
			RealName: "snap-content-plug",
			SnapID:   "snap-content-plug-id",
			Revision: snap.R(42),
		},
	}, {
		op:   "link-snap",
		path: filepath.Join(dirs.SnapMountDir, "snap-content-plug/42"),
	}, {
		op:    "auto-connect:Doing",
		name:  "snap-content-plug",
		revno: snap.R(42),
	}, {
		op: "update-aliases",
	}, {
		op:    "cleanup-trash",
		name:  "snap-content-plug",
		revno: snap.R(42),
	}, {
		op:    "cleanup-trash",
		name:  "snap-content-slot",
		revno: snap.R(11),
	},
	}
	// snap and default provider are installed in parallel so we can't
	// do a simple c.Check(ops, DeepEquals, fakeOps{...})
	c.Check(len(s.fakeBackend.ops), Equals, len(expected))
	for _, op := range expected {
		c.Assert(s.fakeBackend.ops, testutil.DeepContains, op)
	}
	for _, op := range s.fakeBackend.ops {
		c.Assert(expected, testutil.DeepContains, op)
	}
}

func (s *snapmgrTestSuite) TestInstallDefaultProviderCircular(c *C) {
	s.state.Lock()
	defer s.state.Unlock()

	snapstate.ReplaceStore(s.state, contentStore{fakeStore: s.fakeStore, state: s.state})

	repo := interfaces.NewRepository()
	ifacerepo.Replace(s.state, repo)

	chg := s.state.NewChange("install", "install a snap")
	ts, err := snapstate.Install(s.state, "snap-content-circular1", "some-channel", snap.R(42), s.user.ID, snapstate.Flags{})
	c.Assert(err, IsNil)
	chg.AddAll(ts)

	s.state.Unlock()
	defer s.se.Stop()
	s.settle(c)
	s.state.Lock()

	// ensure all our tasks ran
	c.Assert(chg.Err(), IsNil)
	c.Assert(chg.IsReady(), Equals, true)
	// and both circular snaps got linked
	c.Check(s.fakeBackend.ops, testutil.DeepContains, fakeOp{
		op:   "link-snap",
		path: filepath.Join(dirs.SnapMountDir, "snap-content-circular1/42"),
	})
	c.Check(s.fakeBackend.ops, testutil.DeepContains, fakeOp{
		op:   "link-snap",
		path: filepath.Join(dirs.SnapMountDir, "snap-content-circular2/11"),
	})
}

func (s *snapmgrTestSuite) TestInstallDefaultProviderCompat(c *C) {
	s.state.Lock()
	defer s.state.Unlock()

	snapstate.ReplaceStore(s.state, contentStore{fakeStore: s.fakeStore, state: s.state})

	repo := interfaces.NewRepository()
	ifacerepo.Replace(s.state, repo)

	chg := s.state.NewChange("install", "install a snap")
	ts, err := snapstate.Install(s.state, "snap-content-plug-compat", "some-channel", snap.R(42), s.user.ID, snapstate.Flags{})
	c.Assert(err, IsNil)
	chg.AddAll(ts)

	s.state.Unlock()
	defer s.se.Stop()
	s.settle(c)
	s.state.Lock()

	// ensure all our tasks ran
	c.Assert(chg.Err(), IsNil)
	c.Assert(chg.IsReady(), Equals, true)
	// and both circular snaps got linked
	c.Check(s.fakeBackend.ops, testutil.DeepContains, fakeOp{
		op:   "link-snap",
		path: filepath.Join(dirs.SnapMountDir, "snap-content-plug-compat/42"),
	})
	c.Check(s.fakeBackend.ops, testutil.DeepContains, fakeOp{
		op:   "link-snap",
		path: filepath.Join(dirs.SnapMountDir, "snap-content-slot/11"),
	})
}

func (s *snapmgrTestSuite) TestSnapManagerLegacyRefreshSchedule(c *C) {
	s.state.Lock()
	defer s.state.Unlock()

	for _, t := range []struct {
		in     string
		out    string
		legacy bool
	}{
		{"", snapstate.DefaultRefreshSchedule, false},
		{"invalid schedule", snapstate.DefaultRefreshSchedule, false},
		{"8:00-12:00", "8:00-12:00", true},
		// using the legacy configuration option with a new-style
		// refresh.timer string is rejected (i.e. the legacy parser is
		// used for the parsing)
		{"0:00~24:00/24", snapstate.DefaultRefreshSchedule, false},
	} {
		if t.in != "" {
			tr := config.NewTransaction(s.state)
			tr.Set("core", "refresh.timer", "")
			tr.Set("core", "refresh.schedule", t.in)
			tr.Commit()
		}
		scheduleStr, legacy, err := s.snapmgr.RefreshSchedule()
		c.Check(err, IsNil)
		c.Check(scheduleStr, Equals, t.out)
		c.Check(legacy, Equals, t.legacy)
	}
}

func (s *snapmgrTestSuite) TestSnapManagerRefreshSchedule(c *C) {
	s.state.Lock()
	defer s.state.Unlock()

	for _, t := range []struct {
		in  string
		out string
	}{
		{"", snapstate.DefaultRefreshSchedule},
		{"invalid schedule", snapstate.DefaultRefreshSchedule},
		{"8:00-12:00", "8:00-12:00"},
		// this is only valid under the new schedule parser
		{"9:00~15:00/2,,mon,20:00", "9:00~15:00/2,,mon,20:00"},
	} {
		if t.in != "" {
			tr := config.NewTransaction(s.state)
			tr.Set("core", "refresh.timer", t.in)
			tr.Commit()
		}
		scheduleStr, legacy, err := s.snapmgr.RefreshSchedule()
		c.Check(err, IsNil)
		c.Check(scheduleStr, Equals, t.out)
		c.Check(legacy, Equals, false)
	}
}

func (s *snapmgrTestSuite) TestSideInfoPaid(c *C) {
	s.state.Lock()
	defer s.state.Unlock()
	ts, err := snapstate.Install(s.state, "some-snap", "channel-for-paid", snap.R(0), s.user.ID, snapstate.Flags{})
	c.Assert(err, IsNil)

	chg := s.state.NewChange("install", "install paid snap")
	chg.AddAll(ts)

	s.state.Unlock()
	defer s.se.Stop()
	s.settle(c)
	s.state.Lock()

	// verify snap has paid sideinfo
	var snapst snapstate.SnapState
	err = snapstate.Get(s.state, "some-snap", &snapst)
	c.Assert(err, IsNil)
	c.Check(snapst.CurrentSideInfo().Paid, Equals, true)
	c.Check(snapst.CurrentSideInfo().Private, Equals, false)
}

func (s *snapmgrTestSuite) TestSideInfoPrivate(c *C) {
	s.state.Lock()
	defer s.state.Unlock()
	ts, err := snapstate.Install(s.state, "some-snap", "channel-for-private", snap.R(0), s.user.ID, snapstate.Flags{})
	c.Assert(err, IsNil)

	chg := s.state.NewChange("install", "install private snap")
	chg.AddAll(ts)

	s.state.Unlock()
	defer s.se.Stop()
	s.settle(c)
	s.state.Lock()

	// verify snap has private sideinfo
	var snapst snapstate.SnapState
	err = snapstate.Get(s.state, "some-snap", &snapst)
	c.Assert(err, IsNil)
	c.Check(snapst.CurrentSideInfo().Private, Equals, true)
	c.Check(snapst.CurrentSideInfo().Paid, Equals, false)
}

func (s *snapmgrTestSuite) TestInstallPathWithLayoutsChecksFeatureFlag(c *C) {
	s.state.Lock()
	defer s.state.Unlock()

	// When layouts are disabled we cannot install a local snap depending on the feature.
	tr := config.NewTransaction(s.state)
	tr.Set("core", "experimental.layouts", false)
	tr.Commit()

	mockSnap := makeTestSnap(c, `name: some-snap
version: 1.0
layout:
 /usr:
  bind: $SNAP/usr
`)
	_, _, err := snapstate.InstallPath(s.state, &snap.SideInfo{RealName: "some-snap", SnapID: "some-snap-id", Revision: snap.R(8)}, mockSnap, "", "", snapstate.Flags{})
	c.Assert(err, ErrorMatches, "experimental feature disabled - test it by setting 'experimental.layouts' to true")

	// When layouts are enabled we can install a local snap depending on the feature.
	tr = config.NewTransaction(s.state)
	tr.Set("core", "experimental.layouts", true)
	tr.Commit()

	_, _, err = snapstate.InstallPath(s.state, &snap.SideInfo{RealName: "some-snap", SnapID: "some-snap-id", Revision: snap.R(8)}, mockSnap, "", "", snapstate.Flags{})
	c.Assert(err, IsNil)
}

func (s *snapmgrTestSuite) TestInstallPathWithMetadataChannelSwitchKernel(c *C) {
	// use the real thing for this one
	snapstate.MockOpenSnapFile(backend.OpenSnapFile)

	s.state.Lock()
	defer s.state.Unlock()

	// snapd cannot be installed unless the model uses a base snap
	snapstate.SetModelWithKernelTrack("18")
	snapstate.Set(s.state, "kernel", &snapstate.SnapState{
		Sequence: []*snap.SideInfo{
			{RealName: "kernel", Revision: snap.R(11)},
		},
		Channel: "18/stable",
		Current: snap.R(11),
		Active:  true,
	})

	someSnap := makeTestSnap(c, `name: kernel
version: 1.0`)
	si := &snap.SideInfo{
		RealName: "kernel",
		SnapID:   "kernel-id",
		Revision: snap.R(42),
		Channel:  "some-channel",
	}
	_, _, err := snapstate.InstallPath(s.state, si, someSnap, "", "some-channel", snapstate.Flags{Required: true})
	c.Assert(err, ErrorMatches, `cannot switch from kernel track "18" as specified for the \(device\) model to "some-channel/stable"`)
}

func (s *snapmgrTestSuite) TestInstallPathWithMetadataChannelSwitchGadget(c *C) {
	// use the real thing for this one
	snapstate.MockOpenSnapFile(backend.OpenSnapFile)

	s.state.Lock()
	defer s.state.Unlock()

	// snapd cannot be installed unless the model uses a base snap
	snapstate.SetModelWithGadgetTrack("18")
	snapstate.Set(s.state, "brand-gadget", &snapstate.SnapState{
		Sequence: []*snap.SideInfo{
			{RealName: "brand-gadget", Revision: snap.R(11)},
		},
		Channel: "18/stable",
		Current: snap.R(11),
		Active:  true,
	})

	someSnap := makeTestSnap(c, `name: brand-gadget
version: 1.0`)
	si := &snap.SideInfo{
		RealName: "brand-gadget",
		SnapID:   "brand-gadget-id",
		Revision: snap.R(42),
		Channel:  "some-channel",
	}
	_, _, err := snapstate.InstallPath(s.state, si, someSnap, "", "some-channel", snapstate.Flags{Required: true})
	c.Assert(err, ErrorMatches, `cannot switch from gadget track "18" as specified for the \(device\) model to "some-channel/stable"`)
}

func (s *snapmgrTestSuite) TestInstallLayoutsChecksFeatureFlag(c *C) {
	s.state.Lock()
	defer s.state.Unlock()

	// Layouts are now enabled by default.
	_, err := snapstate.Install(s.state, "some-snap", "channel-for-layout", snap.R(0), s.user.ID, snapstate.Flags{})
	c.Assert(err, IsNil)

	// Layouts can be explicitly disabled.
	tr := config.NewTransaction(s.state)
	tr.Set("core", "experimental.layouts", false)
	tr.Commit()
	_, err = snapstate.Install(s.state, "some-snap", "channel-for-layout", snap.R(0), s.user.ID, snapstate.Flags{})
	c.Assert(err, ErrorMatches, "experimental feature disabled - test it by setting 'experimental.layouts' to true")

	// Layouts can be explicitly enabled.
	tr = config.NewTransaction(s.state)
	tr.Set("core", "experimental.layouts", true)
	tr.Commit()
	_, err = snapstate.Install(s.state, "some-snap", "channel-for-layout", snap.R(0), s.user.ID, snapstate.Flags{})
	c.Assert(err, IsNil)

	// The default empty value now means "enabled".
	tr = config.NewTransaction(s.state)
	tr.Set("core", "experimental.layouts", "")
	tr.Commit()
	_, err = snapstate.Install(s.state, "some-snap", "channel-for-layout", snap.R(0), s.user.ID, snapstate.Flags{})
	c.Assert(err, IsNil)

	// Layouts are enabled when the controlling flag is reset to nil.
	tr = config.NewTransaction(s.state)
	tr.Set("core", "experimental.layouts", nil)
	tr.Commit()
	_, err = snapstate.Install(s.state, "some-snap", "channel-for-layout", snap.R(0), s.user.ID, snapstate.Flags{})
	c.Assert(err, IsNil)

}

func (s *snapmgrTestSuite) TestUpdateLayoutsChecksFeatureFlag(c *C) {
	s.state.Lock()
	defer s.state.Unlock()

	// When layouts are disabled we cannot refresh to a snap depending on the feature.
	tr := config.NewTransaction(s.state)
	tr.Set("core", "experimental.layouts", false)
	tr.Commit()

	snapstate.Set(s.state, "some-snap", &snapstate.SnapState{
		Active: true,
		Sequence: []*snap.SideInfo{
			{RealName: "some-snap", SnapID: "some-snap-id", Revision: snap.R(1)},
		},
		Current:  snap.R(1),
		SnapType: "app",
	})

	_, err := snapstate.Update(s.state, "some-snap", "channel-for-layout", snap.R(0), s.user.ID, snapstate.Flags{})
	c.Assert(err, ErrorMatches, "experimental feature disabled - test it by setting 'experimental.layouts' to true")

	// When layouts are enabled we can refresh to a snap depending on the feature.
	tr = config.NewTransaction(s.state)
	tr.Set("core", "experimental.layouts", true)
	tr.Commit()

	_, err = snapstate.Update(s.state, "some-snap", "channel-for-layout", snap.R(0), s.user.ID, snapstate.Flags{})
	c.Assert(err, IsNil)
}

func (s *snapmgrTestSuite) TestUpdateManyExplicitLayoutsChecksFeatureFlag(c *C) {
	s.state.Lock()
	defer s.state.Unlock()

	// When layouts are disabled we cannot refresh multiple snaps if one of them depends on the feature.
	tr := config.NewTransaction(s.state)
	tr.Set("core", "experimental.layouts", false)
	tr.Commit()

	snapstate.Set(s.state, "some-snap", &snapstate.SnapState{
		Active:  true,
		Channel: "channel-for-layout",
		Sequence: []*snap.SideInfo{
			{RealName: "some-snap", SnapID: "some-snap-id", Revision: snap.R(1)},
		},
		Current:  snap.R(1),
		SnapType: "app",
	})

	_, _, err := snapstate.UpdateMany(context.TODO(), s.state, []string{"some-snap"}, s.user.ID, nil)
	c.Assert(err, ErrorMatches, "experimental feature disabled - test it by setting 'experimental.layouts' to true")

	// When layouts are enabled we can refresh multiple snaps if one of them depends on the feature.
	tr = config.NewTransaction(s.state)
	tr.Set("core", "experimental.layouts", true)
	tr.Commit()

	_, _, err = snapstate.UpdateMany(context.TODO(), s.state, []string{"some-snap"}, s.user.ID, nil)
	c.Assert(err, IsNil)
}

func (s *snapmgrTestSuite) TestUpdateManyLayoutsChecksFeatureFlag(c *C) {
	s.state.Lock()
	defer s.state.Unlock()

	// When layouts are disabled we cannot refresh multiple snaps if one of them depends on the feature.
	tr := config.NewTransaction(s.state)
	tr.Set("core", "experimental.layouts", false)
	tr.Commit()

	snapstate.Set(s.state, "some-snap", &snapstate.SnapState{
		Active:  true,
		Channel: "channel-for-layout",
		Sequence: []*snap.SideInfo{
			{RealName: "some-snap", SnapID: "some-snap-id", Revision: snap.R(1)},
		},
		Current:  snap.R(1),
		SnapType: "app",
	})

	refreshes, _, err := snapstate.UpdateMany(context.TODO(), s.state, nil, s.user.ID, nil)
	c.Assert(err, IsNil)
	c.Assert(refreshes, HasLen, 0)

	// When layouts are enabled we can refresh multiple snaps if one of them depends on the feature.
	tr = config.NewTransaction(s.state)
	tr.Set("core", "experimental.layouts", true)
	tr.Commit()

	refreshes, _, err = snapstate.UpdateMany(context.TODO(), s.state, nil, s.user.ID, nil)
	c.Assert(err, IsNil)
	c.Assert(refreshes, DeepEquals, []string{"some-snap"})
}

func (s *snapmgrTestSuite) TestUpdateFailsEarlyOnEpochMismatch(c *C) {
	s.state.Lock()
	defer s.state.Unlock()

	snapstate.Set(s.state, "some-epoch-snap", &snapstate.SnapState{
		Active: true,
		Sequence: []*snap.SideInfo{
			{RealName: "some-epoch-snap", SnapID: "some-epoch-snap-id", Revision: snap.R(1)},
		},
		Current:  snap.R(1),
		SnapType: "app",
	})

	_, err := snapstate.Update(s.state, "some-epoch-snap", "", snap.R(0), 0, snapstate.Flags{})
	c.Assert(err, ErrorMatches, `cannot refresh "some-epoch-snap" to new revision 11 with epoch 42, because it can't read the current epoch of 13`)
}

func (s *snapmgrTestSuite) TestParallelInstallValidateFeatureFlag(c *C) {
	s.state.Lock()
	defer s.state.Unlock()

	info := &snap.Info{
		InstanceKey: "foo",
	}

	err := snapstate.ValidateFeatureFlags(s.state, info)
	c.Assert(err, ErrorMatches, `experimental feature disabled - test it by setting 'experimental.parallel-instances' to true`)

	// various forms of disabling
	tr := config.NewTransaction(s.state)
	tr.Set("core", "experimental.parallel-instances", false)
	tr.Commit()

	err = snapstate.ValidateFeatureFlags(s.state, info)
	c.Assert(err, ErrorMatches, `experimental feature disabled - test it by setting 'experimental.parallel-instances' to true`)

	tr = config.NewTransaction(s.state)
	tr.Set("core", "experimental.parallel-instances", "")
	tr.Commit()

	err = snapstate.ValidateFeatureFlags(s.state, info)
	c.Assert(err, ErrorMatches, `experimental feature disabled - test it by setting 'experimental.parallel-instances' to true`)

	tr = config.NewTransaction(s.state)
	tr.Set("core", "experimental.parallel-instances", nil)
	tr.Commit()

	err = snapstate.ValidateFeatureFlags(s.state, info)
	c.Assert(err, ErrorMatches, `experimental feature disabled - test it by setting 'experimental.parallel-instances' to true`)

	tr = config.NewTransaction(s.state)
	tr.Set("core", "experimental.parallel-instances", "veryfalse")
	tr.Commit()

	err = snapstate.ValidateFeatureFlags(s.state, info)
	c.Assert(err, ErrorMatches, `parallel-instances can only be set to 'true' or 'false', got "veryfalse"`)

	// enable parallel instances
	tr = config.NewTransaction(s.state)
	tr.Set("core", "experimental.parallel-instances", true)
	tr.Commit()

	err = snapstate.ValidateFeatureFlags(s.state, info)
	c.Assert(err, IsNil)
}

func (s *snapmgrTestSuite) TestParallelInstallInstallPathExperimentalSwitch(c *C) {
	s.state.Lock()
	defer s.state.Unlock()

	mockSnap := makeTestSnap(c, `name: some-snap
version: 1.0
`)
	si := &snap.SideInfo{RealName: "some-snap", SnapID: "some-snap-id", Revision: snap.R(8)}
	_, _, err := snapstate.InstallPath(s.state, si, mockSnap, "some-snap_foo", "", snapstate.Flags{})
	c.Assert(err, ErrorMatches, "experimental feature disabled - test it by setting 'experimental.parallel-instances' to true")

	// enable parallel instances
	tr := config.NewTransaction(s.state)
	tr.Set("core", "experimental.parallel-instances", true)
	tr.Commit()

	_, _, err = snapstate.InstallPath(s.state, si, mockSnap, "some-snap_foo", "", snapstate.Flags{})
	c.Assert(err, IsNil)
}

func (s *snapmgrTestSuite) TestInjectTasks(c *C) {
	s.state.Lock()
	defer s.state.Unlock()

	lane := s.state.NewLane()

	// setup main task and two tasks waiting for it; all part of same change
	chg := s.state.NewChange("change", "")
	t0 := s.state.NewTask("task1", "")
	chg.AddTask(t0)
	t0.JoinLane(lane)
	t01 := s.state.NewTask("task1-1", "")
	t01.WaitFor(t0)
	chg.AddTask(t01)
	t02 := s.state.NewTask("task1-2", "")
	t02.WaitFor(t0)
	chg.AddTask(t02)

	// setup extra tasks
	t1 := s.state.NewTask("task2", "")
	t2 := s.state.NewTask("task3", "")
	ts := state.NewTaskSet(t1, t2)

	snapstate.InjectTasks(t0, ts)

	// verify that extra tasks are now part of same change
	c.Assert(t1.Change().ID(), Equals, t0.Change().ID())
	c.Assert(t2.Change().ID(), Equals, t0.Change().ID())
	c.Assert(t1.Change().ID(), Equals, chg.ID())

	c.Assert(t1.Lanes(), DeepEquals, []int{lane})

	// verify that halt tasks of the main task now wait for extra tasks
	c.Assert(t1.HaltTasks(), HasLen, 2)
	c.Assert(t2.HaltTasks(), HasLen, 2)
	c.Assert(t1.HaltTasks(), DeepEquals, t2.HaltTasks())

	ids := []string{t1.HaltTasks()[0].Kind(), t2.HaltTasks()[1].Kind()}
	sort.Strings(ids)
	c.Assert(ids, DeepEquals, []string{"task1-1", "task1-2"})

	// verify that extra tasks wait for the main task
	c.Assert(t1.WaitTasks(), HasLen, 1)
	c.Assert(t1.WaitTasks()[0].Kind(), Equals, "task1")
	c.Assert(t2.WaitTasks(), HasLen, 1)
	c.Assert(t2.WaitTasks()[0].Kind(), Equals, "task1")
}

func (s *snapmgrTestSuite) TestInjectTasksWithNullChange(c *C) {
	s.state.Lock()
	defer s.state.Unlock()

	// setup main task
	t0 := s.state.NewTask("task1", "")
	t01 := s.state.NewTask("task1-1", "")
	t01.WaitFor(t0)

	// setup extra task
	t1 := s.state.NewTask("task2", "")
	ts := state.NewTaskSet(t1)

	snapstate.InjectTasks(t0, ts)

	c.Assert(t1.Lanes(), DeepEquals, []int{0})

	// verify that halt tasks of the main task now wait for extra tasks
	c.Assert(t1.HaltTasks(), HasLen, 1)
	c.Assert(t1.HaltTasks()[0].Kind(), Equals, "task1-1")
}

func hasConfigureTask(ts *state.TaskSet) bool {
	for _, tk := range taskKinds(ts.Tasks()) {
		if tk == "run-hook[configure]" {
			return true
		}
	}
	return false
}

func (s *snapmgrTestSuite) TestNoConfigureForBasesTask(c *C) {
	s.state.Lock()
	defer s.state.Unlock()

	// normal snaps get a configure task
	ts, err := snapstate.Install(s.state, "some-snap", "some-channel", snap.R(0), s.user.ID, snapstate.Flags{})
	c.Assert(err, IsNil)
	c.Check(hasConfigureTask(ts), Equals, true)

	// but bases do not for install
	ts, err = snapstate.Install(s.state, "some-base", "some-channel", snap.R(0), s.user.ID, snapstate.Flags{})
	c.Assert(err, IsNil)
	c.Check(hasConfigureTask(ts), Equals, false)

	// or for refresh
	snapstate.Set(s.state, "some-base", &snapstate.SnapState{
		Active:   true,
		Channel:  "edge",
		Sequence: []*snap.SideInfo{{RealName: "some-base", SnapID: "some-base-id", Revision: snap.R(1)}},
		Current:  snap.R(1),
		SnapType: "base",
	})
	ts, err = snapstate.Update(s.state, "some-base", "", snap.R(0), s.user.ID, snapstate.Flags{})
	c.Assert(err, IsNil)
	c.Check(hasConfigureTask(ts), Equals, false)
}

func (s *snapmgrTestSuite) TestNoSnapdSnapOnCoreWithoutBase(c *C) {
	s.state.Lock()
	defer s.state.Unlock()
	r := release.MockOnClassic(false)
	defer r()

	// but snapd do not for install
	_, err := snapstate.Install(s.state, "snapd", "some-channel", snap.R(0), s.user.ID, snapstate.Flags{})
	c.Assert(err, ErrorMatches, "cannot install snapd snap on a model without a base snap yet")
}

func (s *snapmgrTestSuite) TestNoSnapdSnapOnCoreWithoutBaseNoOptIn(c *C) {
	s.state.Lock()
	defer s.state.Unlock()
	r := release.MockOnClassic(false)
	defer r()

	// it is not possible to opt-into the snapd snap on core yet
	tr := config.NewTransaction(s.state)
	tr.Set("core", "experimental.snapd-snap", true)
	tr.Commit()

	// but snapd do not for install
	_, err := snapstate.Install(s.state, "snapd", "some-channel", snap.R(0), s.user.ID, snapstate.Flags{})
	c.Assert(err, ErrorMatches, "cannot install snapd snap on a model without a base snap yet")
}

func (s *snapmgrTestSuite) TestNoSnapdSnapOnClassic(c *C) {
	s.state.Lock()
	defer s.state.Unlock()
	r := release.MockOnClassic(true)
	defer r()

	// but snapd do not for install
	_, err := snapstate.Install(s.state, "snapd", "some-channel", snap.R(0), s.user.ID, snapstate.Flags{})
	c.Assert(err, ErrorMatches, "cannot install snapd snap on classic without setting the `experimental.snapd-snap` option")
}

func (s *snapmgrTestSuite) TestNoSnapdSnapOnSystemsWithoutBaseButOption(c *C) {
	s.state.Lock()
	defer s.state.Unlock()

	tr := config.NewTransaction(s.state)
	tr.Set("core", "experimental.snapd-snap", true)
	tr.Commit()

	_, err := snapstate.Install(s.state, "snapd", "some-channel", snap.R(0), s.user.ID, snapstate.Flags{})
	c.Assert(err, IsNil)
}

func (s *snapmgrTestSuite) TestNoConfigureForSnapdSnap(c *C) {
	s.state.Lock()
	defer s.state.Unlock()

	// snapd cannot be installed unless the model uses a base snap
	snapstate.SetModelWithBase("core18")

	// but snapd do not for install
	ts, err := snapstate.Install(s.state, "snapd", "some-channel", snap.R(0), s.user.ID, snapstate.Flags{})
	c.Assert(err, IsNil)
	c.Check(hasConfigureTask(ts), Equals, false)

	// or for refresh
	snapstate.Set(s.state, "snapd", &snapstate.SnapState{
		Active:   true,
		Channel:  "edge",
		Sequence: []*snap.SideInfo{{RealName: "snapd", SnapID: "snapd-id", Revision: snap.R(1)}},
		Current:  snap.R(1),
		SnapType: "app",
	})
	ts, err = snapstate.Update(s.state, "snapd", "", snap.R(0), s.user.ID, snapstate.Flags{})
	c.Assert(err, IsNil)
	c.Check(hasConfigureTask(ts), Equals, false)

}

func (s snapmgrTestSuite) TestCanLoadOldSnapSetupWithoutType(c *C) {
	// ensure we don't crash when loading a SnapSetup json without
	// a type set
	oldSnapSetup := []byte(`{
 "snap-path":"/some/path",
 "side-info": {
    "channel": "edge",
    "name": "some-snap",
    "revision": "1",
    "snap-id": "some-snap-id"
 }
}`)
	var snapsup snapstate.SnapSetup
	err := json.Unmarshal(oldSnapSetup, &snapsup)
	c.Assert(err, IsNil)
	c.Check(snapsup.SnapPath, Equals, "/some/path")
	c.Check(snapsup.SideInfo, DeepEquals, &snap.SideInfo{
		Channel:  "edge",
		RealName: "some-snap",
		Revision: snap.R(1),
		SnapID:   "some-snap-id",
	})
	c.Check(snapsup.Type, Equals, snap.Type(""))
}

func (s snapmgrTestSuite) TestHasOtherInstances(c *C) {
	s.state.Lock()
	defer s.state.Unlock()

	snapstate.Set(s.state, "some-snap", &snapstate.SnapState{
		Active: true,
		Sequence: []*snap.SideInfo{
			{RealName: "some-snap", SnapID: "some-snap-id", Revision: snap.R(1)},
		},
		Current:  snap.R(1),
		SnapType: "app",
	})
	snapstate.Set(s.state, "some-snap_instance", &snapstate.SnapState{
		Active: true,
		Sequence: []*snap.SideInfo{
			{RealName: "some-snap", SnapID: "some-snap-id", Revision: snap.R(3)},
		},
		Current:     snap.R(3),
		SnapType:    "app",
		InstanceKey: "instance",
	})
	snapstate.Set(s.state, "some-other-snap", &snapstate.SnapState{
		Active: true,
		Sequence: []*snap.SideInfo{
			{RealName: "some-other-snap", SnapID: "some-other-snap-id", Revision: snap.R(1)},
		},
		Current:  snap.R(1),
		SnapType: "app",
	})

	other, err := snapstate.HasOtherInstances(s.state, "some-snap")
	c.Assert(err, IsNil)
	c.Assert(other, Equals, true)
	other, err = snapstate.HasOtherInstances(s.state, "some-snap_instance")
	c.Assert(err, IsNil)
	c.Assert(other, Equals, true)
	other, err = snapstate.HasOtherInstances(s.state, "some-other-snap")
	c.Assert(err, IsNil)
	c.Assert(other, Equals, false)
	// other snaps like only looks at the name of the refence snap
	other, err = snapstate.HasOtherInstances(s.state, "some-other-snap_instance")
	c.Assert(err, IsNil)
	c.Assert(other, Equals, true)

	// remove the snap without instance key
	snapstate.Set(s.state, "some-snap", nil)
	// some-snap_instance is like some-snap
	other, err = snapstate.HasOtherInstances(s.state, "some-snap")
	c.Assert(err, IsNil)
	c.Assert(other, Equals, true)
	other, err = snapstate.HasOtherInstances(s.state, "some-snap_instance")
	c.Assert(err, IsNil)
	c.Assert(other, Equals, false)

	// add another snap with instance key
	snapstate.Set(s.state, "some-snap_other", &snapstate.SnapState{
		Active: true,
		Sequence: []*snap.SideInfo{
			{RealName: "some-snap", SnapID: "some-snap-id", Revision: snap.R(3)},
		},
		Current:     snap.R(3),
		SnapType:    "app",
		InstanceKey: "other",
	})
	other, err = snapstate.HasOtherInstances(s.state, "some-snap")
	c.Assert(err, IsNil)
	c.Assert(other, Equals, true)
	other, err = snapstate.HasOtherInstances(s.state, "some-snap_instance")
	c.Assert(err, IsNil)
	c.Assert(other, Equals, true)
}

func (s *snapmgrTestSuite) TestRequestSalt(c *C) {
	si := snap.SideInfo{
		RealName: "other-snap",
		Revision: snap.R(7),
		SnapID:   "other-snap-id",
	}
	s.state.Lock()
	defer s.state.Unlock()

	snapstate.Set(s.state, "other-snap", &snapstate.SnapState{
		Active:   true,
		Sequence: []*snap.SideInfo{&si},
		Current:  si.Revision,
		SnapType: "app",
	})
	snapstate.Set(s.state, "other-snap_instance", &snapstate.SnapState{
		Active:      true,
		Sequence:    []*snap.SideInfo{&si},
		Current:     si.Revision,
		SnapType:    "app",
		InstanceKey: "instance",
	})

	// clear request-salt to have it generated
	s.state.Set("refresh-privacy-key", nil)

	_, err := snapstate.Install(s.state, "some-snap", "", snap.R(0), s.user.ID, snapstate.Flags{})
	c.Assert(err, ErrorMatches, "internal error: request salt is unset")

	s.state.Set("refresh-privacy-key", "privacy-key")

	chg := s.state.NewChange("install", "install a snap")
	ts, err := snapstate.Install(s.state, "some-snap", "", snap.R(0), s.user.ID, snapstate.Flags{})
	c.Assert(err, IsNil)
	chg.AddAll(ts)

	s.state.Unlock()
	defer s.se.Stop()
	s.settle(c)
	s.state.Lock()

	c.Assert(len(s.fakeBackend.ops) >= 1, Equals, true)
	storeAction := s.fakeBackend.ops[0]
	c.Assert(storeAction.op, Equals, "storesvc-snap-action")
	c.Assert(storeAction.curSnaps, HasLen, 2)
	c.Assert(s.fakeStore.seenPrivacyKeys["privacy-key"], Equals, true)
}

type canDisableSuite struct{}

var _ = Suite(&canDisableSuite{})

func (s *canDisableSuite) TestCanDisable(c *C) {
	for _, tt := range []struct {
		typ        snap.Type
		canDisable bool
	}{
		{snap.TypeApp, true},
		{snap.TypeGadget, false},
		{snap.TypeKernel, false},
		{snap.TypeOS, false},
	} {
		info := &snap.Info{Type: tt.typ}
		c.Check(snapstate.CanDisable(info), Equals, tt.canDisable)
	}
}

func (s *snapmgrTestSuite) TestGadgetConnections(c *C) {
	r := release.MockOnClassic(false)
	defer r()

	// using MockSnap, we want to read the bits on disk
	snapstate.MockSnapReadInfo(snap.ReadInfo)

	s.state.Lock()
	defer s.state.Unlock()

	_, err := snapstate.GadgetConnections(s.state)
	c.Assert(err, Equals, state.ErrNoState)

	s.prepareGadget(c, `
connections:
  - plug: snap1idididididididididididididi:plug
    slot: snap2idididididididididididididi:slot
`)

	conns, err := snapstate.GadgetConnections(s.state)
	c.Assert(err, IsNil)
	c.Check(conns, DeepEquals, []snap.GadgetConnection{
		{Plug: snap.GadgetConnectionPlug{SnapID: "snap1idididididididididididididi", Plug: "plug"}, Slot: snap.GadgetConnectionSlot{SnapID: "snap2idididididididididididididi", Slot: "slot"}}})
}

func (s *snapmgrTestSuite) TestSnapManagerCanStandby(c *C) {
	s.state.Lock()
	defer s.state.Unlock()

	// no snaps -> can standby
	s.state.Set("snaps", nil)
	c.Assert(s.snapmgr.CanStandby(), Equals, true)

	// snaps installed -> can *not* standby
	snapstate.Set(s.state, "core", &snapstate.SnapState{
		Active: true,
		Sequence: []*snap.SideInfo{
			{RealName: "core", Revision: snap.R(1)},
		},
		Current:  snap.R(1),
		SnapType: "os",
	})
	c.Assert(s.snapmgr.CanStandby(), Equals, false)
}

func (s *snapmgrTestSuite) TestResolveChannelPinnedTrack(c *C) {
	for _, tc := range []struct {
		snap        string
		new         string
		exp         string
		kernelTrack string
		gadgetTrack string
		err         string
	}{
		// neither kernel nor gadget
		{snap: "some-snap"},
		{snap: "some-snap", new: "stable", exp: "stable"},
		{snap: "some-snap", new: "foo/stable", exp: "foo/stable"},
		{snap: "some-snap", new: "stable/with-branch", exp: "stable/with-branch"},
		{snap: "some-snap", new: "supertrack/stable", exp: "supertrack/stable"},
		{snap: "some-snap", new: "supertrack/stable/with-branch", exp: "supertrack/stable/with-branch"},
		// kernel or gadget snap set, but unrelated snap
		{snap: "some-snap", new: "stable", exp: "stable", kernelTrack: "18"},
		{snap: "some-snap", new: "foo/stable", exp: "foo/stable", kernelTrack: "18"},
		{snap: "some-snap", new: "foo/stable", exp: "foo/stable", gadgetTrack: "18"},
		// no pinned track
		{snap: "kernel", new: "latest/stable", exp: "latest/stable"},
		{snap: "kernel", new: "stable", exp: "stable"},
		{snap: "brand-gadget", new: "stable", exp: "stable"},
		// not a risk only request
		{snap: "kernel", new: "", kernelTrack: "18"},
		{snap: "brand-gadget", new: "", gadgetTrack: "18"},
		{snap: "kernel", new: "latest/stable", kernelTrack: "18", err: "cannot switch from kernel track.*"},
		{snap: "kernel", new: "latest/stable/hotfix-123", kernelTrack: "18", err: "cannot switch from kernel track.*"},
		{snap: "kernel", new: "foo/stable", kernelTrack: "18", err: "cannot switch from kernel track.*"},
		{snap: "brand-gadget", new: "foo/stable", exp: "18/stable", gadgetTrack: "18", err: "cannot switch from gadget track.*"},
		{snap: "kernel", new: "18/stable", exp: "18/stable", kernelTrack: "18"},
		{snap: "kernel", new: "18/stable", exp: "18/stable"},
		{snap: "brand-gadget", new: "18/stable", exp: "18/stable", gadgetTrack: "18"},
		{snap: "brand-gadget", new: "18/stable", exp: "18/stable"},
		// risk/branch within a track
		{snap: "kernel", new: "stable/hotfix-123", exp: "18/stable/hotfix-123", kernelTrack: "18"},
		{snap: "kernel", new: "18/stable/hotfix-123", exp: "18/stable/hotfix-123", kernelTrack: "18"},
		// risk only defaults to pinned gadget track
		{snap: "brand-gadget", new: "stable", exp: "17/stable", gadgetTrack: "17"},
		{snap: "brand-gadget", new: "edge", exp: "17/edge", gadgetTrack: "17"},
		// risk only defaults to pinned kernel track
		{snap: "kernel", new: "stable", exp: "17/stable", kernelTrack: "17"},
		{snap: "kernel", new: "edge", exp: "17/edge", kernelTrack: "17"},
	} {
		c.Logf("tc: %+v", tc)
		if tc.kernelTrack != "" && tc.gadgetTrack != "" {
			c.Fatalf("setting both kernel and gadget tracks is not supported by the test")
		}
		s.state.Lock()
		switch {
		case tc.kernelTrack != "":
			snapstate.SetModelWithKernelTrack(tc.kernelTrack)
		case tc.gadgetTrack != "":
			snapstate.SetModelWithGadgetTrack(tc.gadgetTrack)
		default:
			snapstate.SetDefaultModel()
		}
		ch, err := snapstate.ResolveChannel(s.state, tc.snap, tc.new)
		s.state.Unlock()
		if tc.err != "" {
			c.Check(err, ErrorMatches, tc.err)
		} else {
			c.Check(err, IsNil)
			c.Check(ch, Equals, tc.exp)
		}
	}
}

func (s *snapmgrTestSuite) TestInstallValidatesInstanceNames(c *C) {
	s.state.Lock()
	defer s.state.Unlock()

	_, err := snapstate.Install(s.state, "foo--invalid", "", snap.R(0), 0, snapstate.Flags{})
	c.Assert(err, ErrorMatches, `invalid instance name: invalid snap name: "foo--invalid"`)

	_, err = snapstate.Install(s.state, "foo_123_456", "", snap.R(0), 0, snapstate.Flags{})
	c.Assert(err, ErrorMatches, `invalid instance name: invalid instance key: "123_456"`)

	_, _, err = snapstate.InstallMany(s.state, []string{"foo--invalid"}, 0)
	c.Assert(err, ErrorMatches, `invalid instance name: invalid snap name: "foo--invalid"`)

	_, _, err = snapstate.InstallMany(s.state, []string{"foo_123_456"}, 0)
	c.Assert(err, ErrorMatches, `invalid instance name: invalid instance key: "123_456"`)

	mockSnap := makeTestSnap(c, `name: some-snap
version: 1.0
epoch: 1*
`)
	si := snap.SideInfo{RealName: "some-snap", SnapID: "some-snap-id", Revision: snap.R(8)}
	_, _, err = snapstate.InstallPath(s.state, &si, mockSnap, "some-snap_123_456", "", snapstate.Flags{})
	c.Assert(err, ErrorMatches, `invalid instance name: invalid instance key: "123_456"`)
}

type modelPastSeedSuite struct {
	st *state.State
}

var _ = Suite(&modelPastSeedSuite{})

func (s *modelPastSeedSuite) SetUpTest(c *C) {
	s.st = state.New(nil)
}

func (s *modelPastSeedSuite) TearDownTest(c *C) {
	snapstate.Model = nil
}

func (s *modelPastSeedSuite) TestTooEarly(c *C) {
	s.st.Lock()
	defer s.st.Unlock()

	snapstate.Model = func(*state.State) (*asserts.Model, error) {
		return nil, state.ErrNoState
	}

	expectedErr := &snapstate.ChangeConflictError{
		Message: "too early for operation, device not yet seeded or" +
			" device model not acknowledged",
		ChangeKind: "seed",
	}

	// not seeded, no model assertion
	_, err := snapstate.ModelPastSeeding(s.st)
	c.Assert(err, DeepEquals, expectedErr)

	// seeded, no model assertion
	s.st.Set("seeded", true)
	_, err = snapstate.ModelPastSeeding(s.st)
	c.Assert(err, DeepEquals, expectedErr)
}

func (s *modelPastSeedSuite) TestReady(c *C) {
	s.st.Lock()
	defer s.st.Unlock()

	// seeded and model assertion
	s.st.Set("seeded", true)

	snapstate.SetDefaultModel()

	modelAs, err := snapstate.ModelPastSeeding(s.st)
	c.Assert(err, IsNil)
	c.Check(modelAs.Model(), Equals, "baz-3000")
}<|MERGE_RESOLUTION|>--- conflicted
+++ resolved
@@ -315,11 +315,8 @@
 	cleanupAfter
 	maybeCore
 	runCoreConfigure
-<<<<<<< HEAD
+	doesReRefresh
 	noConfigure
-=======
-	doesReRefresh
->>>>>>> 0da7fd0f
 )
 
 func taskKinds(tasks []*state.Task) []string {
