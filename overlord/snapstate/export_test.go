--- conflicted
+++ resolved
@@ -32,11 +32,7 @@
 type ManagerBackend managerBackend
 
 type MinimalInstallInfo = minimalInstallInfo
-<<<<<<< HEAD
-type ManualUpdateInfo = manualUpdateInfo
-=======
 type InstallSnapInfo = installSnapInfo
->>>>>>> dda68869
 
 func SetSnapManagerBackend(s *SnapManager, b ManagerBackend) {
 	s.backend = b
