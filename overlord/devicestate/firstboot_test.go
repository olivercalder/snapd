--- conflicted
+++ resolved
@@ -374,11 +374,7 @@
 	})
 
 	chg := s.makeBecomeOpertionalChange(c)
-<<<<<<< HEAD
-	s.overlord.Settle()
-=======
 	s.overlord.Settle(5 * time.Second)
->>>>>>> f6768c55
 
 	st := s.overlord.State()
 	st.Lock()
