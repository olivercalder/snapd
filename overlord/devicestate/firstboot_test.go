--- conflicted
+++ resolved
@@ -201,11 +201,7 @@
 	err := os.Remove(filepath.Join(dirs.SnapSeedDir, "assertions"))
 	c.Assert(err, IsNil)
 
-<<<<<<< HEAD
-	tsAll, err := devicestate.PopulateStateFromSeedImpl(st, false, s.perfTimings)
-=======
 	tsAll, err := devicestate.PopulateStateFromSeedImpl(st, nil, s.perfTimings)
->>>>>>> dbe1030d
 	c.Assert(err, IsNil)
 	checkTrivialSeeding(c, tsAll)
 
@@ -243,11 +239,7 @@
 	st.Lock()
 	defer st.Unlock()
 
-<<<<<<< HEAD
-	tsAll, err := devicestate.PopulateStateFromSeedImpl(st, false, s.perfTimings)
-=======
 	tsAll, err := devicestate.PopulateStateFromSeedImpl(st, nil, s.perfTimings)
->>>>>>> dbe1030d
 	c.Assert(err, IsNil)
 	checkTrivialSeeding(c, tsAll)
 
@@ -276,11 +268,7 @@
 	st.Lock()
 	defer st.Unlock()
 
-<<<<<<< HEAD
-	_, err = devicestate.PopulateStateFromSeedImpl(st, false, s.perfTimings)
-=======
 	_, err = devicestate.PopulateStateFromSeedImpl(st, nil, s.perfTimings)
->>>>>>> dbe1030d
 	c.Assert(err, ErrorMatches, "cannot proceed, no snaps to seed")
 }
 
@@ -312,11 +300,7 @@
 	st.Lock()
 	defer st.Unlock()
 
-<<<<<<< HEAD
-	tsAll, err := devicestate.PopulateStateFromSeedImpl(st, false, s.perfTimings)
-=======
 	tsAll, err := devicestate.PopulateStateFromSeedImpl(st, nil, s.perfTimings)
->>>>>>> dbe1030d
 	c.Assert(err, IsNil)
 	checkTrivialSeeding(c, tsAll)
 
@@ -365,11 +349,7 @@
 	defer st.Unlock()
 	st.Set("seeded", true)
 
-<<<<<<< HEAD
-	_, err := devicestate.PopulateStateFromSeedImpl(st, false, s.perfTimings)
-=======
 	_, err := devicestate.PopulateStateFromSeedImpl(st, nil, s.perfTimings)
->>>>>>> dbe1030d
 	c.Assert(err, ErrorMatches, "cannot populate state: already seeded")
 }
 
@@ -500,11 +480,7 @@
 	// run the firstboot stuff
 	st.Lock()
 	defer st.Unlock()
-<<<<<<< HEAD
-	tsAll, err := devicestate.PopulateStateFromSeedImpl(st, false, s.perfTimings)
-=======
 	tsAll, err := devicestate.PopulateStateFromSeedImpl(st, nil, s.perfTimings)
->>>>>>> dbe1030d
 	c.Assert(err, IsNil)
 
 	checkOrder(c, tsAll, "core", "pc-kernel", "pc", "foo", "local")
@@ -698,11 +674,7 @@
 	st.Lock()
 	defer st.Unlock()
 
-<<<<<<< HEAD
-	tsAll, err := devicestate.PopulateStateFromSeedImpl(st, false, s.perfTimings)
-=======
 	tsAll, err := devicestate.PopulateStateFromSeedImpl(st, nil, s.perfTimings)
->>>>>>> dbe1030d
 	c.Assert(err, IsNil)
 	// use the expected kind otherwise settle with start another one
 	chg := st.NewChange("seed", "run the populate from seed changes")
@@ -806,11 +778,7 @@
 	st := s.overlord.State()
 	st.Lock()
 	defer st.Unlock()
-<<<<<<< HEAD
-	tsAll, err := devicestate.PopulateStateFromSeedImpl(st, false, s.perfTimings)
-=======
 	tsAll, err := devicestate.PopulateStateFromSeedImpl(st, nil, s.perfTimings)
->>>>>>> dbe1030d
 	c.Assert(err, IsNil)
 
 	checkSeedTasks(c, tsAll)
@@ -957,11 +925,7 @@
 	st := s.overlord.State()
 	st.Lock()
 	defer st.Unlock()
-<<<<<<< HEAD
-	tsAll, err := devicestate.PopulateStateFromSeedImpl(st, false, s.perfTimings)
-=======
 	tsAll, err := devicestate.PopulateStateFromSeedImpl(st, nil, s.perfTimings)
->>>>>>> dbe1030d
 	c.Assert(err, IsNil)
 
 	checkSeedTasks(c, tsAll)
@@ -1309,11 +1273,7 @@
 	st := s.overlord.State()
 	st.Lock()
 	defer st.Unlock()
-<<<<<<< HEAD
-	tsAll, err := devicestate.PopulateStateFromSeedImpl(st, false, s.perfTimings)
-=======
 	tsAll, err := devicestate.PopulateStateFromSeedImpl(st, nil, s.perfTimings)
->>>>>>> dbe1030d
 	c.Assert(err, IsNil)
 
 	checkOrder(c, tsAll, "snapd", "pc-kernel", "core18", "pc")
@@ -1435,11 +1395,7 @@
 	st := s.overlord.State()
 	st.Lock()
 	defer st.Unlock()
-<<<<<<< HEAD
-	tsAll, err := devicestate.PopulateStateFromSeedImpl(st, false, s.perfTimings)
-=======
 	tsAll, err := devicestate.PopulateStateFromSeedImpl(st, nil, s.perfTimings)
->>>>>>> dbe1030d
 	c.Assert(err, IsNil)
 
 	checkOrder(c, tsAll, "snapd", "pc-kernel", "core18", "pc", "other-base", "snap-req-other-base")
@@ -1476,11 +1432,7 @@
 	st.Lock()
 	defer st.Unlock()
 
-<<<<<<< HEAD
-	_, err = devicestate.PopulateStateFromSeedImpl(st, false, s.perfTimings)
-=======
 	_, err = devicestate.PopulateStateFromSeedImpl(st, nil, s.perfTimings)
->>>>>>> dbe1030d
 	c.Assert(err, ErrorMatches, `cannot use gadget snap because its base "core" is different from model base "core18"`)
 }
 
@@ -1544,11 +1496,7 @@
 	st.Lock()
 	defer st.Unlock()
 
-<<<<<<< HEAD
-	tsAll, err := devicestate.PopulateStateFromSeedImpl(st, false, s.perfTimings)
-=======
 	tsAll, err := devicestate.PopulateStateFromSeedImpl(st, nil, s.perfTimings)
->>>>>>> dbe1030d
 	c.Assert(err, IsNil)
 	// use the expected kind otherwise settle with start another one
 	chg := st.NewChange("seed", "run the populate from seed changes")
@@ -1618,11 +1566,7 @@
 	st := s.overlord.State()
 	st.Lock()
 	defer st.Unlock()
-<<<<<<< HEAD
-	_, err := devicestate.PopulateStateFromSeedImpl(st, false, s.perfTimings)
-=======
 	_, err := devicestate.PopulateStateFromSeedImpl(st, nil, s.perfTimings)
->>>>>>> dbe1030d
 	c.Assert(err, ErrorMatches, `cannot use snap "local": base "foo" is missing`)
 }
 
@@ -1670,11 +1614,7 @@
 	st := s.overlord.State()
 	st.Lock()
 	defer st.Unlock()
-<<<<<<< HEAD
-	tsAll, err := devicestate.PopulateStateFromSeedImpl(st, false, s.perfTimings)
-=======
 	tsAll, err := devicestate.PopulateStateFromSeedImpl(st, nil, s.perfTimings)
->>>>>>> dbe1030d
 	c.Assert(err, IsNil)
 
 	checkOrder(c, tsAll, "snapd", "core18", "foo")
@@ -1786,11 +1726,7 @@
 	st := s.overlord.State()
 	st.Lock()
 	defer st.Unlock()
-<<<<<<< HEAD
-	tsAll, err := devicestate.PopulateStateFromSeedImpl(st, false, s.perfTimings)
-=======
 	tsAll, err := devicestate.PopulateStateFromSeedImpl(st, nil, s.perfTimings)
->>>>>>> dbe1030d
 	c.Assert(err, IsNil)
 
 	checkOrder(c, tsAll, "snapd", "core18", "pc", "foo")
