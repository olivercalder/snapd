--- conflicted
+++ resolved
@@ -1357,19 +1357,11 @@
 		var fdeSetup fde.SetupRequest
 		ctx.Get("fde-setup-request", &fdeSetup)
 		c.Check(fdeSetup, DeepEquals, fde.SetupRequest{
-<<<<<<< HEAD
-			Op:  "initial-setup",
-			Key: mockKey[:],
-		})
-		// the snapctl fde-setup-result will set the data
-		ctx.Set("fde-setup-result", []byte("sealed-key"))
-=======
 			Op:      "op",
 			Key:     mockKey[:],
 			KeyName: "some-key-name",
 		})
 		ctx.Set("fde-setup-result", []byte("result"))
->>>>>>> 887e0844
 		hookCalled = append(hookCalled, ctx.InstanceName())
 		return nil, nil
 	}
@@ -1380,15 +1372,10 @@
 	s.o.Loop()
 	defer s.o.Stop()
 
-<<<<<<< HEAD
-	params := &boot.FDESetupHookParams{
-		Key: mockKey[:],
-=======
 	req := &fde.SetupRequest{
 		Op:      "op",
 		Key:     mockKey[:],
 		KeyName: "some-key-name",
->>>>>>> 887e0844
 	}
 	st.Lock()
 	res, err := devicestate.DeviceManagerRunFDESetupHook(s.mgr, req)
@@ -1424,14 +1411,8 @@
 	s.o.Loop()
 	defer s.o.Stop()
 
-<<<<<<< HEAD
-	mockKey := secboot.EncryptionKey{1, 2, 3, 4}
-	params := &boot.FDESetupHookParams{
-		Key: mockKey[:],
-=======
 	req := &fde.SetupRequest{
 		Op: "op",
->>>>>>> 887e0844
 	}
 	st.Lock()
 	_, err := devicestate.DeviceManagerRunFDESetupHook(s.mgr, req)
@@ -1472,14 +1453,8 @@
 	s.o.Loop()
 	defer s.o.Stop()
 
-<<<<<<< HEAD
-	mockKey := secboot.EncryptionKey{1, 2, 3, 4}
-	params := &boot.FDESetupHookParams{
-		Key: mockKey[:],
-=======
 	req := &fde.SetupRequest{
 		Op: "op",
->>>>>>> 887e0844
 	}
 	st.Lock()
 	_, err := devicestate.DeviceManagerRunFDESetupHook(s.mgr, req)
