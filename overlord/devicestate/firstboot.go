--- conflicted
+++ resolved
@@ -35,7 +35,6 @@
 	"github.com/snapcore/snapd/overlord/assertstate"
 	"github.com/snapcore/snapd/overlord/auth"
 	"github.com/snapcore/snapd/overlord/snapstate"
-	"github.com/snapcore/snapd/overlord/snapstate/backend"
 	"github.com/snapcore/snapd/overlord/state"
 	"github.com/snapcore/snapd/release"
 	"github.com/snapcore/snapd/snap"
@@ -43,16 +42,6 @@
 
 var errNothingToDo = errors.New("nothing to do")
 
-<<<<<<< HEAD
-var snapInfoFromFile = snapInfoFromFileImpl
-
-func snapInfoFromFileImpl(snapPath string) (*snap.Info, error) {
-	info, _, err := backend.OpenSnapFile(snapPath, nil)
-	return info, err
-}
-
-=======
->>>>>>> 9eb18b36
 func installSeedSnap(st *state.State, sn *snap.SeedSnap, flags snapstate.Flags) (*state.TaskSet, *snap.Info, error) {
 	if sn.Classic {
 		flags.Classic = true
@@ -232,7 +221,6 @@
 			flags.Required = true
 		}
 
-<<<<<<< HEAD
 		ts, info, err := installSeedSnap(st, sn, flags)
 		if err != nil {
 			return nil, err
@@ -246,12 +234,6 @@
 	sort.Stable(snap.ByType(infos))
 	for _, info := range infos {
 		ts := infoToTs[info]
-=======
-		ts, _, err := installSeedSnap(st, sn, flags)
-		if err != nil {
-			return nil, err
-		}
->>>>>>> 9eb18b36
 		ts.WaitAll(tsAll[last])
 		tsAll = append(tsAll, ts)
 		last++
