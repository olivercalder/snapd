--- conflicted
+++ resolved
@@ -3672,7 +3672,6 @@
 	}
 }
 
-<<<<<<< HEAD
 func (s *deviceMgrInstallModeSuite) TestInstallWithUbuntuSaveSnapFoldersHappy(c *C) {
 	restore := release.MockOnClassic(false)
 	defer restore()
@@ -3740,7 +3739,8 @@
 	// (the two snaps mocked by makeMockInstalledPcKernelAndGadget)
 	c.Check(ucSnapFolderExists("pc-kernel"), Equals, true)
 	c.Check(ucSnapFolderExists("core20"), Equals, true)
-=======
+}
+
 type installStepSuite struct {
 	deviceMgrSystemsBaseSuite
 }
@@ -3872,5 +3872,4 @@
 	c.Check(chg.IsReady(), Equals, true)
 	// TODO: update once the change actually does something
 	c.Check(chg.Err(), ErrorMatches, `(?ms).*setup storage encryption step not implemented yet.*`)
->>>>>>> f19b8841
 }