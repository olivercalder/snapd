// -*- Mode: Go; indent-tabs-mode: t -*-

/*
 * Copyright (C) 2016-2018 Canonical Ltd
 *
 * This program is free software: you can redistribute it and/or modify
 * it under the terms of the GNU General Public License version 3 as
 * published by the Free Software Foundation.
 *
 * This program is distributed in the hope that it will be useful,
 * but WITHOUT ANY WARRANTY; without even the implied warranty of
 * MERCHANTABILITY or FITNESS FOR A PARTICULAR PURPOSE.  See the
 * GNU General Public License for more details.
 *
 * You should have received a copy of the GNU General Public License
 * along with this program.  If not, see <http://www.gnu.org/licenses/>.
 *
 */

package devicestate

import (
	"time"

	"github.com/snapcore/snapd/asserts"
	"github.com/snapcore/snapd/overlord/snapstate"
	"github.com/snapcore/snapd/overlord/state"
	"github.com/snapcore/snapd/overlord/storecontext"
	"github.com/snapcore/snapd/snap"
	"github.com/snapcore/snapd/timings"
)

func MockKeyLength(n int) (restore func()) {
	if n < 1024 {
		panic("key length must be >= 1024")
	}

	oldKeyLength := keyLength
	keyLength = n
	return func() {
		keyLength = oldKeyLength
	}
}

func MockBaseStoreURL(url string) (restore func()) {
	oldURL := baseStoreURL
	baseStoreURL = mustParse(url).ResolveReference(authRef)
	return func() {
		baseStoreURL = oldURL
	}
}

func MockRetryInterval(interval time.Duration) (restore func()) {
	old := retryInterval
	retryInterval = interval
	return func() {
		retryInterval = old
	}
}

func MockMaxTentatives(max int) (restore func()) {
	old := maxTentatives
	maxTentatives = max
	return func() {
		maxTentatives = old
	}
}

func KeypairManager(m *DeviceManager) asserts.KeypairManager {
	return m.keypairMgr
}

func EnsureOperationalShouldBackoff(m *DeviceManager, now time.Time) bool {
	return m.ensureOperationalShouldBackoff(now)
}

func BecomeOperationalBackoff(m *DeviceManager) time.Duration {
	return m.becomeOperationalBackoff
}

func SetLastBecomeOperationalAttempt(m *DeviceManager, t time.Time) {
	m.lastBecomeOperationalAttempt = t
}

func MockRepeatRequestSerial(label string) (restore func()) {
	old := repeatRequestSerial
	repeatRequestSerial = label
	return func() {
		repeatRequestSerial = old
	}
}

func MockSnapstateInstall(f func(st *state.State, name, channel string, revision snap.Revision, userID int, flags snapstate.Flags) (*state.TaskSet, error)) (restore func()) {
	old := snapstateInstall
	snapstateInstall = f
	return func() {
		snapstateInstall = old
	}
}

func MockSnapstateUpdate(f func(st *state.State, name string, opts *snapstate.RevisionOptions, userID int, flags snapstate.Flags) (*state.TaskSet, error)) (restore func()) {
	old := snapstateUpdate
	snapstateUpdate = f
	return func() {
		snapstateUpdate = old
	}
}

func EnsureSeedYaml(m *DeviceManager) error {
	return m.ensureSeedYaml()
}

var PopulateStateFromSeedImpl = populateStateFromSeedImpl

func MockPopulateStateFromSeed(f func(*state.State, timings.Measurer) ([]*state.TaskSet, error)) (restore func()) {
	old := populateStateFromSeed
	populateStateFromSeed = f
	return func() {
		populateStateFromSeed = old
	}
}

func EnsureBootOk(m *DeviceManager) error {
	return m.ensureBootOk()
}

func SetBootOkRan(m *DeviceManager, b bool) {
	m.bootOkRan = b
}

func RegistrationCtx(m *DeviceManager, t *state.Task) (registrationContext, error) {
	return m.registrationCtx(t)
}

<<<<<<< HEAD
=======
func RemodelDeviceBackend(remodCtx remodelContext) storecontext.DeviceBackend {
	return remodCtx.(interface {
		deviceBackend() storecontext.DeviceBackend
	}).deviceBackend()
}

>>>>>>> c51d99a3
var (
	ImportAssertionsFromSeed = importAssertionsFromSeed
	CheckGadgetOrKernel      = checkGadgetOrKernel
	CanAutoRefresh           = canAutoRefresh
	NewEnoughProxy           = newEnoughProxy

	IncEnsureOperationalAttempts = incEnsureOperationalAttempts
	EnsureOperationalAttempts    = ensureOperationalAttempts

	RemodelTasks = remodelTasks
<<<<<<< HEAD
=======

	RemodelCtx         = remodelCtx
	RemodelCtxFromTask = remodelCtxFromTask
	CleanupRemodelCtx  = cleanupRemodelCtx
>>>>>>> c51d99a3
)<|MERGE_RESOLUTION|>--- conflicted
+++ resolved
@@ -132,15 +132,12 @@
 	return m.registrationCtx(t)
 }
 
-<<<<<<< HEAD
-=======
 func RemodelDeviceBackend(remodCtx remodelContext) storecontext.DeviceBackend {
 	return remodCtx.(interface {
 		deviceBackend() storecontext.DeviceBackend
 	}).deviceBackend()
 }
 
->>>>>>> c51d99a3
 var (
 	ImportAssertionsFromSeed = importAssertionsFromSeed
 	CheckGadgetOrKernel      = checkGadgetOrKernel
@@ -151,11 +148,8 @@
 	EnsureOperationalAttempts    = ensureOperationalAttempts
 
 	RemodelTasks = remodelTasks
-<<<<<<< HEAD
-=======
 
 	RemodelCtx         = remodelCtx
 	RemodelCtxFromTask = remodelCtxFromTask
 	CleanupRemodelCtx  = cleanupRemodelCtx
->>>>>>> c51d99a3
 )