--- conflicted
+++ resolved
@@ -36,11 +36,6 @@
 	"strings"
 	"testing"
 	"time"
-<<<<<<< HEAD
-=======
-
-	"gopkg.in/check.v1"
->>>>>>> 7d541b6c
 
 	"github.com/snapcore/snapd/client"
 	"github.com/snapcore/snapd/dirs"
@@ -725,7 +720,6 @@
 	c.Check(strings.TrimSpace(logbuf.String()), check.Matches, ".* No user wrapper found.*")
 }
 
-<<<<<<< HEAD
 func (s *snapshotSuite) TestImport(c *check.C) {
 	tempdir := c.MkDir()
 
@@ -824,7 +818,7 @@
 
 		f.Close()
 	}
-=======
+}
 func (s *snapshotSuite) TestEstimateSnapshotSize(c *check.C) {
 	restore := backend.MockUsersForUsernames(func(usernames []string) ([]*user.User, error) {
 		return []*user.User{{HomeDir: filepath.Join(s.root, "home/user1")}}, nil
@@ -980,5 +974,4 @@
 	se, err := backend.NewSnapshotExport(context.Background(), 5)
 	c.Assert(err, check.ErrorMatches, "no snapshot data found for 5")
 	c.Assert(se, check.IsNil)
->>>>>>> 7d541b6c
 }