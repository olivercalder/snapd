--- conflicted
+++ resolved
@@ -60,12 +60,9 @@
 	osOpen      = os.Open
 	dirNames    = (*os.File).Readdirnames
 	backendOpen = Open
-<<<<<<< HEAD
 	timeNow     = time.Now
-=======
 
 	usersForUsernames = usersForUsernamesImpl
->>>>>>> 448eb131
 )
 
 // Flags encompasses extra flags for snapshots backend Save.
