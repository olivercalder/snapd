--- conflicted
+++ resolved
@@ -143,9 +143,6 @@
 	}
 }
 
-<<<<<<< HEAD
-type configcoreHijackSuite struct {
-=======
 func (s *tasksetsSuite) TestConfigureNotInstalled(c *C) {
 	patch := map[string]interface{}{"foo": "bar"}
 	s.state.Lock()
@@ -159,8 +156,7 @@
 	c.Check(err, IsNil)
 }
 
-type coreCfgHijackSuite struct {
->>>>>>> f5a91304
+type configcoreHijackSuite struct {
 	o     *overlord.Overlord
 	state *state.State
 }
