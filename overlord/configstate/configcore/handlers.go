// -*- Mode: Go; indent-tabs-mode: t -*-

/*
 * Copyright (C) 2020 Canonical Ltd
 *
 * This program is free software: you can redistribute it and/or modify
 * it under the terms of the GNU General Public License version 3 as
 * published by the Free Software Foundation.
 *
 * This program is distributed in the hope that it will be useful,
 * but WITHOUT ANY WARRANTY; without even the implied warranty of
 * MERCHANTABILITY or FITNESS FOR A PARTICULAR PURPOSE.  See the
 * GNU General Public License for more details.
 *
 * You should have received a copy of the GNU General Public License
 * along with this program.  If not, see <http://www.gnu.org/licenses/>.
 *
 */

package configcore

import (
	"fmt"

	"github.com/snapcore/snapd/overlord/configstate/config"
	"github.com/snapcore/snapd/sysconfig"
)

type configHandler interface {
	validate(config.ConfGetter) error
	handle(config.ConfGetter, *fsOnlyContext) error
	needsState() bool
	flags() flags
}

// flags carries extra flags that influence how the handler is called.
type flags struct {
	// coreOnlyConfig tells Run/FilesystemOnlyApply to apply the config on core
	// systems only.
	coreOnlyConfig bool
	// validatedOnylStateConfig tells that the config requires only validation,
	// its options are applied dynamically elsewhere.
	validatedOnlyStateConfig bool
}

type fsOnlyHandler struct {
	validateFunc func(config.ConfGetter) error
	handleFunc   func(config.ConfGetter, *fsOnlyContext) error
	configFlags  flags
}

var handlers []configHandler

func init() {
	// Most of these handlers are no-op on classic.
	// TODO: consider allowing some of these on classic too?
	// consider erroring on core-only options on classic?

	coreOnly := &flags{coreOnlyConfig: true}

	// watchdog.{runtime-timeout,shutdown-timeout}
	addFSOnlyHandler(validateWatchdogOptions, handleWatchdogConfiguration, coreOnly)

	// Export experimental.* flags to a place easily accessible from snapd helpers.
	addFSOnlyHandler(validateExperimentalSettings, doExportExperimentalFlags, nil)

	// network.disable-ipv6
	addFSOnlyHandler(validateNetworkSettings, handleNetworkConfiguration, coreOnly)

	// service.*.disable
	addFSOnlyHandler(nil, handleServiceDisableConfiguration, coreOnly)

	// system.power-key-action
	addFSOnlyHandler(nil, handlePowerButtonConfiguration, coreOnly)

	// pi-config.*
	addFSOnlyHandler(nil, handlePiConfiguration, coreOnly)

	// system.disable-backlight-service
	addFSOnlyHandler(validateBacklightServiceSettings, handleBacklightServiceConfiguration, coreOnly)

	// journal.persistent
	addFSOnlyHandler(validateJournalSettings, handleJournalConfiguration, coreOnly)

	sysconfig.ApplyFilesystemOnlyDefaultsImpl = func(rootDir string, defaults map[string]interface{}, options *sysconfig.FilesystemOnlyApplyOptions) error {
		return filesystemOnlyApply(rootDir, plainCoreConfig(defaults), options)
	}
}

// addFSOnlyHandler registers functions to validate and handle a subset of
// system config options that do not require to manipulate state but only
// the file system.
func addFSOnlyHandler(validate func(config.ConfGetter) error, handle func(config.ConfGetter, *fsOnlyContext) error, flags *flags) {
	if handle == nil {
		panic("cannot have nil handle with fsOnlyHandler")
	}
	h := &fsOnlyHandler{
		validateFunc: validate,
		handleFunc:   handle,
	}
	if flags != nil {
		h.configFlags = *flags
	}
	handlers = append(handlers, h)
}

func (h *fsOnlyHandler) needsState() bool {
	return false
}

func (h *fsOnlyHandler) flags() flags {
	return h.configFlags
}

func (h *fsOnlyHandler) validate(cfg config.ConfGetter) error {
	if h.validateFunc != nil {
		return h.validateFunc(cfg)
	}
	return nil
}

func (h *fsOnlyHandler) handle(cfg config.ConfGetter, opts *fsOnlyContext) error {
	// handleFunc is guaranteed to be non-nil by addFSOnlyHandler
	return h.handleFunc(cfg, opts)
}

// filesystemOnlyApply applies filesystem modifications under rootDir, according to the
// cfg configuration. This is a subset of core config options that is important
// early during boot, before all the configuration is applied as part of
// normal execution of configure hook.
<<<<<<< HEAD
// This is called from sysconfig.ApplyFilesystemOnlyDefaults().
=======
// Exposed for use via sysconfig.ApplyFilesystemOnlyDefaults.
>>>>>>> ba89fd38
func filesystemOnlyApply(rootDir string, cfg config.ConfGetter, opts *sysconfig.FilesystemOnlyApplyOptions) error {
	if rootDir == "" {
		return fmt.Errorf("internal error: root directory for configcore.FilesystemOnlyApply() not set")
	}

	ctx := &fsOnlyContext{RootDir: rootDir}
	for _, h := range handlers {
		if h.needsState() {
			continue
		}
		if err := h.validate(cfg); err != nil {
			return err
		}
	}

	for _, h := range handlers {
		if h.needsState() {
			continue
		}
		if h.flags().coreOnlyConfig && opts != nil && opts.Classic {
			continue
		}
		if err := h.handle(cfg, ctx); err != nil {
			return err
		}
	}
	return nil
}<|MERGE_RESOLUTION|>--- conflicted
+++ resolved
@@ -128,11 +128,7 @@
 // cfg configuration. This is a subset of core config options that is important
 // early during boot, before all the configuration is applied as part of
 // normal execution of configure hook.
-<<<<<<< HEAD
-// This is called from sysconfig.ApplyFilesystemOnlyDefaults().
-=======
 // Exposed for use via sysconfig.ApplyFilesystemOnlyDefaults.
->>>>>>> ba89fd38
 func filesystemOnlyApply(rootDir string, cfg config.ConfGetter, opts *sysconfig.FilesystemOnlyApplyOptions) error {
 	if rootDir == "" {
 		return fmt.Errorf("internal error: root directory for configcore.FilesystemOnlyApply() not set")
