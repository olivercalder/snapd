--- conflicted
+++ resolved
@@ -121,19 +121,6 @@
 		// start for all services on UC18+
 		if !deviceCtx.Classic() && deviceCtx.Model().Base() != "" {
 			ensureOpts.RequireMountedSnapdSnap = true
-<<<<<<< HEAD
-		}
-
-		m := map[*snap.Info]*wrappers.SnapServiceOptions{
-			info: {VitalityRank: rank},
-		}
-
-		// ensure that the snap services are re-written with these units
-		if err := wrappers.EnsureSnapServices(m, ensureOpts, nil, progress.Null); err != nil {
-			return err
-		}
-
-=======
 		}
 
 		// get the options for this snap service
@@ -155,7 +142,6 @@
 			return err
 		}
 
->>>>>>> dc823e17
 		// and then restart the services
 
 		// TODO: this doesn't actually restart the services, meaning that the
