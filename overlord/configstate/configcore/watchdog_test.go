// -*- Mode: Go; indent-tabs-mode: t -*-

/*
 * Copyright (C) 2018 Canonical Ltd
 *
 * This program is free software: you can redistribute it and/or modify
 * it under the terms of the GNU General Public License version 3 as
 * published by the Free Software Foundation.
 *
 * This program is distributed in the hope that it will be useful,
 * but WITHOUT ANY WARRANTY; without even the implied warranty of
 * MERCHANTABILITY or FITNESS FOR A PARTICULAR PURPOSE.  See the
 * GNU General Public License for more details.
 *
 * You should have received a copy of the GNU General Public License
 * along with this program.  If not, see <http://www.gnu.org/licenses/>.
 *
 */

package configcore_test

import (
	"fmt"
	"io/ioutil"
	"os"
	"path/filepath"
	"time"

	. "gopkg.in/check.v1"

	"github.com/snapcore/snapd/dirs"
	"github.com/snapcore/snapd/osutil"
	"github.com/snapcore/snapd/overlord/configstate/configcore"
	"github.com/snapcore/snapd/release"
	"github.com/snapcore/snapd/testutil"
)

type watchdogSuite struct {
	configcoreSuite

	mockEtcEnvironment string
}

var _ = Suite(&watchdogSuite{})

func (s *watchdogSuite) SetUpTest(c *C) {
	s.configcoreSuite.SetUpTest(c)

	dirs.SetRootDir(c.MkDir())
	s.mockEtcEnvironment = filepath.Join(dirs.SnapSystemdConfDir, "10-snapd-watchdog.conf")
}

func (s *watchdogSuite) TearDownTest(c *C) {
	dirs.SetRootDir("/")
}

func (s *watchdogSuite) TestConfigureWatchdog(c *C) {
	restore := release.MockOnClassic(false)
	defer restore()

	for option, val := range map[string]string{"runtime-timeout": "10", "shutdown-timeout": "60"} {

		err := configcore.Run(&mockConf{
			state: s.state,
			conf: map[string]interface{}{
				fmt.Sprintf("watchdog.%s", option): val + "s",
			},
		})
		c.Assert(err, IsNil)

		var systemdOption string
		switch option {
		case "runtime-timeout":
			systemdOption = "RuntimeWatchdogSec"
		case "shutdown-timeout":
			systemdOption = "ShutdownWatchdogSec"
		}
		c.Check(s.mockEtcEnvironment, testutil.FileEquals,
			fmt.Sprintf("[Manager]\n%s=%s\n", systemdOption, val))
	}
}

func (s *watchdogSuite) TestConfigureWatchdogUnits(c *C) {
	restore := release.MockOnClassic(false)
	defer restore()

	times := []int{56, 432}
	type timeUnit struct {
		unit  string
		toSec int
	}

	for _, tunit := range []timeUnit{{"s", 1}, {"m", 60}, {"h", 3600}} {
		err := configcore.Run(&mockConf{
			state: s.state,
			conf: map[string]interface{}{
				"watchdog.runtime-timeout":  fmt.Sprintf("%d", times[0]) + tunit.unit,
				"watchdog.shutdown-timeout": fmt.Sprintf("%d", times[1]) + tunit.unit,
			},
		})
		c.Assert(err, IsNil)
		c.Check(s.mockEtcEnvironment, testutil.FileEquals, "[Manager]\n"+
			fmt.Sprintf("RuntimeWatchdogSec=%d\n", times[0]*tunit.toSec)+
			fmt.Sprintf("ShutdownWatchdogSec=%d\n", times[1]*tunit.toSec))
	}
}

func (s *watchdogSuite) TestConfigureWatchdogAll(c *C) {
	restore := release.MockOnClassic(false)
	defer restore()

	times := []int{10, 100}
	err := configcore.Run(&mockConf{
		state: s.state,
		conf: map[string]interface{}{
			"watchdog.runtime-timeout":  fmt.Sprintf("%ds", times[0]),
			"watchdog.shutdown-timeout": fmt.Sprintf("%ds", times[1]),
		},
	})
	c.Assert(err, IsNil)
	c.Check(s.mockEtcEnvironment, testutil.FileEquals, "[Manager]\n"+
		fmt.Sprintf("RuntimeWatchdogSec=%d\n", times[0])+
		fmt.Sprintf("ShutdownWatchdogSec=%d\n", times[1]))
}

func (s *watchdogSuite) TestConfigureWatchdogAllConfDirExistsAlready(c *C) {
	// make .conf.d directory already
	err := os.MkdirAll(dirs.SnapSystemdConfDir, 0755)
	c.Assert(err, IsNil)

	restore := release.MockOnClassic(false)
	defer restore()

	times := []int{10, 100}
	err = configcore.Run(&mockConf{
		state: s.state,
		conf: map[string]interface{}{
			"watchdog.runtime-timeout":  fmt.Sprintf("%ds", times[0]),
			"watchdog.shutdown-timeout": fmt.Sprintf("%ds", times[1]),
		},
	})
	c.Assert(err, IsNil)
	c.Check(s.mockEtcEnvironment, testutil.FileEquals, "[Manager]\n"+
		fmt.Sprintf("RuntimeWatchdogSec=%d\n", times[0])+
		fmt.Sprintf("ShutdownWatchdogSec=%d\n", times[1]))
}

func (s *watchdogSuite) TestConfigureWatchdogBadFormat(c *C) {
	restore := release.MockOnClassic(false)
	defer restore()

	type badValErr struct {
		val string
		err string
	}
	for _, badVal := range []badValErr{{"BAD", ".*invalid duration.*"},
		{"-5s", ".*negative duration.*"},
		{"34k", ".*unknown unit.*"}} {
		err := configcore.Run(&mockConf{
			state: s.state,
			conf: map[string]interface{}{
				"watchdog.runtime-timeout": badVal.val,
			},
		})
		c.Assert(err, ErrorMatches, badVal.err)
	}
}

func (s *watchdogSuite) TestConfigureWatchdogNoFileUpdate(c *C) {
	restore := release.MockOnClassic(false)
	defer restore()

	err := os.MkdirAll(dirs.SnapSystemdConfDir, 0755)
	c.Assert(err, IsNil)
	times := []int{10, 100}
	content := "[Manager]\n" +
		fmt.Sprintf("RuntimeWatchdogSec=%d\n", times[0]) +
		fmt.Sprintf("ShutdownWatchdogSec=%d\n", times[1])
	err = ioutil.WriteFile(s.mockEtcEnvironment, []byte(content), 0644)
	c.Assert(err, IsNil)

	info, err := os.Stat(s.mockEtcEnvironment)
	c.Assert(err, IsNil)

	fileModTime := info.ModTime()

	// To make sure the times will defer if the file is newly written
	time.Sleep(100 * time.Millisecond)

	err = configcore.Run(&mockConf{
		state: s.state,
		conf: map[string]interface{}{
			"watchdog.runtime-timeout":  fmt.Sprintf("%ds", times[0]),
			"watchdog.shutdown-timeout": fmt.Sprintf("%ds", times[1]),
		},
	})
	c.Assert(err, IsNil)
	c.Check(s.mockEtcEnvironment, testutil.FileEquals, content)

	info, err = os.Stat(s.mockEtcEnvironment)
	c.Assert(err, IsNil)
	c.Assert(info.ModTime(), Equals, fileModTime)
}

func (s *watchdogSuite) TestConfigureWatchdogRemovesIfEmpty(c *C) {
	restore := release.MockOnClassic(false)
	defer restore()

	err := os.MkdirAll(dirs.SnapSystemdConfDir, 0755)
	c.Assert(err, IsNil)
	// add canary to ensure we don't touch other files
	canary := filepath.Join(dirs.SnapSystemdConfDir, "05-canary.conf")
	err = ioutil.WriteFile(canary, nil, 0644)
	c.Assert(err, IsNil)

	content := `[Manager]
RuntimeWatchdogSec=10
ShutdownWatchdogSec=20
`
	err = ioutil.WriteFile(s.mockEtcEnvironment, []byte(content), 0644)
	c.Assert(err, IsNil)

	err = configcore.Run(&mockConf{
		state: s.state,
		conf: map[string]interface{}{
			"watchdog.runtime-timeout":  0,
			"watchdog.shutdown-timeout": 0,
		},
	})
	c.Assert(err, IsNil)

	// ensure the file got deleted
	c.Check(osutil.FileExists(s.mockEtcEnvironment), Equals, false)
	// but the canary is still here
	c.Check(osutil.FileExists(canary), Equals, true)
}

func (s *watchdogSuite) TestFilesystemOnlyApply(c *C) {
	conf := configcore.PlainCoreConfig(map[string]interface{}{
		"watchdog.runtime-timeout": "4s",
	})

	tmpDir := c.MkDir()
	c.Assert(configcore.FilesystemOnlyApply(tmpDir, conf, nil), IsNil)

	watchdogCfg := filepath.Join(tmpDir, "/etc/systemd/system.conf.d/10-snapd-watchdog.conf")
	c.Check(watchdogCfg, testutil.FileEquals, "[Manager]\nRuntimeWatchdogSec=4\n")
}

func (s *watchdogSuite) TestFilesystemOnlyApplyValidationFails(c *C) {
	conf := configcore.PlainCoreConfig(map[string]interface{}{
		"watchdog.runtime-timeout": "foo",
	})

	tmpDir := c.MkDir()
<<<<<<< HEAD
	c.Assert(configcore.FilesystemOnlyApply(tmpDir, conf, nil), ErrorMatches, `cannot parse "foo": time: invalid duration foo`)
=======
	c.Assert(configcore.FilesystemOnlyApply(tmpDir, conf), ErrorMatches, `cannot parse "foo": time: invalid duration \"?foo\"?`)
>>>>>>> 79945bf0
}<|MERGE_RESOLUTION|>--- conflicted
+++ resolved
@@ -253,9 +253,5 @@
 	})
 
 	tmpDir := c.MkDir()
-<<<<<<< HEAD
-	c.Assert(configcore.FilesystemOnlyApply(tmpDir, conf, nil), ErrorMatches, `cannot parse "foo": time: invalid duration foo`)
-=======
-	c.Assert(configcore.FilesystemOnlyApply(tmpDir, conf), ErrorMatches, `cannot parse "foo": time: invalid duration \"?foo\"?`)
->>>>>>> 79945bf0
+	c.Assert(configcore.FilesystemOnlyApply(tmpDir, conf, nil), ErrorMatches, `cannot parse "foo": time: invalid duration \"?foo\"?`)
 }