--- conflicted
+++ resolved
@@ -334,14 +334,10 @@
 
 // AutoRefreshAssertions tries to refresh all assertions
 func AutoRefreshAssertions(s *state.State, userID int) error {
-<<<<<<< HEAD
 	if err := RefreshSnapDeclarations(s, userID); err != nil {
 		return err
 	}
 	return RefreshValidationSetAssertions(s, userID)
-=======
-	return RefreshSnapDeclarations(s, userID)
->>>>>>> a8b167f4
 }
 
 // RefreshValidationSetAssertions tries to refresh all validation set
@@ -363,13 +359,6 @@
 	return bulkRefreshValidationSetAsserts(s, vsets, userID, deviceCtx)
 }
 
-<<<<<<< HEAD
-// ValidationSetAssertionForMonitor tries to fetch or refresh the validation
-// set assertion with accountID/name/sequence (sequence is optional) using pool.
-// If pinned is true and the assertion cannot be updated but exists locally,
-// then the local one is returned
-func ValidationSetAssertionForMonitor(st *state.State, accountID, name string, sequence int, pinned bool, userID int) (as *asserts.ValidationSet, local bool, err error) {
-=======
 // ResolveOptions carries extra options for ValidationSetAssertionForMonitor.
 type ResolveOptions struct {
 	AllowLocalFallback bool
@@ -383,7 +372,6 @@
 	if opts == nil {
 		opts = &ResolveOptions{}
 	}
->>>>>>> a8b167f4
 	deviceCtx, err := snapstate.DevicePastSeeding(st, nil)
 	if err != nil {
 		return nil, false, err
@@ -441,15 +429,9 @@
 		}
 	}
 
-<<<<<<< HEAD
-	if err := resolvePool(st, pool, userID, deviceCtx); err != nil {
-		rerr, ok := err.(*resolvePoolError)
-		if ok && pinned && as != nil {
-=======
 	if err := resolvePoolNoFallback(st, pool, userID, deviceCtx); err != nil {
 		rerr, ok := err.(*resolvePoolError)
 		if ok && as != nil && opts.AllowLocalFallback {
->>>>>>> a8b167f4
 			if e := rerr.errors[atSeq.Unique()]; asserts.IsNotFound(e) {
 				// fallback: support the scenario of local assertion (snap ack)
 				// not available in the store.
