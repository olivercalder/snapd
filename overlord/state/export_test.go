--- conflicted
+++ resolved
@@ -32,10 +32,8 @@
 	return
 }
 
-<<<<<<< HEAD
 func (r *TaskRunner) Handlers() map[string]HandlerFunc {
 	return r.handlers
 }
-=======
-var FileBackend = &fileBackend{}
->>>>>>> 63713615
+
+var FileBackend = &fileBackend{}