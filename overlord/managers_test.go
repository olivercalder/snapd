// -*- Mode: Go; indent-tabs-mode: t -*-

/*
 * Copyright (C) 2016-2017 Canonical Ltd
 *
 * This program is free software: you can redistribute it and/or modify
 * it under the terms of the GNU General Public License version 3 as
 * published by the Free Software Foundation.
 *
 * This program is distributed in the hope that it will be useful,
 * but WITHOUT ANY WARRANTY; without even the implied warranty of
 * MERCHANTABILITY or FITNESS FOR A PARTICULAR PURPOSE.  See the
 * GNU General Public License for more details.
 *
 * You should have received a copy of the GNU General Public License
 * along with this program.  If not, see <http://www.gnu.org/licenses/>.
 *
 */

package overlord_test

// test the various managers and their operation together through overlord

import (
	"encoding/json"
	"fmt"
	"io"
	"io/ioutil"
	"net/http"
	"net/http/httptest"
	"net/url"
	"os"
	"path/filepath"
	"sort"
	"strings"
	"time"

	. "gopkg.in/check.v1"

	"github.com/snapcore/snapd/asserts"
	"github.com/snapcore/snapd/asserts/assertstest"
	"github.com/snapcore/snapd/asserts/sysdb"
	"github.com/snapcore/snapd/boot/boottest"
	"github.com/snapcore/snapd/dirs"
	"github.com/snapcore/snapd/osutil"
	"github.com/snapcore/snapd/overlord"
	"github.com/snapcore/snapd/overlord/assertstate"
	"github.com/snapcore/snapd/overlord/auth"
	"github.com/snapcore/snapd/overlord/hookstate"
	"github.com/snapcore/snapd/overlord/snapstate"
	"github.com/snapcore/snapd/overlord/state"
	"github.com/snapcore/snapd/overlord/storestate"
	"github.com/snapcore/snapd/partition"
	"github.com/snapcore/snapd/release"
	"github.com/snapcore/snapd/snap"
	"github.com/snapcore/snapd/snap/snaptest"
	"github.com/snapcore/snapd/store"
	"github.com/snapcore/snapd/systemd"
	"github.com/snapcore/snapd/testutil"
)

type mgrsSuite struct {
	tempdir string

	aa     *testutil.MockCmd
	udev   *testutil.MockCmd
	umount *testutil.MockCmd

	snapDiscardNs *testutil.MockCmd

	prevctlCmd func(...string) ([]byte, error)

	storeSigning   *assertstest.StoreStack
	restoreTrusted func()
	restore        func()

	devAcct *asserts.Account

	o *overlord.Overlord

	serveIDtoName map[string]string
	serveSnapPath map[string]string
	serveRevision map[string]string

	hijackServeSnap func(http.ResponseWriter)

	snapSeccomp *testutil.MockCmd
}

var (
	_ = Suite(&mgrsSuite{})
	_ = Suite(&authContextSetupSuite{})
)

var (
	brandPrivKey, _ = assertstest.GenerateKey(752)

	develPrivKey, _ = assertstest.GenerateKey(752)

	deviceKey, _ = assertstest.GenerateKey(752)
)

func (ms *mgrsSuite) SetUpTest(c *C) {
	ms.tempdir = c.MkDir()
	dirs.SetRootDir(ms.tempdir)
	err := os.MkdirAll(filepath.Dir(dirs.SnapStateFile), 0755)
	c.Assert(err, IsNil)

	oldSetupInstallHook := snapstate.SetupInstallHook
	oldSetupRemoveHook := snapstate.SetupRemoveHook
	snapstate.SetupRemoveHook = hookstate.SetupRemoveHook
	snapstate.SetupInstallHook = hookstate.SetupInstallHook

	ms.restore = func() {
		snapstate.SetupRemoveHook = oldSetupRemoveHook
		snapstate.SetupInstallHook = oldSetupInstallHook
	}

	os.Setenv("SNAPPY_SQUASHFS_UNPACK_FOR_TESTS", "1")
	snapstate.CanAutoRefresh = nil

	// create a fake systemd environment
	os.MkdirAll(filepath.Join(dirs.SnapServicesDir, "multi-user.target.wants"), 0755)

	ms.prevctlCmd = systemd.SystemctlCmd
	systemd.SystemctlCmd = func(cmd ...string) ([]byte, error) {
		return []byte("ActiveState=inactive\n"), nil
	}
	ms.aa = testutil.MockCommand(c, "apparmor_parser", "")
	ms.udev = testutil.MockCommand(c, "udevadm", "")
	ms.umount = testutil.MockCommand(c, "umount", "")
	ms.snapDiscardNs = testutil.MockCommand(c, "snap-discard-ns", "")
	dirs.DistroLibExecDir = ms.snapDiscardNs.BinDir()

	ms.storeSigning = assertstest.NewStoreStack("can0nical", nil)
	ms.restoreTrusted = sysdb.InjectTrusted(ms.storeSigning.Trusted)

	ms.devAcct = assertstest.NewAccount(ms.storeSigning, "devdevdev", map[string]interface{}{
		"account-id": "devdevdev",
	}, "")
	err = ms.storeSigning.Add(ms.devAcct)
	c.Assert(err, IsNil)

	ms.serveIDtoName = make(map[string]string)
	ms.serveSnapPath = make(map[string]string)
	ms.serveRevision = make(map[string]string)

	snapSeccompPath := filepath.Join(dirs.DistroLibExecDir, "snap-seccomp")
	err = os.MkdirAll(filepath.Dir(snapSeccompPath), 0755)
	c.Assert(err, IsNil)
	ms.snapSeccomp = testutil.MockCommand(c, snapSeccompPath, "")

	o, err := overlord.New()
	c.Assert(err, IsNil)
	ms.o = o
	st := ms.o.State()
	st.Lock()
	defer st.Unlock()
	st.Set("seeded", true)
<<<<<<< HEAD
=======
	// registered
	auth.SetDevice(st, &auth.DeviceState{
		Brand:  "generic",
		Model:  "generic-classic",
		Serial: "serialserial",
	})
>>>>>>> f6768c55

	// add "core" snap declaration
	headers := map[string]interface{}{
		"series":       "16",
		"snap-name":    "core",
		"publisher-id": "can0nical",
		"timestamp":    time.Now().Format(time.RFC3339),
	}
	headers["snap-id"] = fakeSnapID(headers["snap-name"].(string))
	err = assertstate.Add(st, ms.storeSigning.StoreAccountKey(""))
	c.Assert(err, IsNil)
	a, err := ms.storeSigning.Sign(asserts.SnapDeclarationType, headers, nil, "")
	c.Assert(err, IsNil)
	err = assertstate.Add(st, a)
	c.Assert(err, IsNil)
	ms.serveRevision["core"] = "1"
	ms.serveIDtoName[fakeSnapID("core")] = "core"
	err = ms.storeSigning.Add(a)
	c.Assert(err, IsNil)

	// add core itself
	snapstate.Set(st, "core", &snapstate.SnapState{
		Active: true,
		Sequence: []*snap.SideInfo{
			{RealName: "core", SnapID: fakeSnapID("core"), Revision: snap.R(1)},
		},
		Current:  snap.R(1),
		SnapType: "os",
	})
}

func (ms *mgrsSuite) TearDownTest(c *C) {
	dirs.SetRootDir("")
	ms.restoreTrusted()
	ms.restore()
	os.Unsetenv("SNAPPY_SQUASHFS_UNPACK_FOR_TESTS")
	systemd.SystemctlCmd = ms.prevctlCmd
	ms.udev.Restore()
	ms.aa.Restore()
	ms.umount.Restore()
	ms.snapDiscardNs.Restore()
	ms.snapSeccomp.Restore()
}

var settleTimeout = 10 * time.Second

func makeTestSnap(c *C, snapYamlContent string) string {
	return snaptest.MakeTestSnapWithFiles(c, snapYamlContent, nil)
}

func (ms *mgrsSuite) TestHappyLocalInstall(c *C) {
	snapYamlContent := `name: foo
apps:
 bar:
  command: bin/bar
`
	snapPath := makeTestSnap(c, snapYamlContent+"version: 1.0")

	st := ms.o.State()
	st.Lock()
	defer st.Unlock()

	ts, err := snapstate.InstallPath(st, &snap.SideInfo{RealName: "foo"}, snapPath, "", snapstate.Flags{DevMode: true})
	c.Assert(err, IsNil)
	chg := st.NewChange("install-snap", "...")
	chg.AddAll(ts)

	st.Unlock()
	err = ms.o.Settle(settleTimeout)
	st.Lock()
	c.Assert(err, IsNil)

	c.Assert(chg.Status(), Equals, state.DoneStatus, Commentf("install-snap change failed with: %v", chg.Err()))

	snap, err := snapstate.CurrentInfo(st, "foo")
	c.Assert(err, IsNil)

	// ensure that the binary wrapper file got generated with the right
	// name
	binaryWrapper := filepath.Join(dirs.SnapBinariesDir, "foo.bar")
	c.Assert(osutil.IsSymlink(binaryWrapper), Equals, true)

	// data dirs
	c.Assert(osutil.IsDirectory(snap.DataDir()), Equals, true)
	c.Assert(osutil.IsDirectory(snap.CommonDataDir()), Equals, true)

	// snap file and its mounting

	// after install the snap file is in the right dir
	c.Assert(osutil.FileExists(filepath.Join(dirs.SnapBlobDir, "foo_x1.snap")), Equals, true)

	// ensure the right unit is created
	mup := systemd.MountUnitPath(filepath.Join(dirs.StripRootDir(dirs.SnapMountDir), "foo/x1"))
	content, err := ioutil.ReadFile(mup)
	c.Assert(err, IsNil)
	c.Assert(string(content), Matches, fmt.Sprintf("(?ms).*^Where=%s/foo/x1", dirs.StripRootDir(dirs.SnapMountDir)))
	c.Assert(string(content), Matches, "(?ms).*^What=/var/lib/snapd/snaps/foo_x1.snap")

}

func (ms *mgrsSuite) TestHappyRemove(c *C) {
	st := ms.o.State()
	st.Lock()
	defer st.Unlock()

	snapYamlContent := `name: foo
apps:
 bar:
  command: bin/bar
`
	snapInfo := ms.installLocalTestSnap(c, snapYamlContent+"version: 1.0")

	ts, err := snapstate.Remove(st, "foo", snap.R(0))
	c.Assert(err, IsNil)
	chg := st.NewChange("remove-snap", "...")
	chg.AddAll(ts)

	st.Unlock()
	err = ms.o.Settle(settleTimeout)
	st.Lock()
	c.Assert(err, IsNil)

	c.Assert(chg.Status(), Equals, state.DoneStatus, Commentf("remove-snap change failed with: %v", chg.Err()))

	// ensure that the binary wrapper file got removed
	binaryWrapper := filepath.Join(dirs.SnapBinariesDir, "foo.bar")
	c.Assert(osutil.FileExists(binaryWrapper), Equals, false)

	// data dirs
	c.Assert(osutil.FileExists(snapInfo.DataDir()), Equals, false)
	c.Assert(osutil.FileExists(snapInfo.CommonDataDir()), Equals, false)

	// snap file and its mount
	c.Assert(osutil.FileExists(filepath.Join(dirs.SnapBlobDir, "foo_x1.snap")), Equals, false)
	mup := systemd.MountUnitPath(filepath.Join(dirs.StripRootDir(dirs.SnapMountDir), "foo/x1"))
	c.Assert(osutil.FileExists(mup), Equals, false)
}

func fakeSnapID(name string) string {
	const suffix = "idididididididididididididididid"
	return name + suffix[len(name)+1:]
}

const (
	searchHit = `{
	"anon_download_url": "@URL@",
	"architecture": [
	    "all"
	],
	"channel": "stable",
	"content": "application",
	"description": "this is a description",
        "developer_id": "devdevdev",
	"download_url": "@URL@",
	"icon_url": "@ICON@",
	"origin": "bar",
	"package_name": "@NAME@",
	"revision": @REVISION@,
	"snap_id": "@SNAPID@",
	"summary": "Foo",
	"version": "@VERSION@"
}`
)

var fooSnapID = fakeSnapID("foo")

func (ms *mgrsSuite) prereqSnapAssertions(c *C, extraHeaders ...map[string]interface{}) *asserts.SnapDeclaration {
	if len(extraHeaders) == 0 {
		extraHeaders = []map[string]interface{}{{}}
	}
	var snapDecl *asserts.SnapDeclaration
	for _, extraHeaders := range extraHeaders {
		headers := map[string]interface{}{
			"series":       "16",
			"snap-name":    "foo",
			"publisher-id": "devdevdev",
			"timestamp":    time.Now().Format(time.RFC3339),
		}
		for h, v := range extraHeaders {
			headers[h] = v
		}
		headers["snap-id"] = fakeSnapID(headers["snap-name"].(string))
		a, err := ms.storeSigning.Sign(asserts.SnapDeclarationType, headers, nil, "")
		c.Assert(err, IsNil)
		err = ms.storeSigning.Add(a)
		c.Assert(err, IsNil)
		snapDecl = a.(*asserts.SnapDeclaration)
	}
	return snapDecl
}

func (ms *mgrsSuite) makeStoreTestSnap(c *C, snapYaml string, revno string) (path, digest string) {
	info, err := snap.InfoFromSnapYaml([]byte(snapYaml))
	c.Assert(err, IsNil)

	snapPath := makeTestSnap(c, snapYaml)

	snapDigest, size, err := asserts.SnapFileSHA3_384(snapPath)
	c.Assert(err, IsNil)

	headers := map[string]interface{}{
		"snap-id":       fakeSnapID(info.Name()),
		"snap-sha3-384": snapDigest,
		"snap-size":     fmt.Sprintf("%d", size),
		"snap-revision": revno,
		"developer-id":  "devdevdev",
		"timestamp":     time.Now().Format(time.RFC3339),
	}
	snapRev, err := ms.storeSigning.Sign(asserts.SnapRevisionType, headers, nil, "")
	c.Assert(err, IsNil)
	err = ms.storeSigning.Add(snapRev)
	c.Assert(err, IsNil)

	return snapPath, snapDigest
}

func (ms *mgrsSuite) mockStore(c *C) *httptest.Server {
	var baseURL string
	fillHit := func(name string) string {
		snapf, err := snap.Open(ms.serveSnapPath[name])
		if err != nil {
			panic(err)
		}
		info, err := snap.ReadInfoFromSnapFile(snapf, nil)
		if err != nil {
			panic(err)
		}
		hit := strings.Replace(searchHit, "@URL@", baseURL+"/snap/"+name, -1)
		hit = strings.Replace(hit, "@NAME@", name, -1)
		hit = strings.Replace(hit, "@SNAPID@", fakeSnapID(name), -1)
		hit = strings.Replace(hit, "@ICON@", baseURL+"/icon", -1)
		hit = strings.Replace(hit, "@VERSION@", info.Version, -1)
		hit = strings.Replace(hit, "@REVISION@", ms.serveRevision[name], -1)
		return hit
	}

	mockServer := httptest.NewServer(http.HandlerFunc(func(w http.ResponseWriter, r *http.Request) {
		comps := strings.Split(r.URL.Path, "/")
		if len(comps) == 0 {
			panic("unexpected url path: " + r.URL.Path)

		}
		switch comps[1] {
		case "assertions":
			ref := &asserts.Ref{
				Type:       asserts.Type(comps[2]),
				PrimaryKey: comps[3:],
			}
			a, err := ref.Resolve(ms.storeSigning.Find)
			if err == asserts.ErrNotFound {
				w.Header().Set("Content-Type", "application/json")
				w.WriteHeader(404)
				w.Write([]byte(`{"status": 404}`))
				return
			}
			if err != nil {
				panic(err)
			}
			w.Header().Set("Content-Type", asserts.MediaType)
			w.WriteHeader(200)
			w.Write(asserts.Encode(a))
			return
		case "details":
			w.WriteHeader(200)
			io.WriteString(w, fillHit(comps[2]))
		case "metadata":
			dec := json.NewDecoder(r.Body)
			var input struct {
				Snaps []struct {
					SnapID   string `json:"snap_id"`
					Revision int    `json:"revision"`
				} `json:"snaps"`
			}
			err := dec.Decode(&input)
			if err != nil {
				panic(err)
			}
			var hits []json.RawMessage
			for _, s := range input.Snaps {
				name := ms.serveIDtoName[s.SnapID]
				if snap.R(s.Revision) == snap.R(ms.serveRevision[name]) {
					continue
				}
				hits = append(hits, json.RawMessage(fillHit(name)))
			}
			w.WriteHeader(200)
			output, err := json.Marshal(map[string]interface{}{
				"_embedded": map[string]interface{}{
					"clickindex:package": hits,
				},
			})
			if err != nil {
				panic(err)
			}
			w.Write(output)
		case "snap":
			if ms.hijackServeSnap != nil {
				ms.hijackServeSnap(w)
				return
			}
			snapR, err := os.Open(ms.serveSnapPath[comps[2]])
			if err != nil {
				panic(err)
			}
			io.Copy(w, snapR)
		default:
			panic("unexpected url path: " + r.URL.Path)
		}
	}))
	c.Assert(mockServer, NotNil)

	baseURL = mockServer.URL

	detailsURL, err := url.Parse(baseURL + "/details/")
	c.Assert(err, IsNil)
	bulkURL, err := url.Parse(baseURL + "/metadata")
	c.Assert(err, IsNil)
	assertionsURL, err := url.Parse(baseURL + "/assertions/")
	c.Assert(err, IsNil)
	storeCfg := store.Config{
		DetailsURI:    detailsURL,
		BulkURI:       bulkURL,
		AssertionsURI: assertionsURL,
	}

	mStore := store.New(&storeCfg, nil)
	st := ms.o.State()
	st.Lock()
	storestate.ReplaceStore(ms.o.State(), mStore)
	st.Unlock()

	return mockServer
}

func (ms *mgrsSuite) serveSnap(snapPath, revno string) {
	snapf, err := snap.Open(snapPath)
	if err != nil {
		panic(err)
	}
	info, err := snap.ReadInfoFromSnapFile(snapf, nil)
	if err != nil {
		panic(err)
	}
	name := info.Name()
	ms.serveIDtoName[fakeSnapID(name)] = name
	ms.serveSnapPath[name] = snapPath
	ms.serveRevision[name] = revno
}

func (ms *mgrsSuite) TestHappyRemoteInstallAndUpgradeSvc(c *C) {
	// test install through store and update, plus some mechanics
	// of update
	// TODO: ok to split if it gets too messy to maintain

	ms.prereqSnapAssertions(c)

	snapYamlContent := `name: foo
version: @VERSION@
apps:
 bar:
  command: bin/bar
 svc:
  command: svc
  daemon: forking
`

	ver := "1.0"
	revno := "42"
	snapPath, digest := ms.makeStoreTestSnap(c, strings.Replace(snapYamlContent, "@VERSION@", ver, -1), revno)
	ms.serveSnap(snapPath, revno)

	mockServer := ms.mockStore(c)
	defer mockServer.Close()

	st := ms.o.State()
	st.Lock()
	defer st.Unlock()

	ts, err := snapstate.Install(st, "foo", "stable", snap.R(0), 0, snapstate.Flags{})
	c.Assert(err, IsNil)
	chg := st.NewChange("install-snap", "...")
	chg.AddAll(ts)

	st.Unlock()
	err = ms.o.Settle(settleTimeout)
	st.Lock()
	c.Assert(err, IsNil)

	c.Assert(chg.Status(), Equals, state.DoneStatus, Commentf("install-snap change failed with: %v", chg.Err()))

	info, err := snapstate.CurrentInfo(st, "foo")
	c.Assert(err, IsNil)

	c.Check(info.Revision, Equals, snap.R(42))
	c.Check(info.SnapID, Equals, fooSnapID)
	c.Check(info.Version, Equals, "1.0")
	c.Check(info.Summary(), Equals, "Foo")
	c.Check(info.Description(), Equals, "this is a description")
	c.Assert(osutil.FileExists(info.MountFile()), Equals, true)

	pubAcct, err := assertstate.Publisher(st, info.SnapID)
	c.Assert(err, IsNil)
	c.Check(pubAcct.AccountID(), Equals, "devdevdev")
	c.Check(pubAcct.Username(), Equals, "devdevdev")

	snapRev42, err := assertstate.DB(st).Find(asserts.SnapRevisionType, map[string]string{
		"snap-sha3-384": digest,
	})
	c.Assert(err, IsNil)
	c.Check(snapRev42.(*asserts.SnapRevision).SnapID(), Equals, fooSnapID)
	c.Check(snapRev42.(*asserts.SnapRevision).SnapRevision(), Equals, 42)

	// check service was setup properly
	svcFile := filepath.Join(dirs.SnapServicesDir, "snap.foo.svc.service")
	c.Assert(osutil.FileExists(svcFile), Equals, true)
	stat, err := os.Stat(svcFile)
	c.Assert(err, IsNil)
	// should _not_ be executable
	c.Assert(stat.Mode().String(), Equals, "-rw-r--r--")

	// Refresh

	ver = "2.0"
	revno = "50"
	snapPath, digest = ms.makeStoreTestSnap(c, strings.Replace(snapYamlContent, "@VERSION@", ver, -1), revno)
	ms.serveSnap(snapPath, revno)

	ts, err = snapstate.Update(st, "foo", "stable", snap.R(0), 0, snapstate.Flags{})
	c.Assert(err, IsNil)
	chg = st.NewChange("upgrade-snap", "...")
	chg.AddAll(ts)

	st.Unlock()
	err = ms.o.Settle(settleTimeout)
	st.Lock()
	c.Assert(err, IsNil)

	c.Assert(chg.Err(), IsNil)
	c.Assert(chg.Status(), Equals, state.DoneStatus, Commentf("upgrade-snap change failed with: %v", chg.Err()))

	info, err = snapstate.CurrentInfo(st, "foo")
	c.Assert(err, IsNil)

	c.Check(info.Revision, Equals, snap.R(50))
	c.Check(info.SnapID, Equals, fooSnapID)
	c.Check(info.Version, Equals, "2.0")

	snapRev50, err := assertstate.DB(st).Find(asserts.SnapRevisionType, map[string]string{
		"snap-sha3-384": digest,
	})
	c.Assert(err, IsNil)
	c.Check(snapRev50.(*asserts.SnapRevision).SnapID(), Equals, fooSnapID)
	c.Check(snapRev50.(*asserts.SnapRevision).SnapRevision(), Equals, 50)

	// check updated wrapper
	symlinkTarget, err := os.Readlink(info.Apps["bar"].WrapperPath())
	c.Assert(err, IsNil)
	c.Assert(symlinkTarget, Equals, "/usr/bin/snap")

	// check updated service file
	content, err := ioutil.ReadFile(svcFile)
	c.Assert(err, IsNil)
	c.Assert(strings.Contains(string(content), "/var/snap/foo/"+revno), Equals, true)
}

func (ms *mgrsSuite) TestHappyLocalInstallWithStoreMetadata(c *C) {
	snapDecl := ms.prereqSnapAssertions(c)

	snapYamlContent := `name: foo
apps:
 bar:
  command: bin/bar
`
	snapPath := makeTestSnap(c, snapYamlContent+"version: 1.5")

	si := &snap.SideInfo{
		RealName: "foo",
		SnapID:   fooSnapID,
		Revision: snap.R(55),
	}

	st := ms.o.State()
	st.Lock()
	defer st.Unlock()

	// have the snap-declaration in the system db
	err := assertstate.Add(st, ms.devAcct)
	c.Assert(err, IsNil)
	err = assertstate.Add(st, snapDecl)
	c.Assert(err, IsNil)

	ts, err := snapstate.InstallPath(st, si, snapPath, "", snapstate.Flags{DevMode: true})
	c.Assert(err, IsNil)
	chg := st.NewChange("install-snap", "...")
	chg.AddAll(ts)

	st.Unlock()
	err = ms.o.Settle(settleTimeout)
	st.Lock()
	c.Assert(err, IsNil)

	c.Assert(chg.Status(), Equals, state.DoneStatus, Commentf("install-snap change failed with: %v", chg.Err()))

	info, err := snapstate.CurrentInfo(st, "foo")
	c.Assert(err, IsNil)
	c.Check(info.Revision, Equals, snap.R(55))
	c.Check(info.SnapID, Equals, fooSnapID)
	c.Check(info.Version, Equals, "1.5")

	// ensure that the binary wrapper file got generated with the right
	// name
	binaryWrapper := filepath.Join(dirs.SnapBinariesDir, "foo.bar")
	c.Assert(osutil.IsSymlink(binaryWrapper), Equals, true)

	// data dirs
	c.Assert(osutil.IsDirectory(info.DataDir()), Equals, true)
	c.Assert(osutil.IsDirectory(info.CommonDataDir()), Equals, true)

	// snap file and its mounting

	// after install the snap file is in the right dir
	c.Assert(osutil.FileExists(filepath.Join(dirs.SnapBlobDir, "foo_55.snap")), Equals, true)

	// ensure the right unit is created
	mup := systemd.MountUnitPath(filepath.Join(dirs.StripRootDir(dirs.SnapMountDir), "foo/55"))
	content, err := ioutil.ReadFile(mup)
	c.Assert(err, IsNil)
	c.Assert(string(content), Matches, fmt.Sprintf("(?ms).*^Where=%s/foo/55", dirs.StripRootDir(dirs.SnapMountDir)))
	c.Assert(string(content), Matches, "(?ms).*^What=/var/lib/snapd/snaps/foo_55.snap")
}

func (ms *mgrsSuite) TestCheckInterfaces(c *C) {
	snapDecl := ms.prereqSnapAssertions(c)

	snapYamlContent := `name: foo
apps:
 bar:
  command: bin/bar
slots:
 network:
`
	snapPath := makeTestSnap(c, snapYamlContent+"version: 1.5")

	si := &snap.SideInfo{
		RealName: "foo",
		SnapID:   fooSnapID,
		Revision: snap.R(55),
	}

	st := ms.o.State()
	st.Lock()
	defer st.Unlock()

	// have the snap-declaration in the system db
	err := assertstate.Add(st, ms.devAcct)
	c.Assert(err, IsNil)
	err = assertstate.Add(st, snapDecl)
	c.Assert(err, IsNil)

	ts, err := snapstate.InstallPath(st, si, snapPath, "", snapstate.Flags{DevMode: true})
	c.Assert(err, IsNil)
	chg := st.NewChange("install-snap", "...")
	chg.AddAll(ts)

	st.Unlock()
	err = ms.o.Settle(settleTimeout)
	st.Lock()
	c.Assert(err, IsNil)

	c.Assert(chg.Err(), ErrorMatches, `(?s).*installation not allowed by "network" slot rule of interface "network".*`)
	c.Check(chg.Status(), Equals, state.ErrorStatus)
}

func (ms *mgrsSuite) TestHappyRefreshControl(c *C) {
	// test install through store and update, plus some mechanics
	// of update
	// TODO: ok to split if it gets too messy to maintain

	ms.prereqSnapAssertions(c)

	snapYamlContent := `name: foo
version: @VERSION@
`

	ver := "1.0"
	revno := "42"
	snapPath, _ := ms.makeStoreTestSnap(c, strings.Replace(snapYamlContent, "@VERSION@", ver, -1), revno)
	ms.serveSnap(snapPath, revno)

	mockServer := ms.mockStore(c)
	defer mockServer.Close()

	st := ms.o.State()
	st.Lock()
	defer st.Unlock()

	ts, err := snapstate.Install(st, "foo", "stable", snap.R(0), 0, snapstate.Flags{})
	c.Assert(err, IsNil)
	chg := st.NewChange("install-snap", "...")
	chg.AddAll(ts)

	st.Unlock()
	err = ms.o.Settle(settleTimeout)
	st.Lock()
	c.Assert(err, IsNil)

	c.Assert(chg.Status(), Equals, state.DoneStatus, Commentf("install-snap change failed with: %v", chg.Err()))

	info, err := snapstate.CurrentInfo(st, "foo")
	c.Assert(err, IsNil)

	c.Check(info.Revision, Equals, snap.R(42))

	// Refresh

	// Setup refresh control

	headers := map[string]interface{}{
		"series":          "16",
		"snap-id":         "bar-id",
		"snap-name":       "bar",
		"publisher-id":    "devdevdev",
		"refresh-control": []interface{}{fooSnapID},
		"timestamp":       time.Now().Format(time.RFC3339),
	}
	snapDeclBar, err := ms.storeSigning.Sign(asserts.SnapDeclarationType, headers, nil, "")
	c.Assert(err, IsNil)
	err = ms.storeSigning.Add(snapDeclBar)
	c.Assert(err, IsNil)
	err = assertstate.Add(st, snapDeclBar)
	c.Assert(err, IsNil)

	snapstate.Set(st, "bar", &snapstate.SnapState{
		Active: true,
		Sequence: []*snap.SideInfo{
			{RealName: "bar", SnapID: "bar-id", Revision: snap.R(1)},
		},
		Current:  snap.R(1),
		SnapType: "app",
	})

	develSigning := assertstest.NewSigningDB("devdevdev", develPrivKey)

	develAccKey := assertstest.NewAccountKey(ms.storeSigning, ms.devAcct, nil, develPrivKey.PublicKey(), "")
	err = ms.storeSigning.Add(develAccKey)
	c.Assert(err, IsNil)

	ver = "2.0"
	revno = "50"
	snapPath, _ = ms.makeStoreTestSnap(c, strings.Replace(snapYamlContent, "@VERSION@", ver, -1), revno)
	ms.serveSnap(snapPath, revno)

	updated, tss, err := snapstate.UpdateMany(st, []string{"foo"}, 0)
	c.Check(updated, IsNil)
	c.Check(tss, IsNil)
	// no validation we, get an error
	c.Check(err, ErrorMatches, `cannot refresh "foo" to revision 50: no validation by "bar"`)

	// setup validation
	headers = map[string]interface{}{
		"series":                 "16",
		"snap-id":                "bar-id",
		"approved-snap-id":       fooSnapID,
		"approved-snap-revision": "50",
		"timestamp":              time.Now().Format(time.RFC3339),
	}
	barValidation, err := develSigning.Sign(asserts.ValidationType, headers, nil, "")
	c.Assert(err, IsNil)
	err = ms.storeSigning.Add(barValidation)
	c.Assert(err, IsNil)

	// ... and try again
	updated, tss, err = snapstate.UpdateMany(st, []string{"foo"}, 0)
	c.Assert(err, IsNil)
	c.Assert(updated, DeepEquals, []string{"foo"})
	c.Assert(tss, HasLen, 1)
	chg = st.NewChange("upgrade-snaps", "...")
	chg.AddAll(tss[0])

	st.Unlock()
	err = ms.o.Settle(settleTimeout)
	st.Lock()
	c.Assert(err, IsNil)

	c.Assert(chg.Err(), IsNil)
	c.Assert(chg.Status(), Equals, state.DoneStatus, Commentf("upgrade-snap change failed with: %v", chg.Err()))

	info, err = snapstate.CurrentInfo(st, "foo")
	c.Assert(err, IsNil)

	c.Check(info.Revision, Equals, snap.R(50))
}

// core & kernel

func (ms *mgrsSuite) TestInstallCoreSnapUpdatesBootloaderAndSplitsAcrossRestart(c *C) {
	bootloader := boottest.NewMockBootloader("mock", c.MkDir())
	partition.ForceBootloader(bootloader)
	defer partition.ForceBootloader(nil)

	restore := release.MockOnClassic(false)
	defer restore()

	const packageOS = `
name: core
version: 16.04-1
type: os
`
	snapPath := makeTestSnap(c, packageOS)

	st := ms.o.State()
	st.Lock()
	defer st.Unlock()

	ts, err := snapstate.InstallPath(st, &snap.SideInfo{RealName: "core"}, snapPath, "", snapstate.Flags{})
	c.Assert(err, IsNil)
	chg := st.NewChange("install-snap", "...")
	chg.AddAll(ts)

	st.Unlock()
	err = ms.o.Settle(settleTimeout)
	st.Lock()
	c.Assert(err, IsNil)

	// final steps will are post poned until we are in the restarted snapd
	c.Assert(st.Restarting(), Equals, true)
	c.Assert(chg.Status(), Equals, state.DoingStatus, Commentf("install-snap change failed with: %v", chg.Err()))

	// this is already set
	c.Assert(bootloader.BootVars, DeepEquals, map[string]string{
		"snap_try_core": "core_x1.snap",
		"snap_mode":     "try",
	})

	// simulate successful restart happened
	state.MockRestarting(st, false)
	bootloader.BootVars["snap_mode"] = ""
	bootloader.BootVars["snap_core"] = "core_x1.snap"

	st.Unlock()
	err = ms.o.Settle(settleTimeout)
	st.Lock()
	c.Assert(err, IsNil)

	c.Assert(chg.Status(), Equals, state.DoneStatus, Commentf("install-snap change failed with: %v", chg.Err()))

}

func (ms *mgrsSuite) TestInstallKernelSnapUpdatesBootloader(c *C) {
	bootloader := boottest.NewMockBootloader("mock", c.MkDir())
	partition.ForceBootloader(bootloader)
	defer partition.ForceBootloader(nil)

	restore := release.MockOnClassic(false)
	defer restore()

	brandAcct := assertstest.NewAccount(ms.storeSigning, "my-brand", map[string]interface{}{
		"account-id":   "my-brand",
		"verification": "certified",
	}, "")
	brandAccKey := assertstest.NewAccountKey(ms.storeSigning, brandAcct, nil, brandPrivKey.PublicKey(), "")

	brandSigning := assertstest.NewSigningDB("my-brand", brandPrivKey)
	model, err := brandSigning.Sign(asserts.ModelType, map[string]interface{}{
		"series":       "16",
		"authority-id": "my-brand",
		"brand-id":     "my-brand",
		"model":        "my-model",
		"architecture": "amd64",
		"store":        "my-brand-store-id",
		"gadget":       "gadget",
		"kernel":       "krnl",
		"timestamp":    time.Now().Format(time.RFC3339),
	}, nil, "")
	c.Assert(err, IsNil)

	const packageKernel = `
name: krnl
version: 4.0-1
type: kernel`

	files := [][]string{
		{"kernel.img", "I'm a kernel"},
		{"initrd.img", "...and I'm an initrd"},
		{"meta/kernel.yaml", "version: 4.2"},
	}
	snapPath := snaptest.MakeTestSnapWithFiles(c, packageKernel, files)

	st := ms.o.State()
	st.Lock()
	defer st.Unlock()

	// setup model assertion
	err = assertstate.Add(st, brandAcct)
	c.Assert(err, IsNil)
	err = assertstate.Add(st, brandAccKey)
	c.Assert(err, IsNil)
	auth.SetDevice(st, &auth.DeviceState{
		Brand: "my-brand",
		Model: "my-model",
	})
	err = assertstate.Add(st, model)
	c.Assert(err, IsNil)

	ts, err := snapstate.InstallPath(st, &snap.SideInfo{RealName: "krnl"}, snapPath, "", snapstate.Flags{})
	c.Assert(err, IsNil)
	chg := st.NewChange("install-snap", "...")
	chg.AddAll(ts)

	st.Unlock()
	err = ms.o.Settle(settleTimeout)
	st.Lock()
	c.Assert(err, IsNil)

	c.Assert(chg.Status(), Equals, state.DoneStatus, Commentf("install-snap change failed with: %v", chg.Err()))

	c.Assert(bootloader.BootVars, DeepEquals, map[string]string{
		"snap_try_kernel": "krnl_x1.snap",
		"snap_mode":       "try",
	})
}

func (ms *mgrsSuite) installLocalTestSnap(c *C, snapYamlContent string) *snap.Info {
	st := ms.o.State()

	snapPath := makeTestSnap(c, snapYamlContent)
	snapf, err := snap.Open(snapPath)
	c.Assert(err, IsNil)
	info, err := snap.ReadInfoFromSnapFile(snapf, nil)
	c.Assert(err, IsNil)

	// store current state
	snapName := info.Name()
	var snapst snapstate.SnapState
	snapstate.Get(st, snapName, &snapst)

	ts, err := snapstate.InstallPath(st, &snap.SideInfo{RealName: snapName}, snapPath, "", snapstate.Flags{DevMode: true})
	c.Assert(err, IsNil)
	chg := st.NewChange("install-snap", "...")
	chg.AddAll(ts)

	st.Unlock()
	err = ms.o.Settle(settleTimeout)
	st.Lock()
	c.Assert(err, IsNil)

	c.Assert(chg.Err(), IsNil)
	c.Assert(chg.Status(), Equals, state.DoneStatus, Commentf("install-snap change failed with: %v", chg.Err()))

	return info
}

func (ms *mgrsSuite) removeSnap(c *C, name string) {
	st := ms.o.State()

	ts, err := snapstate.Remove(st, name, snap.R(0))
	c.Assert(err, IsNil)
	chg := st.NewChange("remove-snap", "...")
	chg.AddAll(ts)

	st.Unlock()
	err = ms.o.Settle(settleTimeout)
	st.Lock()
	c.Assert(err, IsNil)

	c.Assert(chg.Err(), IsNil)
	c.Assert(chg.Status(), Equals, state.DoneStatus, Commentf("remove-snap change failed with: %v", chg.Err()))
}

func (ms *mgrsSuite) TestHappyRevert(c *C) {
	st := ms.o.State()
	st.Lock()
	defer st.Unlock()

	x1Yaml := `name: foo
version: 1.0
apps:
 x1:
  command: bin/bar
`
	x1binary := filepath.Join(dirs.SnapBinariesDir, "foo.x1")

	x2Yaml := `name: foo
version: 2.0
apps:
 x2:
  command: bin/bar
`
	x2binary := filepath.Join(dirs.SnapBinariesDir, "foo.x2")

	ms.installLocalTestSnap(c, x1Yaml)
	ms.installLocalTestSnap(c, x2Yaml)

	// ensure we are on x2
	_, err := os.Lstat(x2binary)
	c.Assert(err, IsNil)
	_, err = os.Lstat(x1binary)
	c.Assert(err, ErrorMatches, ".*no such file.*")

	// now do the revert
	ts, err := snapstate.Revert(st, "foo", snapstate.Flags{})
	c.Assert(err, IsNil)
	chg := st.NewChange("revert-snap", "...")
	chg.AddAll(ts)

	st.Unlock()
	err = ms.o.Settle(settleTimeout)
	st.Lock()
	c.Assert(err, IsNil)

	c.Assert(chg.Status(), Equals, state.DoneStatus, Commentf("revert-snap change failed with: %v", chg.Err()))

	// ensure that we use x1 now
	_, err = os.Lstat(x1binary)
	c.Assert(err, IsNil)
	_, err = os.Lstat(x2binary)
	c.Assert(err, ErrorMatches, ".*no such file.*")

	// ensure that x1,x2 is still there, revert just moves the "current"
	// pointer
	for _, fn := range []string{"foo_x2.snap", "foo_x1.snap"} {
		p := filepath.Join(dirs.SnapBlobDir, fn)
		c.Assert(osutil.FileExists(p), Equals, true)
	}
}

func (ms *mgrsSuite) TestHappyAlias(c *C) {
	st := ms.o.State()
	st.Lock()
	defer st.Unlock()

	fooYaml := `name: foo
version: 1.0
apps:
    foo:
        command: bin/foo
`
	ms.installLocalTestSnap(c, fooYaml)

	ts, err := snapstate.Alias(st, "foo", "foo", "foo_")
	c.Assert(err, IsNil)
	chg := st.NewChange("alias", "...")
	chg.AddAll(ts)

	st.Unlock()
	err = ms.o.Settle(settleTimeout)
	st.Lock()
	c.Assert(err, IsNil)

	c.Assert(chg.Err(), IsNil)
	c.Assert(chg.Status(), Equals, state.DoneStatus, Commentf("alias change failed with: %v", chg.Err()))

	foo_Alias := filepath.Join(dirs.SnapBinariesDir, "foo_")
	dest, err := os.Readlink(foo_Alias)
	c.Assert(err, IsNil)

	c.Check(dest, Equals, "foo")

	var snapst snapstate.SnapState
	err = snapstate.Get(st, "foo", &snapst)
	c.Assert(err, IsNil)
	c.Check(snapst.AutoAliasesDisabled, Equals, false)
	c.Check(snapst.AliasesPending, Equals, false)
	c.Check(snapst.Aliases, DeepEquals, map[string]*snapstate.AliasTarget{
		"foo_": {Manual: "foo"},
	})

	ms.removeSnap(c, "foo")

	c.Check(osutil.IsSymlink(foo_Alias), Equals, false)
}

func (ms *mgrsSuite) TestHappyUnalias(c *C) {
	st := ms.o.State()
	st.Lock()
	defer st.Unlock()

	fooYaml := `name: foo
version: 1.0
apps:
    foo:
        command: bin/foo
`
	ms.installLocalTestSnap(c, fooYaml)

	ts, err := snapstate.Alias(st, "foo", "foo", "foo_")
	c.Assert(err, IsNil)
	chg := st.NewChange("alias", "...")
	chg.AddAll(ts)

	st.Unlock()
	err = ms.o.Settle(settleTimeout)
	st.Lock()
	c.Assert(err, IsNil)

	c.Assert(chg.Err(), IsNil)
	c.Assert(chg.Status(), Equals, state.DoneStatus, Commentf("alias change failed with: %v", chg.Err()))

	foo_Alias := filepath.Join(dirs.SnapBinariesDir, "foo_")
	dest, err := os.Readlink(foo_Alias)
	c.Assert(err, IsNil)

	c.Check(dest, Equals, "foo")

	ts, snapName, err := snapstate.RemoveManualAlias(st, "foo_")
	c.Assert(err, IsNil)
	c.Check(snapName, Equals, "foo")
	chg = st.NewChange("unalias", "...")
	chg.AddAll(ts)

	st.Unlock()
	err = ms.o.Settle(settleTimeout)
	st.Lock()
	c.Assert(err, IsNil)

	c.Assert(chg.Err(), IsNil)
	c.Assert(chg.Status(), Equals, state.DoneStatus, Commentf("unalias change failed with: %v", chg.Err()))

	c.Check(osutil.IsSymlink(foo_Alias), Equals, false)

	var snapst snapstate.SnapState
	err = snapstate.Get(st, "foo", &snapst)
	c.Assert(err, IsNil)
	c.Check(snapst.AutoAliasesDisabled, Equals, false)
	c.Check(snapst.AliasesPending, Equals, false)
	c.Check(snapst.Aliases, HasLen, 0)
}

func (ms *mgrsSuite) TestHappyRemoteInstallAutoAliases(c *C) {
	ms.prereqSnapAssertions(c, map[string]interface{}{
		"snap-name": "foo",
		"aliases": []interface{}{
			map[string]interface{}{"name": "app1", "target": "app1"},
			map[string]interface{}{"name": "app2", "target": "app2"},
		},
	})

	snapYamlContent := `name: foo
version: @VERSION@
apps:
 app1:
  command: bin/app1
 app2:
  command: bin/app2
`

	ver := "1.0"
	revno := "42"
	snapPath, _ := ms.makeStoreTestSnap(c, strings.Replace(snapYamlContent, "@VERSION@", ver, -1), revno)
	ms.serveSnap(snapPath, revno)

	mockServer := ms.mockStore(c)
	defer mockServer.Close()

	st := ms.o.State()
	st.Lock()
	defer st.Unlock()

	ts, err := snapstate.Install(st, "foo", "stable", snap.R(0), 0, snapstate.Flags{})
	c.Assert(err, IsNil)
	chg := st.NewChange("install-snap", "...")
	chg.AddAll(ts)

	st.Unlock()
	err = ms.o.Settle(settleTimeout)
	st.Lock()
	c.Assert(err, IsNil)

	c.Assert(chg.Status(), Equals, state.DoneStatus, Commentf("install-snap change failed with: %v", chg.Err()))

	var snapst snapstate.SnapState
	err = snapstate.Get(st, "foo", &snapst)
	c.Assert(err, IsNil)
	c.Check(snapst.AutoAliasesDisabled, Equals, false)
	c.Check(snapst.Aliases, DeepEquals, map[string]*snapstate.AliasTarget{
		"app1": {Auto: "app1"},
		"app2": {Auto: "app2"},
	})

	// check disk
	app1Alias := filepath.Join(dirs.SnapBinariesDir, "app1")
	dest, err := os.Readlink(app1Alias)
	c.Assert(err, IsNil)
	c.Check(dest, Equals, "foo.app1")

	app2Alias := filepath.Join(dirs.SnapBinariesDir, "app2")
	dest, err = os.Readlink(app2Alias)
	c.Assert(err, IsNil)
	c.Check(dest, Equals, "foo.app2")
}

func (ms *mgrsSuite) TestHappyRemoteInstallAndUpdateAutoAliases(c *C) {
	ms.prereqSnapAssertions(c, map[string]interface{}{
		"snap-name": "foo",
		"aliases": []interface{}{
			map[string]interface{}{"name": "app1", "target": "app1"},
		},
	})

	fooYaml := `name: foo
version: @VERSION@
apps:
 app1:
  command: bin/app1
 app2:
  command: bin/app2
`

	fooPath, _ := ms.makeStoreTestSnap(c, strings.Replace(fooYaml, "@VERSION@", "1.0", -1), "10")
	ms.serveSnap(fooPath, "10")

	mockServer := ms.mockStore(c)
	defer mockServer.Close()

	st := ms.o.State()
	st.Lock()
	defer st.Unlock()

	ts, err := snapstate.Install(st, "foo", "stable", snap.R(0), 0, snapstate.Flags{})
	c.Assert(err, IsNil)
	chg := st.NewChange("install-snap", "...")
	chg.AddAll(ts)

	st.Unlock()
	err = ms.o.Settle(settleTimeout)
	st.Lock()
	c.Assert(err, IsNil)

	c.Assert(chg.Status(), Equals, state.DoneStatus, Commentf("install-snap change failed with: %v", chg.Err()))

	info, err := snapstate.CurrentInfo(st, "foo")
	c.Assert(err, IsNil)
	c.Check(info.Revision, Equals, snap.R(10))
	c.Check(info.Version, Equals, "1.0")

	var snapst snapstate.SnapState
	err = snapstate.Get(st, "foo", &snapst)
	c.Assert(err, IsNil)
	c.Check(snapst.AutoAliasesDisabled, Equals, false)
	c.Check(snapst.Aliases, DeepEquals, map[string]*snapstate.AliasTarget{
		"app1": {Auto: "app1"},
	})

	app1Alias := filepath.Join(dirs.SnapBinariesDir, "app1")
	dest, err := os.Readlink(app1Alias)
	c.Assert(err, IsNil)
	c.Check(dest, Equals, "foo.app1")

	ms.prereqSnapAssertions(c, map[string]interface{}{
		"snap-name": "foo",
		"aliases": []interface{}{
			map[string]interface{}{"name": "app2", "target": "app2"},
		},
		"revision": "1",
	})

	// new foo version/revision
	fooPath, _ = ms.makeStoreTestSnap(c, strings.Replace(fooYaml, "@VERSION@", "1.5", -1), "15")
	ms.serveSnap(fooPath, "15")

	// refresh all
	updated, tss, err := snapstate.UpdateMany(st, nil, 0)
	c.Assert(err, IsNil)
	c.Assert(updated, DeepEquals, []string{"foo"})
	c.Assert(tss, HasLen, 1)
	chg = st.NewChange("upgrade-snaps", "...")
	chg.AddAll(tss[0])

	st.Unlock()
	err = ms.o.Settle(settleTimeout)
	st.Lock()
	c.Assert(err, IsNil)

	c.Assert(chg.Status(), Equals, state.DoneStatus, Commentf("upgrade-snap change failed with: %v", chg.Err()))

	info, err = snapstate.CurrentInfo(st, "foo")
	c.Assert(err, IsNil)
	c.Check(info.Revision, Equals, snap.R(15))
	c.Check(info.Version, Equals, "1.5")

	var snapst2 snapstate.SnapState
	err = snapstate.Get(st, "foo", &snapst2)
	c.Assert(err, IsNil)
	c.Check(snapst2.AutoAliasesDisabled, Equals, false)
	c.Check(snapst2.Aliases, DeepEquals, map[string]*snapstate.AliasTarget{
		"app2": {Auto: "app2"},
	})

	c.Check(osutil.IsSymlink(app1Alias), Equals, false)

	app2Alias := filepath.Join(dirs.SnapBinariesDir, "app2")
	dest, err = os.Readlink(app2Alias)
	c.Assert(err, IsNil)
	c.Check(dest, Equals, "foo.app2")
}

func (ms *mgrsSuite) TestHappyRemoteInstallAndUpdateAutoAliasesUnaliased(c *C) {
	ms.prereqSnapAssertions(c, map[string]interface{}{
		"snap-name": "foo",
		"aliases": []interface{}{
			map[string]interface{}{"name": "app1", "target": "app1"},
		},
	})

	fooYaml := `name: foo
version: @VERSION@
apps:
 app1:
  command: bin/app1
 app2:
  command: bin/app2
`

	fooPath, _ := ms.makeStoreTestSnap(c, strings.Replace(fooYaml, "@VERSION@", "1.0", -1), "10")
	ms.serveSnap(fooPath, "10")

	mockServer := ms.mockStore(c)
	defer mockServer.Close()

	st := ms.o.State()
	st.Lock()
	defer st.Unlock()

	ts, err := snapstate.Install(st, "foo", "stable", snap.R(0), 0, snapstate.Flags{Unaliased: true})
	c.Assert(err, IsNil)
	chg := st.NewChange("install-snap", "...")
	chg.AddAll(ts)

	st.Unlock()
	err = ms.o.Settle(settleTimeout)
	st.Lock()
	c.Assert(err, IsNil)

	c.Assert(chg.Status(), Equals, state.DoneStatus, Commentf("install-snap change failed with: %v", chg.Err()))

	info, err := snapstate.CurrentInfo(st, "foo")
	c.Assert(err, IsNil)
	c.Check(info.Revision, Equals, snap.R(10))
	c.Check(info.Version, Equals, "1.0")

	var snapst snapstate.SnapState
	err = snapstate.Get(st, "foo", &snapst)
	c.Assert(err, IsNil)
	c.Check(snapst.AutoAliasesDisabled, Equals, true)
	c.Check(snapst.Aliases, DeepEquals, map[string]*snapstate.AliasTarget{
		"app1": {Auto: "app1"},
	})

	app1Alias := filepath.Join(dirs.SnapBinariesDir, "app1")
	c.Check(osutil.IsSymlink(app1Alias), Equals, false)

	ms.prereqSnapAssertions(c, map[string]interface{}{
		"snap-name": "foo",
		"aliases": []interface{}{
			map[string]interface{}{"name": "app2", "target": "app2"},
		},
		"revision": "1",
	})

	// new foo version/revision
	fooPath, _ = ms.makeStoreTestSnap(c, strings.Replace(fooYaml, "@VERSION@", "1.5", -1), "15")
	ms.serveSnap(fooPath, "15")

	// refresh foo
	ts, err = snapstate.Update(st, "foo", "stable", snap.R(0), 0, snapstate.Flags{})
	c.Assert(err, IsNil)
	chg = st.NewChange("upgrade-snap", "...")
	chg.AddAll(ts)

	st.Unlock()
	err = ms.o.Settle(settleTimeout)
	st.Lock()
	c.Assert(err, IsNil)

	c.Assert(chg.Status(), Equals, state.DoneStatus, Commentf("upgrade-snap change failed with: %v", chg.Err()))

	info, err = snapstate.CurrentInfo(st, "foo")
	c.Assert(err, IsNil)
	c.Check(info.Revision, Equals, snap.R(15))
	c.Check(info.Version, Equals, "1.5")

	var snapst2 snapstate.SnapState
	err = snapstate.Get(st, "foo", &snapst2)
	c.Assert(err, IsNil)
	c.Check(snapst2.AutoAliasesDisabled, Equals, true)
	c.Check(snapst2.Aliases, DeepEquals, map[string]*snapstate.AliasTarget{
		"app2": {Auto: "app2"},
	})

	c.Check(osutil.IsSymlink(app1Alias), Equals, false)

	app2Alias := filepath.Join(dirs.SnapBinariesDir, "app2")
	c.Check(osutil.IsSymlink(app2Alias), Equals, false)
}

func (ms *mgrsSuite) TestHappyOrthogonalRefreshAutoAliases(c *C) {
	ms.prereqSnapAssertions(c, map[string]interface{}{
		"snap-name": "foo",
		"aliases": []interface{}{
			map[string]interface{}{"name": "app1", "target": "app1"},
		},
	}, map[string]interface{}{
		"snap-name": "bar",
	})

	fooYaml := `name: foo
version: @VERSION@
apps:
 app1:
  command: bin/app1
 app2:
  command: bin/app2
`

	barYaml := `name: bar
version: @VERSION@
apps:
 app1:
  command: bin/app1
 app3:
  command: bin/app3
`

	fooPath, _ := ms.makeStoreTestSnap(c, strings.Replace(fooYaml, "@VERSION@", "1.0", -1), "10")
	ms.serveSnap(fooPath, "10")

	barPath, _ := ms.makeStoreTestSnap(c, strings.Replace(barYaml, "@VERSION@", "2.0", -1), "20")
	ms.serveSnap(barPath, "20")

	mockServer := ms.mockStore(c)
	defer mockServer.Close()

	st := ms.o.State()
	st.Lock()
	defer st.Unlock()

	ts, err := snapstate.Install(st, "foo", "stable", snap.R(0), 0, snapstate.Flags{})
	c.Assert(err, IsNil)
	chg := st.NewChange("install-snap", "...")
	chg.AddAll(ts)

	st.Unlock()
	err = ms.o.Settle(settleTimeout)
	st.Lock()
	c.Assert(err, IsNil)

	c.Assert(chg.Status(), Equals, state.DoneStatus, Commentf("install-snap change failed with: %v", chg.Err()))

	c.Assert(chg.Status(), Equals, state.DoneStatus, Commentf("install-snap change failed with: %v", chg.Err()))

	ts, err = snapstate.Install(st, "bar", "stable", snap.R(0), 0, snapstate.Flags{})
	c.Assert(err, IsNil)
	chg = st.NewChange("install-snap", "...")
	chg.AddAll(ts)

	st.Unlock()
	err = ms.o.Settle(settleTimeout)
	st.Lock()
	c.Assert(err, IsNil)

	c.Assert(chg.Status(), Equals, state.DoneStatus, Commentf("install-snap change failed with: %v", chg.Err()))

	info, err := snapstate.CurrentInfo(st, "foo")
	c.Assert(err, IsNil)
	c.Check(info.Revision, Equals, snap.R(10))
	c.Check(info.Version, Equals, "1.0")

	info, err = snapstate.CurrentInfo(st, "bar")
	c.Assert(err, IsNil)
	c.Check(info.Revision, Equals, snap.R(20))
	c.Check(info.Version, Equals, "2.0")

	var snapst snapstate.SnapState
	err = snapstate.Get(st, "foo", &snapst)
	c.Assert(err, IsNil)
	c.Check(snapst.AutoAliasesDisabled, Equals, false)
	c.Check(snapst.Aliases, DeepEquals, map[string]*snapstate.AliasTarget{
		"app1": {Auto: "app1"},
	})

	// foo gets a new version/revision and a change of automatic aliases
	// bar gets only the latter
	// app1 is transferred from foo to bar
	// UpdateMany after a snap-declaration refresh handles all of this
	ms.prereqSnapAssertions(c, map[string]interface{}{
		"snap-name": "foo",
		"aliases": []interface{}{
			map[string]interface{}{"name": "app2", "target": "app2"},
		},
		"revision": "1",
	}, map[string]interface{}{
		"snap-name": "bar",
		"aliases": []interface{}{
			map[string]interface{}{"name": "app1", "target": "app1"},
			map[string]interface{}{"name": "app3", "target": "app3"},
		},
		"revision": "1",
	})

	// new foo version/revision
	fooPath, _ = ms.makeStoreTestSnap(c, strings.Replace(fooYaml, "@VERSION@", "1.5", -1), "15")
	ms.serveSnap(fooPath, "15")

	// refresh all
	err = assertstate.RefreshSnapDeclarations(st, 0)
	c.Assert(err, IsNil)

	updated, tss, err := snapstate.UpdateMany(st, nil, 0)
	c.Assert(err, IsNil)
	sort.Strings(updated)
	c.Assert(updated, DeepEquals, []string{"bar", "foo"})
	c.Assert(tss, HasLen, 3)
	chg = st.NewChange("upgrade-snaps", "...")
	chg.AddAll(tss[0])
	chg.AddAll(tss[1])
	chg.AddAll(tss[2])

	st.Unlock()
	err = ms.o.Settle(settleTimeout)
	st.Lock()
	c.Assert(err, IsNil)

	c.Assert(chg.Status(), Equals, state.DoneStatus, Commentf("upgrade-snap change failed with: %v", chg.Err()))

	info, err = snapstate.CurrentInfo(st, "foo")
	c.Assert(err, IsNil)
	c.Check(info.Revision, Equals, snap.R(15))
	c.Check(info.Version, Equals, "1.5")

	var snapst2 snapstate.SnapState
	err = snapstate.Get(st, "foo", &snapst2)
	c.Assert(err, IsNil)
	c.Check(snapst2.AutoAliasesDisabled, Equals, false)
	c.Check(snapst2.Aliases, DeepEquals, map[string]*snapstate.AliasTarget{
		"app2": {Auto: "app2"},
	})
	var snapst3 snapstate.SnapState
	err = snapstate.Get(st, "bar", &snapst3)
	c.Assert(err, IsNil)
	c.Check(snapst3.AutoAliasesDisabled, Equals, false)
	c.Check(snapst3.Aliases, DeepEquals, map[string]*snapstate.AliasTarget{
		"app1": {Auto: "app1"},
		"app3": {Auto: "app3"},
	})

	app2Alias := filepath.Join(dirs.SnapBinariesDir, "app2")
	dest, err := os.Readlink(app2Alias)
	c.Assert(err, IsNil)
	c.Check(dest, Equals, "foo.app2")

	app1Alias := filepath.Join(dirs.SnapBinariesDir, "app1")
	dest, err = os.Readlink(app1Alias)
	c.Assert(err, IsNil)
	c.Check(dest, Equals, "bar.app1")
	app3Alias := filepath.Join(dirs.SnapBinariesDir, "app3")
	dest, err = os.Readlink(app3Alias)
	c.Assert(err, IsNil)
	c.Check(dest, Equals, "bar.app3")
}

func (ms *mgrsSuite) TestHappyStopWhileDownloadingHeader(c *C) {
	ms.prereqSnapAssertions(c)

	snapYamlContent := `name: foo
version: 1.0
`
	snapPath, _ := ms.makeStoreTestSnap(c, snapYamlContent, "42")
	ms.serveSnap(snapPath, "42")

	stopped := make(chan struct{})
	ms.hijackServeSnap = func(_ http.ResponseWriter) {
		ms.o.Stop()
		close(stopped)
	}

	mockServer := ms.mockStore(c)
	defer mockServer.Close()

	st := ms.o.State()
	st.Lock()
	defer st.Unlock()

	ts, err := snapstate.Install(st, "foo", "stable", snap.R(0), 0, snapstate.Flags{})
	c.Assert(err, IsNil)
	chg := st.NewChange("install-snap", "...")
	chg.AddAll(ts)

	st.Unlock()
	ms.o.Loop()

	<-stopped

	st.Lock()
	c.Assert(chg.Status(), Equals, state.DoingStatus, Commentf("install-snap change failed with: %v", chg.Err()))
}

func (ms *mgrsSuite) TestHappyStopWhileDownloadingBody(c *C) {
	ms.prereqSnapAssertions(c)

	snapYamlContent := `name: foo
version: 1.0
`
	snapPath, _ := ms.makeStoreTestSnap(c, snapYamlContent, "42")
	ms.serveSnap(snapPath, "42")

	stopped := make(chan struct{})
	ms.hijackServeSnap = func(w http.ResponseWriter) {
		w.WriteHeader(200)
		// best effort to reach the body reading part in the client
		w.Write(make([]byte, 10000))
		time.Sleep(100 * time.Millisecond)
		w.Write(make([]byte, 10000))
		ms.o.Stop()
		close(stopped)
	}

	mockServer := ms.mockStore(c)
	defer mockServer.Close()

	st := ms.o.State()
	st.Lock()
	defer st.Unlock()

	ts, err := snapstate.Install(st, "foo", "stable", snap.R(0), 0, snapstate.Flags{})
	c.Assert(err, IsNil)
	chg := st.NewChange("install-snap", "...")
	chg.AddAll(ts)

	st.Unlock()
	ms.o.Loop()

	<-stopped

	st.Lock()
	c.Assert(chg.Status(), Equals, state.DoingStatus, Commentf("install-snap change failed with: %v", chg.Err()))
}

type authContextSetupSuite struct {
	o  *overlord.Overlord
	ac auth.AuthContext

	storeSigning   *assertstest.StoreStack
	restoreTrusted func()

	brandSigning *assertstest.SigningDB
	deviceKey    asserts.PrivateKey

	model  *asserts.Model
	serial *asserts.Serial
}

func (s *authContextSetupSuite) SetUpTest(c *C) {
	tempdir := c.MkDir()
	dirs.SetRootDir(tempdir)
	err := os.MkdirAll(filepath.Dir(dirs.SnapStateFile), 0755)
	c.Assert(err, IsNil)

	captureAuthContext := func(_ *state.State, ac auth.AuthContext) error {
		s.ac = ac
		return nil
	}
	r := overlord.MockSetupStore(captureAuthContext)
	defer r()

	s.storeSigning = assertstest.NewStoreStack("can0nical", nil)
	s.restoreTrusted = sysdb.InjectTrusted(s.storeSigning.Trusted)

	s.brandSigning = assertstest.NewSigningDB("my-brand", brandPrivKey)

	brandAcct := assertstest.NewAccount(s.storeSigning, "my-brand", map[string]interface{}{
		"account-id":   "my-brand",
		"verification": "certified",
	}, "")
	s.storeSigning.Add(brandAcct)

	brandAccKey := assertstest.NewAccountKey(s.storeSigning, brandAcct, nil, brandPrivKey.PublicKey(), "")
	s.storeSigning.Add(brandAccKey)

	model, err := s.brandSigning.Sign(asserts.ModelType, map[string]interface{}{
		"series":       "16",
		"authority-id": "my-brand",
		"brand-id":     "my-brand",
		"model":        "my-model",
		"architecture": "amd64",
		"store":        "my-brand-store-id",
		"gadget":       "pc",
		"kernel":       "pc-kernel",
		"timestamp":    time.Now().Format(time.RFC3339),
	}, nil, "")
	c.Assert(err, IsNil)
	s.model = model.(*asserts.Model)

	encDevKey, err := asserts.EncodePublicKey(deviceKey.PublicKey())
	c.Assert(err, IsNil)
	serial, err := s.brandSigning.Sign(asserts.SerialType, map[string]interface{}{
		"authority-id":        "my-brand",
		"brand-id":            "my-brand",
		"model":               "my-model",
		"serial":              "7878",
		"device-key":          string(encDevKey),
		"device-key-sha3-384": deviceKey.PublicKey().ID(),
		"timestamp":           time.Now().Format(time.RFC3339),
	}, nil, "")
	c.Assert(err, IsNil)
	s.serial = serial.(*asserts.Serial)

	o, err := overlord.New()
	c.Assert(err, IsNil)
	s.o = o

	st := o.State()
	st.Lock()
	defer st.Unlock()

	prereqs := []asserts.Assertion{s.storeSigning.StoreAccountKey(""), brandAcct, brandAccKey}
	for _, a := range prereqs {
		err = assertstate.Add(st, a)
		c.Assert(err, IsNil)
	}
}

func (s *authContextSetupSuite) TearDownTest(c *C) {
	dirs.SetRootDir("")
	s.restoreTrusted()
}

func (s *authContextSetupSuite) TestStoreID(c *C) {
	st := s.o.State()
	st.Lock()
	defer st.Unlock()

	st.Unlock()
	storeID, err := s.ac.StoreID("fallback")
	st.Lock()
	c.Assert(err, IsNil)
	c.Check(storeID, Equals, "fallback")

	// setup model in system state
	auth.SetDevice(st, &auth.DeviceState{
		Brand:  s.serial.BrandID(),
		Model:  s.serial.Model(),
		Serial: s.serial.Serial(),
	})
	err = assertstate.Add(st, s.model)
	c.Assert(err, IsNil)

	st.Unlock()
	storeID, err = s.ac.StoreID("fallback")
	st.Lock()
	c.Assert(err, IsNil)
	c.Check(storeID, Equals, "my-brand-store-id")
}

func (s *authContextSetupSuite) TestDeviceSessionRequestParams(c *C) {
	st := s.o.State()
	st.Lock()
	defer st.Unlock()

	st.Unlock()
	_, err := s.ac.DeviceSessionRequestParams("NONCE")
	st.Lock()
	c.Check(err, Equals, auth.ErrNoSerial)

	// setup model, serial and key in system state
	err = assertstate.Add(st, s.model)
	c.Assert(err, IsNil)
	err = assertstate.Add(st, s.serial)
	c.Assert(err, IsNil)
	kpMgr, err := asserts.OpenFSKeypairManager(dirs.SnapDeviceDir)
	c.Assert(err, IsNil)
	err = kpMgr.Put(deviceKey)
	c.Assert(err, IsNil)
	auth.SetDevice(st, &auth.DeviceState{
		Brand:  s.serial.BrandID(),
		Model:  s.serial.Model(),
		Serial: s.serial.Serial(),
		KeyID:  deviceKey.PublicKey().ID(),
	})

	st.Unlock()
	params, err := s.ac.DeviceSessionRequestParams("NONCE")
	st.Lock()
	c.Assert(err, IsNil)
	c.Check(strings.HasPrefix(params.EncodedRequest(), "type: device-session-request\n"), Equals, true)
	c.Check(params.EncodedSerial(), DeepEquals, string(asserts.Encode(s.serial)))
	c.Check(params.EncodedModel(), DeepEquals, string(asserts.Encode(s.model)))

}<|MERGE_RESOLUTION|>--- conflicted
+++ resolved
@@ -157,15 +157,13 @@
 	st.Lock()
 	defer st.Unlock()
 	st.Set("seeded", true)
-<<<<<<< HEAD
-=======
+
 	// registered
 	auth.SetDevice(st, &auth.DeviceState{
 		Brand:  "generic",
 		Model:  "generic-classic",
 		Serial: "serialserial",
 	})
->>>>>>> f6768c55
 
 	// add "core" snap declaration
 	headers := map[string]interface{}{
