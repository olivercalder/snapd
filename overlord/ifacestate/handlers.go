// -*- Mode: Go; indent-tabs-mode: t -*-

/*
 * Copyright (C) 2016 Canonical Ltd
 *
 * This program is free software: you can redistribute it and/or modify
 * it under the terms of the GNU General Public License version 3 as
 * published by the Free Software Foundation.
 *
 * This program is distributed in the hope that it will be useful,
 * but WITHOUT ANY WARRANTY; without even the implied warranty of
 * MERCHANTABILITY or FITNESS FOR A PARTICULAR PURPOSE.  See the
 * GNU General Public License for more details.
 *
 * You should have received a copy of the GNU General Public License
 * along with this program.  If not, see <http://www.gnu.org/licenses/>.
 *
 */

package ifacestate

import (
	"fmt"
	"sort"
<<<<<<< HEAD
=======
	"strings"
	"time"
>>>>>>> 6bc5e834

	"gopkg.in/tomb.v2"

	"github.com/snapcore/snapd/asserts"
	"github.com/snapcore/snapd/interfaces"
	"github.com/snapcore/snapd/interfaces/policy"
	"github.com/snapcore/snapd/overlord/assertstate"
	"github.com/snapcore/snapd/overlord/snapstate"
	"github.com/snapcore/snapd/overlord/state"
	"github.com/snapcore/snapd/snap"
)

// confinementOptions returns interfaces.ConfinementOptions from snapstate.Flags.
func confinementOptions(flags snapstate.Flags) interfaces.ConfinementOptions {
	return interfaces.ConfinementOptions{
		DevMode:  flags.DevMode,
		JailMode: flags.JailMode,
		Classic:  flags.Classic,
	}
}

func (m *InterfaceManager) setupAffectedSnaps(task *state.Task, affectingSnap string, affectedSnaps []string) error {
	st := task.State()

	// Setup security of the affected snaps.
	for _, affectedSnapName := range affectedSnaps {
		// the snap that triggered the change needs to be skipped
		if affectedSnapName == affectingSnap {
			continue
		}
		var snapst snapstate.SnapState
		if err := snapstate.Get(st, affectedSnapName, &snapst); err != nil {
			task.Errorf("skipping security profiles setup for snap %q when handling snap %q: %v", affectedSnapName, affectingSnap, err)
			continue
		}
		affectedSnapInfo, err := snapst.CurrentInfo()
		if err != nil {
			return err
		}
		addImplicitSlots(affectedSnapInfo)
		opts := confinementOptions(snapst.Flags)
		if err := m.setupSnapSecurity(task, affectedSnapInfo, opts); err != nil {
			return err
		}
	}
	return nil
}

func (m *InterfaceManager) doSetupProfiles(task *state.Task, tomb *tomb.Tomb) error {
	task.State().Lock()
	defer task.State().Unlock()

	// Get snap.Info from bits handed by the snap manager.
	snapsup, err := snapstate.TaskSnapSetup(task)
	if err != nil {
		return err
	}

	snapInfo, err := snap.ReadInfo(snapsup.Name(), snapsup.SideInfo)
	if err != nil {
		return err
	}

	// invoke guard logic for core snap security setup phase 2 implemented
	// by snapstate
	proceed, err := snapstate.GuardCoreSetupProfilesPhase2(task, snapsup, snapInfo)
	if err != nil {
		return err
	}
	if !proceed {
		return nil
	}

	opts := confinementOptions(snapsup.Flags)
	return m.setupProfilesForSnap(task, tomb, snapInfo, opts)
}

func (m *InterfaceManager) setupProfilesForSnap(task *state.Task, _ *tomb.Tomb, snapInfo *snap.Info, opts interfaces.ConfinementOptions) error {
	addImplicitSlots(snapInfo)
	snapName := snapInfo.Name()

	// The snap may have been updated so perform the following operation to
	// ensure that we are always working on the correct state:
	//
	// - disconnect all connections to/from the given snap
	//   - remembering the snaps that were affected by this operation
	// - remove the (old) snap from the interfaces repository
	// - add the (new) snap to the interfaces repository
	// - restore connections based on what is kept in the state
	//   - if a connection cannot be restored then remove it from the state
	// - setup the security of all the affected snaps
	disconnectedSnaps, err := m.repo.DisconnectSnap(snapName)
	if err != nil {
		return err
	}
	// XXX: what about snap renames? We should remove the old name (or switch
	// to IDs in the interfaces repository)
	if err := m.repo.RemoveSnap(snapName); err != nil {
		return err
	}
	if err := m.repo.AddSnap(snapInfo); err != nil {
		return err
	}
	if len(snapInfo.BadInterfaces) > 0 {
		task.Logf("%s", snap.BadInterfacesSummary(snapInfo))
	}

	reconnectedSnaps, err := m.reloadConnections(snapName)
	if err != nil {
		return err
	}
	if err := m.setupSnapSecurity(task, snapInfo, opts); err != nil {
		return err
	}
	affectedSet := make(map[string]bool)
	for _, name := range disconnectedSnaps {
		affectedSet[name] = true
	}
	for _, name := range reconnectedSnaps {
		affectedSet[name] = true
	}
	// The principal snap was already handled above.
	delete(affectedSet, snapInfo.Name())
	affectedSnaps := make([]string, 0, len(affectedSet))
	for name := range affectedSet {
		affectedSnaps = append(affectedSnaps, name)
	}
	sort.Strings(affectedSnaps)
	return m.setupAffectedSnaps(task, snapName, affectedSnaps)
}

func (m *InterfaceManager) doRemoveProfiles(task *state.Task, tomb *tomb.Tomb) error {
	st := task.State()
	st.Lock()
	defer st.Unlock()

	// Get SnapSetup for this snap. This is gives us the name of the snap.
	snapSetup, err := snapstate.TaskSnapSetup(task)
	if err != nil {
		return err
	}
	snapName := snapSetup.Name()

	return m.removeProfilesForSnap(task, tomb, snapName)
}

func (m *InterfaceManager) removeProfilesForSnap(task *state.Task, _ *tomb.Tomb, snapName string) error {
	// Disconnect the snap entirely.
	// This is required to remove the snap from the interface repository.
	// The returned list of affected snaps will need to have its security setup
	// to reflect the change.
	affectedSnaps, err := m.repo.DisconnectSnap(snapName)
	if err != nil {
		return err
	}
	if err := m.setupAffectedSnaps(task, snapName, affectedSnaps); err != nil {
		return err
	}

	// Remove the snap from the interface repository.
	// This discards all the plugs and slots belonging to that snap.
	if err := m.repo.RemoveSnap(snapName); err != nil {
		return err
	}

	// Remove security artefacts of the snap.
	if err := m.removeSnapSecurity(task, snapName); err != nil {
		return err
	}

	return nil
}

func (m *InterfaceManager) undoSetupProfiles(task *state.Task, tomb *tomb.Tomb) error {
	st := task.State()
	st.Lock()
	defer st.Unlock()

	var corePhase2 bool
	if err := task.Get("core-phase-2", &corePhase2); err != nil && err != state.ErrNoState {
		return err
	}
	if corePhase2 {
		// let the first setup-profiles deal with this
		return nil
	}

	snapsup, err := snapstate.TaskSnapSetup(task)
	if err != nil {
		return err
	}
	snapName := snapsup.Name()

	// Get the name from SnapSetup and use it to find the current SideInfo
	// about the snap, if there is one.
	var snapst snapstate.SnapState
	err = snapstate.Get(st, snapName, &snapst)
	if err != nil && err != state.ErrNoState {
		return err
	}
	sideInfo := snapst.CurrentSideInfo()
	if sideInfo == nil {
		// The snap was not installed before so undo should remove security profiles.
		return m.removeProfilesForSnap(task, tomb, snapName)
	} else {
		// The snap was installed before so undo should setup the old security profiles.
		snapInfo, err := snap.ReadInfo(snapName, sideInfo)
		if err != nil {
			return err
		}
		opts := confinementOptions(snapst.Flags)
		return m.setupProfilesForSnap(task, tomb, snapInfo, opts)
	}
}

func (m *InterfaceManager) doDiscardConns(task *state.Task, _ *tomb.Tomb) error {
	st := task.State()
	st.Lock()
	defer st.Unlock()

	snapSetup, err := snapstate.TaskSnapSetup(task)
	if err != nil {
		return err
	}

	snapName := snapSetup.Name()

	var snapst snapstate.SnapState
	err = snapstate.Get(st, snapName, &snapst)
	if err != nil && err != state.ErrNoState {
		return err
	}

	if err == nil && len(snapst.Sequence) != 0 {
		return fmt.Errorf("cannot discard connections for snap %q while it is present", snapName)
	}
	conns, err := getConns(st)
	if err != nil {
		return err
	}
	removed := make(map[string]connState)
	for id := range conns {
		connRef, err := interfaces.ParseConnRef(id)
		if err != nil {
			return err
		}
		if connRef.PlugRef.Snap == snapName || connRef.SlotRef.Snap == snapName {
			removed[id] = conns[id]
			delete(conns, id)
		}
	}
	task.Set("removed", removed)
	setConns(st, conns)
	return nil
}

func (m *InterfaceManager) undoDiscardConns(task *state.Task, _ *tomb.Tomb) error {
	st := task.State()
	st.Lock()
	defer st.Unlock()

	var removed map[string]connState
	err := task.Get("removed", &removed)
	if err != nil && err != state.ErrNoState {
		return err
	}

	conns, err := getConns(st)
	if err != nil {
		return err
	}

	for id, connState := range removed {
		conns[id] = connState
	}
	setConns(st, conns)
	task.Set("removed", nil)
	return nil
}

func (m *InterfaceManager) doConnect(task *state.Task, _ *tomb.Tomb) error {
	st := task.State()
	st.Lock()
	defer st.Unlock()

	plugRef, slotRef, err := getPlugAndSlotRefs(task)
	if err != nil {
		return err
	}

	var autoConnect bool
	if err := task.Get("auto", &autoConnect); err != nil && err != state.ErrNoState {
		return err
	}

	conns, err := getConns(st)
	if err != nil {
		return err
	}

	connRef := interfaces.ConnRef{PlugRef: plugRef, SlotRef: slotRef}

	var plugSnapst snapstate.SnapState
	if err := snapstate.Get(st, plugRef.Snap, &plugSnapst); err != nil {
		if autoConnect && err == state.ErrNoState {
			// ignore the error if auto-connecting
			task.Logf("snap %q is no longer available for auto-connecting", plugRef.Snap)
			return nil
		}
		return err
	}

	var slotSnapst snapstate.SnapState
	if err := snapstate.Get(st, slotRef.Snap, &slotSnapst); err != nil {
		if autoConnect && err == state.ErrNoState {
			// ignore the error if auto-connecting
			task.Logf("snap %q is no longer available for auto-connecting", slotRef.Snap)
			return nil
		}
		return err
	}

	plug := m.repo.Plug(connRef.PlugRef.Snap, connRef.PlugRef.Name)
	if plug == nil {
		if autoConnect {
			// ignore the error if auto-connecting
			task.Logf("snap %q no longer has %q plug", connRef.PlugRef.Snap, connRef.PlugRef.Name)
			return nil
		}
		return fmt.Errorf("snap %q has no %q plug", connRef.PlugRef.Snap, connRef.PlugRef.Name)
	}

	var plugDecl *asserts.SnapDeclaration
	if plug.Snap.SnapID != "" {
		var err error
		plugDecl, err = assertstate.SnapDeclaration(st, plug.Snap.SnapID)
		if err != nil {
			return fmt.Errorf("cannot find snap declaration for %q: %v", plug.Snap.Name(), err)
		}
	}

	slot := m.repo.Slot(connRef.SlotRef.Snap, connRef.SlotRef.Name)
	if slot == nil {
		if autoConnect {
			// ignore the error if auto-connecting
			task.Logf("snap %q no longer has %q slot", connRef.SlotRef.Snap, connRef.SlotRef.Name)
			return nil
		}
		return fmt.Errorf("snap %q has no %q slot", connRef.SlotRef.Snap, connRef.SlotRef.Name)
	}

	// FIXME: check auto connect policy when interface hooks land.
	if !autoConnect {
		var slotDecl *asserts.SnapDeclaration
		if slot.Snap.SnapID != "" {
			var err error
			slotDecl, err = assertstate.SnapDeclaration(st, slot.Snap.SnapID)
			if err != nil {
				return fmt.Errorf("cannot find snap declaration for %q: %v", slot.Snap.Name(), err)
			}
		}

		baseDecl, err := assertstate.BaseDeclaration(st)
		if err != nil {
			return fmt.Errorf("internal error: cannot find base declaration: %v", err)
		}

		// check the connection against the declarations' rules
		ic := policy.ConnectCandidate{
			Plug:                plug,
			PlugSnapDeclaration: plugDecl,
			Slot:                slot,
			SlotSnapDeclaration: slotDecl,
			BaseDeclaration:     baseDecl,
		}

		// if either of plug or slot snaps don't have a declaration it
		// means they were installed with "dangerous", so the security
		// check should be skipped at this point.
		if plugDecl != nil && slotDecl != nil {
			err = ic.Check()
			if err != nil {
				return err
			}
		}
	}

	// TODO: pass dynamic attributes from hooks
	err = m.repo.Connect(connRef)
	if err != nil {
		return err
	}

	slotOpts := confinementOptions(slotSnapst.Flags)
	if err := m.setupSnapSecurity(task, slot.Snap, slotOpts); err != nil {
		return err
	}
	plugOpts := confinementOptions(plugSnapst.Flags)
	if err := m.setupSnapSecurity(task, plug.Snap, plugOpts); err != nil {
		return err
	}

	conns[connRef.ID()] = connState{Interface: plug.Interface, Auto: autoConnect}
	setConns(st, conns)

	return nil
}

func (m *InterfaceManager) doDisconnect(task *state.Task, _ *tomb.Tomb) error {
	st := task.State()
	st.Lock()
	defer st.Unlock()

	plugRef, slotRef, err := getPlugAndSlotRefs(task)
	if err != nil {
		return err
	}

	conns, err := getConns(st)
	if err != nil {
		return err
	}

	var snapStates []snapstate.SnapState
	for _, snapName := range []string{plugRef.Snap, slotRef.Snap} {
		var snapst snapstate.SnapState
		if err := snapstate.Get(st, snapName, &snapst); err != nil {
			if err == state.ErrNoState {
				task.Logf("skipping disconnect operation for connection %s %s, snap %q doesn't exist", plugRef, slotRef, snapName)
				return nil
			}
			task.Errorf("skipping security profiles setup for snap %q when disconnecting %s from %s: %v", snapName, plugRef, slotRef, err)
		} else {
			snapStates = append(snapStates, snapst)
		}
	}

	err = m.repo.Disconnect(plugRef.Snap, plugRef.Name, slotRef.Snap, slotRef.Name)
	if err != nil {
		return fmt.Errorf("snapd changed, please retry the operation: %v", err)
	}
	for _, snapst := range snapStates {
		snapInfo, err := snapst.CurrentInfo()
		if err != nil {
			return err
		}
		opts := confinementOptions(snapst.Flags)
		if err := m.setupSnapSecurity(task, snapInfo, opts); err != nil {
			return err
		}
	}

	conn := interfaces.ConnRef{PlugRef: plugRef, SlotRef: slotRef}
	delete(conns, conn.ID())

	setConns(st, conns)
	return nil
}

// timeout for shared content retry
var contentLinkRetryTimeout = 30 * time.Second

// defaultContentProviders returns a dict of the default-providers for the
// content plugs for the given snapName
func (m *InterfaceManager) defaultContentProviders(snapName string) map[string]bool {
	plugs := m.repo.Plugs(snapName)
	defaultProviders := make(map[string]bool, len(plugs))
	for _, plug := range plugs {
		if plug.Interface == "content" {
			var s string
			if err := plug.Attr("content", &s); err == nil && s != "" {
				var dprovider string
				if err := plug.Attr("default-provider", &dprovider); err == nil && dprovider != "" {
					defaultProviders[dprovider] = true
				}
			}
		}
	}
	return defaultProviders
}

// doAutoConnect creates task(s) to connect the given snap to viable candidates.
func (m *InterfaceManager) doAutoConnect(task *state.Task, _ *tomb.Tomb) error {
	// FIXME: here we should not reconnect auto-connect plug/slot
	// pairs that were explicitly disconnected by the user

	st := task.State()
	st.Lock()
	defer st.Unlock()

	var conns map[string]connState
	err := st.Get("conns", &conns)
	if err != nil && err != state.ErrNoState {
		return err
	}
	if conns == nil {
		conns = make(map[string]connState)
	}

	snapsup, err := snapstate.TaskSnapSetup(task)
	if err != nil {
		return err
	}

	snapName := snapsup.Name()

	autots := state.NewTaskSet()
	autochecker, err := newAutoConnectChecker(st)
	if err != nil {
		return err
	}

	// wait for auto-install, started by prerequisites code, for
	// the default-providers of content ifaces so we can
	// auto-connect to them
	defaultProviders := m.defaultContentProviders(snapName)
	for _, chg := range st.Changes() {
		if chg.Status().Ready() {
			continue
		}
		for _, t := range chg.Tasks() {
			if t.Status().Ready() {
				continue
			}
			if t.Kind() != "link-snap" && t.Kind() != "setup-profiles" {
				continue
			}
			if snapsup, err := snapstate.TaskSnapSetup(t); err == nil {
				if defaultProviders[snapsup.Name()] {
					return &state.Retry{After: contentLinkRetryTimeout}
				}
			}
		}
	}

	chg := task.Change()
	// Auto-connect all the plugs
	for _, plug := range m.repo.Plugs(snapName) {
		candidates := m.repo.AutoConnectCandidateSlots(snapName, plug.Name, autochecker.check)
		if len(candidates) == 0 {
			continue
		}
		// If we are in a core transition we may have both the old ubuntu-core
		// snap and the new core snap providing the same interface. In that
		// situation we want to ignore any candidates in ubuntu-core and simply
		// go with those from the new core snap.
		if len(candidates) == 2 {
			switch {
			case candidates[0].Snap.Name() == "ubuntu-core" && candidates[1].Snap.Name() == "core":
				candidates = candidates[1:2]
			case candidates[1].Snap.Name() == "ubuntu-core" && candidates[0].Snap.Name() == "core":
				candidates = candidates[0:1]
			}
		}
		if len(candidates) != 1 {
			crefs := make([]string, len(candidates))
			for i, candidate := range candidates {
				crefs[i] = candidate.String()
			}
			task.Logf("cannot auto-connect plug %s, candidates found: %s", plug, strings.Join(crefs, ", "))
			continue
		}
		slot := candidates[0]
		connRef := interfaces.NewConnRef(plug, slot)
		key := connRef.ID()
		if _, ok := conns[key]; ok {
			// Suggested connection already exist so don't clobber it.
			// NOTE: we don't log anything here as this is a normal and common condition.
			continue
		}

		ts, err := AutoConnect(st, chg, task, plug.Snap.Name(), plug.Name, slot.Snap.Name(), slot.Name)
		if err != nil {
			task.Logf("cannot auto-connect plug %s to %s: %s", connRef.PlugRef, connRef.SlotRef, err)
			continue
		}
		autots.AddAll(ts)
	}
	// Auto-connect all the slots
	for _, slot := range m.repo.Slots(snapName) {
		candidates := m.repo.AutoConnectCandidatePlugs(snapName, slot.Name, autochecker.check)
		if len(candidates) == 0 {
			continue
		}

		for _, plug := range candidates {
			// make sure slot is the only viable
			// connection for plug, same check as if we were
			// considering auto-connections from plug
			candSlots := m.repo.AutoConnectCandidateSlots(plug.Snap.Name(), plug.Name, autochecker.check)

			if len(candSlots) != 1 || candSlots[0].String() != slot.String() {
				crefs := make([]string, len(candSlots))
				for i, candidate := range candSlots {
					crefs[i] = candidate.String()
				}
				task.Logf("cannot auto-connect slot %s to %s, candidates found: %s", slot, plug, strings.Join(crefs, ", "))
				continue
			}

			connRef := interfaces.NewConnRef(plug, slot)
			key := connRef.ID()
			if _, ok := conns[key]; ok {
				// Suggested connection already exist so don't clobber it.
				// NOTE: we don't log anything here as this is a normal and common condition.
				continue
			}
			ts, err := AutoConnect(st, chg, task, plug.Snap.Name(), plug.Name, slot.Snap.Name(), slot.Name)
			if err != nil {
				task.Logf("cannot auto-connect slot %s to %s: %s", connRef.SlotRef, connRef.PlugRef, err)
				continue
			}
			autots.AddAll(ts)
		}
	}

	task.SetStatus(state.DoneStatus)

	lanes := task.Lanes()
	if len(lanes) == 1 && lanes[0] == 0 {
		lanes = nil
	}
	ht := task.HaltTasks()

	// add all connect tasks to the change of main "auto-connect" task and to the same lane.
	for _, l := range lanes {
		autots.JoinLane(l)
	}
	chg.AddAll(autots)
	// make all halt tasks of the main 'auto-connect' task wait on connect tasks
	for _, t := range ht {
		t.WaitAll(autots)
	}

	st.EnsureBefore(0)
	return nil
}

func (m *InterfaceManager) undoAutoConnect(task *state.Task, _ *tomb.Tomb) error {
	// TODO Introduce disconnection hooks, and run them here as well to give a chance
	// for the snap to undo whatever it did when the connection was established.
	return nil
}

// transitionConnectionsCoreMigration will transition all connections
// from oldName to newName. Note that this is only useful when you
// know that newName supports everything that oldName supports,
// otherwise you will be in a world of pain.
func (m *InterfaceManager) transitionConnectionsCoreMigration(st *state.State, oldName, newName string) error {
	// transition over, ubuntu-core has only slots
	conns, err := getConns(st)
	if err != nil {
		return err
	}

	for id := range conns {
		connRef, err := interfaces.ParseConnRef(id)
		if err != nil {
			return err
		}
		if connRef.SlotRef.Snap == oldName {
			connRef.SlotRef.Snap = newName
			conns[connRef.ID()] = conns[id]
			delete(conns, id)
		}
	}
	setConns(st, conns)

	// The reloadConnections() just modifies the repository object, it
	// has no effect on the running system, i.e. no security profiles
	// on disk are rewriten. This is ok because core/ubuntu-core have
	// exactly the same profiles and nothing in the generated policies
	// has the slot-name encoded.
	if _, err := m.reloadConnections(oldName); err != nil {
		return err
	}
	if _, err := m.reloadConnections(newName); err != nil {
		return err
	}

	return nil
}

func (m *InterfaceManager) doTransitionUbuntuCore(t *state.Task, _ *tomb.Tomb) error {
	st := t.State()
	st.Lock()
	defer st.Unlock()

	var oldName, newName string
	if err := t.Get("old-name", &oldName); err != nil {
		return err
	}
	if err := t.Get("new-name", &newName); err != nil {
		return err
	}

	return m.transitionConnectionsCoreMigration(st, oldName, newName)
}

func (m *InterfaceManager) undoTransitionUbuntuCore(t *state.Task, _ *tomb.Tomb) error {
	st := t.State()
	st.Lock()
	defer st.Unlock()

	// symmetrical to the "do" method, just reverse them again
	var oldName, newName string
	if err := t.Get("old-name", &oldName); err != nil {
		return err
	}
	if err := t.Get("new-name", &newName); err != nil {
		return err
	}

	return m.transitionConnectionsCoreMigration(st, newName, oldName)
}<|MERGE_RESOLUTION|>--- conflicted
+++ resolved
@@ -22,11 +22,8 @@
 import (
 	"fmt"
 	"sort"
-<<<<<<< HEAD
-=======
 	"strings"
 	"time"
->>>>>>> 6bc5e834
 
 	"gopkg.in/tomb.v2"
 
