--- conflicted
+++ resolved
@@ -304,7 +304,6 @@
 // In both cases the snap name can be omitted to implicitly refer to the core
 // snap. If there's no core snap it is simply assumed to be called "core" to
 // provide consistent error messages.
-<<<<<<< HEAD
 func (m *InterfaceManager) ResolveDisconnect(plugSnapName, plugName, slotSnapName, slotName string, forget bool) ([]*interfaces.ConnRef, error) {
 	var connected func(plugSn, plug, slotSn, slot string) (bool, error)
 	var connectedPlugOrSlot func(snapName, plugOrSlotName string) ([]*interfaces.ConnRef, error)
@@ -360,35 +359,7 @@
 	}
 
 	coreSnapName := SystemSnapName()
-	if coreSnapName == "" {
-		// This is not strictly speaking true BUT when there's no core snap the
-		// produced error messages are consistent to when the is a core snap
-		// and it has the modern form.
-		coreSnapName = "core"
-	}
-
-=======
-func (m *InterfaceManager) ResolveDisconnect(plugSnapName, plugName, slotSnapName, slotName string) ([]*interfaces.ConnRef, error) {
-	connected := func(plugSn, plug, slotSn, slot string) (bool, error) {
-		_, err := m.repo.Connection(&interfaces.ConnRef{
-			PlugRef: interfaces.PlugRef{Snap: plugSn, Name: plug},
-			SlotRef: interfaces.SlotRef{Snap: slotSn, Name: slot},
-		})
-		if _, notConnected := err.(*interfaces.NotConnectedError); notConnected {
-			return false, nil
-		}
-		if err != nil {
-			return false, err
-		}
-		return true, nil
-	}
-
-	connectedPlugOrSlot := func(snapName, plugOrSlotName string) ([]*interfaces.ConnRef, error) {
-		return m.repo.Connected(snapName, plugOrSlotName)
-	}
-
-	coreSnapName := SystemSnapName()
->>>>>>> 7e312e88
+
 	// There are two allowed forms (see snap disconnect --help)
 	switch {
 	// 1: <snap>:<plug> <snap>:<slot>
@@ -408,13 +379,10 @@
 			return nil, err
 		}
 		if !isConnected {
-<<<<<<< HEAD
 			if forget {
 				return nil, fmt.Errorf("cannot forget connection %s:%s from %s:%s, it was not connected",
 					plugSnapName, plugName, slotSnapName, slotName)
 			}
-=======
->>>>>>> 7e312e88
 			return nil, fmt.Errorf("cannot disconnect %s:%s from %s:%s, it is not connected",
 				plugSnapName, plugName, slotSnapName, slotName)
 		}
