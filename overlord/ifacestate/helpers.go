// -*- Mode: Go; indent-tabs-mode: t -*-

/*
 * Copyright (C) 2016 Canonical Ltd
 *
 * This program is free software: you can redistribute it and/or modify
 * it under the terms of the GNU General Public License version 3 as
 * published by the Free Software Foundation.
 *
 * This program is distributed in the hope that it will be useful,
 * but WITHOUT ANY WARRANTY; without even the implied warranty of
 * MERCHANTABILITY or FITNESS FOR A PARTICULAR PURPOSE.  See the
 * GNU General Public License for more details.
 *
 * You should have received a copy of the GNU General Public License
 * along with this program.  If not, see <http://www.gnu.org/licenses/>.
 *
 */

package ifacestate

import (
	"bytes"
	"encoding/json"
	"fmt"
	"os"
<<<<<<< HEAD
=======
	"sort"
>>>>>>> bb2fb879
	"strings"

	"github.com/snapcore/snapd/asserts"
	"github.com/snapcore/snapd/dirs"
	"github.com/snapcore/snapd/interfaces"
	"github.com/snapcore/snapd/interfaces/backends"
	"github.com/snapcore/snapd/interfaces/builtin"
	"github.com/snapcore/snapd/interfaces/policy"
	"github.com/snapcore/snapd/interfaces/utils"
	"github.com/snapcore/snapd/jsonutil"
	"github.com/snapcore/snapd/logger"
	"github.com/snapcore/snapd/overlord/assertstate"
	"github.com/snapcore/snapd/overlord/devicestate"
	"github.com/snapcore/snapd/overlord/snapstate"
	"github.com/snapcore/snapd/overlord/state"
	"github.com/snapcore/snapd/snap"
)

func (m *InterfaceManager) initialize(extraInterfaces []interfaces.Interface, extraBackends []interfaces.SecurityBackend) error {
	m.state.Lock()
	defer m.state.Unlock()

	snaps, err := snapsWithSecurityProfiles(m.state)
	if err != nil {
		return err
	}
	// Before deciding about adding implicit slots to any snap we need to scan
	// the set of snaps we know about. If any of those is "snapd" then for the
	// duration of this process always add implicit slots to snapd and not to
	// any other type: os snap and use a mapper to use names core-snapd-system
	// on state, in memory and in API responses, respectively.
	m.selectInterfaceMapper(snaps)

	if err := m.addInterfaces(extraInterfaces); err != nil {
		return err
	}
	if err := m.addBackends(extraBackends); err != nil {
		return err
	}
	if err := m.addSnaps(snaps); err != nil {
		return err
	}
	if err := m.renameCorePlugConnection(); err != nil {
		return err
	}
	if err := removeStaleConnections(m.state); err != nil {
		return err
	}
	if _, err := m.reloadConnections(""); err != nil {
		return err
	}
	if profilesNeedRegeneration() {
		if err := m.regenerateAllSecurityProfiles(); err != nil {
			return err
		}
	}
	return nil
}

func (m *InterfaceManager) selectInterfaceMapper(snaps []*snap.Info) {
	for _, snapInfo := range snaps {
		if snapInfo.SnapName() == "snapd" {
			mapper = &CoreSnapdSystemMapper{}
			break
		}
	}
}

func (m *InterfaceManager) addInterfaces(extra []interfaces.Interface) error {
	for _, iface := range builtin.Interfaces() {
		if err := m.repo.AddInterface(iface); err != nil {
			return err
		}
	}
	for _, iface := range extra {
		if err := m.repo.AddInterface(iface); err != nil {
			return err
		}
	}
	return nil
}

func (m *InterfaceManager) addBackends(extra []interfaces.SecurityBackend) error {
	for _, backend := range backends.All {
		if err := backend.Initialize(); err != nil {
			return err
		}
		if err := m.repo.AddBackend(backend); err != nil {
			return err
		}
	}
	for _, backend := range extra {
		if err := backend.Initialize(); err != nil {
			return err
		}
		if err := m.repo.AddBackend(backend); err != nil {
			return err
		}
	}
	return nil
}

func (m *InterfaceManager) addSnaps(snaps []*snap.Info) error {
	for _, snapInfo := range snaps {
		if err := addImplicitSlots(m.state, snapInfo); err != nil {
			return err
		}
		if err := m.repo.AddSnap(snapInfo); err != nil {
			logger.Noticef("cannot add snap %q to interface repository: %s", snapInfo.InstanceName(), err)
		}
	}
	return nil
}

func profilesNeedRegenerationImpl() bool {
	mismatch, err := interfaces.SystemKeyMismatch()
	if err != nil {
		logger.Noticef("error trying to compare the snap system key: %v", err)
		return true
	}
	return mismatch
}

var profilesNeedRegeneration = profilesNeedRegenerationImpl
var writeSystemKey = interfaces.WriteSystemKey

// regenerateAllSecurityProfiles will regenerate all security profiles.
func (m *InterfaceManager) regenerateAllSecurityProfiles() error {
	// Get all the security backends
	securityBackends := m.repo.Backends()

	// Get all the snap infos
	snaps, err := snapsWithSecurityProfiles(m.state)
	if err != nil {
		return err
	}

	// Add implicit slots to all snaps
	for _, snapInfo := range snaps {
		if err := addImplicitSlots(m.state, snapInfo); err != nil {
			return err
		}
	}

	// The reason the system key is unlinked is to prevent snapd from believing
	// that an old system key is valid and represents security setup
	// established in the system. If snapd is reverted following a failed
	// startup then system key may match the system key that used to be on disk
	// but some of the system security may have been changed by the new snapd,
	// the one that was reverted. Unlinking avoids such possibility, forcing
	// old snapd to re-establish proper security view.
	shouldWriteSystemKey := true
	os.Remove(dirs.SnapSystemKeyFile)

	// For each snap:
	for _, snapInfo := range snaps {
		snapName := snapInfo.InstanceName()
		// Get the state of the snap so we can compute the confinement option
		var snapst snapstate.SnapState
		if err := snapstate.Get(m.state, snapName, &snapst); err != nil {
			logger.Noticef("cannot get state of snap %q: %s", snapName, err)
		}

		// Compute confinement options
		opts := confinementOptions(snapst.Flags)

		// For each backend:
		for _, backend := range securityBackends {
			if backend.Name() == "" {
				continue // Test backends have no name, skip them to simplify testing.
			}
			// Refresh security of this snap and backend
			if err := backend.Setup(snapInfo, opts, m.repo); err != nil {
				// Let's log this but carry on without writing the system key.
				logger.Noticef("cannot regenerate %s profile for snap %q: %s",
					backend.Name(), snapName, err)
				shouldWriteSystemKey = false
			}
		}
	}

	if shouldWriteSystemKey {
		if err := writeSystemKey(); err != nil {
			logger.Noticef("cannot write system key: %v", err)
		}
	}
	return nil
}

// renameCorePlugConnection renames one connection from "core-support" plug to
// slot so that the plug name is "core-support-plug" while the slot is
// unchanged. This matches a change introduced in 2.24, where the core snap no
// longer has the "core-support" plug as that was clashing with the slot with
// the same name.
func (m *InterfaceManager) renameCorePlugConnection() error {
	conns, err := getConns(m.state)
	if err != nil {
		return err
	}
	const oldPlugName = "core-support"
	const newPlugName = "core-support-plug"
	// old connection, note that slotRef is the same in both
	slotRef := interfaces.SlotRef{Snap: "core", Name: oldPlugName}
	oldPlugRef := interfaces.PlugRef{Snap: "core", Name: oldPlugName}
	oldConnRef := interfaces.ConnRef{PlugRef: oldPlugRef, SlotRef: slotRef}
	oldID := oldConnRef.ID()
	// if the old connection is saved, replace it with the new connection
	if cState, ok := conns[oldID]; ok {
		newPlugRef := interfaces.PlugRef{Snap: "core", Name: newPlugName}
		newConnRef := interfaces.ConnRef{PlugRef: newPlugRef, SlotRef: slotRef}
		newID := newConnRef.ID()
		delete(conns, oldID)
		conns[newID] = cState
		setConns(m.state, conns)
	}
	return nil
}

// removeStaleConnections removes stale connections left by some older versions of snapd.
// Connection is considered stale if the snap on either end of the connection doesn't exist anymore.
// XXX: this code should eventually go away.
var removeStaleConnections = func(st *state.State) error {
	conns, err := getConns(st)
	if err != nil {
		return err
	}
	var staleConns []string
	for id := range conns {
		connRef, err := interfaces.ParseConnRef(id)
		if err != nil {
			return err
		}
		var snapst snapstate.SnapState
		if err := snapstate.Get(st, connRef.PlugRef.Snap, &snapst); err != nil {
			if err != state.ErrNoState {
				return err
			}
			staleConns = append(staleConns, id)
			continue
		}
		if err := snapstate.Get(st, connRef.SlotRef.Snap, &snapst); err != nil {
			if err != state.ErrNoState {
				return err
			}
			staleConns = append(staleConns, id)
			continue
		}
	}
	if len(staleConns) > 0 {
		for _, id := range staleConns {
			delete(conns, id)
		}
		setConns(st, conns)
		logger.Noticef("removed stale connections: %s", strings.Join(staleConns, ", "))
	}
	return nil
}

// reloadConnections reloads connections stored in the state in the repository.
// Using non-empty snapName the operation can be scoped to connections
// affecting a given snap.
//
// The return value is the list of affected snap names.
func (m *InterfaceManager) reloadConnections(snapName string) ([]string, error) {
	conns, err := getConns(m.state)
	if err != nil {
		return nil, err
	}
	affected := make(map[string]bool)
	for id, conn := range conns {
		if conn.Undesired || conn.HotplugGone {
			continue
		}
		connRef, err := interfaces.ParseConnRef(id)
		if err != nil {
			return nil, err
		}
		if snapName != "" && connRef.PlugRef.Snap != snapName && connRef.SlotRef.Snap != snapName {
			continue
		}

		// Note: reloaded connections are not checked against policy again, and also we don't call BeforeConnect* methods on them.
		if _, err := m.repo.Connect(connRef, conn.StaticPlugAttrs, conn.DynamicPlugAttrs, conn.StaticSlotAttrs, conn.DynamicSlotAttrs, nil); err != nil {
			if _, ok := err.(*interfaces.UnknownPlugSlotError); ok {
				// Some versions of snapd may have left stray connections that
				// don't have the corresponding plug or slot anymore. Before we
				// choose how to deal with this data we want to silently ignore
				// that error not to worry the users.
				continue
			}
			logger.Noticef("%s", err)
		} else {
			affected[connRef.PlugRef.Snap] = true
			affected[connRef.SlotRef.Snap] = true
		}
	}
	result := make([]string, 0, len(affected))
	for name := range affected {
		result = append(result, name)
	}
	return result, nil
}

func (m *InterfaceManager) setupSecurityByBackend(task *state.Task, snaps []*snap.Info, opts []interfaces.ConfinementOptions) error {
	st := task.State()

	// Setup all affected snaps, start with the most important security
	// backend and run it for all snaps. See LP: 1802581
	for _, backend := range m.repo.Backends() {
		for i, snapInfo := range snaps {
			st.Unlock()
			err := backend.Setup(snapInfo, opts[i], m.repo)
			st.Lock()
			if err != nil {
				task.Errorf("cannot setup %s for snap %q: %s", backend.Name(), snapInfo.InstanceName(), err)
				return err
			}
		}
	}

	return nil
}

func (m *InterfaceManager) setupSnapSecurity(task *state.Task, snapInfo *snap.Info, opts interfaces.ConfinementOptions) error {
	st := task.State()
	instanceName := snapInfo.InstanceName()

	for _, backend := range m.repo.Backends() {
		st.Unlock()
		err := backend.Setup(snapInfo, opts, m.repo)
		st.Lock()
		if err != nil {
			task.Errorf("cannot setup %s for snap %q: %s", backend.Name(), instanceName, err)
			return err
		}
	}
	return nil
}

func (m *InterfaceManager) removeSnapSecurity(task *state.Task, instanceName string) error {
	st := task.State()
	for _, backend := range m.repo.Backends() {
		st.Unlock()
		err := backend.Remove(instanceName)
		st.Lock()
		if err != nil {
			task.Errorf("cannot setup %s for snap %q: %s", backend.Name(), instanceName, err)
			return err
		}
	}
	return nil
}

type connState struct {
	Auto      bool   `json:"auto,omitempty"`
	ByGadget  bool   `json:"by-gadget,omitempty"`
	Interface string `json:"interface,omitempty"`
	// Undesired tracks connections that were manually disconnected after being auto-connected,
	// so that they are not automatically reconnected again in the future.
	Undesired        bool                   `json:"undesired,omitempty"`
	StaticPlugAttrs  map[string]interface{} `json:"plug-static,omitempty"`
	DynamicPlugAttrs map[string]interface{} `json:"plug-dynamic,omitempty"`
	StaticSlotAttrs  map[string]interface{} `json:"slot-static,omitempty"`
	DynamicSlotAttrs map[string]interface{} `json:"slot-dynamic,omitempty"`
	// Hotplug-related attributes: HotplugGone indicates a connection that
	// disappeared because the device was removed, but may potentially be
	// restored in the future if we see the device again. HotplugKey is the
	// key of the associated device; it's empty for connections of regular
	// slots.
	HotplugGone bool   `json:"hotplug-gone,omitempty"`
	HotplugKey  string `json:"hotplug-key,omitempty"`
}

type autoConnectChecker struct {
	st       *state.State
	cache    map[string]*asserts.SnapDeclaration
	baseDecl *asserts.BaseDeclaration
}

func newAutoConnectChecker(s *state.State) (*autoConnectChecker, error) {
	baseDecl, err := assertstate.BaseDeclaration(s)
	if err != nil {
		return nil, fmt.Errorf("internal error: cannot find base declaration: %v", err)
	}
	return &autoConnectChecker{
		st:       s,
		cache:    make(map[string]*asserts.SnapDeclaration),
		baseDecl: baseDecl,
	}, nil
}

func (c *autoConnectChecker) snapDeclaration(snapID string) (*asserts.SnapDeclaration, error) {
	snapDecl := c.cache[snapID]
	if snapDecl != nil {
		return snapDecl, nil
	}
	snapDecl, err := assertstate.SnapDeclaration(c.st, snapID)
	if err != nil {
		return nil, err
	}
	c.cache[snapID] = snapDecl
	return snapDecl, nil
}

func (c *autoConnectChecker) check(plug *interfaces.ConnectedPlug, slot *interfaces.ConnectedSlot) (bool, error) {
	modelAs, err := devicestate.Model(c.st)
	if err != nil {
		return false, err
	}

	var storeAs *asserts.Store
	if modelAs.Store() != "" {
		var err error
		storeAs, err = assertstate.Store(c.st, modelAs.Store())
		if err != nil && !asserts.IsNotFound(err) {
			return false, err
		}
	}

	var plugDecl *asserts.SnapDeclaration
	if plug.Snap().SnapID != "" {
		var err error
		plugDecl, err = c.snapDeclaration(plug.Snap().SnapID)
		if err != nil {
			logger.Noticef("error: cannot find snap declaration for %q: %v", plug.Snap().InstanceName(), err)
			return false, nil
		}
	}

	var slotDecl *asserts.SnapDeclaration
	if slot.Snap().SnapID != "" {
		var err error
		slotDecl, err = c.snapDeclaration(slot.Snap().SnapID)
		if err != nil {
			logger.Noticef("error: cannot find snap declaration for %q: %v", slot.Snap().InstanceName(), err)
			return false, nil
		}
	}

	// check the connection against the declarations' rules
	ic := policy.ConnectCandidate{
		Plug:                plug,
		PlugSnapDeclaration: plugDecl,
		Slot:                slot,
		SlotSnapDeclaration: slotDecl,
		BaseDeclaration:     c.baseDecl,
		Model:               modelAs,
		Store:               storeAs,
	}

	return ic.CheckAutoConnect() == nil, nil
}

type connectChecker struct {
	st       *state.State
	baseDecl *asserts.BaseDeclaration
}

func newConnectChecker(s *state.State) (*connectChecker, error) {
	baseDecl, err := assertstate.BaseDeclaration(s)
	if err != nil {
		return nil, fmt.Errorf("internal error: cannot find base declaration: %v", err)
	}
	return &connectChecker{
		st:       s,
		baseDecl: baseDecl,
	}, nil
}

func (c *connectChecker) check(plug *interfaces.ConnectedPlug, slot *interfaces.ConnectedSlot) (bool, error) {
	modelAs, err := devicestate.Model(c.st)
	if err != nil {
		return false, fmt.Errorf("cannot get model assertion: %v", err)
	}

	var storeAs *asserts.Store
	if modelAs.Store() != "" {
		var err error
		storeAs, err = assertstate.Store(c.st, modelAs.Store())
		if err != nil && !asserts.IsNotFound(err) {
			return false, err
		}
	}

	var plugDecl *asserts.SnapDeclaration
	if plug.Snap().SnapID != "" {
		var err error
		plugDecl, err = assertstate.SnapDeclaration(c.st, plug.Snap().SnapID)
		if err != nil {
			return false, fmt.Errorf("cannot find snap declaration for %q: %v", plug.Snap().InstanceName(), err)
		}
	}

	var slotDecl *asserts.SnapDeclaration
	if slot.Snap().SnapID != "" {
		var err error
		slotDecl, err = assertstate.SnapDeclaration(c.st, slot.Snap().SnapID)
		if err != nil {
			return false, fmt.Errorf("cannot find snap declaration for %q: %v", slot.Snap().InstanceName(), err)
		}
	}

	// check the connection against the declarations' rules
	ic := policy.ConnectCandidate{
		Plug:                plug,
		PlugSnapDeclaration: plugDecl,
		Slot:                slot,
		SlotSnapDeclaration: slotDecl,
		BaseDeclaration:     c.baseDecl,
		Model:               modelAs,
		Store:               storeAs,
	}

	// if either of plug or slot snaps don't have a declaration it
	// means they were installed with "dangerous", so the security
	// check should be skipped at this point.
	if plugDecl != nil && slotDecl != nil {
		if err := ic.Check(); err != nil {
			return false, err
		}
	}
	return true, nil
}

func getPlugAndSlotRefs(task *state.Task) (interfaces.PlugRef, interfaces.SlotRef, error) {
	var plugRef interfaces.PlugRef
	var slotRef interfaces.SlotRef
	if err := task.Get("plug", &plugRef); err != nil {
		return plugRef, slotRef, err
	}
	if err := task.Get("slot", &slotRef); err != nil {
		return plugRef, slotRef, err
	}
	return plugRef, slotRef, nil
}

// getConns returns information about connections from the state.
//
// Connections are transparently re-mapped according to remapIncomingConnRef
func getConns(st *state.State) (conns map[string]*connState, err error) {
	var raw *json.RawMessage
	err = st.Get("conns", &raw)
	if err != nil && err != state.ErrNoState {
		return nil, fmt.Errorf("cannot obtain raw data about existing connections: %s", err)
	}
	if raw != nil {
		err = jsonutil.DecodeWithNumber(bytes.NewReader(*raw), &conns)
		if err != nil {
			return nil, fmt.Errorf("cannot decode data about existing connections: %s", err)
		}
	}
	if conns == nil {
		conns = make(map[string]*connState)
	}
	remapped := make(map[string]*connState, len(conns))
	for id, cstate := range conns {
		cref, err := interfaces.ParseConnRef(id)
		if err != nil {
			return nil, err
		}
		cref.PlugRef.Snap = RemapSnapFromState(cref.PlugRef.Snap)
		cref.SlotRef.Snap = RemapSnapFromState(cref.SlotRef.Snap)
		cstate.StaticSlotAttrs = utils.NormalizeInterfaceAttributes(cstate.StaticSlotAttrs).(map[string]interface{})
		cstate.DynamicSlotAttrs = utils.NormalizeInterfaceAttributes(cstate.DynamicSlotAttrs).(map[string]interface{})
		cstate.StaticPlugAttrs = utils.NormalizeInterfaceAttributes(cstate.StaticPlugAttrs).(map[string]interface{})
		cstate.DynamicPlugAttrs = utils.NormalizeInterfaceAttributes(cstate.DynamicPlugAttrs).(map[string]interface{})
		remapped[cref.ID()] = cstate
	}
	return remapped, nil
}

// setConns sets information about connections in the state.
//
// Connections are transparently re-mapped according to remapOutgoingConnRef
func setConns(st *state.State, conns map[string]*connState) {
	remapped := make(map[string]*connState, len(conns))
	for id, cstate := range conns {
		cref, err := interfaces.ParseConnRef(id)
		if err != nil {
			// We cannot fail here
			panic(err)
		}
		cref.PlugRef.Snap = RemapSnapToState(cref.PlugRef.Snap)
		cref.SlotRef.Snap = RemapSnapToState(cref.SlotRef.Snap)
		remapped[cref.ID()] = cstate
	}
	st.Set("conns", remapped)
}

// snapsWithSecurityProfiles returns all snaps that have active
// security profiles: these are either snaps that are active, or about
// to be active (pending link-snap) with a done setup-profiles
func snapsWithSecurityProfiles(st *state.State) ([]*snap.Info, error) {
	infos, err := snapstate.ActiveInfos(st)
	if err != nil {
		return nil, err
	}
	seen := make(map[string]bool, len(infos))
	for _, info := range infos {
		seen[info.InstanceName()] = true
	}
	for _, t := range st.Tasks() {
		if t.Kind() != "link-snap" || t.Status().Ready() {
			continue
		}
		snapsup, err := snapstate.TaskSnapSetup(t)
		if err != nil {
			return nil, err
		}
		instanceName := snapsup.InstanceName()
		if seen[instanceName] {
			continue
		}

		doneProfiles := false
		for _, t1 := range t.WaitTasks() {
			if t1.Kind() == "setup-profiles" && t1.Status() == state.DoneStatus {
				snapsup1, err := snapstate.TaskSnapSetup(t)
				if err != nil {
					return nil, err
				}
				if snapsup1.InstanceName() == instanceName {
					doneProfiles = true
					break
				}
			}
		}
		if !doneProfiles {
			continue
		}

		seen[instanceName] = true
		snapInfo, err := snap.ReadInfo(instanceName, snapsup.SideInfo)
		if err != nil {
			logger.Noticef("cannot retrieve info for snap %q: %s", instanceName, err)
			continue
		}
		infos = append(infos, snapInfo)
	}

	return infos, nil
}

func resolveSnapIDToName(st *state.State, snapID string) (name string, err error) {
	if snapID == "system" {
		// Resolve the system nickname to a concrete snap.
		return mapper.RemapSnapFromRequest(snapID), nil
	}
	decl, err := assertstate.SnapDeclaration(st, snapID)
	if asserts.IsNotFound(err) {
		return "", nil
	}
	if err != nil {
		return "", err
	}
	return decl.SnapName(), nil
}

// SnapMapper offers APIs for re-mapping snap names in interfaces and the
// configuration system. The mapper is designed to apply transformations around
// the edges of snapd (state interactions and API interactions) to offer one
// view on the inside of snapd and another view on the outside.
type SnapMapper interface {
	// re-map functions for loading and saving objects in the state.
	RemapSnapFromState(snapName string) string
	RemapSnapToState(snapName string) string
	// RamapSnapFromRequest can replace snap names in API requests.
	// There is no corresponding mapping function for API responses anymore.
	// The API responses always reflect the real system state.
	RemapSnapFromRequest(snapName string) string
	// Returns actual name of the system snap.
	SystemSnapName() string
}

// IdentityMapper implements SnapMapper and performs no transformations at all.
type IdentityMapper struct{}

// RemapSnapFromState doesn't change the snap name in any way.
func (m *IdentityMapper) RemapSnapFromState(snapName string) string {
	return snapName
}

// RemapSnapToState doesn't change the snap name in any way.
func (m *IdentityMapper) RemapSnapToState(snapName string) string {
	return snapName
}

// RemapSnapFromRequest  doesn't change the snap name in any way.
func (m *IdentityMapper) RemapSnapFromRequest(snapName string) string {
	return snapName
}

// CoreCoreSystemMapper implements SnapMapper and makes implicit slots
// appear to be on "core" in the state and in memory but as "system" in the API.
//
// NOTE: This mapper can be used to prepare, as an intermediate step, for the
// transition to "snapd" mapper. Using it the state and API layer will look
// exactly the same as with the "snapd" mapper. This can be used to make any
// necessary adjustments the test suite.
type CoreCoreSystemMapper struct {
	IdentityMapper // Embedding the identity mapper allows us to cut on boilerplate.
}

// RemapSnapFromRequest renames the "system" snap to the "core" snap.
//
// This allows us to accept connection and disconnection requests that
// explicitly refer to "core" or using the "system" nickname.
func (m *CoreCoreSystemMapper) RemapSnapFromRequest(snapName string) string {
	if snapName == "system" {
		return m.SystemSnapName()
	}
	return snapName
}

// SystemSnapName returns actual name of the system snap.
func (m *CoreCoreSystemMapper) SystemSnapName() string {
	return "core"
}

// CoreSnapdSystemMapper implements SnapMapper and makes implicit slots
// appear to be on "core" in the state and on "system" in the API while they
// are on "snapd" in memory.
type CoreSnapdSystemMapper struct {
	IdentityMapper // Embedding the identity mapper allows us to cut on boilerplate.
}

// RemapSnapFromState renames the "core" snap to the "snapd" snap.
//
// This allows modern snapd to load an old state that remembers connections
// between slots on the "core" snap and other snaps. In memory we are actually
// using "snapd" snap for hosting those slots and this lets us stay compatible.
func (m *CoreSnapdSystemMapper) RemapSnapFromState(snapName string) string {
	if snapName == "core" {
		return m.SystemSnapName()
	}
	return snapName
}

// RemapSnapToState renames the "snapd" snap to the "core" snap.
//
// This allows the state to stay backwards compatible as all the connections
// seem to refer to the "core" snap, as in pre core{16,18} days where there was
// only one core snap.
func (m *CoreSnapdSystemMapper) RemapSnapToState(snapName string) string {
	if snapName == m.SystemSnapName() {
		return "core"
	}
	return snapName
}

// RemapSnapFromRequest renames the "core" or "system" snaps to the "snapd" snap.
//
// This allows us to accept connection and disconnection requests that
// explicitly refer to "core" or "system" even though we really want them to
// refer to "snapd". Note that this is not fully symmetric with
// RemapSnapToResponse as we explicitly always talk about "system" snap,
// even if the request used "core".
func (m *CoreSnapdSystemMapper) RemapSnapFromRequest(snapName string) string {
	if snapName == "system" || snapName == "core" {
		return m.SystemSnapName()
	}
	return snapName
}

// SystemSnapName returns actual name of the system snap.
func (m *CoreSnapdSystemMapper) SystemSnapName() string {
	return "snapd"
}

// mapper contains the currently active snap mapper.
var mapper SnapMapper = &CoreCoreSystemMapper{}

// MockSnapMapper mocks the currently used snap mapper.
func MockSnapMapper(new SnapMapper) (restore func()) {
	old := mapper
	mapper = new
	return func() { mapper = old }
}

// RemapSnapFromState renames a snap when loaded from state according to the current mapper.
func RemapSnapFromState(snapName string) string {
	return mapper.RemapSnapFromState(snapName)
}

// RemapSnapToState renames a snap when saving to state according to the current mapper.
func RemapSnapToState(snapName string) string {
	return mapper.RemapSnapToState(snapName)
}

// RemapSnapFromRequest renames a snap as received from an API request according to the current mapper.
func RemapSnapFromRequest(snapName string) string {
	return mapper.RemapSnapFromRequest(snapName)
}

// SystemSnapName returns actual name of the system snap.
func SystemSnapName() string {
	return mapper.SystemSnapName()
}

// systemSnapInfo returns current info for system snap.
func systemSnapInfo(st *state.State) (*snap.Info, error) {
	return snapstate.CurrentInfo(st, SystemSnapName())
}

func connectDisconnectAffectedSnaps(t *state.Task) ([]string, error) {
	plugRef, slotRef, err := getPlugAndSlotRefs(t)
	if err != nil {
		return nil, fmt.Errorf("internal error: cannot obtain plug/slot data from task: %s", t.Summary())
	}
	return []string{plugRef.Snap, slotRef.Snap}, nil
}

func checkSystemSnapIsPresent(st *state.State) bool {
	st.Lock()
	defer st.Unlock()
	_, err := systemSnapInfo(st)
	return err == nil
}

func setHotplugAttrs(task *state.Task, ifaceName, hotplugKey string) {
	task.Set("interface", ifaceName)
	task.Set("hotplug-key", hotplugKey)
}

func getHotplugAttrs(task *state.Task) (ifaceName, hotplugKey string, err error) {
	if err = task.Get("interface", &ifaceName); err != nil {
		return "", "", fmt.Errorf("internal error: cannot get interface name from hotplug task: %s", err)
	}
	if err = task.Get("hotplug-key", &hotplugKey); err != nil {
		return "", "", fmt.Errorf("internal error: cannot get hotplug key from hotplug task: %s", err)
	}
	return ifaceName, hotplugKey, err
}

func allocHotplugSeq(st *state.State) (int, error) {
	var seq int
	if err := st.Get("hotplug-seq", &seq); err != nil && err != state.ErrNoState {
		return 0, err
	}
	seq++
	st.Set("hotplug-seq", seq)
	return seq, nil
}

func isHotplugChange(chg *state.Change) bool {
	return strings.HasPrefix(chg.Kind(), "hotplug-")
}

func getHotplugChangeAttrs(chg *state.Change) (seq int, hotplugKey string, err error) {
	if err = chg.Get("hotplug-key", &hotplugKey); err != nil {
		return 0, "", fmt.Errorf("internal error: hotplug-key not set on change %q", chg.Kind())
	}
	if err = chg.Get("hotplug-seq", &seq); err != nil {
		return 0, "", fmt.Errorf("internal error: hotplug-seq not set on change %q", chg.Kind())
	}
	return seq, hotplugKey, nil
}

func setHotplugChangeAttrs(chg *state.Change, seq int, hotplugKey string) {
	chg.Set("hotplug-seq", seq)
	chg.Set("hotplug-key", hotplugKey)
}

type HotplugSlotInfo struct {
	Name        string                 `json:"name"`
	Interface   string                 `json:"interface"`
	StaticAttrs map[string]interface{} `json:"static-attrs,omitempty"`
	HotplugKey  string                 `json:"hotplug-key"`
}

func getHotplugSlots(st *state.State) (map[string]*HotplugSlotInfo, error) {
	var slots map[string]*HotplugSlotInfo
	err := st.Get("hotplug-slots", &slots)
	if err != nil {
		if err != state.ErrNoState {
			return nil, err
		}
		slots = make(map[string]*HotplugSlotInfo)
	}
	return slots, nil
}

func setHotplugSlots(st *state.State, slots map[string]*HotplugSlotInfo) {
	st.Set("hotplug-slots", slots)
}

func findConnsForHotplugKey(conns map[string]*connState, ifaceName, hotplugKey string) []string {
	var connsForDevice []string
	for id, connSt := range conns {
		if connSt.Interface != ifaceName || connSt.HotplugKey != hotplugKey {
			continue
		}
		connsForDevice = append(connsForDevice, id)
	}
	sort.Strings(connsForDevice)
	return connsForDevice
}<|MERGE_RESOLUTION|>--- conflicted
+++ resolved
@@ -24,10 +24,7 @@
 	"encoding/json"
 	"fmt"
 	"os"
-<<<<<<< HEAD
-=======
 	"sort"
->>>>>>> bb2fb879
 	"strings"
 
 	"github.com/snapcore/snapd/asserts"
