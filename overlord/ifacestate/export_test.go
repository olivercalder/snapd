/*
 * Copyright (C) 2016-2018 Canonical Ltd
 *
 * This program is free software: you can redistribute it and/or modify
 * it under the terms of the GNU General Public License version 3 as
 * published by the Free Software Foundation.
 *
 * This program is distributed in the hope that it will be useful,
 * but WITHOUT ANY WARRANTY; without even the implied warranty of
 * MERCHANTABILITY or FITNESS FOR A PARTICULAR PURPOSE.  See the
 * GNU General Public License for more details.
 *
 * You should have received a copy of the GNU General Public License
 * along with this program.  If not, see <http://www.gnu.org/licenses/>.
 *
 */

package ifacestate

import (
	"time"

	"github.com/snapcore/snapd/overlord/ifacestate/udevmonitor"
	"github.com/snapcore/snapd/overlord/state"
)

var (
	AddImplicitSlots             = addImplicitSlots
	SnapsWithSecurityProfiles    = snapsWithSecurityProfiles
	CheckAutoconnectConflicts    = checkAutoconnectConflicts
	FindSymmetricAutoconnectTask = findSymmetricAutoconnectTask
	ConnectPriv                  = connect
	GetConns                     = getConns
	SetConns                     = setConns
<<<<<<< HEAD
	DefaultDeviceKey             = defaultDeviceKey
=======
	InSameChangeWaitChain        = inSameChangeWaitChain
>>>>>>> cb196833
)

func NewConnectOptsWithAutoSet() connectOpts {
	return connectOpts{AutoConnect: true, ByGadget: false}
}

func MockRemoveStaleConnections(f func(st *state.State) error) (restore func()) {
	old := removeStaleConnections
	removeStaleConnections = f
	return func() { removeStaleConnections = old }
}

func MockContentLinkRetryTimeout(d time.Duration) (restore func()) {
	old := contentLinkRetryTimeout
	contentLinkRetryTimeout = d
	return func() { contentLinkRetryTimeout = old }
}

func MockCreateUDevMonitor(new func(udevmonitor.DeviceAddedFunc, udevmonitor.DeviceRemovedFunc) udevmonitor.Interface) (restore func()) {
	old := createUDevMonitor
	createUDevMonitor = new
	return func() {
		createUDevMonitor = old
	}
}

func MockUDevInitRetryTimeout(t time.Duration) (restore func()) {
	old := udevInitRetryTimeout
	udevInitRetryTimeout = t
	return func() {
		udevInitRetryTimeout = old
	}
}

// UpperCaseConnState returns a canned connection state map.
// This allows us to keep connState private and still write some tests for it.
func UpperCaseConnState() map[string]connState {
	return map[string]connState{
		"APP:network CORE:network": {Auto: true, Interface: "network"},
	}
}<|MERGE_RESOLUTION|>--- conflicted
+++ resolved
@@ -32,11 +32,8 @@
 	ConnectPriv                  = connect
 	GetConns                     = getConns
 	SetConns                     = setConns
-<<<<<<< HEAD
 	DefaultDeviceKey             = defaultDeviceKey
-=======
 	InSameChangeWaitChain        = inSameChangeWaitChain
->>>>>>> cb196833
 )
 
 func NewConnectOptsWithAutoSet() connectOpts {
