--- conflicted
+++ resolved
@@ -25,17 +25,15 @@
 	"github.com/snapcore/snapd/overlord/state"
 )
 
-<<<<<<< HEAD
 var (
 	AddImplicitSlots = addImplicitSlots
 )
-=======
+
 func MockConflictPredicate(pred func(string) bool) (restore func()) {
 	old := noConflictOnConnectTasks
 	noConflictOnConnectTasks = pred
 	return func() { noConflictOnConnectTasks = old }
 }
->>>>>>> ff353be3
 
 // AddForeignTaskHandlers registers handlers for tasks handled outside of the
 // InterfaceManager.
