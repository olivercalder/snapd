// -*- Mode: Go; indent-tabs-mode: t -*-

/*
 * Copyright (C) 2015-2020 Canonical Ltd
 *
 * This program is free software: you can redistribute it and/or modify
 * it under the terms of the GNU General Public License version 3 as
 * published by the Free Software Foundation.
 *
 * This program is distributed in the hope that it will be useful,
 * but WITHOUT ANY WARRANTY; without even the implied warranty of
 * MERCHANTABILITY or FITNESS FOR A PARTICULAR PURPOSE.  See the
 * GNU General Public License for more details.
 *
 * You should have received a copy of the GNU General Public License
 * along with this program.  If not, see <http://www.gnu.org/licenses/>.
 *
 */

package servicestate

import (
	"fmt"
<<<<<<< HEAD
	"sort"
=======
	"path/filepath"
>>>>>>> 448eb131
	"time"

	"github.com/snapcore/snapd/client"
	"github.com/snapcore/snapd/dirs"
	"github.com/snapcore/snapd/overlord/cmdstate"
	"github.com/snapcore/snapd/overlord/hookstate"
	"github.com/snapcore/snapd/overlord/snapstate"
	"github.com/snapcore/snapd/overlord/state"
	"github.com/snapcore/snapd/snap"
	"github.com/snapcore/snapd/systemd"
)

type Instruction struct {
	Action string   `json:"action"`
	Names  []string `json:"names"`
	client.StartOptions
	client.StopOptions
	client.RestartOptions
}

type ServiceActionConflictError struct{ error }

// serviceControlTs creates "service-control" task for every snap derived from appInfos.
func serviceControlTs(st *state.State, appInfos []*snap.AppInfo, inst *Instruction) (*state.TaskSet, error) {
	servicesBySnap := make(map[string][]string, len(appInfos))
	sortedNames := make([]string, 0, len(appInfos))

	// group services by snap, we need to create one task for every affected snap
	for _, app := range appInfos {
		snapName := app.Snap.InstanceName()
		if _, ok := servicesBySnap[snapName]; !ok {
			sortedNames = append(sortedNames, snapName)
		}
		servicesBySnap[snapName] = append(servicesBySnap[snapName], app.Name)
	}
	sort.Strings(sortedNames)

	ts := state.NewTaskSet()
	var prev *state.Task
	for _, snapName := range sortedNames {
		var snapst snapstate.SnapState
		if err := snapstate.Get(st, snapName, &snapst); err != nil {
			if err == state.ErrNoState {
				return nil, fmt.Errorf("snap not found: %s", snapName)
			}
			return nil, err
		}

		cmd := &ServiceAction{SnapName: snapName}
		switch {
		case inst.Action == "start":
			cmd.Action = "start"
			if inst.Enable {
				cmd.ActionModifier = "enable"
			}
		case inst.Action == "stop":
			cmd.Action = "stop"
			if inst.Disable {
				cmd.ActionModifier = "disable"
			}
		case inst.Action == "restart":
			if inst.Reload {
				cmd.Action = "reload-or-restart"
			} else {
				cmd.Action = "restart"
			}
		default:
			return nil, fmt.Errorf("unknown action %q", inst.Action)
		}

		svcs := servicesBySnap[snapName]
		sort.Strings(svcs)
		cmd.Services = svcs

		summary := fmt.Sprintf("Run service command %q for services %q of snap %q", cmd.Action, svcs, cmd.SnapName)
		task := st.NewTask("service-control", summary)
		task.Set("service-action", cmd)
		if prev != nil {
			task.WaitFor(prev)
		}
		prev = task
		ts.AddTask(task)
	}
	return ts, nil
}

// Flags carries extra flags for Control
type Flags struct {
	// CreateExecCommandTasks tells Control method to create exec-command tasks
	// (algonside service-control tasks) for compatibility with old snapd.
	CreateExecCommandTasks bool
}

// Control creates a taskset for starting/stopping/restarting services via systemctl.
// The appInfos and inst define the services and the command to execute.
// Context is used to determine change conflicts - we will not conflict with
// tasks from same change as that of context's.
func Control(st *state.State, appInfos []*snap.AppInfo, inst *Instruction, flags *Flags, context *hookstate.Context) ([]*state.TaskSet, error) {
	var tts []*state.TaskSet
	var ctlcmds []string

	// create exec-command tasks for compatibility with old snapd
	if flags != nil && flags.CreateExecCommandTasks {
		switch {
		case inst.Action == "start":
			if inst.Enable {
				ctlcmds = []string{"enable"}
			}
			ctlcmds = append(ctlcmds, "start")
		case inst.Action == "stop":
			if inst.Disable {
				ctlcmds = []string{"disable"}
			}
			ctlcmds = append(ctlcmds, "stop")
		case inst.Action == "restart":
			if inst.Reload {
				ctlcmds = []string{"reload-or-restart"}
			} else {
				ctlcmds = []string{"restart"}
			}
		default:
			return nil, fmt.Errorf("unknown action %q", inst.Action)
		}
	}

	svcs := make([]string, 0, len(appInfos))
	snapNames := make([]string, 0, len(appInfos))
	lastName := ""
	names := make([]string, len(appInfos))
	for i, svc := range appInfos {
		svcs = append(svcs, svc.ServiceName())
		snapName := svc.Snap.InstanceName()
		names[i] = snapName + "." + svc.Name
		if snapName != lastName {
			snapNames = append(snapNames, snapName)
			lastName = snapName
		}
	}

	var ignoreChangeID string
	if context != nil {
		ignoreChangeID = context.ChangeID()
	}
	if err := snapstate.CheckChangeConflictMany(st, snapNames, ignoreChangeID); err != nil {
		return nil, &ServiceActionConflictError{err}
	}

	for _, cmd := range ctlcmds {
		argv := append([]string{"systemctl", cmd}, svcs...)
		desc := fmt.Sprintf("%s of %v", cmd, names)
		// Give the systemctl a maximum time of 61 for now.
		//
		// Longer term we need to refactor this code and
		// reuse the snapd/systemd and snapd/wrapper packages
		// to control the timeout in a single place.
		ts := cmdstate.ExecWithTimeout(st, desc, argv, 61*time.Second)

		// set ignore flag on the tasks, new snapd uses service-control tasks.
		ignore := true
		for _, t := range ts.Tasks() {
			t.Set("ignore", ignore)
		}
		tts = append(tts, ts)
	}

	// XXX: serviceControlTs could be merged with above logic at the cost of
	// slightly more complicated logic.
	ts, err := serviceControlTs(st, appInfos, inst)
	if err != nil {
		return nil, err
	}
	tts = append(tts, ts)

	// make a taskset wait for its predecessor
	for i := 1; i < len(tts); i++ {
		tts[i].WaitAll(tts[i-1])
	}

	return tts, nil
}

// StatusDecorator supports decorating client.AppInfos with service status.
type StatusDecorator struct {
	sysd systemd.Systemd
}

// NewStatusDecorator returns a new StatusDecorator.
func NewStatusDecorator(rep interface {
	Notify(string)
}) *StatusDecorator {
	return &StatusDecorator{
		sysd: systemd.New(dirs.GlobalRootDir, systemd.SystemMode, rep),
	}
}

// DecorateWithStatus adds service status information to the given
// client.AppInfo associated with the given snap.AppInfo.
// If the snap is inactive or the app is not service it does nothing.
func (sd *StatusDecorator) DecorateWithStatus(appInfo *client.AppInfo, snapApp *snap.AppInfo) error {
	if appInfo.Snap != snapApp.Snap.InstanceName() || appInfo.Name != snapApp.Name {
		return fmt.Errorf("internal error: misassociated app info %v and client app info %s.%s", snapApp, appInfo.Snap, appInfo.Name)
	}
	if !snapApp.Snap.IsActive() || !snapApp.IsService() {
		// nothing to do
		return nil
	}

	// collect all services for a single call to systemctl
	extra := len(snapApp.Sockets)
	if snapApp.Timer != nil {
		extra++
	}
	serviceNames := make([]string, 0, 1+extra)
	serviceNames = append(serviceNames, snapApp.ServiceName())

	sockSvcFileToName := make(map[string]string, len(snapApp.Sockets))
	for _, sock := range snapApp.Sockets {
		sockUnit := filepath.Base(sock.File())
		sockSvcFileToName[sockUnit] = sock.Name
		serviceNames = append(serviceNames, sockUnit)
	}
	if snapApp.Timer != nil {
		timerUnit := filepath.Base(snapApp.Timer.File())
		serviceNames = append(serviceNames, timerUnit)
	}

	// sysd.Status() makes sure that we get only the units we asked
	// for and raises an error otherwise
	sts, err := sd.sysd.Status(serviceNames...)
	if err != nil {
		return fmt.Errorf("cannot get status of services of app %q: %v", appInfo.Name, err)
	}
	if len(sts) != len(serviceNames) {
		return fmt.Errorf("cannot get status of services of app %q: expected %d results, got %d", appInfo.Name, len(serviceNames), len(sts))
	}
	for _, st := range sts {
		switch filepath.Ext(st.UnitName) {
		case ".service":
			appInfo.Enabled = st.Enabled
			appInfo.Active = st.Active
		case ".timer":
			appInfo.Activators = append(appInfo.Activators, client.AppActivator{
				Name:    snapApp.Name,
				Enabled: st.Enabled,
				Active:  st.Active,
				Type:    "timer",
			})
		case ".socket":
			appInfo.Activators = append(appInfo.Activators, client.AppActivator{
				Name:    sockSvcFileToName[st.UnitName],
				Enabled: st.Enabled,
				Active:  st.Active,
				Type:    "socket",
			})
		}
	}

	return nil
}<|MERGE_RESOLUTION|>--- conflicted
+++ resolved
@@ -21,11 +21,8 @@
 
 import (
 	"fmt"
-<<<<<<< HEAD
+	"path/filepath"
 	"sort"
-=======
-	"path/filepath"
->>>>>>> 448eb131
 	"time"
 
 	"github.com/snapcore/snapd/client"
