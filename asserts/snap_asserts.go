// -*- Mode: Go; indent-tabs-mode: t -*-

/*
 * Copyright (C) 2015-2016 Canonical Ltd
 *
 * This program is free software: you can redistribute it and/or modify
 * it under the terms of the GNU General Public License version 3 as
 * published by the Free Software Foundation.
 *
 * This program is distributed in the hope that it will be useful,
 * but WITHOUT ANY WARRANTY; without even the implied warranty of
 * MERCHANTABILITY or FITNESS FOR A PARTICULAR PURPOSE.  See the
 * GNU General Public License for more details.
 *
 * You should have received a copy of the GNU General Public License
 * along with this program.  If not, see <http://www.gnu.org/licenses/>.
 *
 */

package asserts

import (
	"crypto"
	"fmt"
	"time"

	_ "golang.org/x/crypto/sha3" // expected for digests

	"github.com/snapcore/snapd/release"
)

// TODO: adjust to new designs!

// SnapDeclaration holds a snap-declaration assertion, declaring a
// snap binding its identifying snap-id to a name, asserting its
// publisher and its other properties.
type SnapDeclaration struct {
	assertionBase
	timestamp time.Time
}

// Series returns the series for which the snap is being declared.
func (snapdcl *SnapDeclaration) Series() string {
	return snapdcl.HeaderString("series")
}

// SnapID returns the snap id of the declared snap.
func (snapdcl *SnapDeclaration) SnapID() string {
	return snapdcl.HeaderString("snap-id")
}

// SnapName returns the declared snap name.
func (snapdcl *SnapDeclaration) SnapName() string {
	return snapdcl.HeaderString("snap-name")
}

// PublisherID returns the identifier of the publisher of the declared snap.
func (snapdcl *SnapDeclaration) PublisherID() string {
	return snapdcl.HeaderString("publisher-id")
}

// Timestamp returns the time when the snap-declaration was issued.
func (snapdcl *SnapDeclaration) Timestamp() time.Time {
	return snapdcl.timestamp
}

// Implement further consistency checks.
func (snapdcl *SnapDeclaration) checkConsistency(db RODatabase, acck *AccountKey) error {
	if !db.IsTrustedAccount(snapdcl.AuthorityID()) {
		return fmt.Errorf("snap-declaration assertion for %q (id %q) is not signed by a directly trusted authority: %s", snapdcl.SnapName(), snapdcl.SnapID(), snapdcl.AuthorityID())
	}
	_, err := db.Find(AccountType, map[string]string{
		"account-id": snapdcl.PublisherID(),
	})
	if err == ErrNotFound {
		return fmt.Errorf("snap-declaration assertion for %q (id %q) does not have a matching account assertion for the publisher %q", snapdcl.SnapName(), snapdcl.SnapID(), snapdcl.PublisherID())
	}
	if err != nil {
		return err
	}
	return nil
}

// sanity
var _ consistencyChecker = (*SnapDeclaration)(nil)

// Prerequisites returns references to this snap-declaration prerequisite assertions.
func (snapdcl *SnapDeclaration) Prerequisites() []*Ref {
	return []*Ref{
		&Ref{Type: AccountType, PrimaryKey: []string{snapdcl.PublisherID()}},
	}
}

func assembleSnapDeclaration(assert assertionBase) (Assertion, error) {
	_, err := checkExistsString(assert.headers, "snap-name")
	if err != nil {
		return nil, err
	}

	_, err = checkNotEmptyString(assert.headers, "publisher-id")
	if err != nil {
		return nil, err
	}

	timestamp, err := checkRFC3339Date(assert.headers, "timestamp")
	if err != nil {
		return nil, err
	}

	return &SnapDeclaration{
		assertionBase: assert,
		timestamp:     timestamp,
	}, nil
}

// SnapBuild holds a snap-build assertion, asserting the properties of a snap
// at the time it was built by the developer.
type SnapBuild struct {
	assertionBase
	size      uint64
	timestamp time.Time
}

// SnapSHA3_384 returns the SHA3-384 digest of the snap.
func (snapbld *SnapBuild) SnapSHA3_384() string {
	return snapbld.HeaderString("snap-sha3-384")
}

// SnapID returns the snap id of the snap.
func (snapbld *SnapBuild) SnapID() string {
	return snapbld.HeaderString("snap-id")
}

// SnapSize returns the size of the snap.
func (snapbld *SnapBuild) SnapSize() uint64 {
	return snapbld.size
}

// Grade returns the grade of the snap: devel|stable
func (snapbld *SnapBuild) Grade() string {
	return snapbld.HeaderString("grade")
}

// Timestamp returns the time when the snap-build assertion was created.
func (snapbld *SnapBuild) Timestamp() time.Time {
	return snapbld.timestamp
}

func assembleSnapBuild(assert assertionBase) (Assertion, error) {
	_, err := checkDigest(assert.headers, "snap-sha3-384", crypto.SHA3_384)
	if err != nil {
		return nil, err
	}

	_, err = checkNotEmptyString(assert.headers, "snap-id")
	if err != nil {
		return nil, err
	}

	_, err = checkNotEmptyString(assert.headers, "grade")
	if err != nil {
		return nil, err
	}

	size, err := checkUint(assert.headers, "snap-size", 64)
	if err != nil {
		return nil, err
	}

	timestamp, err := checkRFC3339Date(assert.headers, "timestamp")
	if err != nil {
		return nil, err
	}
	// ignore extra headers and non-empty body for future compatibility
	return &SnapBuild{
		assertionBase: assert,
		size:          size,
		timestamp:     timestamp,
	}, nil
}

// SnapRevision holds a snap-revision assertion, which is a statement by the
// store acknowledging the receipt of a build of a snap and labeling it with a
// snap revision.
type SnapRevision struct {
	assertionBase
	snapSize     uint64
	snapRevision int
	timestamp    time.Time
}

// SnapSHA3_384 returns the SHA3-384 digest of the snap.
func (snaprev *SnapRevision) SnapSHA3_384() string {
	return snaprev.HeaderString("snap-sha3-384")
}

// SnapID returns the snap id of the snap.
func (snaprev *SnapRevision) SnapID() string {
	return snaprev.HeaderString("snap-id")
}

// SnapSize returns the size in bytes of the snap submitted to the store.
func (snaprev *SnapRevision) SnapSize() uint64 {
	return snaprev.snapSize
}

// SnapRevision returns the revision assigned to this build of the snap.
func (snaprev *SnapRevision) SnapRevision() int {
	return snaprev.snapRevision
}

// DeveloperID returns the id of the developer that submitted this build of the
// snap.
func (snaprev *SnapRevision) DeveloperID() string {
	return snaprev.HeaderString("developer-id")
}

// Timestamp returns the time when the snap-revision was issued.
func (snaprev *SnapRevision) Timestamp() time.Time {
	return snaprev.timestamp
}

// Implement further consistency checks.
func (snaprev *SnapRevision) checkConsistency(db RODatabase, acck *AccountKey) error {
	// TODO: expand this to consider other stores signing on their own
	if !db.IsTrustedAccount(snaprev.AuthorityID()) {
		return fmt.Errorf("snap-revision assertion for snap id %q is not signed by a store: %s", snaprev.SnapID(), snaprev.AuthorityID())
	}
	_, err := db.Find(AccountType, map[string]string{
		"account-id": snaprev.DeveloperID(),
	})
	if err == ErrNotFound {
		return fmt.Errorf("snap-revision assertion for snap id %q does not have a matching account assertion for the developer %q", snaprev.SnapID(), snaprev.DeveloperID())
	}
	if err != nil {
		return err
	}
	_, err = db.Find(SnapDeclarationType, map[string]string{
		// XXX: mediate getting current series through some context object? this gets the job done for now
		"series":  release.Series,
		"snap-id": snaprev.SnapID(),
	})
	if err == ErrNotFound {
		return fmt.Errorf("snap-revision assertion for snap id %q does not have a matching snap-declaration assertion", snaprev.SnapID())
	}
	if err != nil {
		return err
	}
	return nil
}

// sanity
var _ consistencyChecker = (*SnapRevision)(nil)

// Prerequisites returns references to this snap-revision prerequisite assertions.
func (snaprev *SnapRevision) Prerequisites() []*Ref {
	return []*Ref{
		&Ref{Type: SnapDeclarationType, PrimaryKey: []string{snaprev.Series(), snaprev.SnapID()}},
		&Ref{Type: AccountType, PrimaryKey: []string{snaprev.DeveloperID()}},
	}
}

func assembleSnapRevision(assert assertionBase) (Assertion, error) {
	_, err := checkDigest(assert.headers, "snap-sha3-384", crypto.SHA3_384)
	if err != nil {
		return nil, err
	}

	_, err = checkNotEmptyString(assert.headers, "snap-id")
	if err != nil {
		return nil, err
	}

	snapSize, err := checkUint(assert.headers, "snap-size", 64)
	if err != nil {
		return nil, err
	}

	snapRevision, err := checkInt(assert.headers, "snap-revision")
	if err != nil {
		return nil, err
	}

<<<<<<< HEAD
	if snapRevision < 1 {
		return nil, fmt.Errorf(`"snap-revision" header must be >=1: %d`, snapRevision)
	}

	_, err = checkNotEmpty(assert.headers, "developer-id")
=======
	_, err = checkNotEmptyString(assert.headers, "developer-id")
>>>>>>> 22ad5aa3
	if err != nil {
		return nil, err
	}

	timestamp, err := checkRFC3339Date(assert.headers, "timestamp")
	if err != nil {
		return nil, err
	}

	return &SnapRevision{
		assertionBase: assert,
		snapSize:      snapSize,
		snapRevision:  snapRevision,
		timestamp:     timestamp,
	}, nil
}<|MERGE_RESOLUTION|>--- conflicted
+++ resolved
@@ -255,7 +255,8 @@
 // Prerequisites returns references to this snap-revision prerequisite assertions.
 func (snaprev *SnapRevision) Prerequisites() []*Ref {
 	return []*Ref{
-		&Ref{Type: SnapDeclarationType, PrimaryKey: []string{snaprev.Series(), snaprev.SnapID()}},
+		// XXX: mediate getting current series through some context object? this gets the job done for now
+		&Ref{Type: SnapDeclarationType, PrimaryKey: []string{release.Series, snaprev.SnapID()}},
 		&Ref{Type: AccountType, PrimaryKey: []string{snaprev.DeveloperID()}},
 	}
 }
@@ -280,16 +281,11 @@
 	if err != nil {
 		return nil, err
 	}
-
-<<<<<<< HEAD
 	if snapRevision < 1 {
 		return nil, fmt.Errorf(`"snap-revision" header must be >=1: %d`, snapRevision)
 	}
 
-	_, err = checkNotEmpty(assert.headers, "developer-id")
-=======
 	_, err = checkNotEmptyString(assert.headers, "developer-id")
->>>>>>> 22ad5aa3
 	if err != nil {
 		return nil, err
 	}
