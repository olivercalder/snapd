--- conflicted
+++ resolved
@@ -183,20 +183,12 @@
 	trustedKey := testPrivKey0
 
 	topDir := filepath.Join(c.MkDir(), "asserts-db")
-<<<<<<< HEAD
-	bs, err := asserts.OpenFilesystemBackstore(topDir)
-	c.Assert(err, IsNil)
-	cfg := &asserts.DatabaseConfig{
-		Backstore:   bs,
-		TrustedKeys: []*asserts.AccountKey{asserts.BootstrapAccountKeyForTest("canonical", &trustedKey.PublicKey)},
-=======
 	bs, err := asserts.OpenFSBackstore(topDir)
 	c.Assert(err, IsNil)
 	cfg := &asserts.DatabaseConfig{
 		Backstore:      bs,
 		KeypairManager: asserts.NewMemoryKeypairManager(),
 		TrustedKeys:    []*asserts.AccountKey{asserts.BootstrapAccountKeyForTest("canonical", &trustedKey.PublicKey)},
->>>>>>> b985d874
 	}
 	db, err := asserts.OpenDatabase(cfg)
 	c.Assert(err, IsNil)
