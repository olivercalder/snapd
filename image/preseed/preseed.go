// -*- Mode: Go; indent-tabs-mode: t -*-

/*
 * Copyright (C) 2022 Canonical Ltd
 *
 * This program is free software: you can redistribute it and/or modify
 * it under the terms of the GNU General Public License version 3 as
 * published by the Free Software Foundation.
 *
 * This program is distributed in the hope that it will be useful,
 * but WITHOUT ANY WARRANTY; without even the implied warranty of
 * MERCHANTABILITY or FITNESS FOR A PARTICULAR PURPOSE.  See the
 * GNU General Public License for more details.
 *
 * You should have received a copy of the GNU General Public License
 * along with this program.  If not, see <http://www.gnu.org/licenses/>.
 *
 */

// Package preseed provides functions for preseeding of classic and UC20
// systems. Preseeding runs snapd in special mode that executes significant
// portion of initial seeding in a chroot environment and stores the resulting
// modifications in the image so that they can be reused and skipped on first boot,
// speeding it up.
package preseed

import (
	"crypto"
	"fmt"
	"io"
	"os"
	"path/filepath"
	"time"

	"github.com/snapcore/snapd/asserts"
	"github.com/snapcore/snapd/asserts/signtool"
	"github.com/snapcore/snapd/asserts/sysdb"
	"github.com/snapcore/snapd/i18n"
	"github.com/snapcore/snapd/seed"
	"github.com/snapcore/snapd/seed/seedwriter"
	"github.com/snapcore/snapd/store/tooling"
	"github.com/snapcore/snapd/timings"
)

var (
	seedOpen = seed.Open

	Stdout io.Writer = os.Stdout
	Stderr io.Writer = os.Stderr
)

type preseedOpts struct {
	PrepareImageDir  string
	PreseedChrootDir string
	SystemLabel      string
	WritableDir      string
<<<<<<< HEAD

	// optional path to AppArmor kernel features directory
	AppArmorKernelFeaturesDir string
=======
	PreseedSignKey   string
>>>>>>> 001dd6f7
}

type targetSnapdInfo struct {
	path    string
	version string
}

var (
	getKeypairManager        = signtool.GetKeypairManager
	newToolingStoreFromModel = tooling.NewToolingStoreFromModel
	trusted                  = sysdb.Trusted()
)

func MockTrusted(mockTrusted []asserts.Assertion) (restore func()) {
	prevTrusted := trusted
	trusted = mockTrusted
	return func() {
		trusted = prevTrusted
	}
}

func writePreseedAssertion(artifactDigest []byte, opts *preseedOpts) error {
	keypairMgr, err := getKeypairManager()
	if err != nil {
		return err
	}

	key := opts.PreseedSignKey
	if key == "" {
		key = `default`
	}
	privKey, err := keypairMgr.GetByName(key)
	if err != nil {
		// TRANSLATORS: %q is the key name, %v the error message
		return fmt.Errorf(i18n.G("cannot use %q key: %v"), key, err)
	}

	sysDir := filepath.Join(opts.PrepareImageDir, "system-seed")
	sd, err := seedOpen(sysDir, opts.SystemLabel)
	if err != nil {
		return err
	}

	bs := asserts.NewMemoryBackstore()
	adb, err := asserts.OpenDatabase(&asserts.DatabaseConfig{
		Trusted:        trusted,
		KeypairManager: keypairMgr,
		Backstore:      bs,
	})
	if err != nil {
		return err
	}

	commitTo := func(b *asserts.Batch) error {
		return b.CommitTo(adb, nil)
	}

	if err := sd.LoadAssertions(adb, commitTo); err != nil {
		return err
	}
	model := sd.Model()

	tm := timings.New(nil)
	if err := sd.LoadMeta("run", nil, tm); err != nil {
		return err
	}

	snaps := []interface{}{}
	addSnap := func(sn *seed.Snap) {
		preseedSnap := map[string]interface{}{}
		preseedSnap["name"] = sn.SnapName()
		if sn.ID() != "" {
			preseedSnap["id"] = sn.ID()
			preseedSnap["revision"] = sn.PlaceInfo().SnapRevision().String()
		}
		snaps = append(snaps, preseedSnap)
	}

	modeSnaps, err := sd.ModeSnaps("run")
	if err != nil {
		return err
	}
	essSnaps := sd.EssentialSnaps()
	if err != nil {
		return err
	}
	for _, ess := range essSnaps {
		addSnap(ess)
	}
	for _, msnap := range modeSnaps {
		addSnap(msnap)
	}

	base64Digest, err := asserts.EncodeDigest(crypto.SHA3_384, artifactDigest)
	if err != nil {
		return err
	}
	headers := map[string]interface{}{
		"type":              "preseed",
		"authority-id":      model.AuthorityID(),
		"series":            "16",
		"brand-id":          model.BrandID(),
		"model":             model.Model(),
		"system-label":      opts.SystemLabel,
		"artifact-sha3-384": base64Digest,
		"timestamp":         time.Now().UTC().Format(time.RFC3339),
		"snaps":             snaps,
	}

	signedAssert, err := adb.Sign(asserts.PreseedType, headers, nil, privKey.PublicKey().ID())
	if err != nil {
		return fmt.Errorf("cannot sign preseed assertion: %v", err)
	}

	tsto, err := newToolingStoreFromModel(model, "")
	if err != nil {
		return err
	}
	newFetcher := func(save func(asserts.Assertion) error) asserts.Fetcher {
		return tsto.AssertionFetcher(adb, save)
	}

	f := seedwriter.MakeRefAssertsFetcher(newFetcher)
	if err := f.Save(signedAssert); err != nil {
		return fmt.Errorf("cannot fetch assertion: %v", err)
	}

	serialized, err := os.OpenFile(filepath.Join(sysDir, "systems", opts.SystemLabel, "preseed"), os.O_WRONLY|os.O_CREATE|os.O_EXCL, 0644)
	if err != nil {
		return err
	}
	defer serialized.Close()

	enc := asserts.NewEncoder(serialized)
	for _, aref := range f.Refs() {
		if aref.Type == asserts.PreseedType || aref.Type == asserts.AccountKeyType {
			as, err := aref.Resolve(adb.Find)
			if err != nil {
				return fmt.Errorf("internal error: %v", err)
			}
			if err := enc.Encode(as); err != nil {
				return fmt.Errorf("cannot write assertion %s: %v", aref, err)
			}
		}
	}

	return nil
}<|MERGE_RESOLUTION|>--- conflicted
+++ resolved
@@ -54,13 +54,10 @@
 	PreseedChrootDir string
 	SystemLabel      string
 	WritableDir      string
-<<<<<<< HEAD
 
 	// optional path to AppArmor kernel features directory
 	AppArmorKernelFeaturesDir string
-=======
-	PreseedSignKey   string
->>>>>>> 001dd6f7
+	PreseedSignKey            string
 }
 
 type targetSnapdInfo struct {
