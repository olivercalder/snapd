--- conflicted
+++ resolved
@@ -31,10 +31,6 @@
 	return preseedNotAvailableError
 }
 
-<<<<<<< HEAD
-func Core20(chrootDir, aaFeaturesDir string) error {
-=======
-func Core20(chrootDir, key string) error {
->>>>>>> 001dd6f7
+func Core20(chrootDir, key, aaFaaFeaturesDir string) error {
 	return preseedNotAvailableError
 }