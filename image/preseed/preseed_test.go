// -*- Mode: Go; indent-tabs-mode: t -*-

/*
 * Copyright (C) 2022 Canonical Ltd
 *
 * This program is free software: you can redistribute it and/or modify
 * it under the terms of the GNU General Public License version 3 as
 * published by the Free Software Foundation.
 *
 * This program is distributed in the hope that it will be useful,
 * but WITHOUT ANY WARRANTY; without even the implied warranty of
 * MERCHANTABILITY or FITNESS FOR A PARTICULAR PURPOSE.  See the
 * GNU General Public License for more details.
 *
 * You should have received a copy of the GNU General Public License
 * along with this program.  If not, see <http://www.gnu.org/licenses/>.
 *
 */

package preseed_test

import (
	"fmt"
	"io/ioutil"
	"os"
	"path/filepath"
	"strings"
	"testing"

	. "gopkg.in/check.v1"

	"github.com/snapcore/snapd/asserts"
	"github.com/snapcore/snapd/asserts/assertstest"
	"github.com/snapcore/snapd/dirs"
	"github.com/snapcore/snapd/image/preseed"
	"github.com/snapcore/snapd/osutil"
	"github.com/snapcore/snapd/osutil/squashfs"
	"github.com/snapcore/snapd/seed"
	"github.com/snapcore/snapd/snap"
	"github.com/snapcore/snapd/testutil"
	"github.com/snapcore/snapd/timings"
)

func Test(t *testing.T) { TestingT(t) }

var _ = Suite(&preseedSuite{})

type preseedSuite struct {
	testutil.BaseTest
}

func (s *preseedSuite) SetUpTest(c *C) {
	s.BaseTest.SetUpTest(c)
	restore := squashfs.MockNeedsFuse(false)
	s.BaseTest.AddCleanup(restore)
}

func (s *preseedSuite) TearDownTest(c *C) {
	s.BaseTest.TearDownTest(c)
	dirs.SetRootDir("")
}

type FakeSeed struct {
	AssertsModel      *asserts.Model
	Essential         []*seed.Snap
	SnapsForMode      map[string][]*seed.Snap
	LoadMetaErr       error
	LoadAssertionsErr error
	UsesSnapd         bool
}

func mockChrootDirs(c *C, rootDir string, apparmorDir bool) func() {
	if apparmorDir {
		c.Assert(os.MkdirAll(filepath.Join(rootDir, "/sys/kernel/security/apparmor"), 0755), IsNil)
	}
	mockMountInfo := `912 920 0:57 / ${rootDir}/proc rw,nosuid,nodev,noexec,relatime - proc proc rw
914 913 0:7 / ${rootDir}/sys/kernel/security rw,nosuid,nodev,noexec,relatime master:8 - securityfs securityfs rw
915 920 0:58 / ${rootDir}/dev rw,relatime - tmpfs none rw,size=492k,mode=755,uid=100000,gid=100000
`
	return osutil.MockMountInfo(strings.Replace(mockMountInfo, "${rootDir}", rootDir, -1))
}

// Fake implementation of seed.Seed interface

func mockClassicModel() *asserts.Model {
	headers := map[string]interface{}{
		"type":         "model",
		"authority-id": "brand",
		"series":       "16",
		"brand-id":     "brand",
		"model":        "classicbaz-3000",
		"classic":      "true",
		"timestamp":    "2018-01-01T08:00:00+00:00",
	}
	return assertstest.FakeAssertion(headers, nil).(*asserts.Model)
}

func (fs *FakeSeed) LoadAssertions(db asserts.RODatabase, commitTo func(*asserts.Batch) error) error {
	return fs.LoadAssertionsErr
}

func (fs *FakeSeed) Model() *asserts.Model {
	return fs.AssertsModel
}

func (fs *FakeSeed) Brand() (*asserts.Account, error) {
	headers := map[string]interface{}{
		"type":         "account",
		"account-id":   "brand",
		"display-name": "fake brand",
		"username":     "brand",
		"timestamp":    "2018-01-01T08:00:00+00:00",
	}
	return assertstest.FakeAssertion(headers, nil).(*asserts.Account), nil
}

<<<<<<< HEAD
func (fs *FakeSeed) LoadEssentialMeta(essentialTypes []snap.Type, tm timings.Measurer) error {
	panic("unexpected")
}

func (fs *FakeSeed) LoadMeta(tm timings.Measurer) error {
	return fs.LoadMetaErr
=======
func (fs *Fake16Seed) LoadEssentialMeta(essentialTypes []snap.Type, tm timings.Measurer) error {
	return fs.LoadMetaErr
}

func (fs *Fake16Seed) LoadMeta(mode string, tm timings.Measurer) error {
	panic("unexpected")
>>>>>>> c6309d8d
}

func (fs *FakeSeed) UsesSnapdSnap() bool {
	return fs.UsesSnapd
}

func (fs *FakeSeed) EssentialSnaps() []*seed.Snap {
	return fs.Essential
}

func (fs *FakeSeed) ModeSnaps(mode string) ([]*seed.Snap, error) {
	return fs.SnapsForMode[mode], nil
}

func (fs *FakeSeed) NumSnaps() int {
	return 0
}

func (fs *FakeSeed) Iter(f func(sn *seed.Snap) error) error {
	return nil
}

func (s *preseedSuite) TestSystemSnapFromSeed(c *C) {
	tmpDir := c.MkDir()

	restore := preseed.MockSeedOpen(func(rootDir, label string) (seed.Seed, error) {
		return &FakeSeed{
			AssertsModel: mockClassicModel(),
			Essential:    []*seed.Snap{{Path: "/some/path/core", SideInfo: &snap.SideInfo{RealName: "core"}}},
		}, nil
	})
	defer restore()

	path, _, err := preseed.SystemSnapFromSeed(tmpDir, "")
	c.Assert(err, IsNil)
	c.Check(path, Equals, "/some/path/core")
}

func (s *preseedSuite) TestSystemSnapFromSnapdSeed(c *C) {
	tmpDir := c.MkDir()

	restore := preseed.MockSeedOpen(func(rootDir, label string) (seed.Seed, error) {
		return &FakeSeed{
			AssertsModel: mockClassicModel(),
			Essential:    []*seed.Snap{{Path: "/some/path/snapd.snap", SideInfo: &snap.SideInfo{RealName: "snapd"}}},
			UsesSnapd:    true,
		}, nil
	})
	defer restore()

	path, _, err := preseed.SystemSnapFromSeed(tmpDir, "")
	c.Assert(err, IsNil)
	c.Check(path, Equals, "/some/path/snapd.snap")
}

func (s *preseedSuite) TestSystemSnapFromSeedOpenError(c *C) {
	tmpDir := c.MkDir()

	restore := preseed.MockSeedOpen(func(rootDir, label string) (seed.Seed, error) { return nil, fmt.Errorf("fail") })
	defer restore()

	_, _, err := preseed.SystemSnapFromSeed(tmpDir, "")
	c.Assert(err, ErrorMatches, "fail")
}

func (s *preseedSuite) TestSystemSnapFromSeedErrors(c *C) {
	tmpDir := c.MkDir()

	fakeSeed := &FakeSeed{}
	fakeSeed.AssertsModel = mockClassicModel()

	restore := preseed.MockSeedOpen(func(rootDir, label string) (seed.Seed, error) { return fakeSeed, nil })
	defer restore()

	fakeSeed.Essential = []*seed.Snap{{Path: "", SideInfo: &snap.SideInfo{RealName: "core"}}}
	_, _, err := preseed.SystemSnapFromSeed(tmpDir, "")
	c.Assert(err, ErrorMatches, "core snap not found")

	fakeSeed.Essential = []*seed.Snap{{Path: "/some/path", SideInfo: &snap.SideInfo{RealName: "foosnap"}}}
	_, _, err = preseed.SystemSnapFromSeed(tmpDir, "")
	c.Assert(err, ErrorMatches, "core snap not found")

	fakeSeed.LoadMetaErr = fmt.Errorf("load meta failed")
	_, _, err = preseed.SystemSnapFromSeed(tmpDir, "")
	c.Assert(err, ErrorMatches, "load meta failed")

	fakeSeed.LoadMetaErr = nil
	fakeSeed.LoadAssertionsErr = fmt.Errorf("load assertions failed")
	_, _, err = preseed.SystemSnapFromSeed(tmpDir, "")
	c.Assert(err, ErrorMatches, "load assertions failed")
}

func (s *preseedSuite) TestChooseTargetSnapdVersion(c *C) {
	tmpDir := c.MkDir()
	dirs.SetRootDir(tmpDir)
	c.Assert(os.MkdirAll(filepath.Join(tmpDir, "usr/lib/snapd/"), 0755), IsNil)

	targetSnapdRoot := filepath.Join(tmpDir, "target-core-mounted-here")
	c.Assert(os.MkdirAll(filepath.Join(targetSnapdRoot, "usr/lib/snapd/"), 0755), IsNil)
	restoreMountPath := preseed.MockSnapdMountPath(targetSnapdRoot)
	defer restoreMountPath()

	var versions = []struct {
		fromSnap        string
		fromDeb         string
		expectedPath    string
		expectedVersion string
		expectedErr     string
	}{
		{
			fromDeb:  "2.44.0",
			fromSnap: "2.45.3+git123",
			// snap version wins
			expectedVersion: "2.45.3+git123",
			expectedPath:    filepath.Join(tmpDir, "target-core-mounted-here/usr/lib/snapd/snapd"),
		},
		{
			fromDeb:  "2.44.0",
			fromSnap: "2.44.0",
			// snap version wins
			expectedVersion: "2.44.0",
			expectedPath:    filepath.Join(tmpDir, "target-core-mounted-here/usr/lib/snapd/snapd"),
		},
		{
			fromDeb:  "2.45.1+20.04",
			fromSnap: "2.45.1",
			// deb version wins
			expectedVersion: "2.45.1+20.04",
			expectedPath:    filepath.Join(tmpDir, "usr/lib/snapd/snapd"),
		},
		{
			fromDeb:  "2.45.2",
			fromSnap: "2.45.1",
			// deb version wins
			expectedVersion: "2.45.2",
			expectedPath:    filepath.Join(tmpDir, "usr/lib/snapd/snapd"),
		},
		{
			fromSnap:    "2.45.1",
			expectedErr: fmt.Sprintf("cannot open snapd info file %q.*", filepath.Join(tmpDir, "usr/lib/snapd/info")),
		},
		{
			fromDeb:     "2.45.1",
			expectedErr: fmt.Sprintf("cannot open snapd info file %q.*", filepath.Join(tmpDir, "target-core-mounted-here/usr/lib/snapd/info")),
		},
	}

	for _, test := range versions {
		infoFile := filepath.Join(tmpDir, "usr/lib/snapd/info")
		os.Remove(infoFile)
		if test.fromDeb != "" {
			c.Assert(ioutil.WriteFile(infoFile, []byte(fmt.Sprintf("VERSION=%s", test.fromDeb)), 0644), IsNil)
		}
		infoFile = filepath.Join(targetSnapdRoot, "usr/lib/snapd/info")
		os.Remove(infoFile)
		if test.fromSnap != "" {
			c.Assert(ioutil.WriteFile(infoFile, []byte(fmt.Sprintf("VERSION=%s", test.fromSnap)), 0644), IsNil)
		}

		targetSnapd, err := preseed.ChooseTargetSnapdVersion()
		if test.expectedErr != "" {
			c.Assert(err, ErrorMatches, test.expectedErr)
		} else {
			c.Assert(err, IsNil)
			c.Assert(targetSnapd, NotNil)
			path, version := preseed.SnapdPathAndVersion(targetSnapd)
			c.Check(path, Equals, test.expectedPath)
			c.Check(version, Equals, test.expectedVersion)
		}
	}
}

func (s *preseedSuite) TestCreatePreseedArtifact(c *C) {
	tmpDir := c.MkDir()
	dirs.SetRootDir(tmpDir)

	prepareDir := filepath.Join(tmpDir, "prepare-dir")
	c.Assert(os.MkdirAll(filepath.Join(prepareDir, "system-seed/systems/20220203"), 0755), IsNil)

	writableDir := filepath.Join(tmpDir, "writable")
	c.Assert(os.MkdirAll(writableDir, 0755), IsNil)

	mockTar := testutil.MockCommand(c, "tar", "")
	defer mockTar.Restore()

	c.Assert(os.MkdirAll(filepath.Join(writableDir, "system-data/etc/bar"), 0755), IsNil)
	c.Assert(os.MkdirAll(filepath.Join(writableDir, "system-data/baz"), 0755), IsNil)
	c.Assert(ioutil.WriteFile(filepath.Join(writableDir, "system-data/etc/bar/a"), nil, 0644), IsNil)
	c.Assert(ioutil.WriteFile(filepath.Join(writableDir, "system-data/etc/bar/x"), nil, 0644), IsNil)
	c.Assert(ioutil.WriteFile(filepath.Join(writableDir, "system-data/baz/b"), nil, 0644), IsNil)

	const exportFileContents = `{
"exclude": ["/etc/bar/x*"],
"include": ["/etc/bar/a", "/baz/*"]
}`
	c.Assert(os.MkdirAll(filepath.Join(tmpDir, "/usr/lib/snapd"), 0755), IsNil)
	c.Assert(ioutil.WriteFile(filepath.Join(tmpDir, "/usr/lib/snapd/preseed.json"), []byte(exportFileContents), 0644), IsNil)
	c.Assert(ioutil.WriteFile(filepath.Join(prepareDir, "system-seed/systems/20220203/preseed.tgz"), nil, 0644), IsNil)

	opts := &preseed.PreseedOpts{
		PreseedChrootDir: tmpDir,
		PrepareImageDir:  prepareDir,
		WritableDir:      writableDir,
		SystemLabel:      "20220203",
	}
	_, err := preseed.CreatePreseedArtifact(opts)
	c.Assert(err, IsNil)
	c.Check(mockTar.Calls(), DeepEquals, [][]string{
		{"tar", "-czf", filepath.Join(tmpDir, "prepare-dir/system-seed/systems/20220203/preseed.tgz"), "-p", "-C",
			filepath.Join(writableDir, "system-data"), "--exclude", "/etc/bar/x*", "etc/bar/a", "baz/b"},
	})
}<|MERGE_RESOLUTION|>--- conflicted
+++ resolved
@@ -114,21 +114,12 @@
 	return assertstest.FakeAssertion(headers, nil).(*asserts.Account), nil
 }
 
-<<<<<<< HEAD
 func (fs *FakeSeed) LoadEssentialMeta(essentialTypes []snap.Type, tm timings.Measurer) error {
-	panic("unexpected")
-}
-
-func (fs *FakeSeed) LoadMeta(tm timings.Measurer) error {
 	return fs.LoadMetaErr
-=======
-func (fs *Fake16Seed) LoadEssentialMeta(essentialTypes []snap.Type, tm timings.Measurer) error {
+}
+
+func (fs *FakeSeed) LoadMeta(mode string, tm timings.Measurer) error {
 	return fs.LoadMetaErr
-}
-
-func (fs *Fake16Seed) LoadMeta(mode string, tm timings.Measurer) error {
-	panic("unexpected")
->>>>>>> c6309d8d
 }
 
 func (fs *FakeSeed) UsesSnapdSnap() bool {
