# With Fedora, nothing is bundled. For everything else, bundling is used.
# To use bundled stuff, use "--with vendorized" on rpmbuild
%if 0%{?fedora}
%bcond_with vendorized
%else
%bcond_without vendorized
%endif

# A switch to allow building the package with support for testkeys which
# are used for the spread test suite of snapd.
%bcond_with testkeys

%global with_devel 1
%global with_debug 1
%global with_check 0
%global with_unit_test 0
%global with_test_keys 0

# For the moment, we don't support all golang arches...
%global with_goarches 0

%if ! %{with vendorized}
%global with_bundled 0
%else
%global with_bundled 1
%endif

%if ! %{with testkeys}
%global with_test_keys 0
%else
%global with_test_keys 1
%endif

%if 0%{?with_debug}
%global _dwz_low_mem_die_limit 0
%else
%global debug_package   %{nil}
%endif

%global provider        github
%global provider_tld    com
%global project         snapcore
%global repo            snapd
# https://github.com/snapcore/snapd
%global provider_prefix %{provider}.%{provider_tld}/%{project}/%{repo}
%global import_path     %{provider_prefix}

%global snappy_svcs     snapd.service snapd.socket snapd.autoimport.service snapd.refresh.timer snapd.refresh.service

Name:           snapd
<<<<<<< HEAD
Version:        2.28
=======
Version:        2.27.6
>>>>>>> 607eca39
Release:        0%{?dist}
Summary:        A transactional software package manager
Group:          System Environment/Base
License:        GPLv3
URL:            https://%{provider_prefix}
%if ! 0%{?with_bundled}
Source0:        https://%{provider_prefix}/archive/%{version}/%{name}-%{version}.tar.gz
%else
Source0:        https://%{provider_prefix}/releases/download/%{version}/%{name}_%{version}.vendor.orig.tar.xz
%endif

%if 0%{?with_goarches}
# e.g. el6 has ppc64 arch without gcc-go, so EA tag is required
ExclusiveArch:  %{?go_arches:%{go_arches}}%{!?go_arches:%{ix86} x86_64 %{arm}}
%else
# Verified arches from snapd upstream
ExclusiveArch:  %{ix86} x86_64 %{arm} aarch64 ppc64le s390x
%endif

# If go_compiler is not set to 1, there is no virtual provide. Use golang instead.
BuildRequires:  %{?go_compiler:compiler(go-compiler)}%{!?go_compiler:golang}
BuildRequires:  systemd
%{?systemd_requires}

Requires:       snap-confine%{?_isa} = %{version}-%{release}
Requires:       squashfs-tools
# we need squashfs.ko loaded
Requires:       kmod(squashfs.ko)
# bash-completion owns /usr/share/bash-completion/completions
Requires:       bash-completion

# Force the SELinux module to be installed
Requires:       %{name}-selinux = %{version}-%{release}

%if ! 0%{?with_bundled}
BuildRequires: golang(github.com/cheggaaa/pb)
BuildRequires: golang(github.com/coreos/go-systemd/activation)
BuildRequires: golang(github.com/godbus/dbus)
BuildRequires: golang(github.com/godbus/dbus/introspect)
BuildRequires: golang(github.com/gorilla/mux)
BuildRequires: golang(github.com/jessevdk/go-flags)
BuildRequires: golang(github.com/mvo5/uboot-go/uenv)
BuildRequires: golang(github.com/ojii/gettext.go)
BuildRequires: golang(github.com/seccomp/libseccomp-golang)
BuildRequires: golang(golang.org/x/crypto/openpgp/armor)
BuildRequires: golang(golang.org/x/crypto/openpgp/packet)
BuildRequires: golang(golang.org/x/crypto/sha3)
BuildRequires: golang(golang.org/x/crypto/ssh/terminal)
BuildRequires: golang(golang.org/x/net/context)
BuildRequires: golang(golang.org/x/net/context/ctxhttp)
BuildRequires: golang(gopkg.in/check.v1)
BuildRequires: golang(gopkg.in/macaroon.v1)
BuildRequires: golang(gopkg.in/mgo.v2/bson)
BuildRequires: golang(gopkg.in/retry.v1)
BuildRequires: golang(gopkg.in/tomb.v2)
BuildRequires: golang(gopkg.in/yaml.v2)
%endif

%description
Snappy is a modern, cross-distribution, transactional package manager
designed for working with self-contained, immutable packages.

%package -n snap-confine
Summary:        Confinement system for snap applications
License:        GPLv3
Group:          System Environment/Base
BuildRequires:  autoconf
BuildRequires:  automake
BuildRequires:  libtool
BuildRequires:  gcc
BuildRequires:  gettext
BuildRequires:  gnupg
BuildRequires:  indent
BuildRequires:  pkgconfig(glib-2.0)
BuildRequires:  pkgconfig(libcap)
BuildRequires:  pkgconfig(libseccomp)
BuildRequires:  pkgconfig(libudev)
BuildRequires:  pkgconfig(systemd)
BuildRequires:  pkgconfig(udev)
BuildRequires:  xfsprogs-devel
BuildRequires:  glibc-static
BuildRequires:  libseccomp-static
BuildRequires:  valgrind
BuildRequires:  %{_bindir}/rst2man
%if 0%{?fedora} >= 25
# ShellCheck in F24 and older doesn't work
BuildRequires:  %{_bindir}/shellcheck
%endif

# Ensures older version from split packaging is replaced
Obsoletes:      snap-confine < 2.19

%description -n snap-confine
This package is used internally by snapd to apply confinement to
the started snap applications.

%package selinux
Summary:        SELinux module for snapd
Group:          System Environment/Base
License:        GPLv2+
BuildArch:      noarch
BuildRequires:  selinux-policy, selinux-policy-devel
Requires(post): selinux-policy-base >= %{_selinux_policy_version}
Requires(post): policycoreutils
Requires(post): policycoreutils-python-utils
Requires(pre):  libselinux-utils
Requires(post): libselinux-utils

%description selinux
This package provides the SELinux policy module to ensure snapd
runs properly under an environment with SELinux enabled.


%if 0%{?with_devel}
%package devel
Summary:       %{summary}
BuildArch:     noarch

%if 0%{?with_check} && ! 0%{?with_bundled}
%endif

%if ! 0%{?with_bundled}
Requires:      golang(github.com/cheggaaa/pb)
Requires:      golang(github.com/coreos/go-systemd/activation)
Requires:      golang(github.com/godbus/dbus)
Requires:      golang(github.com/godbus/dbus/introspect)
Requires:      golang(github.com/gorilla/mux)
Requires:      golang(github.com/jessevdk/go-flags)
Requires:      golang(github.com/mvo5/uboot-go/uenv)
Requires:      golang(github.com/ojii/gettext.go)
Requires:      golang(github.com/seccomp/libseccomp-golang)
Requires:      golang(golang.org/x/crypto/openpgp/armor)
Requires:      golang(golang.org/x/crypto/openpgp/packet)
Requires:      golang(golang.org/x/crypto/sha3)
Requires:      golang(golang.org/x/crypto/ssh/terminal)
Requires:      golang(golang.org/x/net/context)
Requires:      golang(golang.org/x/net/context/ctxhttp)
Requires:      golang(gopkg.in/check.v1)
Requires:      golang(gopkg.in/macaroon.v1)
Requires:      golang(gopkg.in/mgo.v2/bson)
Requires:      golang(gopkg.in/retry.v1)
Requires:      golang(gopkg.in/tomb.v2)
Requires:      golang(gopkg.in/yaml.v2)
%else
# These Provides are unversioned because the sources in
# the bundled tarball are unversioned (they go by git commit)
# *sigh*... I hate golang...
Provides:      bundled(golang(github.com/cheggaaa/pb))
Provides:      bundled(golang(github.com/coreos/go-systemd/activation))
Provides:      bundled(golang(github.com/godbus/dbus))
Provides:      bundled(golang(github.com/godbus/dbus/introspect))
Provides:      bundled(golang(github.com/gorilla/mux))
Provides:      bundled(golang(github.com/jessevdk/go-flags))
Provides:      bundled(golang(github.com/mvo5/uboot-go/uenv))
Provides:      bundled(golang(github.com/mvo5/libseccomp-golang))
Provides:      bundled(golang(github.com/ojii/gettext.go))
Provides:      bundled(golang(golang.org/x/crypto/openpgp/armor))
Provides:      bundled(golang(golang.org/x/crypto/openpgp/packet))
Provides:      bundled(golang(golang.org/x/crypto/sha3))
Provides:      bundled(golang(golang.org/x/crypto/ssh/terminal))
Provides:      bundled(golang(golang.org/x/net/context))
Provides:      bundled(golang(golang.org/x/net/context/ctxhttp))
Provides:      bundled(golang(gopkg.in/check.v1))
Provides:      bundled(golang(gopkg.in/macaroon.v1))
Provides:      bundled(golang(gopkg.in/mgo.v2/bson))
Provides:      bundled(golang(gopkg.in/retry.v1))
Provides:      bundled(golang(gopkg.in/tomb.v2))
Provides:      bundled(golang(gopkg.in/yaml.v2))
%endif

# Generated by gofed
Provides:      golang(%{import_path}/arch) = %{version}-%{release}
Provides:      golang(%{import_path}/asserts) = %{version}-%{release}
Provides:      golang(%{import_path}/asserts/assertstest) = %{version}-%{release}
Provides:      golang(%{import_path}/asserts/signtool) = %{version}-%{release}
Provides:      golang(%{import_path}/asserts/snapasserts) = %{version}-%{release}
Provides:      golang(%{import_path}/asserts/sysdb) = %{version}-%{release}
Provides:      golang(%{import_path}/asserts/systestkeys) = %{version}-%{release}
Provides:      golang(%{import_path}/boot) = %{version}-%{release}
Provides:      golang(%{import_path}/boot/boottest) = %{version}-%{release}
Provides:      golang(%{import_path}/client) = %{version}-%{release}
Provides:      golang(%{import_path}/cmd) = %{version}-%{release}
Provides:      golang(%{import_path}/daemon) = %{version}-%{release}
Provides:      golang(%{import_path}/dirs) = %{version}-%{release}
Provides:      golang(%{import_path}/errtracker) = %{version}-%{release}
Provides:      golang(%{import_path}/httputil) = %{version}-%{release}
Provides:      golang(%{import_path}/i18n) = %{version}-%{release}
Provides:      golang(%{import_path}/image) = %{version}-%{release}
Provides:      golang(%{import_path}/interfaces) = %{version}-%{release}
Provides:      golang(%{import_path}/interfaces/apparmor) = %{version}-%{release}
Provides:      golang(%{import_path}/interfaces/backends) = %{version}-%{release}
Provides:      golang(%{import_path}/interfaces/builtin) = %{version}-%{release}
Provides:      golang(%{import_path}/interfaces/dbus) = %{version}-%{release}
Provides:      golang(%{import_path}/interfaces/ifacetest) = %{version}-%{release}
Provides:      golang(%{import_path}/interfaces/kmod) = %{version}-%{release}
Provides:      golang(%{import_path}/interfaces/mount) = %{version}-%{release}
Provides:      golang(%{import_path}/interfaces/policy) = %{version}-%{release}
Provides:      golang(%{import_path}/interfaces/seccomp) = %{version}-%{release}
Provides:      golang(%{import_path}/interfaces/systemd) = %{version}-%{release}
Provides:      golang(%{import_path}/interfaces/udev) = %{version}-%{release}
Provides:      golang(%{import_path}/logger) = %{version}-%{release}
Provides:      golang(%{import_path}/osutil) = %{version}-%{release}
Provides:      golang(%{import_path}/overlord) = %{version}-%{release}
Provides:      golang(%{import_path}/overlord/assertstate) = %{version}-%{release}
Provides:      golang(%{import_path}/overlord/auth) = %{version}-%{release}
Provides:      golang(%{import_path}/overlord/cmdstate) = %{version}-%{release}
Provides:      golang(%{import_path}/overlord/configstate) = %{version}-%{release}
Provides:      golang(%{import_path}/overlord/configstate/config) = %{version}-%{release}
Provides:      golang(%{import_path}/overlord/devicestate) = %{version}-%{release}
Provides:      golang(%{import_path}/overlord/hookstate) = %{version}-%{release}
Provides:      golang(%{import_path}/overlord/hookstate/ctlcmd) = %{version}-%{release}
Provides:      golang(%{import_path}/overlord/hookstate/hooktest) = %{version}-%{release}
Provides:      golang(%{import_path}/overlord/ifacestate) = %{version}-%{release}
Provides:      golang(%{import_path}/overlord/patch) = %{version}-%{release}
Provides:      golang(%{import_path}/overlord/snapstate) = %{version}-%{release}
Provides:      golang(%{import_path}/overlord/snapstate/backend) = %{version}-%{release}
Provides:      golang(%{import_path}/overlord/state) = %{version}-%{release}
Provides:      golang(%{import_path}/partition) = %{version}-%{release}
Provides:      golang(%{import_path}/partition/androidbootenv) = %{version}-%{release}
Provides:      golang(%{import_path}/partition/grubenv) = %{version}-%{release}
Provides:      golang(%{import_path}/partition/ubootenv) = %{version}-%{release}
Provides:      golang(%{import_path}/progress) = %{version}-%{release}
Provides:      golang(%{import_path}/release) = %{version}-%{release}
Provides:      golang(%{import_path}/snap) = %{version}-%{release}
Provides:      golang(%{import_path}/snap/snapdir) = %{version}-%{release}
Provides:      golang(%{import_path}/snap/snapenv) = %{version}-%{release}
Provides:      golang(%{import_path}/snap/snaptest) = %{version}-%{release}
Provides:      golang(%{import_path}/snap/squashfs) = %{version}-%{release}
Provides:      golang(%{import_path}/store) = %{version}-%{release}
Provides:      golang(%{import_path}/strutil) = %{version}-%{release}
Provides:      golang(%{import_path}/systemd) = %{version}-%{release}
Provides:      golang(%{import_path}/tests/lib/fakestore/refresh) = %{version}-%{release}
Provides:      golang(%{import_path}/tests/lib/fakestore/store) = %{version}-%{release}
Provides:      golang(%{import_path}/testutil) = %{version}-%{release}
Provides:      golang(%{import_path}/timeout) = %{version}-%{release}
Provides:      golang(%{import_path}/timeutil) = %{version}-%{release}
Provides:      golang(%{import_path}/wrappers) = %{version}-%{release}
Provides:      golang(%{import_path}/x11) = %{version}-%{release}


%description devel
%{summary}

This package contains library source intended for
building other packages which use import path with
%{import_path} prefix.
%endif

%if 0%{?with_unit_test} && 0%{?with_devel}
%package unit-test-devel
Summary:         Unit tests for %{name} package

%if 0%{?with_check}
#Here comes all BuildRequires: PACKAGE the unit tests
#in %%check section need for running
%endif

%if 0%{?with_check} && ! 0%{?with_bundled}
BuildRequires: golang(github.com/mvo5/goconfigparser)
%endif

%if ! 0%{?with_bundled}
Requires:      golang(github.com/mvo5/goconfigparser)
%else
Provides:      bundled(golang(github.com/mvo5/goconfigparser))
%endif

# test subpackage tests code from devel subpackage
Requires:        %{name}-devel = %{version}-%{release}

%description unit-test-devel
%{summary}

This package contains unit tests for project
providing packages with %{import_path} prefix.
%endif

%prep
%setup -q

%if ! 0%{?with_bundled}
# Ensure there's no bundled stuff accidentally leaking in...
rm -rf vendor/*

# XXX: HACK: Fake that we have the right import path because bad testing
# did not verify that this path was actually valid on all supported systems.
mkdir -p vendor/gopkg.in/cheggaaa
ln -s %{gopath}/src/github.com/cheggaaa/pb vendor/gopkg.in/cheggaaa/pb.v1

%endif

%build
# Generate version files
./mkversion.sh "%{version}-%{release}"

# Build snapd
mkdir -p src/github.com/snapcore
ln -s ../../../ src/github.com/snapcore/snapd

%if ! 0%{?with_bundled}
export GOPATH=$(pwd):%{gopath}
%else
export GOPATH=$(pwd):$(pwd)/Godeps/_workspace:%{gopath}
%endif

GOFLAGS=
%if 0%{?with_test_keys}
GOFLAGS="$GOFLAGS -tags withtestkeys"
%endif

# We have to build snapd first to prevent the build from
# building various things from the tree without additional
# set tags.
%gobuild -o bin/snapd $GOFLAGS %{import_path}/cmd/snapd
%gobuild -o bin/snap $GOFLAGS %{import_path}/cmd/snap
%gobuild -o bin/snapctl $GOFLAGS %{import_path}/cmd/snapctl
# build snap-exec and snap-update-ns completely static for base snaps
CGO_ENABLED=0 %gobuild -o bin/snap-exec $GOFLAGS %{import_path}/cmd/snap-exec
%gobuild -o bin/snap-update-ns  --ldflags '-extldflags "-static"' $GOFLAGS %{import_path}/cmd/snap-update-ns

# We don't need mvo5 fork for seccomp, as we have seccomp 2.3.x
sed -e "s:github.com/mvo5/libseccomp-golang:github.com/seccomp/libseccomp-golang:g" -i cmd/snap-seccomp/*.go
%gobuild -o bin/snap-seccomp $GOFLAGS %{import_path}/cmd/snap-seccomp

# Build SELinux module
pushd ./data/selinux
make SHARE="%{_datadir}" TARGETS="snappy"
popd

# Build snap-confine
pushd ./cmd
# FIXME This is a hack to get rid of a patch we have to ship for the
# Fedora package at the moment as /usr/lib/rpm/redhat/redhat-hardened-ld
# accidentially adds -pie for static executables. See
# https://bugzilla.redhat.com/show_bug.cgi?id=1343892 for a few more
# details. To prevent this from happening we drop the linker
# script and define our LDFLAGS manually for now.
export LDFLAGS="-Wl,-z,relro -z now"
autoreconf --force --install --verbose
# selinux support is not yet available, for now just disable apparmor
# FIXME: add --enable-caps-over-setuid as soon as possible (setuid discouraged!)
%configure \
    --disable-apparmor \
    --libexecdir=%{_libexecdir}/snapd/ \
    --with-snap-mount-dir=%{_sharedstatedir}/snapd/snap \
    --with-merged-usr

%make_build
popd

# Build systemd units
pushd ./data/
make BINDIR="%{_bindir}" LIBEXECDIR="%{_libexecdir}" \
     SYSTEMDSYSTEMUNITDIR="%{_unitdir}" \
     SNAP_MOUNT_DIR="%{_sharedstatedir}/snapd/snap" \
     SNAPD_ENVIRONMENT_FILE="%{_sysconfdir}/sysconfig/snapd"
popd

# Build environ-tweaking snippet
make -C data/env SNAP_MOUNT_DIR="%{_sharedstatedir}/snapd/snap"

%install
install -d -p %{buildroot}%{_bindir}
install -d -p %{buildroot}%{_libexecdir}/snapd
install -d -p %{buildroot}%{_mandir}/man1
install -d -p %{buildroot}%{_unitdir}
install -d -p %{buildroot}%{_sysconfdir}/profile.d
install -d -p %{buildroot}%{_sysconfdir}/sysconfig
install -d -p %{buildroot}%{_sharedstatedir}/snapd/assertions
install -d -p %{buildroot}%{_sharedstatedir}/snapd/desktop/applications
install -d -p %{buildroot}%{_sharedstatedir}/snapd/device
install -d -p %{buildroot}%{_sharedstatedir}/snapd/hostfs
install -d -p %{buildroot}%{_sharedstatedir}/snapd/mount
install -d -p %{buildroot}%{_sharedstatedir}/snapd/seccomp/bpf
install -d -p %{buildroot}%{_sharedstatedir}/snapd/snaps
install -d -p %{buildroot}%{_sharedstatedir}/snapd/snap/bin
install -d -p %{buildroot}%{_localstatedir}/snap
install -d -p %{buildroot}%{_localstatedir}/cache/snapd
install -d -p %{buildroot}%{_datadir}/selinux/devel/include/contrib
install -d -p %{buildroot}%{_datadir}/selinux/packages

# Install snap and snapd
install -p -m 0755 bin/snap %{buildroot}%{_bindir}
install -p -m 0755 bin/snap-exec %{buildroot}%{_libexecdir}/snapd
install -p -m 0755 bin/snapctl %{buildroot}%{_bindir}/snapctl
install -p -m 0755 bin/snapd %{buildroot}%{_libexecdir}/snapd
install -p -m 0755 bin/snap-update-ns %{buildroot}%{_libexecdir}/snapd
install -p -m 0755 bin/snap-seccomp %{buildroot}%{_libexecdir}/snapd

# Install SELinux module
install -p -m 0644 data/selinux/snappy.if %{buildroot}%{_datadir}/selinux/devel/include/contrib
install -p -m 0644 data/selinux/snappy.pp.bz2 %{buildroot}%{_datadir}/selinux/packages

# Install snap(1) man page
bin/snap help --man > %{buildroot}%{_mandir}/man1/snap.1

# Install the "info" data file with snapd version
install -m 644 -D data/info %{buildroot}%{_libexecdir}/snapd/info

# Install bash completion for "snap"
install -m 644 -D data/completion/snap %{buildroot}%{_datadir}/bash-completion/completions/snap
install -m 644 -D data/completion/complete.sh %{buildroot}%{_libexecdir}/snapd
install -m 644 -D data/completion/etelpmoc.sh %{buildroot}%{_libexecdir}/snapd

# Install snap-confine
pushd ./cmd
%make_install
# Undo the 0000 permissions, they are restored in the files section
chmod 0755 %{buildroot}%{_sharedstatedir}/snapd/void
# We don't use AppArmor
rm -rfv %{buildroot}%{_sysconfdir}/apparmor.d
# ubuntu-core-launcher is dead
rm -fv %{buildroot}%{_bindir}/ubuntu-core-launcher
popd

# Install all systemd units
pushd ./data/
%make_install SYSTEMDSYSTEMUNITDIR="%{_unitdir}" BINDIR="%{_bindir}" LIBEXECDIR="%{_libexecdir}"
# Remove snappy core specific units
rm -fv %{buildroot}%{_unitdir}/snapd.system-shutdown.service
rm -fv %{buildroot}%{_unitdir}/snapd.snap-repair.*
rm -fv %{buildroot}%{_unitdir}/snapd.core-fixup.*
popd

# Remove snappy core specific scripts
rm %{buildroot}%{_libexecdir}/snapd/snapd.core-fixup.sh

# Install environ-tweaking snippet
pushd ./data/env
%make_install
popd

# Disable re-exec by default
echo 'SNAP_REEXEC=0' > %{buildroot}%{_sysconfdir}/sysconfig/snapd

# Install snap management script
install -pm 0755 packaging/fedora/snap-mgmt.sh %{buildroot}%{_libexecdir}/snapd/snap-mgmt

# Create state.json file to be ghosted
touch %{buildroot}%{_sharedstatedir}/snapd/state.json

# source codes for building projects
%if 0%{?with_devel}
install -d -p %{buildroot}/%{gopath}/src/%{import_path}/
echo "%%dir %%{gopath}/src/%%{import_path}/." >> devel.file-list
# find all *.go but no *_test.go files and generate devel.file-list
for file in $(find . -iname "*.go" -o -iname "*.s" \! -iname "*_test.go") ; do
    echo "%%dir %%{gopath}/src/%%{import_path}/$(dirname $file)" >> devel.file-list
    install -d -p %{buildroot}/%{gopath}/src/%{import_path}/$(dirname $file)
    cp -pav $file %{buildroot}/%{gopath}/src/%{import_path}/$file
    echo "%%{gopath}/src/%%{import_path}/$file" >> devel.file-list
done
%endif

# testing files for this project
%if 0%{?with_unit_test} && 0%{?with_devel}
install -d -p %{buildroot}/%{gopath}/src/%{import_path}/
# find all *_test.go files and generate unit-test.file-list
for file in $(find . -iname "*_test.go"); do
    echo "%%dir %%{gopath}/src/%%{import_path}/$(dirname $file)" >> devel.file-list
    install -d -p %{buildroot}/%{gopath}/src/%{import_path}/$(dirname $file)
    cp -pav $file %{buildroot}/%{gopath}/src/%{import_path}/$file
    echo "%%{gopath}/src/%%{import_path}/$file" >> unit-test-devel.file-list
done

# Install additional testdata
install -d %{buildroot}/%{gopath}/src/%{import_path}/cmd/snap/test-data/
cp -pav cmd/snap/test-data/* %{buildroot}/%{gopath}/src/%{import_path}/cmd/snap/test-data/
echo "%%{gopath}/src/%%{import_path}/cmd/snap/test-data" >> unit-test-devel.file-list
%endif

%if 0%{?with_devel}
sort -u -o devel.file-list devel.file-list
%endif

%check
# snapd tests
%if 0%{?with_check} && 0%{?with_unit_test} && 0%{?with_devel}
%if ! 0%{?with_bundled}
export GOPATH=%{buildroot}/%{gopath}:%{gopath}
%else
export GOPATH=%{buildroot}/%{gopath}:$(pwd)/Godeps/_workspace:%{gopath}
%endif
%gotest %{import_path}/...
%endif

# snap-confine tests (these always run!)
pushd ./cmd
make check
popd

%files
#define license tag if not already defined
%{!?_licensedir:%global license %doc}
%license COPYING
%doc README.md docs/*
%{_bindir}/snap
%{_bindir}/snapctl
%dir %{_libexecdir}/snapd
%{_libexecdir}/snapd/snapd
%{_libexecdir}/snapd/snap-exec
%{_libexecdir}/snapd/info
%{_libexecdir}/snapd/snap-mgmt
%{_mandir}/man1/snap.1*
%{_datadir}/bash-completion/completions/snap
%{_libexecdir}/snapd/complete.sh
%{_libexecdir}/snapd/etelpmoc.sh
%{_sysconfdir}/profile.d/snapd.sh
%{_unitdir}/snapd.socket
%{_unitdir}/snapd.service
%{_unitdir}/snapd.autoimport.service
%{_unitdir}/snapd.refresh.service
%{_unitdir}/snapd.refresh.timer
%config(noreplace) %{_sysconfdir}/sysconfig/snapd
%dir %{_sharedstatedir}/snapd
%dir %{_sharedstatedir}/snapd/assertions
%dir %{_sharedstatedir}/snapd/desktop
%dir %{_sharedstatedir}/snapd/desktop/applications
%dir %{_sharedstatedir}/snapd/device
%dir %{_sharedstatedir}/snapd/hostfs
%dir %{_sharedstatedir}/snapd/mount
%dir %{_sharedstatedir}/snapd/seccomp
%dir %{_sharedstatedir}/snapd/seccomp/bpf
%dir %{_sharedstatedir}/snapd/snaps
%dir %{_sharedstatedir}/snapd/snap
%dir /var/cache/snapd
%ghost %dir %{_sharedstatedir}/snapd/snap/bin
%dir %{_localstatedir}/snap
%ghost %{_sharedstatedir}/snapd/state.json
%{_datadir}/dbus-1/services/io.snapcraft.Launcher.service

%files -n snap-confine
%doc cmd/snap-confine/PORTING
%license COPYING
%dir %{_libexecdir}/snapd
# For now, we can't use caps
# FIXME: Switch to "%%attr(0755,root,root) %%caps(cap_sys_admin=pe)" asap!
%attr(4755,root,root) %{_libexecdir}/snapd/snap-confine
%{_libexecdir}/snapd/snap-discard-ns
%{_libexecdir}/snapd/snap-seccomp
%{_libexecdir}/snapd/snap-update-ns
%{_libexecdir}/snapd/system-shutdown
%{_mandir}/man1/snap-confine.1*
%{_mandir}/man5/snap-discard-ns.5*
%{_prefix}/lib/udev/snappy-app-dev
%{_udevrulesdir}/80-snappy-assign.rules
%attr(0000,root,root) %{_sharedstatedir}/snapd/void


%files selinux
%license data/selinux/COPYING
%doc data/selinux/README.md
%{_datadir}/selinux/packages/snappy.pp.bz2
%{_datadir}/selinux/devel/include/contrib/snappy.if

%if 0%{?with_devel}
%files devel -f devel.file-list
%license COPYING
%doc README.md
%dir %{gopath}/src/%{provider}.%{provider_tld}/%{project}
%endif

%if 0%{?with_unit_test} && 0%{?with_devel}
%files unit-test-devel -f unit-test-devel.file-list
%license COPYING
%doc README.md
%endif

%post
%systemd_post %{snappy_svcs}
# If install, test if snapd socket and timer are enabled.
# If enabled, then attempt to start them. This will silently fail
# in chroots or other environments where services aren't expected
# to be started.
if [ $1 -eq 1 ] ; then
   if systemctl -q is-enabled snapd.socket > /dev/null 2>&1 ; then
      systemctl start snapd.socket > /dev/null 2>&1 || :
   fi
   if systemctl -q is-enabled snapd.refresh.timer > /dev/null 2>&1 ; then
      systemctl start snapd.refresh.timer > /dev/null 2>&1 || :
   fi
fi

%preun
%systemd_preun %{snappy_svcs}

# Remove all Snappy content if snapd is being fully uninstalled
if [ $1 -eq 0 ]; then
   %{_libexecdir}/snapd/snap-mgmt --purge || :
fi


%postun
%systemd_postun_with_restart %{snappy_svcs}

%pre selinux
%selinux_relabel_pre

%post selinux
%selinux_modules_install %{_datadir}/selinux/packages/snappy.pp.bz2
%selinux_relabel_post

%postun selinux
%selinux_modules_uninstall snappy
if [ $1 -eq 0 ]; then
    %selinux_relabel_post
fi


%changelog
<<<<<<< HEAD
* Mon Sep 25 2017 Michael Vogt <mvo@ubuntu.com>
- New upstream release 2.28
 - hooks: rename refresh to after-refresh
 - snap-confine: bind mount /usr/lib/snapd relative to snap-confine
 - cmd,dirs: treat "liri" the same way as "arch"
 - snap-confine: fix base snaps on core
 - hooks: substitute env vars when executing hooks
 - interfaces: updates for default, browser-support, desktop, opengl,
   upower and stub-resolv.conf
 - cmd,dirs: treat manjaro the same as arch
 - systemd: do not run auto-import and repair services on classic
 - packaging/fedora: Ensure vendor/ is empty for builds and fix spec
   to build current master
 - many: fix TestSetConfNumber missing an Unlock and other fragility
   improvements
 - osutil: adjust StreamCommand tests for golang 1.9
 - daemon: allow polkit authorisation to install/remove snaps
 - tests: make TestCmdWatch more robust
 - debian: improve package description
 - interfaces: add netlink kobject uevent to hardware observe
 - debian: update trusted account-keys check on 14.04 packaging
 - interfaces/network-{control,observe}: allow receiving
   kobject_uevent() messages
 - tests: fix lxd test for external backend
 - snap-confine,snap-update-ns: add -no-pie to fix FTBFS on
   go1.7,ppc64
 - corecfg: mock "systemctl" in all corecfg tests
 - tests: fix unit tests on Ubuntu 14.04
 - debian: add missing flags when building static snap-exec
 - many: end-to-end support for the bare base snap
 - overlord/snapstate: SetRootDir from SetUpTest, not in just some
   tests
 - store: have an ad-hoc method on cfg to get its list of uris for
   tests
 - daemon: let client decide whether to allow interactive auth via
   polkit
 - client,daemon,snap,store: add license field
 - overlord/snapstate: rename HasCurrent to IsInstalled, remove
   superfluous/misleading check from All
 - cmd/snap: SetRootDir from SetUpTest, not in just some individual
   tests.
 - systemd: rename snap-repair.{service,timer} to snapd.snap-
   repair.{service,timer}
 - snap-seccomp: remove use of x/net/bpf from tests
 - httputil: more naive per go version way to recreate a default
   transport for tls reconfig
 - cmd/snap-seccomp/main_test.go: add one more syscall for arm64
 - interfaces/opengl: use == to compare, not =
 - cmd/snap-seccomp/main_test.go: add syscalls for armhf and arm64
 - cmd/snap-repair: track and use a lower bound for the time for
   TLS checks
 - interfaces: expose bluez interface on classic OS
 - snap-seccomp: add in-kernel bpf tests
 - overlord: always try to get a serial, lazily on classic
 - tests: add nmcli regression test
 - tests: deal with __PNR_chown on aarch64 to fix FTBFS on arm64
 - tests: add autopilot-introspection interface test
 - vendor: fix artifact from manually editing vendor/vendor.json
 - tests: rename complexion to test-snapd-complexion
 - interfaces: add desktop and desktop-legacy
   interfaces/desktop: add new 'desktop' interface for modern DEs*
   interfaces/builtin/desktop_test.go: use modern testing techniques*
   interfaces/wayland: allow read on /etc/drirc for Plasma desktop*
   interfaces/desktop-legacy: add new 'legacy' interface (currently
   for a11y and input)
 - tests: fix race in snap userd test
 - devices/iio: add read/write for missing sysfs entries
 - spread: don't set HTTPS?_PROXY for linode
 - cmd/snap-repair: check signatures of repairs from Next
 - env: set XDG_DATA_DIRS for wayland et.al.
 - interfaces/{default,account-control}: Use username/group instead
   of uid/gid
 - interfaces/builtin: use udev tagging more broadly
 - tests: add basic lxd test
 - wrappers: ensure bash completion snaps install on core
 - vendor: use old golang.org/x/crypto/ssh/terminal to build on
   powerpc again
 - docs: add PULL_REQUEST_TEMPLATE.md
 - interfaces: fix network-manager plug
 - hooks: do not error out when hook is optional and no hook handler
   is registered
 - cmd/snap: add userd command to replace snapd-xdg-open
 - tests: new regex used to validate the core version on extra snaps
   ass...
 - snap: add new `snap switch` command
 - tests: wait more and more debug info about fakestore start issues
 - apparmor,release: add better apparmor detection/mocking code
 - interfaces/i2c: adjust sysfs rule for alternate paths
 - interfaces/apparmor: add missing call to dirs.SetRootDir
 - cmd: "make hack" now also installs snap-update-ns
 - tests: copy files with less verbosity
 - cmd/snap-confine: allow using additional libraries required by
   openSUSE
 - packaging/fedora: Merge changes from Fedora Dist-Git
 - snapstate: improve the error message when classic confinement is
   not supported
 - tests: add test to ensure amd64 can run i386 syscall binaries
 - tests: adding extra info for fakestore when fails to start
 - tests: install most important snaps
 - cmd/snap-repair: more test coverage of filtering
 - squashfs: remove runCommand/runCommandWithOutput as we do not need
   it
 - cmd/snap-repair: ignore superseded revisions, filter on arch and
   models
 - hooks: support for refresh hook
 - Partial revert "overlord/devicestate, store: update device auth
   endpoints URLs"
 - cmd/snap-confine: allow reading /proc/filesystems
 - cmd/snap-confine: genearlize apparmor profile for various lib
   layout
 - corecfg: fix proxy.* writing and add integration test
 - corecfg: deal with system.power-key-action="" correctly
 - vendor: update vendor.json after (presumed) manual edits
 - cmd/snap: in `snap info`, don't print a newline between tracks
 - daemon: add polkit support to /v2/login
 - snapd,snapctl: decode json using Number
 - client: fix go vet 1.7 errors
 - tests: make 17.04 shellcheck clean
 - tests: remove TestInterfacesHelp as it breaks when go-flags
   changes
 - snapstate: undo a daemon restart on classic if needed
 - cmd/snap-repair: recover brand/model from
   /var/lib/snapd/seed/assertions checking signatures and brand
   account
 - spread: opt into unsafe IO during spread tests
 - snap-repair: update snap-repair/runner_test.go for API change in
   makeMockServer
 - cmd/snap-repair: skeleton code around actually running a repair
 - tests: wait until the port is listening after start the fake store
 - corecfg: fix typo in tests
 - cmd/snap-repair: test that redirects works during fetching
 - osutil: honor SNAPD_UNSAFE_IO for testing
 - vendor: explode and make more precise our golang.go/x/crypto deps,
   use same version as Debian unstable
 - many: sanitize NewStoreStack signature, have shared default store
   test private keys
 - systemd: disable `Nice=-5` to fix error when running inside lxd
 - spread.yaml: update delta ref to 2.27
 - cmd/snap-repair: use E-Tags when refetching a repair to retry
 - interfaces/many: updates based on chromium and mrrescue denials
 - cmd/snap-repair: implement most logic to get the next repair to
   run/retry in a brand sequence
 - asserts/assertstest: copy headers in SigningDB.Sign
 - interfaces: convert uhid to common interface and test cases
   improvement for time_control and opengl
 - many tests: move all panicing fake store methods to a common place
 - asserts: add store assertion type
 - interfaces: don't crash if content slot has no attributes
 - debian: do not build with -buildmode=pie on i386
 - wrappers: symlink completion snippets when symlinking binaries
 - tests: adding more debug information for the interfaces-cups-
   control …
 - apparmor: pass --quiet to parser on load unless SNAPD_DEBUG is set
 - many: allow and support serials signed by the 'generic' authority
   instead of the brand
 - corecfg: add proxy configuration via `snap set core
   proxy.{http,https,ftp}=...`
 - interfaces: a bunch of interfaces test improvement
 - tests: enable regression and completion suites for opensuse
 - tests: installing snapd for nested test suite
 - interfaces: convert lxd_support to common iface
 - interfaces: add missing test for camera interface.
 - snap: add support for parsing snap layout section
 - cmd/snap-repair: like for downloads we cannot have a timeout (at
   least for now), less aggressive retry strategies
 - overlord: rely on more conservative ensure interval
 - overlord,store: no piles of return args for methods gathering
   device session request params
 - overlord,store: send model assertion when setting up device
   sessions
 - interfaces/misc: updates for unity7/x11, browser-
   support, network-control and mount-observe
   interfaces/unity7,x11: update for NETLINK_KOBJECT_UEVENT
   interfaces/browser-support: update sysfs reads for
   newer browser versions, interfaces/network-control: rw for
   ieee80211 advanced wireless interfaces/mount-observe: allow read
   on sysfs entries for block devices
 - tests: use dnf --refresh install to avert stale cache
 - osutil: ensure TestLockUnlockWorks uses supported flock
 - interfaces: convert lxd to common iface
 - tests: restart snapd to ensure re-exec settings are applied
 - tests: fix interfaces-cups-control test
 - interfaces: improve and tweak bunch of interfaces test cases.
 - tests: adding extra worker for fedora
 - asserts,overlord/devicestate: support predefined assertions that
   don't establish foundational trust
 - interfaces: convert two hardware_random interfaces to common iface
 - interfaces: convert io_ports_control to common iface
 - tests: fix for  upgrade test on fedora
 - daemon, client, cmd/snap: implement snap start/stop/restart
 - cmd/snap-confine: set _FILE_OFFSET_BITS to 64
 - interfaces: covert framebuffer to commonInterface
 - interfaces: convert joystick to common iface
 - interfaces/builtin: add the spi interface
 - wrappers, overlord/snapstate/backend: make link-snap clean up on
   failure.
 - interfaces/wayland: add wayland interface
 - interfaces: convert kvm to common iface
 - tests: extend upower-observe test to cover snaps providing slots
 - tests: enable main suite for opensuse
 - interfaces: convert physical_memory_observe to common iface
 - interfaces: add missing test for optical_drive interface.
 - interfaces: convert physical_memory_control to common iface
 - interfaces: convert ppp to common iface
 - interfaces: convert time-control to common iface
 - tests: fix failover test
 - interfaces/builtin: rework for avahi interface
 - interfaces: convert broadcom-asic-control to common iface
 - snap/snapenv: document the use of CoreSnapMountDir for SNAP
 - packaging/arch: drop patches merged into master
 - cmd: fix mustUnsetenv docstring (thanks to Chipaca)
 - release: remove default from VERSION_ID
 - tests: enable regression, upgrade and completion test suites for
   fedora 
 - tests: restore interfaces-account-control properly
 - overlord/devicestate, store: update device auth endpoints URLs
 - tests: fix install-hook test failure
 - tests: download core and ubuntu-core at most once
 - interfaces: add common support for udev
 - overlord/devicestate: fix, don't assume that the serial is backed
   by a 1-key chain
 - cmd/snap-confine: don't share /etc/nsswitch from host
 - store: do not resume a download when we already have the whole
   thing
 - many: implement "snap logs"
 - store: don't call useDeltas() twice in quick succession
 - interfaces/builtin: add kvm interface
 - snap/snapenv: always expect /snap for $SNAP
 - cmd: mark arch as non-reexecing distro
 - cmd: fix tests that assume /snap mount
 - gitignore: ignore more build artefacts
 - packaging: add current arch packaging
 - interfaces/unity7: allow receiving media key events in (at least)
   gnome-shell
 - interfaces/many, cmd/snap-confine: miscellaneous policy updates
 - interfaces/builtin: implement broadcom-asic-control interface
 - interfaces/builtin: reduce duplication and remove cruft in
   Sanitize{Plug,Slot}
 - tests: apply underscore convention for SNAPMOUNTDIR variable
 - interfaces/greengrass-support: adjust accesses now that have
   working snap
 - daemon, client, cmd/snap: implement "snap services"
 - tests: fix refresh tests not stopping fake store for fedora
 - many: add the interface command
 - overlord/snapstate/backend: some copydata improvements
 - many: support querying and completing assertion type names
 - interfaces/builtin: discard empty Validate{Plug,Slot}
 - cmd/snap-repair:  start of Runner, implement first pass of Peek
   and Fetch
 - tests: enable main suite on fedora
 - snap: do not always quote the snap info summary
 - vendor: update go-flags to address crash in "snap debug"
 - interfaces: opengl support pci device and vendor
 - many: start implenting "base" snap type on the snapd side
 - arch,release: map armv6 correctly
 - many: expose service status in 'snap info'
 - tests: add browser-support interface test
 - tests: disable snapd-notify for the external backend
 - interfaces: Add /run/uuid/request to openvswitch
 - interfaces: add password-manager-service implicit classic
   interface
 - cmd: rework reexec detection
 - cmd: fix re-exec bug when starting from snapd 2.21
 - tests: dependency packages installed during prepare-project
 - tests: remove unneeded check for re-exec in InternalToolPath()
 - cmd,tests: fix classic confinement confusing re-execution code
 - store: configurable base api
 - tests: fix how package lists are updated for opensuse and fedora
=======
* Thu Sep 07 2017 Michael Vogt <mvo@ubuntu.com>
- New upstream release 2.27.6
  - interfaces: add udev netlink support to hardware-observe
  - interfaces/network-{control,observe}: allow receiving
    kobject_uevent() messages
>>>>>>> 607eca39

* Wed Aug 30 2017 Michael Vogt <mvo@ubuntu.com>
- New upstream release 2.27.5
  - interfaces: fix network-manager plug regression
  - hooks: do not error when hook handler is not registered
  - interfaces/alsa,pulseaudio: allow read on udev data for sound
  - interfaces/optical-drive: read access to udev data for /dev/scd*
  - interfaces/browser-support: read on /proc/vmstat and misc udev
    data

* Thu Aug 24 2017 Michael Vogt <mvo@ubuntu.com>
- New upstream release 2.27.4
  - snap-seccomp: add secondary arch for unrestricted snaps as well

* Fri Aug 18 2017 Michael Vogt <mvo@ubuntu.com>
- New upstream release 2.27.3
  - systemd: disable `Nice=-5` to fix error when running inside lxdSee
    https://bugs.launchpad.net/snapd/+bug/1709536

* Wed Aug 16 2017 Neal Gompa <ngompa13@gmail.com> - 2.27.2-2
- Bump to rebuild for F27 and Rawhide

* Wed Aug 16 2017 Neal Gompa <ngompa13@gmail.com> - 2.27.2-1
- Release 2.27.2 to Fedora (RH#1482173)

* Wed Aug 16 2017 Michael Vogt <mvo@ubuntu.com>
- New upstream release 2.27.2
 - tests: remove TestInterfacesHelp as it breaks when go-flags
   changes
 - interfaces: don't crash if content slot has no attributes
 - debian: do not build with -buildmode=pie on i386
 - interfaces: backport broadcom-asic-control interface
 - interfaces: allow /usr/bin/xdg-open in unity7
 - store: do not resume a download when we already have the whole
   thing

* Mon Aug 14 2017 Neal Gompa <ngompa13@gmail.com> - 2.27.1-1
- Release 2.27.1 to Fedora (RH#1481247)

* Mon Aug 14 2017 Michael Vogt <mvo@ubuntu.com>
- New upstream release 2.27.1
 - tests: use dnf --refresh install to avert stale cache
 - tests: fix test failure on 14.04 due to old version of
   flock
 - updates for unity7/x11, browser-support, network-control,
   mount-observe
 - interfaces/unity7,x11: update for NETLINK_KOBJECT_UEVENT
 - interfaces/browser-support: update sysfs reads for
   newer browser versions
 - interfaces/network-control: rw for ieee80211 advanced wireless
 - interfaces/mount-observe: allow read on sysfs entries for block
   devices

* Thu Aug 10 2017 Neal Gompa <ngompa13@gmail.com> - 2.27-1
- Release 2.27 to Fedora (RH#1458086)

* Thu Aug 10 2017 Michael Vogt <mvo@ubuntu.com>
- New upstream release 2.27
 - fix build failure on 32bit fedora
 - interfaces: add password-manager-service implicit classic interface
 - interfaces/greengrass-support: adjust accesses now that have working
   snap
 - interfaces/many, cmd/snap-confine: miscellaneous policy updates
 - interfaces/unity7: allow receiving media key events in (at least)
   gnome-shell
 - cmd: fix re-exec bug when starting from snapd 2.21
 - tests: restore interfaces-account-control properly
 - cmd: fix tests that assume /snap mount
 - cmd: mark arch as non-reexecing distro
 - snap-confine: don't share /etc/nsswitch from host
 - store: talk to api.snapcraft.io for purchases
 - hooks: support for install and remove hooks
 - packaging: fix Fedora support
 - tests: add bluetooth-control interface test
 - store: talk to api.snapcraft.io for assertions
 - tests: remove snapd before building from branch
 - tests: add avahi-observe interface test
 - store: orders API now checks if customer is ready
 - cmd/snap: snap find only searches stable
 - interfaces: updates default, mir, optical-observe, system-observe,
   screen-inhibit-control and unity7
 - tests: speedup prepare statement part 1
 - store: do not send empty refresh requests
 - asserts: fix error handling in snap-developer consistency check
 - systemd: add explicit sync to snapd.core-fixup.sh
 - snapd: generate snap cookies on startup
 - cmd,client,daemon: expose "force devmode" in sysinfo
 - many: introduce and use strutil.ListContains and also
   strutil.SortedListContains
 - assserts,overlord/assertstate: test we don't accept chains of
   assertions founded on a self-signed key coming externally
 - interfaces: enable access to bridge settings
 - interfaces: fix copy-pasted iio vs io in io-ports-control
 - cmd/snap-confine: various small fixes and tweaks to seccomp
   support code
 - interfaces: bring back seccomp argument filtering
 - systemd, osutil: rework systemd logs in preparation for services
   commands
 - tests: store /etc/systemd/system/snap-*core*.mount in snapd-
   state.tar.gz
 - tests: shellcheck improvements for tests/main tasks - first set of
   tests
 - cmd/snap: `--last` for abort and watch, and aliases
   (search→find, change→tasks)
 - tests: shellcheck improvements for tests/lib scripts
 - tests: create ramdisk if it's not present
 - tests: shellcheck improvements for nightly upgrade and regressions
   tests
 - snapd: fix for snapctl get panic on null config values.
 - tests: fix for rng-tools service not restarting
 - systemd: add snapd.core-fixup.service unit
 - cmd: avoid using current symlink in InternalToolPath
 - tests: fix timeout issue for test refresh core with hanging …
 - intefaces: control bridged vlan/ppoe-tagged traffic
 - cmd/snap: include snap type in notes
 - overlord/state: Abort() only visits each task once
 - tests: extend find-private test to cover more cases
 - snap-seccomp: skip socket() tests on systems that use socketcall()
   instead of socket()
 - many: support snap title as localized/title-cased name
 - snap-seccomp: deal with mknod on aarch64 in the seccomp tests
 - interfaces: put base policy fragments inside each interface
 - asserts: introduce NewDecoderWithTypeMaxBodySize
 - tests: fix snapd-notify when it takes more time to restart
 - snap-seccomp: fix snap-seccomp tests in artful
 - tests: fix for create-key task to avoid rng-tools service ramains
   alive
 - snap-seccomp: make sure snap-seccomp writes the bpf file
   atomically
 - tests: do not disable ipv6 on core systems
 - arch: the kernel architecture name is armv7l instead of armv7
 - snap-confine: ensure snap-confine waits some seconds for seccomp
   security profiles
 - tests: shellcheck improvements for tests/nested tasks
 - wrappers: add SyslogIdentifier to the service unit files.
 - tests: shellcheck improvements for unit tasks
 - asserts: implement FindManyTrusted as well
 - asserts: open up and optimize Encoder to help avoiding unnecessary
   copying
 - interfaces: simplify snap-confine by just loading pre-generated
   bpf code
 - tests: restart rng-tools services after few seconds
 - interfaces, tests: add mising dbus abstraction to system-observe
   and extend spread test
 - store: change main store host to api.snapcraft.io
 - overlord/cmdstate: new package for running commands as tasks.
 - spread: help libapt resolve installing libudev-dev
 - tests: show the IP from .travis.yaml
 - tests/main: use pkgdb function in more test cases
 - cmd,daemon: add debug command for displaying the base policy
 - tests: prevent quoting error on opensuse
 - tests: fix nightly suite
 - tests: add linode-sru backend
 - snap-confine: validate SNAP_NAME against security tag
 - tests: fix ipv6 disable for ubuntu-core
 - tests: extend core-revert test to cover bluez issues
 - interfaces/greengrass-support: add support for Amazon Greengrass
   as a snap
 - asserts: support timestamp and optional disabled header on repair
 - tests: reboot after upgrading to snapd on the -proposed pocket
 - many: fix test cases to work with different DistroLibExecDir
 - tests: reenable help test on ubuntu and debian systems
 - packaging/{opensuse,fedora}: allow package build with testkeys
   included
 - tests/lib: generalize RPM build support
 - interfaces/builtin: sync connected slot and permanent slot snippet
 - tests: fix snap create-key by restarting automatically rng-tools
 - many: switch to use http numeric statuses as agreed
 - debian: add missing  Type=notify in 14.04 packaging
 - tests: mark interfaces-openvswitch as manual due to prepare errors
 - debian: unify built_using between the 14.04 and 16.04 packaging
   branch
 - tests: pull from urandom when real entropy is not enough
 - tests/main/manpages: install missing man package
 - tests: add refresh --time output check
 - debian: add missing "make -C data/systemd clean"
 - tests: fix for upgrade test when it is repeated
 - tests/main: use dir abstraction in a few more test cases
 - tests/main: check for confinement in a few more interface tests
 - spread: add fedora snap bin dir to global PATH
 - tests: check that locale-control is not present on core
 - many: snapctl outside hooks
 - tests: add whoami check
 - interfaces: compose the base declaration from interfaces
 - tests: fix spread flaky tests linode
 - tests,packaging: add package build support for openSUSE
 - many: slight improvement of some snap error messaging
 - errtracker: Include /etc/apparmor.d/usr.lib.snap-confine md5sum in
   err reports
 - tests: fix for the test postrm-purge
 - tests: restoring the /etc/environment and service units config for
   each test
 - daemon: make snapd a "Type=notify" daemon and notify when startup
   is done
 - cmd/snap-confine: add support for --base snap
 - many: derive implicit slots from interface meta-data
 - tests: add core revert test
 - tests,packaging: add package build support for Fedora for our
   spread setup
 - interfaces: move base declaration to the policy sub-package
 - tests: fix for snapd-reexec test cheking for restart info on debug
   log
 - tests: show available entropy on error
 - tests: clean journalctl logs on trusty
 - tests: fix econnreset on staging
 - tests: modify core before calling set
 - tests: add snap-confine privilege test
 - tests: add staging snap-id
 - interfaces/builtin: silence ptrace denial for network-manager
 - tests: add alsa interface spread test
 - tests: prefer ipv4 over ipv6
 - tests: fix for econnreset test checking that the download already
   started
 - httputil,store: extract retry code to httputil, reorg usages
 - errtracker: report if snapd did re-execute itself
 - errtracker: include bits of snap-confine apparmor profile
 - tests: take into account staging snap-ids for snap-info
 - cmd: add stub new snap-repair command and add timer
 - many: stop "snap refresh $x --channel invalid" from working
 - interfaces: revert "interfaces: re-add reverted ioctl and quotactl
 - snapstate: consider connect/disconnect tasks in
   CheckChangeConflict.
 - interfaces: disable "mknod |N" in the default seccomp template
   again
 - interfaces,overlord/ifacestate: make sure installing slots after
   plugs works similarly to plugs after slots
 - interfaces/seccomp: add bind() syscall for forced-devmode systems
 - packaging/fedora: Sync packaging from Fedora Dist-Git
 - tests: move static and unit tests to spread task
 - many: error types should be called FooError, not ErrFoo.
 - partition: add directory sync to the save uboot.env file code
 - cmd: test everything (100% coverage \o/)
 - many: make shell scripts shellcheck-clean
 - tests: remove additional setup for docker on core
 - interfaces: add summary to each interface
 - many: remove interface meta-data from list of connections
 - logger (& many more, to accommodate): drop explicit syslog.
 - packaging: import packaging bits for opensuse
 - snapstate,many: implement snap install --unaliased
 - tests/lib: abstract build dependency installation a bit more
 - interfaces, osutil: move flock code from interfaces/mount to
   osutil
 - cmd: auto import assertions only from ext4,vfat file systems
 - many: refactor in preparation for 'snap start'
 - overlord/snapstate: have an explicit code path last-refresh
   unset/zero => immediately refresh try
 - tests: fixes for executions using the staging store
 - tests: use pollinate to seed the rng
 - cmd/snap,tests: show the sha3-384 of the snap for snap info
   --verbose SNAP-FILE
 - asserts: simplify and adjust repair assertion definition
 - cmd/snap,tests: show the snap id if available in snap info
 - daemon,overlord/auth: store from model assertion wins
 - cmd/snap,tests/main: add confinement switch instead of spread
   system blacklisting
 - many: cleanup MockCommands and don't leave a process around after
   hookstate tests
 - tests: update listing test to the core version number schema
 - interfaces: allow snaps to use the timedatectl utility
 - packaging: Add Fedora packaging files
 - tests/libs: add distro_auto_remove_packages function
 - cmd/snap: correct devmode note for anomalous state
 - tests/main/snap-info: use proper pkgdb functions to install distro
   packages
 - tests/lib: use mktemp instead of tempfile to work cross-distro
 - tests: abstract common dirs which differ on distributions
 - many: model and expose interface meta-data.
 - overlord: make config defaults from gadget work also at first boot
 - interfaces/log-observe: allow using journalctl from hostfs for
   classic distro
 - partition,snap: add support for android boot
 - errtracker: small simplification around readMachineID
 - snap-confine: move rm_rf_tmp to test-utils.
 - tests/lib: introduce pkgdb helper library
 - errtracker: try multiple paths to read machine-id
 - overlord/hooks: make sure only one hook for given snap is executed
   at a time.
 - cmd/snap-confine: use SNAP_MOUNT_DIR to setup /snap inside the
   confinement env
 - tests: bump kill-timeout and remove quiet call on build
 - tests/lib/snaps: add a test store snap with a passthrough
   configure hook
 - daemon: teach the daemon to wait on active connections when
   shutting down
 - tests: remove unit tests task
 - tests/main/completion: source from /usr/share/bash-completion
 - assertions: add "repair" assertion
 - interfaces/seccomp: document Backend.NewSpecification
 - wrappers: make StartSnapServices cleanup any services that were
   added if a later one fails
 - overlord/snapstate: avoid creating command aliases for daemons
 - vendor: remove unused packages
 - vendor,partition: fix panics from uenv
 - cmd,interfaces/mount: run snap-update-ns and snap-discard-ns from
   core if possible
 - daemon: do not allow to install ubuntu-core anymore
 - wrappers: service start/stop were inconsistent
 - tests: fix failing tests (snap core version, syslog changes)
 - cmd/snap-update-ns: add actual implementation
 - tests: improve entropy also for ubuntu
 - cmd/snap-confine: use /etc/ssl from the core snap
 - wrappers: don't convert between []byte and string needlessly.
 - hooks: default timeout
 - overlord/snapstate: Enable() was ignoring the flags from the
   snap's state, resulting in losing "devmode" on disable/enable.
 - difs,interfaces/mount: add support for locking namespaces
 - interfaces/mount: keep track of kept mount entries
 - tests/main: move a bunch of greps over to MATCH
 - interfaces/builtin: make all interfaces private
 - interfaces/mount: spell unmount correctly
 - tests: allow 16-X.Y.Z version of core snap
 - the timezone_control interface only allows changing /etc/timezone
   and /etc/writable/timezone. systemd-timedated also updated the
   link of /etc/localtime and /etc/writable/localtime ... allow
   access to this file too
 - cmd/snap-confine: aggregate operations holding global lock
 - api, ifacestate: resolve disconnect early
 - interfaces/builtin: ensure we don't register interfaces twice

* Thu Aug 03 2017 Fedora Release Engineering <releng@fedoraproject.org> - 2.26.3-5
- Rebuilt for https://fedoraproject.org/wiki/Fedora_27_Binutils_Mass_Rebuild

* Thu Jul 27 2017 Fedora Release Engineering <releng@fedoraproject.org> - 2.26.3-4
- Rebuilt for https://fedoraproject.org/wiki/Fedora_27_Mass_Rebuild

* Thu May 25 2017 Neal Gompa <ngompa13@gmail.com> - 2.26.3-3
- Cover even more stuff for proper erasure on final uninstall (RH#1444422)

* Sun May 21 2017 Neal Gompa <ngompa13@gmail.com> - 2.26.3-2
- Fix error in script for removing Snappy content (RH#1444422)
- Adjust changelog bug references to be specific on origin

* Wed May 17 2017 Neal Gompa <ngompa13@gmail.com> - 2.26.3-1
- Update to snapd 2.26.3
- Drop merged and unused patches
- Cover more Snappy content for proper erasure on final uninstall (RH#1444422)
- Add temporary fix to ensure generated seccomp profiles don't break snapctl

* Mon May 01 2017 Neal Gompa <ngompa13@gmail.com> - 2.25-1
- Update to snapd 2.25
- Ensure all Snappy content is gone on final uninstall (RH#1444422)

* Tue Apr 11 2017 Neal Gompa <ngompa13@gmail.com> - 2.24-1
- Update to snapd 2.24
- Drop merged patches
- Install snap bash completion and snapd info file

* Wed Apr 05 2017 Neal Gompa <ngompa13@gmail.com> - 2.23.6-4
- Test if snapd socket and timer enabled and start them if enabled on install

* Sat Apr 01 2017 Neal Gompa <ngompa13@gmail.com> - 2.23.6-3
- Fix profile.d generation so that vars aren't expanded in package build

* Fri Mar 31 2017 Neal Gompa <ngompa13@gmail.com> - 2.23.6-2
- Fix the overlapping file conflicts between snapd and snap-confine
- Rework package descriptions slightly

* Thu Mar 30 2017 Neal Gompa <ngompa13@gmail.com> - 2.23.6-1
- Rebase to snapd 2.23.6
- Rediff patches
- Re-enable seccomp
- Fix building snap-confine on 32-bit arches
- Set ExclusiveArch based on upstream supported arch list

* Wed Mar 29 2017 Neal Gompa <ngompa13@gmail.com> - 2.23.5-1
- Rebase to snapd 2.23.5
- Disable seccomp temporarily avoid snap-confine bugs (LP#1674193)
- Use vendorized build for non-Fedora

* Mon Mar 13 2017 Neal Gompa <ngompa13@gmail.com> - 2.23.1-1
- Rebase to snapd 2.23.1
- Add support for vendored tarball for non-Fedora targets
- Use merged in SELinux policy module

* Sat Feb 11 2017 Fedora Release Engineering <releng@fedoraproject.org> - 2.16-2
- Rebuilt for https://fedoraproject.org/wiki/Fedora_26_Mass_Rebuild

* Wed Oct 19 2016 Zygmunt Krynicki <me@zygoon.pl> - 2.16-1
- New upstream release

* Tue Oct 18 2016 Neal Gompa <ngompa13@gmail.com> - 2.14-2
- Add SELinux policy module subpackage

* Tue Aug 30 2016 Zygmunt Krynicki <me@zygoon.pl> - 2.14-1
- New upstream release

* Tue Aug 23 2016 Zygmunt Krynicki <me@zygoon.pl> - 2.13-1
- New upstream release

* Thu Aug 18 2016 Zygmunt Krynicki <me@zygoon.pl> - 2.12-2
- Correct license identifier

* Thu Aug 18 2016 Zygmunt Krynicki <me@zygoon.pl> - 2.12-1
- New upstream release

* Thu Aug 18 2016 Zygmunt Krynicki <me@zygoon.pl> - 2.11-8
- Add %%dir entries for various snapd directories
- Tweak Source0 URL

* Tue Aug 16 2016 Zygmunt Krynicki <me@zygoon.pl> - 2.11-7
- Disable snapd re-exec feature by default

* Tue Aug 16 2016 Zygmunt Krynicki <me@zygoon.pl> - 2.11-6
- Don't auto-start snapd.socket and snapd.refresh.timer

* Tue Aug 16 2016 Zygmunt Krynicki <me@zygoon.pl> - 2.11-5
- Don't touch snapd state on removal

* Tue Aug 16 2016 Zygmunt Krynicki <me@zygoon.pl> - 2.11-4
- Use ExecStartPre to load squashfs.ko before snapd starts
- Use dedicated systemd units for Fedora

* Tue Aug 16 2016 Zygmunt Krynicki <me@zygoon.pl> - 2.11-3
- Remove systemd preset (will be requested separately according to distribution
  standards).

* Tue Aug 16 2016 Zygmunt Krynicki <me@zygoon.pl> - 2.11-2
- Use Requires: kmod(squashfs.ko) instead of Requires: kernel-modules

* Tue Aug 16 2016 Zygmunt Krynicki <me@zygoon.pl> - 2.11-1
- New upstream release
- Move private executables to /usr/libexec/snapd/

* Fri Jun 24 2016 Zygmunt Krynicki <me@zygoon.pl> - 2.0.9-2
- Depend on kernel-modules to ensure that squashfs can be loaded. Load it afer
  installing the package. This hopefully fixes
  https://github.com/zyga/snapcore-fedora/issues/2

* Fri Jun 17 2016 Zygmunt Krynicki <me@zygoon.pl> - 2.0.9
- New upstream release
  https://github.com/snapcore/snapd/releases/tag/2.0.9

* Tue Jun 14 2016 Zygmunt Krynicki <me@zygoon.pl> - 2.0.8.1
- New upstream release

* Fri Jun 10 2016 Zygmunt Krynicki <me@zygoon.pl> - 2.0.8
- First package for Fedora<|MERGE_RESOLUTION|>--- conflicted
+++ resolved
@@ -48,11 +48,7 @@
 %global snappy_svcs     snapd.service snapd.socket snapd.autoimport.service snapd.refresh.timer snapd.refresh.service
 
 Name:           snapd
-<<<<<<< HEAD
 Version:        2.28
-=======
-Version:        2.27.6
->>>>>>> 607eca39
 Release:        0%{?dist}
 Summary:        A transactional software package manager
 Group:          System Environment/Base
@@ -663,7 +659,6 @@
 
 
 %changelog
-<<<<<<< HEAD
 * Mon Sep 25 2017 Michael Vogt <mvo@ubuntu.com>
 - New upstream release 2.28
  - hooks: rename refresh to after-refresh
@@ -932,13 +927,12 @@
  - cmd,tests: fix classic confinement confusing re-execution code
  - store: configurable base api
  - tests: fix how package lists are updated for opensuse and fedora
-=======
+
 * Thu Sep 07 2017 Michael Vogt <mvo@ubuntu.com>
 - New upstream release 2.27.6
   - interfaces: add udev netlink support to hardware-observe
   - interfaces/network-{control,observe}: allow receiving
     kobject_uevent() messages
->>>>>>> 607eca39
 
 * Wed Aug 30 2017 Michael Vogt <mvo@ubuntu.com>
 - New upstream release 2.27.5
