snapd (2.39) xenial; urgency=medium

<<<<<<< HEAD
  * Placeholder 2.39 changelog

 -- Michael Vogt <michael.vogt@ubuntu.com>  Thu, 18 Apr 2019 18:27:01 +0200
=======
  * New upstream release, LP: #1827495
    - overlord/ifacestate: update static attributes of "content"
      interface
    - data/selinux: tweak the policy for runuser and s-c, interpret
      audit entries
    - snapshotstate: disable automatic snapshots on core for now
    - overlord/corecfg: make expiration of automatic snapshots
      configurable
    - snapstate: auto-install snapd when needed
    - interfaces: add support for the snapd snap in the dbus backend
    - overlord/snapstate: tweak autorefresh logic if network is not
      available
    - interfaces/apparmor: allow running /usr/bin/od
    - osutil,cmdutil: move CommandFromCore and make it use the snapd
      snap (if available)
    - daemon: also verify snap instructions for multi-snap requests
    - data/selinux: allow snap-confine to mount on top of bin
    - data/selinux: auto transition /var/snap to snappy_var_t
    - cmd: add `snap debug validate-seed <path>` cmd
    - interfaces/builtin/desktop: fonconfig v6/v7 cache handling on
      Fedora
    - interfaces/builtin/intel_mei: fix /dev/mei* AppArmor pattern
    - tests: make snap-connections test work on boards with snaps pre-
      installed
    - tests: check for /snap/core16/current in core16-provided-by-core
    - tests: run livepatch test on 18.04 as well
    - devicestate: deal correctly with the "required" flag on Remodel
    - snapstate,state: add TaskSet.AddAllWithEdges() and use in doUpdate
    - snapstate: add new NoReRefresh flag and use in Remodel()
    - many: allow core as a fallback for core16
    - snapcraft: build static fontconfig in the snapd snap
    - cmd/snap-confine: remove unused sc_open_snap_{update,discard}_ns
    - data/selinux: allow snapd to execute runuser under snappy_t
    - spread, tests: do not leave mislabeled files in restorecon test,
      attempt to catch similar files
    - interfaces: cleanup internal tool lookup in system-key
    - many: move auth.AuthContext to store.DeviceAndAuthContext, the
      implemention to a separate storecontext packageThis:
    - overlord/devicestate: measurements around ensure and related tasks
    - cmd: tweak internal tool lookup to accept more possible locations
    - overlord/snapstate,snapshotstate: create snapshot on snap removal
    - tests: run smoke tests on (almost) pristine systems
    - tests: system disable ssh for config defaults in gadget
    - cmd/debug: integrate new task timings with "snap debug timings"
    - tests/upgrade/basic, packaging/fedoar: restore SELinux context of
      /var/cache/fontconfig, patch pre-2.39 mount units
    - image: simplify prefer local logic  and fixes
    - tests/main/selinux-lxd: make sure LXD from snaps works cleanly
      with enforcing SELinux
    - tests: deny ioctl - TIOCSTI with garbage in high bits
    - overlord: factor out mocking of device service and gadget w.
      prepare-device for registration tests
    - data/selinux, tests/main/selinux-clean: fine tune the policy, make
      sure that no denials are raised
    - cmd/libsnap,osutil: fix parsing of mountinfo
    - ubuntu: disable -buildmode=pie on armhf to fix memory issue
    - overlord/snapstate: inhibit refresh for up to a week
    - cmd/snap-confine: prevent cwd restore permission bypass
    - overlord/ifacestate: introduce HotplugKey type use short key in
      change summaries
    - many: make Remodel() download everything first before installing
    - tests: fixes discovered debugging refresh-app-awareness
    - overlord/snapstate: track time of postponed refreshes
    - snap-confine: set rootfs_dir in sc_invocation struct
    - tests: run create-user on core devices
    - boot: add flag file "meta/force-kernel-extraction"
    - tests: add regression test for systemctl race fix
    - overlord/snapshotstate: helpers for snapshot expirations
    - overlord,tests: perform soft refresh check in doInstall
    - tests: enable tests that write /etc/{hostname,timezone} on core18
    - overlord/ifacestate: implement String() method of
      HotplugDeviceInfo for better logs/messages
    - cmd/snap-confine: move ubuntu-core fallback checks
    - testutil: fix MockCmd for shellcheck 0.5
    - snap, gadget: move gadget read/validation into separate package,
      tweak naming
    - tests: split travis spread execution in 2 jobs for ubuntu and non
      ubuntu systems
    - testutil: make mocked command work with shellcheck from snaps
    - packaging/fedora, tests/upgrade/basic: patch existing mount units
      with SELinux context on upgrade
    - metautil, snap: extract yaml value normalization to a helper
      package
    - tests: use apt via eatmydata
    - dirs,overlord/snapstate: add Soft and Hard refresh checks
    - cmd/snap-confine: allow using tools from snapd snap
    - cmd,interfaces: replace local helpers with cmd.InternalToolPath
    - tweak: fix "make hack" on Fedora
    - snap: add validation of gadget.yaml
    - cmd/snap-update-ns: refactor of profile application
    - cmd/snap,client,daemon,store: layout and sanity tweaks for
      find/search options
    - tests: add workaround for missing cache reset on older snapd
    - interfaces: deal with the snapd snap correctly for apparmor 2.13
    - release-tools: add debian-package-builder
    - tests: enable opensuse 15 and add force-resolution installing
      packages
    - timings: AddTag helper
    - testutil: run mocked commands through shellcheck
    - overlord/snapshotstate: support auto flag
    - client, daemon, store: search by common-id
    - tests: all the systems for google backend with 6 workers
    - interfaces: hotplug nested vm test, updated serial-port interface
      for hotplug.
    - sanity: use proper SELinux context when mounting squashfs
    - cmd/libsnap: neuter variables in cleanup functions
    - interfaces/adb-support: account for hubs on sysfs path
    - interfaces/seccomp: regenerate changed profiles only
    - snap: reject layouts to /lib/{firmware,modules}
    - cmd/snap-confine, packaging: support SELinux
    - selinux, systemd: support mount contexts for snap images
    - interfaces/builtin/opengl: allow access to Tegra X1
    - cmd/snap: make 'snap warnings' output yamlish
    - tests: add check to detect a broken snap on reset
    - interfaces: add one-plus devices to adb-support
    - cmd: prevent umask from breaking snap-run chain
    - tests/lib/pkgdb: allow downgrade when installing packages in
      openSUSE
    - cmd/snap-confine: use fixed private tmp directory
    - snap: tweak parsing errors of gadget updates
    - overlord/ifacemgr: basic measurements
    - spread: refresh metadata on openSUSE
    - cmd/snap-confine: pass sc_invocation instead of numerous args
      around
    - snap/gadget: introduce volume update info
    - partition,bootloader: rename 'partition' package to 'bootloader'
    - interfaces/builtin: add dev/pts/ptmx access to docker_support
    - tests: restore sbuild test
    - strutil: make SplitUnit public, allow negative numbers
    - overlord/snapstate,: retry less for auto-stuff
    - interfaces/builtin: add add exec "/" to docker-support
    - cmd/snap: fix regression of snap saved command
    - cmd/libsnap: rename C enum for feature flag
    - cmd: typedef mountinfo structures
    - tests/main/remodel: clean up before reverting the state
    - cmd/snap-confine: umount scratch dir using UMOUNT_NOFOLLOW
    - timings: add new helpers, Measurer interface and DurationThreshold
    - cmd/snap-seccomp: version-info subcommand
    - errortracker: fix panic in Report if db cannot be opened
    - sandbox/seccomp: a helper package wrapping calls to snap-seccomp
    - many: add /v2/model API, `snap remodel` CLI and spread test
    - tests: enable opensuse tumbleweed back
    - overlord/snapstate, store: set a header when auto-refreshing
    - data/selinux, tests: refactor SELinux policy, add minimal tests
    - spread: restore SELinux context when we mess with system files
    - daemon/api: filter connections with hotplug-gone=true
    - daemon: support returning assertion information as JSON with the
      "json" query parameter
    - cmd/snap: hide 'interfaces' command, show deprecation notice
    - timings: base API for recording timings in state
    - cmd/snap-confine: drop unused dependency on libseccomp
    - interfaces/apparmor: factor out test boilerplate
    - daemon: extract assertions api endpoint implementation into
      api_asserts.go
    - spread.yaml: bump delta reference
    - cmd/snap-confine: track per-app and per-hook processes
    - cmd/snap-confine: make sc_args helpers const-correct
    - daemon: move a function that was between an other struct and its
      methods
    - overlord/snapstate: fix restoring of "old-current" revision config
      in undoLinkSnap
    - cmd/snap, client, daemon, ifacestate: show a leading attribute of
      a connection
    - cmd/snap-confine: call sc_should_use_normal_mode once
    - cmd/snap-confine: populate enter_non_classic_execution_environment
    - daemon: allow downloading snaps blobs via .../file
    - cmd/snap-confine: introduce sc_invocation
    - devicestate: add initial Remodel support
    - snap: remove obsolete license-* fields in the yaml
    - cmd/libsnap: add cgroup-pids-support module
    - overlord/snapstate/backend: make LinkSnap clean up more
    - snapstate: only keep 2 snaps on classic
    - ctlcmd/tests: tests tweaks (followup to #6322)

 -- Michael Vogt <michael.vogt@ubuntu.com>  Fri, 03 May 2019 11:29:50 +0200
>>>>>>> 3acf0db9

snapd (2.38.1) xenial; urgency=medium

  * New upstream release, LP: #1824394
    - tests: add workaround for missing cache reset on older snapd
    - ubuntu: disable -buildmode=pie on armhf to fix memory issue

 -- Michael Vogt <michael.vogt@ubuntu.com>  Thu, 11 Apr 2019 18:26:47 +0200

snapd (2.38) xenial; urgency=medium

  * New upstream release, LP: #1818648
    - overlord/snapstate,: retry less for auto-stuff
    - cmd/snap: fix regression of snap saved command
    - interfaces/builtin: add dev/pts/ptmx access to docker_support
    - overlord/snapstate, store: set a header when auto-refreshing
    - interfaces/builtin: add add exec "/" to docker-support
    - cmd/snap, client, daemon, ifacestate: show a leading attribute of
      a connection
    - interface: avahi-observe: Fixing socket permissions on 4.15
      kernels
    - tests: check that apt works before using it
    - apparmor: support AppArmor 2.13
    - snapstate: restart into the snapd snap on classic
    - overlord/snapstate: during refresh, re-refresh on epoch bump
    - cmd, daemon: split out the common bits of mapLocal and mapRemote
    - cmd/snap-confine: chown private /tmp to root.root
    - cmd/snap-confine: drop uid from random /tmp name
    - overlord/hookstate: apply pending transaction changes onto
      temporary configuration for snapctl get
    - cmd/snap: `snap connections` command
    - interfaces/greengrass_support: update accesses for GGC 1.8
    - cmd/snap, daemon: make the connectivity check use GET
    - interfaces/builtin,/udev: add spec support to disable udev +
      device cgroup and use it for greengrass
    - interfaces/intel-mei: small follow up tweaks
    - ifacestate/tests: fix/improve udev mon test
    - interfaces: add multipass-support interface
    - tests/main/high-user-handling: fix the test for Go 1.12
    - interfaces: add new intel-mei interface
    - systemd: decrease the checker counter before unlocking otherwise
      we can get spurious panics
    - daemon/tests: fix race in the disconnect conflict test
    - cmd/snap-confine: allow moving tasks to pids cgroup
    - tests: enable opensuse tumbleweed on spread
    - cmd/snap: fix `snap services` completion
    - ifacestate/hotplug: integration with udev monitor
    - packaging: build snapctl as a static binary
    - packaging/opensuse: move most logic to snapd.mk
    - overlord: fix ensure before slowness on Retry
    - overlord/ifacestate: fix migration of connections on upgrade from
      ubuntu-core
    - daemon, client, cmd/snap: debug GETs ask aspects, not actions
    - tests/main/desktop-portal-*: fix handling of python dependencies
    - interfaces/wayland: allow wayland server snaps function on classic
      too
    - daemon, client, cmd/snap: snap debug base-declaration
    - tests: run tests on opensuse leap 15.0 instead of 42.3
    - cmd/snap: fix error messages for snapshots commands if ID is not
      uint
    - interfaces/seccomp: increase filter precision
    - interfaces/network-manager: no peer label check for hostname1
    - tests: add a tests for xdg-desktop-portal integration
    - tests: not checking 'tracking channel' after refresh core on
      nested execution
    - tests: remove snapweb from tests
    - snap, wrappers: support StartTimeout
    - wrappers: Add an X-SnapInstanceName field to desktop files
    - cmd/snap: produce better output for help on subcommands
    - tests/main/nfs-support: use archive mode for creating fstab backup
    - many: collect time each task runs and display it with `snap debug
      timings <id>`
    - tests: add attribution to helper script
    - daemon: make ucrednetGet not loop
    - squashfs: unset SOURCE_DATE_EPOCH in the TestBuildDate test
    - features,cmd/libsnap: add new feature "refresh-app-awareness"
    - overlord: fix random typos
    - interfaces/seccomp: generate global seccomp profile
    - daemon/api: fix error case for disconnect conflict
    - overlord/snapstate: add some randomness to the catalog refresh
    - tests: disable trusty-proposed for now
    - tests: fix upgrade-from-2.15 with kernel 4.15
    - interfaces/apparmor: allow sending and receiving signals from
      ourselves
    - tests: split the test interfaces-many in 2 and remove snaps on
      restore
    - tests: use snap which takes 15 seconds to install on retryable-
      error test
    - packaging: avoid race in snapd.postinst
    - overlord/snapstate: discard mount namespace when undoing 1st link
      snap
    - cmd/snap-confine: allow writes to /var/lib/**
    - tests: stop catalog-update test for now
    - tests/main/auto-refresh-private: make sure to actually download
      with the expired macaroon
    - many: save media info when installing, show it when listing
    - userd: handle help urls which requires prepending XDG_DATA_DIRS
    - tests: fix NFS home mocking
    - tests: improve snaps-system-env test
    - tests: pre-cache core on core18 systems
    - interfaces/hotplug: renamed RequestedSlotSpec to ProposedSlot,
      removed Specification
    - debian: ensure leftover usr.lib.snapd.snap-confine is gone
    - image,cmd/snap,tests: introduce support for modern prepare-image
      --snap <snap>[=<channel>]
    - overlord/ifacestate: tweak logic for generating unique slot names
    - packaging: import debian salsa packaging work, add sbuild test and
      use in spead
    - overlord/ifacestate: hotplug-add-slot handler
    - image,cmd/snap:  simplify --classic-arch to --arch, expose
      prepare-image
    - tests: run test snap as user in the smoke test
    - cmd/snap: tweak man output to have no doubled up .TP lines
    - cmd/snap, overlord/snapstate: silently ignore classic flag when a
      snap is strictly confined
    - snap-confine: remove special handling of /var/lib/jenkins
    - cmd/snap-confine: handle death of helper process
    - packaging: disable systemd environment generator on 18.04
    - snap-confine: fix classic snaps for users with /var/lib/* homedirs
    - tests/prepare: prevent console-conf from running
    - image: bootstrapToRootDir => setupSeed
    - image,cmd/snap,tests:  introduce prepare-image --classic
    - tests: update smoke/sandbox test for armhf
    - client, daemon: introduce helper for querying snapd API for the
      list of slot/plug connections
    - cmd/snap-confine: refactor and cleanup of seccomp loading
    - snapstate, snap: allow update/switch requests with risk only
      channel to DTRT
    - interfaces: add network-manager-observe interface
    - snap-confine: increase locking timeout to 30s
    - snap-confine: fix incorrect "sanity timeout 3s" message
    - snap-confine: provide proper error message on sc_sanity_timeout
    - snapd,state: improve error message on state reading failure
    - interfaces/apparmor: deny inet/inet6 in snap-update-ns profile
    - snap: fix reexec from the snapd snap for classic snaps
    - snap: fix hook autodiscovery for parallel installed snaps
    - overlord/snapstate: format the refresh time for the log
    - cmd/snap-confine: add special case for Jenkins
    - snapcraft.yaml: fix XBuildDeb PATH for go-1.10
    - overlord/snapstate: validate instance names early
    - overlord/ifacestate: handler for hotplug-update-slot tasks
    - polkit: cast pid to uint32 to keep polkit happy for now
    - snap/naming: move various name validation helpers to separate
      package
    - tests: iterate getting journal logs to support delay on boards on
      daemon-notify test
    - cmd/snap: fix typo in cmd_wait.go
    - snap/channel: improve channel parsing
    - daemon, polkit: pid_t is signed
    - daemon: introduce /v2/connections snapd API endpoint
    - cmd/snap: small refactor of cmd_info's channel handling
    - overlord/snapstate: use an ad-hoc error when no results
    - cmd/snap: wrap "summary" better
    - tests: workaround missing go dependencies in debian-9
    - daemon: try to tidy up the icon stuff a little
    - interfaces: add display-control interface
    - snapcraft.yaml: fix snap building in launchpad
    - tests: update fedora 29 workers to speed up the whole testing time
    - interfaces: add u2f-devices interface and allow reading udev
      +power_supply:* in hardware-observe
    - cmd/snap-update-ns: save errno from strtoul
    - tests: interfaces tests normalization
    - many: cleanup golang.org/x/net/context
    - tests: add spread test for system dbus interface
    - tests: remove -o pipefail
    - interfaces: add block-devices interface
    - spread: enable upgrade suite on fedora
    - tests/main/searching: video section got renamed to photo-and-video
    - interfaces/home: use dac_read_search instead of dac_override with
      'read: all'
    - snap: really run the RunSuite
    - interfaces/camera: allow reading vendor/etc info from
      /run/udev/data/+usb:*
    - interfaces/dbus: be less strict about alternations for well-known
      names
    - interfaces/home: allow dac_override with 'read:
      all'
    - interfaces/pulseaudio: allow reading subdirectories of
      /etc/pulse
    - interfaces/system-observe: allow read on
      /proc/locks
    - run-checks: ensure we use go-1.10 if available
    - tests: get test-snapd-dbus-{provider,consumer} from the beta
      channel
    - interfaces/apparmor: mock presence of overlayfs root
    - spread: increase default kill-timeout to 30min
    - tests: simplify interfaces-contacts-service test
    - packaging/ubuntu: build with golang 1.10
    - ifacestate/tests: extra test for hotplug-connect handler
    - packaging: make sure that /var/lib/snapd/lib/glvnd is accounted
      for
    - overlord/snapstate/backend: call fontconfig helpers from the new
      'current'
    - kvm: load required kernel modules if necessary
    - cmd/snap: use a fake user for 'run' tests
    - tests: update systems for google sru backend
    - tests: fix install-snaps test by changing the snap info regex
    - interfaces: helpers for sorting plug/slot/connection refs
    - tests: moving core-snap-refresh-on-core test from main to nested
      suite
    - tests: fix daemon-notify test checking denials considering all the
      log lines
    - tests: skip lp-1802591 on "official" images
    - tests: fix listing tests to match "snap list --unicode=never"
    - debian: fix silly typo in the spread test invocation
    - interface: raw-usb: Adding ttyACM ttyACA permissions
    - tests: fix enable-disable-unit-gpio test on external boards
    - overlord/ifacestate: helper API to obtain the state of connections
    - tests: define new "tests/smoke" suite and use that for
      autopkgtests
    - cmd/snap-update-ns: explicitly check for return value from
      parse_arg_u
    - interfaces/builtin/opengl: allow access to NVIDIA VDPAU library
    - tests: auto-clean the test directory
    - cmd/snap: further tweak messaging; add a test
    - overlord/ifacestate: handler for hotplug-connect task
    - cmd/snap-confine: join freezer only after setting up user mount
    - cmd/snap-confine: don't preemptively create .mnt files
    - cmd/snap-update-ns: manually implement isspace
    - cmd/snap-update-ns: let the go parser know we are parsing -u
    - cmd/snap-discard-ns: fix name of user fstab files
    - snapshotstate: don't task.Log without the lock
    - tests: exclude some more slow tests from runs in autopkgtest
    - many: remove .user-fstab files from /run/snapd/ns
    - cmd/libsnap: pass --from-snap-confine when calling snap-update-ns
      as user
    - cmd/snap-update-ns: make freezer mockable
    - cmd/snap-update-ns: move XDG code to dedicated file
    - osutil: add helper for loading fstab from string
    - cmd/snap-update-ns: move existing code around, renaming some
      functions
    - overlord/configstate/configcore: support - and _ in cloud init
      field names
    - * cmd/snap-confine: use makedev instead of MKDEV
    - tests: review/fix the autopkgtest failures in disco
    - overlord: drop old v1 store api support from managers test
    - tests: new test for snapshots with more than 1 user

 -- Michael Vogt <michael.vogt@ubuntu.com>  Thu, 21 Mar 2019 10:55:27 +0100

snapd (2.37.4) xenial; urgency=medium

  * New upstream release, LP: #1817949
    - squashfs: unset SOURCE_DATE_EPOCH in the TestBuildDate test
    - overlord/ifacestate: fix migration of connections on upgrade from
      ubuntu-core
    - tests: fix upgrade-from-2.15 with kernel 4.15
    - interfaces/seccomp: increase filter precision
    - tests: remove snapweb from tests

 -- Michael Vogt <michael.vogt@ubuntu.com>  Wed, 27 Feb 2019 19:53:36 +0100

snapd (2.37.3) xenial; urgency=medium

  * New upstream release, LP: #1811233
    - interfaces/seccomp: generate global seccomp profile
    - overlord/snapstate: add some randomness to the catalog refresh
    - tests: add upgrade test from 2.15.2ubuntu1 -> current snapd
    - snap-confine: fix fallback to ubuntu-core
    - packaging: avoid race in snapd.postinst
    - overlord/snapstate: discard mount namespace when undoing 1st link
      snap
    - cmd/snap-confine: allow writes to /var/lib/** again
    - tests: stop catalog-update/apt-hooks test until the catlog refresh
      is randomized
    - debian: ensure leftover usr.lib.snapd.snap-confine is gone

 -- Michael Vogt <michael.vogt@ubuntu.com>  Mon, 18 Feb 2019 17:17:33 +0100

snapd (2.37.2) xenial; urgency=medium

  * New upstream release, LP: #1811233
    - cmd/snap, overlord/snapstate: silently ignore classic flag when a
      snap is strictly confined
    - snap-confine: remove special handling of /var/lib/jenkins
    - cmd/snap-confine: handle death of helper process gracefully
    - snap-confine: fix classic snaps for users with /var/lib/* homedirs
      like jenkins/postgres
    - packaging: disable systemd environment generator on 18.04
    - tests: update smoke/sandbox test for armhf
    - cmd/snap-confine: refactor and cleanup of seccomp loading
    - snap-confine: increase locking timeout to 30s
    - snap-confine: fix incorrect "sanity timeout 3s" message
    - snap: fix hook autodiscovery for parallel installed snaps
    - tests: iterate getting journal logs to support delay on boards on
      daemon-notify test
    - interfaces/apparmor: deny inet/inet6 in snap-update-ns profile
    - interfaces: add u2f-devices interface

 -- Michael Vogt <michael.vogt@ubuntu.com>  Wed, 06 Feb 2019 10:08:07 +0100

snapd (2.37.1) xenial; urgency=medium

  * New upstream release, LP: #1811233
    - cmd/snap-confine: add special case for Jenkins
    - tests: workaround missing go dependencies in debian-9
    - daemon, polkit: pid_t is signed
    - interfaces: add display-control interface
    - interfaces: add block-devices interface
    - tests/main/searching: video section got renamed to photo-and-video
    - interfaces/camera: allow reading vendor/etc info from
      /run/udev/data/+usb
    - interfaces/dbus: be less strict about alternations for well-known
      names
    - interfaces/home: allow dac_read_search with 'read: all'
    - interfaces/pulseaudio: allow reading subdirectories of
      /etc/pulse
    - interfaces/system-observe: allow read on
      /proc/locks
    - tests: get test-snapd-dbus-{provider,consumer} from the beta
      channel
    - interfaces/apparmor: mock presence of overlayfs root
    - packaging/{fedora,opensuse,ubuntu}: add /var/lib/snapd/lib/glvnd

 -- Michael Vogt <michael.vogt@ubuntu.com>  Tue, 29 Jan 2019 18:35:36 +0100

snapd (2.37) xenial; urgency=medium

  * New upstream release, LP: #1811233
    - snapd: fix race in TestSanityFailGoesIntoDegradedMode test
    - cmd: fix snap-device-helper to deal correctly with hooks
    - tests: various fixes for external backend
    - interface: raw-usb: Adding ttyACM[0-9]* as many serial devices
      have device node /dev/ttyACM[0-9]
    - tests: fix enable-disable-unit-gpio test on external boards
    - tests: define new "tests/smoke" suite and use that for
      autopkgtests
    - interfaces/builtin/opengl: allow access to NVIDIA VDPAU
      library
    - snapshotstate: don't task.Log without the lock
    - overlord/configstate/configcore: support - and _ in cloud init
      field names
    - cmd/snap-confine: use makedev instead of MKDEV
    - tests: review/fix the autopkgtest failures in disco
    - systemd: allow only a single daemon-reload at the same time
    - cmd/snap: only auto-enable unicode to a tty
    - cmd/snap: right-align revision and size in info's channel map
    - dirs, interfaces/builtin/desktop: system fontconfig cache path is
      different on Fedora
    - tests: fix "No space left on device" issue on amazon-linux
    - store: undo workaround for timezone-less released-at
    - store, snap, cmd/snap: channels have released-at
    - snap-confine: fix incorrect use "src" var in mount-support.c
    - release: support probing SELinux state
    - release-tools: display self-help
    - interface: add new `{personal,system}-files` interface
    - snap: give Epoch an Equal method
    - many: remove unused interface code
    - interfaces/many: use 'unsafe' with docker-support change_profile
      rules
    - run-checks: stop running HEAD of staticcheck
    - release: use sync.Once around lazy intialized state
    - overlord/ifacestate: include interface name in the hotplug-
      disconnect task summary
    - spread: show free space in debug output
    - cmd/snap: attempt to restore SELinux context of snap user
      directories
    - image: do not write empty etc/cloud
    - tests: skip snapd snap on reset for core systems
    - cmd/snap-discard-ns: fix umount(2) typo
    - overlord/ifacestate: hotplug-remove-slot task handler
    - overlord/ifacestate: handler for hotplug-disconnect task
    - ifacestate/hotplug: updateDevice helper
    - tests: reset snapd state on tests restore
    - interfaces: return security setup errors
    - overlord: make InstallMany work like UpdateMany, issuing a single
      request to get candidates
    - systemd/systemd.go: add missing tests for systemd.IsActive
    - overlord/ifacestate: addHotplugSeqWaitTask helper
    - cmd/snap-confine: refactor call to snap-update-ns --user-mounts
    - tests: new backend used to run upgrade test suite
    - travis: short circuit failures in static and unit tests travis job
    - cmd: automatically fix localized <option>s to <option>
    - overlord/configstate,features: expose features to snapd tools
    - selinux: package to query SELinux status and verify/restore file
      contexts
    - wrappers: use new systemd.IsActive in core18 early boot
    - cmd: add tests for lintArg and lintDesc
    - httputil: retry on temporary net errors
    - cmd/snap-confine: remove unused sc_discard_preserved_mount_ns
    - wrappers: only restart service in core18 when they are active
    - overlord/ifacestate: helpers for serializing hotplug changes
    - packaging/{fedora,opensuse}: own /var/lib/snapd/cookie
    - systemd: start snapd.autoimport.service in --no-block mode
    - data/selinux: fix syntax error in definition of snappy_admin
      interface
    - snap/info: bind global plugs/slots to implicit hooks
    - cmd/snap-confine: remove SC_NS_MNT_FILE
    - spread: record each tests/upgrade job
    - osutil: do not import dirs
    - cmd/snap-confine: fix typo "a pipe"
    - tests: make security-device-cgroups-{devmode,jailmode} work on arm
      devices
    - tests: force test-snapd-daemon-notify exit 0 when the interface is
      not connected
    - overlord/snapstate: run 'remove' hook before 'auto-disconnect'
    - centos: enable SELinux support on CentOS 7
    - apparmor: allow hard link to snap-specific semaphore files
    - tests/lib/pkgdb: disable weak deps on Fedora
    - release: detect too old apparmor_parser
    - tests: improve how the log is checked to see if the system is
      waiting for a reboot
    - cmd, dirs, interfaces/apparmor: update distro identification to
      support ID="archlinux"
    - spread, tests: add Fedora 29
    - cmd/snap-confine: refactor calling snapd tools into helper module
    - apparmor: allow snap-update-ns access to common devices
    - cmd/snap-confine: capture initialized per-user mount ns
    - tests: reduce verbosity around package installation
    - data: set KillMode=process for snapd
    - cmd/snap: handle DNS error gracefully
    - spread, tests: use checkpoints when dumping audit log
    - tests/lib/prepare: make sure that SELinux context of repacked core
      snap is controlled
    - testutils: split checkers, tweak tests
    - tests: fix for tests test-*-cgroup
    - spread: show AVC audits when debugging, start auditd on Fedora
    - spread: drop Fedora 27, add Fedora 29
    - tests/lib/reset: restore context of removed snapd directories
    - testutil: add File{Present,Absent} checkers
    - snap: add new `snap run --trace-exec`
    - tests: fix for failover test on how logs are checked
    - snapctl: add "services"
    - overlord/snapstate: use file timestamp to initialize timer
    - cmd/libsnap: introduce and use sc_strdup
    - interfaces: let NM access ifindex/ifupdown files
    - overlord/snapstate: on refresh, check new rev can read current
    - client, store: don't use store from client (use client from store)
    - tests/main/parallel-install-store: verify installation of more
      than one instance at a time
    - overlord: don't write system key if security setup fails
    - packaging/fedora/snapd.spec: fix bogus date in changelog
    - snapstate: update fontconfig caches on install
    - interfaces/apparmor/backend.go:411:38: regular expression does not
      contain any meta characters (SA6004)
    - asserts/header_checks.go:199:35: regular expression does not
      contain any meta characters (SA6004)
    - run staticcheck every time :-)
    - tests/lib/systemd-escape/main.go:46:14: printf-style function with
      dynamic first argument and no further arguments should use print-
      style function instead (SA1006)
    - tests/lib/fakestore/cmd/fakestore/cmd_run.go:66:15: the channel
      used with signal.Notify should be buffered (SA1017)
    - tests/lib/fakedevicesvc/main.go:55:15: the channel used with
      signal.Notify should be buffered (SA1017)
    - spdx/parser.go:30:1: only the first constant has an explicit type
      (SA9004)
    - overlord/snapstate/snapmgr.go:553:21: printf-style function with
      dynamic first argument and no further arguments should use print-
      style function instead (SA1006)
    - overlord/patch/patch3.go:44:70: printf-style function with dynamic
      first argument and no further arguments should use print-style
      function instead (SA1006)
    - cmd/snap/cmd_advise.go:200:2: empty branch (SA9003)
    - osutil/udev/netlink/conn.go:120:5: ineffective break statement.
      Did you mean to break out of the outer loop? (SA4011)
    - daemon/api.go:992:22: printf-style function with dynamic first
      argument and no further arguments should use print-style function
      instead (SA1006)
    - cmd/snapd/main.go:94:5: ineffective break statement. Did you mean
      to break out of the outer loop? (SA4011)
    - cmd/snap/cmd_userd.go:73:15: the channel used with signal.Notify
      should be buffered (SA1017)
    - cmd/snap/cmd_help.go:102:7: io.Writer.Write must not modify the
      provided buffer, not even temporarily (SA1023)
    - release: probe apparmor features lazily
    - overlord,daemon: mock security backends for testing
    - cmd/libsnap: move apparmor-support to libsnap
    - cmd: drop cruft from snap-discard-ns build rules
    - cmd/snap-confine: use snap-discard-ns ns to discard stale
      namespaces
    - cmd/snap-confine: handle mounted shared /run/snapd/ns
    - many: fix composite literals with unkeyed fields
    - dirs, wrappers, overlord/snapstate: make completion + bases work
    - tests: revert "tests: restore in restore, not prepare"
    - many: validate title
    - snap: make description maximum in runes, not bytes
    - tests: discard mount namespaces in reset.sh
    - tests/lib: sync cla check back from snapcraft
    - Revert "cmd/snap, tests/main/snap-info: highlight the current
      channel"
    - daemon: remove enableInternalInterfaceActions
    - mkversion: use "test -n" rather than "! test -z"
    - run-checks: assorted fixes
    - tests: restore in restore, not in prepare
    - cmd/snap: fix missing newline in "snap keys" error message
    - snap: epoch lists must contain no duplicate entries
    - interfaces/avahi_observe: Fix typo in comment
    - tests: add SPREAD_JOB to the description of
      systemd_create_and_start_unit
    - daemon, vendor: bump github.com/coreos/go-systemd/activation,
      handle API changes
    - Revert "cmd/snap-confine: don't allow mapping lib{uuid,blkid}"
    - packaging/fedora: use %_sysctldir macro
    - cmd/snap-confine: remove unneeded unshare
    - sanity: extend the kernel version check to cover CentOS/RHEL
      kernels
    - wrappers: remove all desktop files from a snap on removal
    - snap: add an explicit check for `epoch: null` loading
    - snap: check max description length in validate
    - spread, tests: add CentOS support
    - cmd/snap-confine: allow mapping more libc shards
    - cmd/snap-discard-ns: add support for --from-snap-confine
    - tests: make tinyproxy support systemd notify
    - tests: fix shellcheck
    - snap, store: rename `snap.Epoch`'s `Unset` to `IsZero`
    - store: add a test for a non-zero epoch refresh (with epoch bump)
    - store: v1 search doesn't send epoch, stop pretending it does
    - snap: make any "0" epoch be Unset, and marshalled to {[0],[0]}
    - overlord/snapstate: amend test should send local revision
    - tests: use mock-gpio.py in enable-disable-units-gpio test
    - snap: enforce minimal snap name len of 2
    - cmd/libsnap: add sc_verify_snap_lock
    - cmd/snap-update-ns: extra debugging of trespassing events
    - userd: force zenity width if the text displayed is long
    - overlord/snapstate, store: always send epochs
    - cmd/snap-confine,snap-update-ns: discard quirks
    - cmd/snap: add nanosleep to blacklisted syscalls when running with
      --strace
    - cmd/snap-update-ns, tests: clean trespassing paths
    - nvidia, interfaces/builtin: OpenCL fixes
    - ifacestate/hotplug: removeDevice helper
    - cmd: install snap-discard-ns in "make hack"
    - overlord/ifacestate: setup security backends phased by backends
      first
    - ifacestate/helpers: added SystemSnapName mapper helper method
    - overlord/ifacestate: set hotplug-key of the connection when
      connecting hotplug slots
    - snapd: allow snap-update-ns to read /proc/version
    - cmd: handle tumbleweed and leap in autogen.sh
    - interfaces/tests: MockHotplugSlot test helper
    - store,daemon: make UserInfo,LoginUser part of the store interface
    - overlord/ifacestate: use remapper when checking if system snap is
      installed
    - tests: fix how pinentry is prepared for new gpg v 2.1 and 2.2
    - packaging/arch: fix bash completions path
    - interfaces/builtin: add device-buttons interface for accessing
      events
    - tests, fakestore: extend refresh tests with parallel installed
      snaps
    - snap, store, overlord/snapshotstate: drop epoch pointers
    - snap: make Epoch default to {[0],[0]} on load from yaml
    - data/completion: pass documented arguments to completion functions
    - tests: skip opensuse from interfaces-openvswitch-support test
    - tests: simple reproducer for snap try and hooks bug
    - snapstate: do not allow classic mode for strict snaps
    - snap: make Epoch's MarshalJSON not simplify
    - store: remove unused currentSnap and currentSnapJSON
    - many: some small doc comment fixes in recent hotplug code
    - ifacestate/udevmonitor: added callback to signal end of
      enumeration
    - cmd/libsnap: add simplified feature flag checker
    - interfaces/opengl: add additional accesses for cuda
    - tests: add core18 only hooks test and fix running core18 only on
      classic
    - sanity, release, cmd/snap: refuse to try to do things on WSL.
    - cmd: make coreSupportsReExec faster
    - overlord/ifacestate: don't remove the dash when generating unique
      slot name
    - cmd/snap-seccomp: add full complement of ptrace constants
    - cmd: update autogen.sh for opensuse
    - interfaces/apparmor: allow access to /run/snap.$SNAP_INSTANCE_NAME
    - spread.yaml: add more systems to the autopkgtest and qemu backends
    - daemon: spool sideloaded snap into blob dir
      overlord/snapstate: address review feedback
    - packaging/opensuse: stop using golang-packaging
    - overlord/snapshots: survive an unknown user
    - wrappers: fix generating of service units with multiple `before`
      dependencies
    - data: run snapd.autoimport.service only after seeding
    - cmd/snap: unhide --name parameter to snap install, tweak help
      message
    - packaging/fedora: Merge changes from Fedora Dist-Git
    - tests/main/snap-service-after-before-install: verify after/before
      in snap install
    - overlord/ifacestate: mark connections disconnected by hotplug with
      hotplug-gone
    - ifacestate/ifacemgr: don't reload hotplug-gone connections on
      startup
    - tests: install dependencies during prepare
    - tests,store,daemon: ensure proxy settings are honored in
      auth/userinfo too
    - tests: core 18 does not support classic confinement
    - tests: add debug output for degraded test
    - strutil: make VersionCompare faster
    - overlord/snapshotstate/backend: survive missing directories
    - overlord/ifacestate: use map[string]*connState when passing conns
      around
    - tests: move fedora 28 to manual
    - overlord/snapshotstate/backend: be more verbose when
      SNAPPY_TESTING=1
    - tests: removing fedora 26 system from spread.yaml
    - tests: linode execution is not needed anymore
    - tests/lib: adjust to changed systemctl behaviour on debian-9
    - tests: fixes and new backend for tests on nested suite
    - strutil: let MatchCounter work with a nil regexp
    - ifacestate/helpers: findConnsForHotplugKey helper
    - many: move regexp.(Must)Compile out of non-init functions into
      variables
    - store: also make snaps downloaded via deltas 0600
    - snap: use Lstat to determine snap size, remove
      ReadSnapInfoExceptSize
    - interfaces/builtin: add adb-support interface
    - tests: fail if install_snap_local fails
    - strutil: add extra test to CommaSeparatedList as suggested by
      mborzecki
    - cmd/snap, daemon, strutil: use CommaSeparatedList to split a CSL
    - ifacestate: optimize disconnect hooks
    - cmd/snap-update-ns: parse the -u <uid> command line option
    - cmd/snap, tests: snapshots for all
    - client, cmd/daemon: allow disabling keepalive, improve degraded
      mode unit tests
    - snap: only show "next" refresh time if its after the hold time
    - overlord/snapstate: run tests for classic snaps even on systems
      that don't support classic
    - overlord/standby: fix a race between standby goroutine and stop
    - cmd/snap-exec: don't fail on some try mode snaps
    - cmd/snap, userd, testutil: tweak DBus tests to use private session
      bus connection
    - cmd: remove remnants of sc_should_populate_mount_ns
    - client, daemon, cmd/snap: indicate that services are socket/timer
      activated
    - cmd/snap-seccomp: only look for PTRACE_GETFPX?REGS where available
    - cmd/snap-confine: remove SC_NS_FAIL_GRACEFULLY
    - snap/pack, cmd/snap: allow specifying the filename of 'snap pack'
    - cmd/snap-discard-ns: add support for per-user mount namespaces
    - cmd/snap-confine: remove stale mount profile along stale namespace
    - data/apt: close stderr when calling snap in the apt install hook.
    - tests/main: fixes for the new shellcheck
    - testutil, cmd/snap: introduce and use testutil.EqualsWrapped and
      fly
    - tests: initial setup for testing current branch on nested vm and
      hotplug management
    - cmd: refactor IPC and lifecycle of the helper process
    - tests/main/parallel-install-store: the store has caught up, do not
      expect failures
    - overlord/snapstate, snap, wrappers: start services in the right
      order during install
    - interfaces/browser-support, cmd/snap-seccomp: Allow read-only
      ptrace, for the Breakpad crash reporter
    - snap,client: use a different exit code for retryable errors
    - overlord/ifacestate: don't conflict on own discard-snap tasks when
      refreshing & doing garbage collection
    - cmd/snap: tweak `snap services` output when there is no services
    - interfaces/many: updates to support k8s worker nodes
    - cmd/snap: gnome-software install via snap:// handler
    - overlord/many: cleanup use of snapName vs. instanceName
    - snapstate: add command-chain to supported featureset
    - daemon, snap: mark screenshots as deprecated
    - interfaces: fix decoding of json numbers for static/dynamic
      attributes* ifstate: fix decoding of json numbers
    - cmd/snap: try not to panic on error from "snap try"
    - tests: new cosmic image for spread tests on gce
    - interfaces/system-key: add parser mtime and only discover features
      on write
    - overlord/snapshotstate/backend: detect path to tar in unit tests
    - tests/unit/gccgo: drop gccgo unit tests
    - cmd: use relative file names in locking APIs
    - interfaces: fix NormalizeInterfaceAttributes, add tests
    - overlord/snapshotstate/backend: fall back on sudo when no runuser
    - cmd/snap-confine: reduce verbosity of debug and error messages
    - systemd: extend Status() to work for socket and timer units
    - interfaces: typo 'allows' for consistency with other ifaces
    - systemd,wrappers: don't start disabled services
    - ifacestate: simplify task chaining in ifacestate.Connect
    - tests: ensure that goa-daemon is off
    - snap/pack, snap/squashfs: remove extra copy before mksquashfs
    - cmd/snap: block 'snap help <cmd> --all'
    - asserts, image: ensure kernel, gadget, base and required-snaps use
      valid snap names
    - apparmor: add unit test for probeAppArmorParser and simplify code
    - interfaces/apparmor: conditionally add explicit deny rules for
      ptrace
    - po: sync translations from launchpad
    - osutil: tweak handling of error adduser errors
    - cmd: rename ns_group to mount_ns
    - tests/main/interfaces-accounts-service: more debugging
    - snap/pack, snap/squashfs: use type to determine mksquashfs args
    - data/systemd, wrappers: tweak system-shutdown helper for core18
    - tests: show list of processes when ifaces-accounts-service fails
    - tests: do not run degraded test in autopkgtest env
    - snap: overhaul validation error messages
    - ifacestate/hooks: only create interface hook tasks if hooks exist
    - osutil: workaround overlayfs on ubuntu 18.10
    - interfaces/home: don't allow snaps to write to $HOME/bin
    - interfaces: improve Attr error further
    - snapstate: tweak GetFeatureFlagBool() to have a default argument
    - many: cleanup remaining parallel installs TODOs
    - image: improve validation of extra snaps

 -- Michael Vogt <michael.vogt@ubuntu.com>  Wed, 16 Jan 2019 17:16:56 +0100

snapd (2.36.3) xenial; urgency=medium

  * New upstream release, LP: #1795590
    - wrappers: use new systemd.IsActive in core18 early boot
    - httputil: retry on temporary net errors
    - wrappers: only restart service in core18 when they are active
    - systemd: start snapd.autoimport.service in --no-block mode
    - data/selinux: fix syntax error in definition of snappy_admin
      interfacewhen installing selinux-policy-devel package.
    - centos: enable SELinux support on CentOS 7
    - cmd, dirs, interfaces/apparmor: update distro identification to
      support ID="archlinux"
    - apparmor: allow hard link to snap-specific semaphore files
    - overlord,apparmor: new syskey behaviour + non-ignored snap-confine
      profile errors
    - snap: add new `snap run --trace-exec` call
    - interfaces/backends: detect too old apparmor_parser

 -- Michael Vogt <michael.vogt@ubuntu.com>  Fri, 14 Dec 2018 07:30:58 +0100

snapd (2.36.2) xenial; urgency=medium

  * New upstream release, LP: #1795590
    - daemon, vendor: bump github.com/coreos/go-systemd/activation,
      handle API changes
    - snapstate: update fontconfig caches on install
    - overlord,daemon: mock security backends for testing
    - sanity, spread, tests: add CentOS
    - Revert "cmd/snap, tests/main/snap-info: highlight the current
      channel"
    - cmd/snap: add nanosleep to blacklisted syscalls when running with
      --strace
    - tests: add regression test for LP #1803535
    - snap-update-ns: fix trailing slash bug on trespassing error
    - interfaces/builtin/opengl: allow reading /etc/OpenCL/vendors
    - cmd/snap-confine: nvidia: pick up libnvidia-opencl.so
    - interfaces/opengl: add additional accesses for cuda

 -- Michael Vogt <michael.vogt@ubuntu.com>  Thu, 29 Nov 2018 10:48:29 +0100

snapd (2.36.1) xenial; urgency=medium

  * New upstream release, LP: #1795590
    - tests,snap-confine: add core18 only hooks test and fix running
      core18 only hooks on classic
    - interfaces/apparmor: allow access to
      /run/snap.$SNAP_INSTANCE_NAME
    - spread.yaml: add more systems to the autopkgtest and qemu backends
    - daemon: spool sideloaded snap into blob dir
    - wrappers: fix generating of service units with multiple `before`
      dependencies
    - data: run snapd.autoimport.service only after seeding
    - tests,store,daemon: ensure proxy settings are honored in
      auth/userinfo too
    - packaging/fedora: Merge changes from Fedora Dist-Git
    - tests/lib: adjust to changed systemctl behaviour on debian-9
    - tests/main/interfces-accounts-service: switch to busctl, more
      debugging
    - store: also make snaps downloaded via deltas 0600
    - cmd/snap-exec: don't fail on some try mode snaps
    - cmd/snap, userd, testutil: tweak DBus tests to use private session
      bus connection
    - tests/main: fixes for the new shellcheck
    - cmd/snap-confine: remove stale mount profile along stale namespace
    - data/apt: close stderr when calling snap in the apt install hook

 -- Michael Vogt <michael.vogt@ubuntu.com>  Fri, 09 Nov 2018 14:42:28 +0100

snapd (2.36) xenial; urgency=medium

  * New upstream release, LP: #1795590
    - overlord/snapstate, snap, wrappers: start services in the right
      order during install
    - tests: the store has caught up, drop gccgo test, update cosmic
      image
    - cmd/snap: try not to panic on error from "snap try"`--devmode`
    - overlord/ifacestate: don't conflict on own discard-snap tasks when
      refreshing & doing garbage collection
    - snapstate: add command-chain to supported featureset
    - daemon, snap: mark screenshots as deprecated
    - interfaces: fix decoding of json numbers for static/dynamic
      attributes
    - data/systemd, wrappers: tweak system-shutdown helper for core18
    - interfaces/system-key: add parser mtime and only discover features
      on write
    - interfaces: fix NormalizeInterfaceAttributes, add tests
    - systemd,wrappers: don't start disabled services
    - ifacestate/hooks: only create interface hook tasks if hooks exist
    - tests: do not run degraded test in autopkgtest env
    - osutil: workaround overlayfs on ubuntu 18.10
    - interfaces: include invalid type in Attr error
    - many: enable layouts by default
    - interfaces/default: don't scrub with change_profile with classic
    - cmd/snap: speed up unit tests
    - vendor, cmd/snap: refactor to accommodate the new less buggy go-
      flags
    - daemon: expose snapshots to the API
    - interfaces: updates for default, screen-inhibit-control, tpm,
      {hardware,system,network}-observe
    - interfaces/hotplug: rename HotplugDeviceKey method to HotplugKey,
      update test interface
    - interfaces/tests: use TestInterface instead of a custom local
      helper
    - overlord/snapstate: export getFeatureFlagBool.
    - osutil,asserts,daemon: support force password change in system-
      user assertion
    - snap, wrappers: support restart-delay, generate RestartSec=<value>
      in service units
    - tests/ifacestate: moved asserts-related mocking into helper
    - image: fetch device store assertion if available
    - many: enable AppArmor on Arch
    - interfaces/repo: two helper methods for hotplug
    - overlord/ifacestate: add hotplug slots with implicit slots
    - interfaces/hotplug: helpers and struct updates
    - tests: run the snapd tests on Ubuntu 18.10
    - snapstate: only report errors if there is an actual error
    - store: speedup unit tests
    - spread-shellcheck: fix interleaved error messages, tweaks
    - apparmor: create SnapAppArmorDir in setupSnapConfineReexec
    - ifacestate: implementation of defaultDeviceKey function for
      hotplug
    - cmd/snap-update-ns: remove empty placeholders used for mounting
    - snapshotstate: restore to current revision
    - tests/lib: rework the CLA checker
    - many: support and consider store friendly-stores when checking
      device scope constraints
    - overlord/snapstate: block parallel installs of snapd, core, base,
      kernel, gadget snaps
    - overlord/patch: patch for static plug/slot attributes
    - interfaces: honor static attributes when reloading conns
    - osutils: unit tests speedup; introduce «run-checks --short-
      unit».
    - systemd, wrappers: speed up wrappers unit tests
    - client: speedup unit tests
    - spread-shellcheck: use threads to parallelise
    - snap: validate plug and slot names
    - osutil, interfaces/apparmor: add and use of osutil.UnlinkMany
    - wrappers: do not depend on network.taget in socket units, tweak
      generated units
    - interfaces/apparmor: (un)load profiles in one apparmor_parser call
    - store: gracefully handle unexpected errors in 'action'
      response
    - cmd: put our manpages in section 8
    - overlord: don't make become-operational interfere with user
      requests
    - store: tweak unmatched refresh result error log
    - snap, client, daemon, store: use and expose "media" more
    - tests,cmd/snap-update-ns: add test showing mount update bug
      cmd/snap-update-ns: better detection of snapd-made tmpfs
    - tests: spread tests for aliases with parallel installed snaps
    - interfaces/seccomp: allow using statx by default
    - store: gracefully handle unexpected errors in 'action' response
    - overlord/snapshotstate: chown the tempdir
    - cmd/snap: attempt to start the document portal if running with a
      session bus
    - snap: detect layouts vs layout in snap.yaml
    - interfaces/apparmor: handle overlayfs snippet for snap-update-ns
    - snapcraft.yaml: set grade to stable
    - tests: shellchecks, final round
    - interfaces/apparmor: handle overlayfs snippet for snap-update-ns
    - snap: detect layouts vs layout in snap.yaml
    - overlord/snapshotstate: store epoch in snapshot, check on restore
    - cmd/snap: tweak UX of snap refresh --list
    - overlord/snapstate: improve consistency, use validateInfoAndFlags
      also in InstallPath
    - snap: give Epoch a CanRead helper
    - overlord/snapshotstate: small refactor of internal helpers
    - interfaces/builtin: adding missing permission to create
      /run/wpa_supplicant directory
    - interfaces/builtin: avahi interface update
    - client, daemon: support passing of 'unaliased' option when
      installing from local files
    - selftest: rename selftest.Run() to sanity.Check()
    - interfaces/apparmor: report apparmor support level and policy
    - ifacestate: helpers for generating slot names for hotplug
    - overlord/ifacestate: make sure to pass in the Model assertion when
      enforcing policies
    - overlord/snapshotstate: store the SnapID in snapshot, block
      restore if changed
    - interfaces: generalize writable mimic profile
    - asserts,interfaces/policy: add support for on-store/on-brand/on-
      model plug/slot rule constraints
    - many: fetch the device store assertion together and in the context
      of interpreting snap-declarations
    - tests: disable gccgo tests on 18.04 for now, until dh-golang vs
      gccgo is fixed
    - tests/main/parallel-install-services: add spread test for snaps
      with services
    - tests/main/snap-env: extend to cover parallel installations of
      snaps
    - tests/main/parallel-install-local: rename from *-sideload, extend
      to run snaps
    - cmd/snapd,daemon,overlord: without snaps, stop and wait for socket
    - cmd/snap: tame the help zoo
    - tests/main/parallel-install-store: run installed snap
    - cmd/snap: add a bunch of TRANSLATORS notes (and a little more
      i18n)
    - cmd: fix C formatting
    - tests: remove unneeded cleanup from layout tests
    - image: warn on missing default-providers
    - selftest: add test to ensure selftest.checks is up-to-date
    - interfaces/apparmor, interfaces/builtin: tweaks for parallel snap
      installs
    - userd: extend the list of supported XDG Desktop properties when
      autostarting user applications
    - cmd/snap-update-ns: enforce trespassing checks
    - selftest: actually run the kernel version selftest
    - snapd: go into degraded mode when the selftest fails
    - tests: add test that runs snapctl with a core18 snap
    - tests: add snap install hook with base: core18
    - overlord/{snapstate,assertstate}: parallel instances and
      refresh validation
    - interfaces/docker-support: add rules to read apparmor macros
    - tests: make nfs test available for more systems
    - tests: cleanup copy/paste dup in interfaces-network-setup-control
    - tests: using single sh snap in interface tests
    - overlord/snapstate: improve cleaup in mount-snap handler
    - tests: don't fail interfaces-bluez test if bluez is already
      installed
    - tests: find snaps just for edge and beta channels
    - daemon, snapstate: consistent snap list [--all] output with broken
      snaps
    - tests: fix listing to allow extra things in the notes column
    - cmd/snap: improve UX when removing specific snap revision
    - cmd/snap, tests/main/snap-info: highlight the current channel
    - interfaces/testiface: added TestHotplugInterface
    - snap: tweak commands
    - interfaces/hotplug: hotplug spec takes one slot definition
    - overlord/snapstate, snap: handle shared snap directories when
      installing/remove snaps with instance key
    - interfaces/opengl: misc accesses for VA-API
    - client, cmd/snap: expose warnings to the world
    - cmd/snap-update-ns: introduce trespassing state tracking
    - cmd/snap: commands no longer build their own client
    - tests: try to build cmd/snap for darwin
    - daemon: make error responders not printf when called with 1
      argument
    - many: return real snap name in API response
    - overlord/state: return latest LastAdded time in WarningsSummary
    - many: mount namespace mapping for parallel installs of snaps
    - ifacestate/autoconnect: do not self-conflict on setup-profiles if
      core-phase-2
    - client, cmd/snap: on !linux, exit when the client tries to Do
      something
    - tests: refactor for nested suite and tests fixed
    - tests: use lxd's waitready instead of polling lxd socket
    - ifacestate: don't initialize udev monitor until we have a system
      snap
    - interfaces: extra argument for static attrs in
      NewConnectedPlug/NewConnectedSlot
    - packaging/arch: sync packaging with AUR
    - snapstate/tests: serialize all appends in fake backend
    - snap-confine: make /lib/modules optional
    - cmd/snap: handle "snap interfaces core" better
    - store: move download tests into downloadSuite
    - tests,interfaces: run interfaces-account-control on UC18
    - tests: fix install snaps test by adding link to /snap
    - tests: fix for nested test suite
    - daemon: fix snap list --all with parallel snap instances
    - snapstate: refactor tests to use SetModel*
    - wrappers: fix snap services order in tests
    - many: provide salt for generating instance-key in store requests
    - ifacestate: fix hang when retrying content providers
    - snapd-env-generator: fix when PATH is empty or unset
    - overlord/assertstate: propagate TaskSnapSetup error
    - client: catch and expose logs errors
    - overlord: integrate device enumeration with udev monitor
    - daemon, overlord/state: warnings pipeline
    - tests: add publisher regex to fix the snap-info test pass on sru
    - cmd: use systemdsystemgeneratorsdir, cleanup automake complaints,
      tweaks
    - cmd/snap-update-ns: remove the unused Secure type
    - osutil, o/snapshotstate, o/sss/backend: quick fixes
    - tests: update the listing expression to support core from
      different channels
    - store: use stable instance key in store refresh requests
    - cmd/snap-update-ns: detach Mk{Prefix,{File,Dir,Symlink{,All}}}
    - overlord/patch: support for sublevel patches
    - tests: update prepare/restore for nightly suite
    - cmd/snap-update-ns: detach BindMount from the Secure type
    - cmd/snap-update-ns: re-factor pair of helpers to call fstatfs once
    - ifacestate: retry on "discard-snap" in autoconnect conflict check
    - cmd/snap-update-ns: separate OpenPath from the Secure struct
    - wrappers: remove Wants=network-online.target
    - tests: add new core16-base test
    - store: refactor tests so that they work as store_test package
    - many: add refresh.rate-limit core option
    - tests: run account-control test with different bases
    - tests: port proxy test to use python tinyproxy
    - overlord: introduce snapshotstate.
    - testutil: allow Fstatfs results to vary over time
    - snap-update-ns: add comments about the "deadcode" in bootstrap.go
    - overlord: add chg.Err() in testUpdateWithAutoconnectRetry
    - many: remove deadcode
    - tests: also run unit/gccgo in 18.04
    - tests: introduce a helper for installing local snaps with --name
    - tests: avoid removing core snap on reset
    - snap: use snap.SideInfo in test to fix build with gccgo
    - partition: remove unused runCommand
    - image: fix incorrect error when using local bases
    - overlord/snapstate: fix format
    - cmd: fix format
    - tests: setting "storage: preserve-size" just for amazon-linux
      system
    - tests: test for the hostname interface
    - interfaces/modem-manager: allow access to more USB strings
    - overlord: instantiate UDevMonitor
    - interfaces/apparmor: tweak naming, rename to AddLayout()
    - interfaces: take instance name in ifacetest.InstallSnap
    - snapcraft: do not use --dirty in mkversion
    - cmd: add systemd environment generator
    - devicestate: support getting (http) proxy from core config
    - many: rename ClientOpts to ClientOptions
    - prepare-image-grub-core18: remove image root in restore
    - overlord/ifacestate: remove "old-conn" from connect/undo connect
      handlers
    - packaging/fedora: Merge changes from Fedora Dist-Git
    - image: handle errors when downloadedSnapsInfoForBootConfig has no
      data
    - tests: use official core18 model assertion in tests
    - snap-confine: map /var/lib/extrausers into snaps mount-namespace
    - overlord,store: support proxy settings internally too
    - cmd/snap: bring back 'snap version'
    - interfaces/mount: tweak naming of things
    - strutil: fix MatchCounter to also work with buffer reuse
    - cmd,interfaces,tests: add /mnt to removable-media interface
    - systemd: do not run "snapd.snap-repair.service.in on firstboot
      bootstrap
    - snap/snapenv: drop some instance specific variables, use instance-
      specific ones for user locations
    - firstboot: sort by type when installing the firstboot snaps
    - cmd, cmd/snap: better support for non-linux
    - strutil: add new ParseByteSize
    - image: detect and error if bases are missing
    - interfaces/apparmor: do not downgrade confinement on arch with
      linux-hardened 4.17.4+
    - daemon: add pokeStateLock helper to the daemon tests
    - snap/squashfs: improve error message from Build on mksquashfs
      failure
    - tests: remove /etc/alternatives from dirs-not-shared-with-host
    - cmd: support re-exec into the "snapd" snap
    - spdx: remove "Other Open Source" from the support licenses
    - snap: add new type "TypeSnapd" and attach to the snapd snap
    - interfaces: retain order of inserted security backends
    - tests: spread test for parallel-installs desktop file handling
    - overlord/devicestate: use OpenSSL's PEM format when generating
      keys
    - cmd: remove --skip-command-chain from snap run and snap-exec
    - selftest: detect if apparmor is unusable and error
    - snap,snap-exec: support command-chain for hooks
    - tests: significantly reduce execution time for managers test
    - snapstate: use new "snap.ByType" sorting
    - overlord/snapstate: fix UpdateMany() to work with parallel
      instances
    - testutil: have File* checker produce more useful error output
    - overlord/ifacestate: introduce connectOpts
    - interfaces: parallel instances support, extend unit tests
    - tests: normalize tests
    - snapstate: make InstallPath() return *snap.Info too
    - snap: add ByType sorting
    - interfaces: add cifs-mount interface
    - tests: use file based markers in snap-service-stop-mode
    - osutil: reorg and stub out things to get it building on darwin
    - tests/main/layout: cleanup after the test
    - osutil/sys: small tweaks to let it build on darwin
    - daemon, overlord/snapstate: set instance name when installing from
      snap file
    - many: move Uname to osutil, for more DRY and easier porting.
    - cmd/snap: create snap user directory when running parallel
      installed snaps
    - cmd/snap-confine: switch to validation of SNAP_INSTANCE_NAME
    - tests: basic test for parallel installs from the store
    - image: download the gadget from the model.GadgetTrack()
    - snapstate: add support for gadget tracks in model assertion
    - image: add support for "gadget=track"
    - overlord: handle sigterm during shutdown better
    - tests: add the original function to fix the errors on new kernels
    - tests/main/lxd: pull lxd from candidate; reënable i386
    - wayland: add extra sockets that are used by older toolkits (e.g.
      gtk3)
    - asserts: add support for gadget tracks in the model assertion
    - overlord/snapstate: improve feature flag validation
    - tests/main/lxd: run ubuntu-16.04 only on 64 bit variant
    - interfaces: workaround for activated services and newer DBus
    - tests: get the linux-image-extra available for the current kernel
    - interfaces: add new "sysfs-name" to i2c interfaces code
    - interfaces: disconnect hooks
    - cmd/libsnap: unify detection of core/classic with go
    - tests: fix autopkgtest failures in cosmic
    - snap: fix advice json
    - overlord/snapstate: parallel snap install
    - store: backward compatible instance-key handling for non-instance
      snaps
    - interfaces: add screencast-legacy for video and audio recording
    - tests: skip unsupported architectures for fedora-base-smoke test
    - tests: avoid using the journalctl cursor when it has not been
      created yet
    - snapstate: ensure normal snaps wait for the "snapd" snap on
      refresh
    - tests: enable lxd again everywhere
    - tests: new test for udisks2 interface
    - interfaces: add cpu-control for setting CPU tunables
    - overlord/devicestate: fix tests, set seeded in registration
      through proxy tests
    - debian: add missing breaks on cosmic
    - devicestate: only run device-hook when fully seeded
    - seccomp: conditionally add socketcall() based on system and base
    - tests: new test for juju client observe interface
    - overlord/devicestate: DTRT w/a snap proxy to reach a serial vault
    - snapcraft: set version information for the snapd snap
    - cmd/snap, daemon: error out if trying to install a snap using
      empty name
    - hookstate: simplify some hook tests
    - cmd/snap-confine: extend security tag validation to cover instance
      names
    - snap: fix mocking of systemkey in snap-run tests
    - packaging/opensuse: fix static build of snap-update-ns and snap-
      exec
    - interfaces/builtin: addtl network-manager resolved DBus fix
    - udev: skip TestParseUdevEvent on ppc
    - interfaces: miscellaneous policy updates
    - debian: add tzdata to build-dep to ensure snapd builds correctly
    - cmd/libsnap-confine-private: intoduce helpers for validating snap
      instance name and instance key
    - snap,snap-exec: support command-chain for app
    - interfaces/builtin: network-manager resolved DBus changes
    - snap: tweak `snap wait` command
    - cmd/snap-update-ns: introduce validation of snap instance names
    - cmd/snap: fix some corner-case test setup weirdness
    - cmd,dirs: fix various issues discovered by a Fedora base snap
    - tests/lib/prepare: fix extra snaps test

 -- Michael Vogt <michael.vogt@ubuntu.com>  Wed, 24 Oct 2018 11:30:45 -0600

snapd (2.35.5) xenial; urgency=medium

  * New upstream release, LP: #1786438
    - interfaces/home: don't allow snaps to write to $HOME/bin
    - osutil: workaround overlayfs on ubuntu 18.10

 -- Michael Vogt <michael.vogt@ubuntu.com>  Mon, 15 Oct 2018 22:23:02 +0200

snapd (2.35.4) xenial; urgency=medium

  * New upstream release, LP: #1786438
    - wrappers: do not depend on network.taget in socket units, tweak
      generated units

 -- Michael Vogt <michael.vogt@ubuntu.com>  Fri, 05 Oct 2018 14:41:33 +0200

snapd (2.35.3) xenial; urgency=medium

  * New upstream release, LP: #1786438
    - overlord: don't make become-operational interfere with user
      requests
    - docker_support.go: add rules to read apparmor macros
    - interfaces/apparmor: handle overlayfs snippet for snap-update-
      nsFixes:
    - snapcraft.yaml: add workaround to fix snapcraft build
    - interfaces/opengl: misc accesses for VA-API

 -- Michael Vogt <michael.vogt@ubuntu.com>  Fri, 05 Oct 2018 09:32:00 +0200

snapd (2.35.2) xenial; urgency=medium

  * New upstream release, LP: #1786438
    - cmd,overlord/snapstate: go 1.11 format fixes
    - ifacestate: fix hang when retrying content providers
    - snap-env-generator: do nothing when PATH is unset
    - interfaces/modem-manager: allow access to more USB strings

 -- Michael Vogt <michael.vogt@ubuntu.com>  Wed, 12 Sep 2018 09:32:00 +0200

snapd (2.35.1) xenial; urgency=medium

  *  New upstream release, LP: #1786438
    - packaging/fedora: Merge changes from Fedora Dist-Git
    - snapcraft: do not use --diry in mkversion.sh
    - cmd: add systemd environment generator
    - snap-confine: map /var/lib/extrausers into snaps mount-namespace
    - tests: cherry-pick test fixes from master for 2.35
    - systemd: do not run "snapd.snap-repair.service.in on firstboot
      bootstrap
    - interfaces: retain order of inserted security backends
    - selftest: detect if apparmor is unusable and error

 -- Michael Vogt <michael.vogt@ubuntu.com>  Mon, 03 Sep 2018 14:44:06 +0200

snapd (2.35) xenial; urgency=medium

  * New upstream release, LP: #1786438
    - snapstate: add support for gadget tracks in model assertion
    - image: add support for "gadget=track"
    - asserts: add support for gadget tracks in the model assertion
    - interfaces: add new "sysfs-name" to i2c interfaces code
    - overlord: handle sigterm during shutdown better
    - wayland: add extra sockets that are used by older toolkits
    - snap: fix advice json
    - tests: fix autopkgtest failures in cosmic
    - store: backward compatible instance-key handling for non-instance
      snaps
    - snapstate: ensure normal snaps wait for the "snapd" snap on
      refresh
    - interfaces: add cpu-control for setting CPU tunables
    - debian: add missing breaks on comisc
    - overlord/devicestate: DTRT w/a snap proxy to reach a serial vault
    - devicestate: only run device-hook when fully seeded
    - seccomp: conditionally add socketcall() based on system and base
    - interfaces/builtin: addtl network-manager resolved DBus fix
    - hookstate: simplify some hook tests
    - udev: skip TestParseUdevEvent on ppc
    - interfaces: miscellaneous policy updates
    - debian: add tzdata to build-dep to ensure snapd builds correctly
    - interfaces/builtin: network-manager resolved DBus changes
    - tests: add spread test for fedora29 base snap
    - cmd/libsnap: treat distributions with VARIANT_ID=snappy as "core"
    - dirs: fix SnapMountDir inside a Fedora base snap
    - tests: fix snapd-failover for core18 with external backend
    - overlord/snapstate: always clean SnapState when doing Get()
    - overlod/ifacestate: always use a new SnapState when fetching the
      snap state
    - overlord/devicestate: have the serial request talk to the proxy if
      set
    - interfaces/hotplug: udevadm output parser
    - tests: New test for daemon-notify interface
    - image: ensure "core" is ordered early if base: and core is used
    - cmd/snap-confine: snap-device-helper parallel installs support
    - tests: enable interfaces-framebuffer everywhere
    - tests: reduce nc wait time from 2 to 1 second
    - snap/snapenv: add snap instance specific variables
    - cmd/snap-confine: add minimal test for snap-device-helper
    - tests: enable snapctl test on core18
    - overlord: added UDevMonitor for future hotplug support
    - wrappers: do not glob when removing desktop files
    - tests: add dbus monitor log to interfaces-accounts-service
    - tests: add core-18 systems to external backend
    - wrappers: account for changed app wrapper in parallel installed
      snaps
    - wrappers: make sure that the tests pass on non-Ubuntu too
    - many: add snapd snap failure handling
    - tests: new test for dvb interface
    - configstate: accept refresh.timer=managed
    - tests: new test for snap logs command
    - wrapper: generate all the snapd unit files when generating
      wrappers
    - store: keep all files with link-count > 1 in the cache
    - store: be less verbose in the common refresh case of "no updates"
    - snap-confine: update snappy-app-dev path
    - debian: ensure dependency on fixed apt on 18.04
    - snapd: add initial software watchdog for snapd
    - daemon, systemd: change journalctl -n=all to --no-tail
    - systemd: fix snapd.apparmor.service.in dependencies
    - snapstate: refuse to remove bases or core if snaps need them
    - snap: introduce package-level helpers for building snap related
      directory/file paths
    - overlord/devicestate: deny parallel install of kernel or gadget
      snaps
    - store: clean up parallel-install TODOs in store tests
    - timeutil: fix first weekday of the month schedule
    - interfaces: match all possible tty but console
    - tests: shellchecks part 5
    - cmd/snap-confine: allow ptrace read for 4.18 kernels
    - advise: make the bolt database do the atomic rename dance
    - tests/main/apt-hooks: debug dump of commands.db
    - tests/lib/prepare-restore: update Arch Linux kernel LOCALVERSION
      handling
    - snap: validate instance name as part of Validate()
    - daemon: if a snap is inactive, don't ask systemd about its
      services.
    - udev: skip TestParseUdevEvent on s390x
    - tests: switch core-amd64-18 to use `kernel: pc-kernel=18`
    - asserts,image: add support for new kernel=track syntax
    - tests: new gce image for fedora 27
    - interfaces/apparmor: use the cache in mtime-resilient way
    - store, overlord/snapstate: introduce instance name in store APIs
    - tests: drive-by cleanup of redudant pkgname matching
    - tests: ensure apt-hook is only run after catalog update ran
    - tests: use pkill instead of kilall
    - tests/main: another bunch of updates for Amazon Linux 2
    - tests/lib/snaps: avoid using relative command paths that go up in
      the  directory tree
    - tests: disable/fix more tests for Amazon Linux 2
    - overlord: introduce InstanceKey to SnapState and SnapSetup,
      renames
    - daemon: make sure most change generating handlers can produce
      errors with kinds
    - tests/main/interfaces-calendar-service: skip the test on AMZN2
    - tests/lib/snaps: avoid using relative command paths that go up in
      the directory tree
    - cmd/snap: add a green check mark to verified publishers
    - cmd/snap: fix two issues in the cmd/snap unit tests
    - packaging/fedora: fix target path of /snap symlink
    - cmd/snap: support `--last=<type>?` to mean "no error on empty"
    - cmd/snap-confine: (nvidia) pick up libnvidia-glvkspirv.so
    - strutil: detect and bail out of Unmarshal on duplicate key
    - packaging/fedora(amzn2): disable SELinux, drop dependency on
      squashfuse for AMZN2
    - spread, tests: add support for Amazon Linux 2
    - packaging/fedora: Add Amazon Linux 2 support
    - many: make Wait/Stop optional on StateManagers
    - snap/squashfs: stop printing unsquashfs info to stderr
    - snap: add support for `snap advise-snap --from-apt`
    - overlord/ifacestate: ignore connect if already connected
    - tests: change the service snap used instead of network-bind-
      consumer
    - interfaces/network-control: update for wpa-supplicant and ifupdown
    - tests: fix raciness in stop mode tests
    - logger: try to not have double dates
    - debian: use deb-systemd-invoke instead of systemctl directly
    - tests: run all main tests on core18
    - many: finish sharing a single TaskRunner with all the the managers
    - interfaces/repo: added AllHotplugInterfaces helper
    - snapstate: ensure kernel-track is honored on switch/refresh
    - overlord/ifacestate: support implicit slots on snapd
    - image: add support for "kernel-track" in `snap prepare-image`
    - tests: add test that ensures we do not boot any system in degraded
      state
    - tests: update tests to work on core18
    - cmd/snap: check for typographic dashes in command
    - tests: fix tests expecting old email address
    - client: add some existing error kinds that were not listed in
      client.go
    - tests: add missing slots in classic and core provider test snaps
    - overlord,daemon,cmd: re-map snap names around the edges of snapd
    - tests: use install_local in snap-run-hooks
    - coreconfig: add support for `snap set system network.disable-
      ipv6`
    - overlord/snapstate: dedupe default content providers
    - osutil/udev: sync with upstream
    - debian: do not ship snapd.apparmor.service on ubuntu
    - overlord: have SnapManager use a passed in TaskRunner created by
      Overlord
    - many: streamline the generic conflict check mechanisms
    - tests: remove unneeded setup code in snap-run-symlink
    - cmd/snap: print unset license as "unset", instead of "unknown"
    - asserts: add (optional) kernel-track to model assertion
    - snap/squashfs, tests: pass -n[o-progress] to {mk,un}squashfs
    - interfaces/pulseaudio: be clear that the interface allows playback
      and record
    - snap: support hook environment
    - interfaces: fix typo "daemonNotify" (add missing "n")
    - interfaces: tweak tests of daemon-notify, use common naming
    - interfaces: allow invoking systemd-notify when daemon-notify is
      connected
    - store: make snap blobs be 0600
    - interfaces,daemon: move JSON types to the daemon
    - tests: prepare needs to handle bin/snapctl being a symlink
    - tests: do not mask errors in interfaces-timezone-control (#5405)
    - packaging: put snapctl into /usr/lib/snapd and symlink in usr/bin
    - tests: add basic integration test for spread hold
    - overlord/snapstate: improve PlugsOnly comment
    - many: assorted shellcheck fixes
    - store, daemon, client, cmd/snap: expose "scope", default to wide
    - snapstate: allow setting "refresh.timer=managed"
    - cmd/snap: display a link to data privacy notice for interactive
      snap login
    - client, cmd/snap: pass snap instance name when installing from
      file
    - cmd/snap: add 'debug paths' command
    - snapstate: make sure all *link-*snap tasks carry a snap type and
      further hints
    - devicestate: fix race when refreshing a snap with snapd-control
    - tests: fix tests on arch
    - tests: start active system units on reset
    - tests: new test for joystick interface
    - tests: moving install of dependencies to pkgdb helper
    - tests: enable new fedora image with test dependencies installed
    - tests: start using the new opensuse image with test dependencies
    - tests: check catalog refresh before and after restart snapd
    - tests: stop restarting journald service on prepare
    - interfaces: make core-support a no-op interface
    - interfaces: prefer "snapd" when resolving implicit connections
    - interfaces/hotplug: add hotplug Specification and
      HotplugDeviceInfo
    - many: lessen the use of core-support
    - tests: fixes for the autopkgtest failures in cosmic
    - tests: remove extra ' which breaks interfaces-bluetooth-control
      test
    - dirs: fix antergos typo
    - tests: use grep to avoid non-matching messages from MATCH
    - dirs: improve distro detection for Antegros
    - vendor: switch to latest bson
    - interfaces/builtin: create can-bus interface
    - tests: "snap connect" is idempotent so just connect
    - many: use extra "releases" information on store "revision-not-
      found" errors to produce better errors
    - interfaces: treat "snapd" snap as type:os
    - interfaces: tweak tests to have less repetition of "core" and
      "ubuntu…
    - tests: simplify econnreset test
    - snap: add helper for renaming slots
    - devicestate: fix panic in firstboot code when no snaps are seeded
    - tests: add artful for sru validation on google backend
    - snap,interfaces: move interface name validation to snap
    - overlord/snapstate: introduce path to fake backend ops
    - cmd/snap-confine: fix snaps running on core18
    - many: expose publisher's validation throughout the API

 -- Michael Vogt <michael.vogt@ubuntu.com>  Mon, 20 Aug 2018 12:36:33 +0200

snapd (2.34.3) xenial; urgency=medium

  * New upstream release, LP: #1779403
    - interfaces/apparmor: use the cache in mtime-resilient way
    - cmd/snap-confine: (nvidia) pick up libnvidia-glvkspirv.so
    - snapstate: allow setting "refresh.timer=managed"
    - spread: switch Fedora and openSUSE images

 -- Michael Vogt <michael.vogt@ubuntu.com>  Fri, 27 Jul 2018 19:08:44 +0200

snapd (2.34.2) xenial; urgency=medium

  * New upstream release, LP: #1779403
    - packaging: fix bogus date in fedora snapd.spec
    - tests: fix tests expecting old email address

 -- Michael Vogt <michael.vogt@ubuntu.com>  Thu, 19 Jul 2018 12:05:50 +0200

snapd (2.34.1) xenial; urgency=medium

  * New upstream release, LP: #1779403
    - tests: cherry-pick test fixes from master for 2.34
    - coreconfig: add support for `snap set system network.disable-
      ipv6`
    - debian: do not ship snapd.apparmor.service on ubuntu
    - overlord/snapstate: dedupe default content providers
    - interfaces/builtin: create can-bus interface

 -- Michael Vogt <michael.vogt@ubuntu.com>  Tue, 17 Jul 2018 19:46:56 +0200

snapd (2.34) xenial; urgency=medium

  * New upstream release, LP: #1779403
    - store, daemon, client, cmd/snap: expose "scope", default to wide*
    - tests: fix arch tests
    - snapstate: make sure all *link-*snap tasks carry a snap type and
      further hints
    - snapstate: allow setting "refresh.timer=managed"
    - cmd/snap: display a link to data privacy notice for interactive
      snap login
    - devicestate: fix race when refreshing a snap with snapd-control
    - tests: skip interfaces-framebuffer when no /dev/fb0 is found
    - tests: run interfaces-contacts-service only where test-snapd-eds
      is available
    - many: expose publisher's validation throughout the API
    - many: use extra "releases" information on store "revision-not-
      found" errors to produce better errors
    - dirs: improve distro detection for Antegros
    - Revert "dirs: improve identification of Arch Linux like systems"
    - devicestate: fix panic in firstboot code when no snaps are seeded
    - i18n: use xgettext-go --files-from to avoid running into cmdline
      size limits
    - interfaces: move ValidateName helper to utils
    - snapstate,ifstate: wait for pending restarts before auto-
      connecting
    - snap: account for parallel installs in wrappers, place info and
      tests
    - configcore: fix incorrect handling of keys with numbers (like
      gpu_mem_512)
    - tests: fix tests when no keyboard input detected
    - overlord/configstate: add watchdog options
    - snap-mgmt: fix for non-existent dbus system policy dir,
      shellchecks
    - tests/main/snapd-notify: use systemd's service properties rater
      than the journal
    - snapstate: allow removal of snap.TypeOS when using a model with a
      base
    - interfaces: make findSnapdPath smarter
    - tests: run "arp" tests only if arp is available
    - spread: increase the number of auto retries for package downloads
      in opensuse
    - cmd/snap-confine: fix nvidia support under lxd
    - corecfg: added experimental.hotplug feature flag
    - image: block installation of parallel snap instances
    - interfaces: moved normalize method to interfaces/utils and made it
      public
    - api/snapctl: allow -h and --help for regular users.
    - interfaces/udisks2: also implement implicit classic slot
    - cmd/snap-confine: include CUDA runtime libraries
    - tests: disable auto-refresh test on core18
    - many: switch to account validation: unproven|verified
    - overlord/ifacestate: get/set connection state only via helpers
    - tests: adding extra check to validate journalctl is showing
      current test data
    - data: add systemd environment configuration
    - i18n: handle write errors in xgettext-go
    - snap: helper for validating snap instance names
    - snap{/snaptest}: set instance key based on snap name
    - userd: fix running unit tests on KDE
    - tests/main/econnreset: limit ingress traffic to 512kB/s
    - snap: introduce a struct Channel to represent store channels, and
      helpers to work with it
    - tests: add fedora to distro_clean_package_cache function
    - many: rename snap.Info.StoreName() to snap.Info.SnapName()
    - tests: add spread test to ensure snapd/core18 are not removable
    - tests: tweaks for running the main tests on core18
    - overlord/{config,snap}state: introduce experimental.parallel-
      instances feature flag
    - strutil: support iteration over almost clean paths
    - strutil: add PathIterator.Rewind
    - tests: update interfaces-timeserver-control to core18
    - tests: add halt-timeout to google backend
    - tests: skip security-udev-input-subsystem without /dev/input/by-
      path
    - snap: introduce the instance key field
    - packaging/opensuse: remaining packaging updates for 2.33.1
    - overlord/snapstate: disallow installing snapd on baseless models
    - tests: disable core tests on all core systems (16 and 18)
    - dirs: improve identification of Arch Linux like systems
    - many: expose full publisher info over the snapd API
    - tests: disable core tests on all core systems (16 and 18)
    - tests/main/xdg-open: restore or clean up xdg-open
    - tests/main/interfaces-firewall-control: shellcheck fix
    - snapstate: sort "snapd" first
    - systemd: require snapd.socket in snapd.seeded.service; make sure
      snapd.seeded
    - spread-shellcheck: use the latest shellcheck available from snaps
    - tests: use "ss" instead of "netstat" (netstat is not available in
      core18)
    - data/complete: fix three out of four shellcheck warnings in
      data/complete
    - packaging/opensuse: fix typo, missing assignment
    - tests: initial core18 spread image building
    - overlord: introduce a gadget-connect task and use it at first boot
    - data/completion: fix inconsistency in +x and shebang
    - firstboot: mark essential snaps as "Required" in the state
    - spread-shellcheck: use a whitelist of files that are allowed to
      fail validation
    - packaging/opensuse: build position-independent binaries
    - ifacestate: prevent running interface hooks twice when self-
      connecting on autoconnect
    - data: remove /bin/sh from snapd.sh
    - tests: fix shellcheck 0.5.0 warnings
    - packaging/opensuse: snap-confine should be 06755
    - packaging/opensuse: ship apparmor integration if enabled
    - interfaces/udev,misc: only trigger udev events on input subsystem
      as needed
    - packaging/opensuse: add missing bits for snapd.seeded.service
    - packaging/opensuse: don't use %-macros in comments
    - tests: shellchecks part 4
    - many: rename snap.Info.Name() to snap.Info.InstanceName(), leave
      parallel-install TODOs
    - store: drop unused: channel map types, and details fixture.
    - store: have a basic test about the unmarshalling of /search
      results
    - tests: show executed tests on current system when a test fails
    - tests: fix for the download of the big snap
    - interfaces/apparmor: add chopTree
    - tests: remove double debug: | entry in tests and add more checks
    - cmd/snap-update-ns: introduce mimicRequired helper
    - interfaces: move assertions around for better failure line number
    - store: log a nice clear "download succeeded" message
    - snap: run snap-confine from the re-exec location
    - snapstate: support restarting snapd from the snapd snap on core18
    - tests: show status of the partial test-snapd-huge snap in
      econnreset test
    - tests: fix interfaces-calendar-service test when gvfsd-metadata
      loks the xdg dirctory
    - store: switch store.SnapInfo to use the new v2/info endpoint
    - interfaces: add Repository.AllInterfaces
    - snapstate: stop using evolving SnapSpec internally, use an
      internal-only snapSpec instead
    - cmd/libsnap-confine-private: introduce a helper for splitting snap
      name
    - tests: econnreset/retry tweaks
    - store, et al: kill dead code that uses the bulk endpoint
    - tests/lib/prepare-restore: fix upgrade/reboot handling on arch
    - cmd/snap-update-ns,strutil: move PathIterator to strutil, add
      Depth helper
    - data/systemd/snapd.run-from-snap: ensure snapd tooling is
      available
    - store: switch connectivity check to use v2/info
    - devicestate: support seeding from a base snap instead of core
    - snapstate,ifacestate: remove core-phase-2 handling
    - interfaces/docker-support: update for docker 18.05
    - tests: enable fedora 28 again
    - overlord/ifacestate:  simplify checkConnectConflicts and also
      connect signature
    - snap: parse connect instructions in gadget.yaml
    - tests: fix snapd-repair.timer on ubuntu-core-snapd-run- from-snap
      test
    - interfaces/apparmor: allow killing snap-update-ns
    - tests: skip "try" test on s390x
    - store, image: have 'snap download' use v2/refresh action=download
    - interfaces/policy: test that base policy can be parsed
    - tests: publish test-snapd-appstreamid for any architecture
    - snap: don't include newline in hook environment
    - cmd/snap-update-ns: use RCall with SyscallsEqual
    - cmd/snap-update-ns: add IsSnapdCreatedPrivateTmpfs and tests
    - tests: skip security-dev-input-event-denied on s390x/arm64
    - interfaces: add the dvb interface
    - daemon: paging is not a thing.
    - cmd/snap-mgmt: remove system key on purge
    - testutil: syscall sequence checker
    - cmd/snap-update-ns: fix a leaking file descriptor in MkSymlink
    - packaging: use official bolt in the errtracker on fedora
    - many: add `snap debug connectivity` command* many: add `snap debug
      connectivity` command
    - configstate: deny configuration of base snaps and for the "snapd"
      snap
    - interfaces/raw-usb: also allow usb serial devices
    - snap: reject more layout locations
    - errtracker: do not send duplicated reports
    - httputil: extra debug if an error is not retried
    - cmd/snap-update-ns: improve wording in many errors
    - cmd/snap: use snaptest.MockSnapCurrent in `snap run` tests
    - cmd/snap-update-ns: add helper for checking for read-only
      filesystems
    - interfaces/builtin/docker: use commonInterface over specific
      struct
    - testutil: add test support for Fstatfs
    - cmd/snap-update-ns: discard the concept of segments
    - cmd/libsnap-confine-private: helper for extracting store snap name
      from local-name
    - tests: fix flaky test for hooks undo
    - interfaces: add {contacts,calendar}-service interfaces
    - tests: retry 'restarting into..' match in the snap-confine-from-
      core test
    - systemd: adjust TestWriteMountUnitForDirs() to use
      squashfs.MockUseFuse(false)
    - data: add helper that can generate/start/stop the snapd service
    - sefltest: advise reboot into 4.4 on trusty running 3.13
    - selftest: add new selftest package that tests squashfs mounting
    - store, jsonutil: move store.getStructFields to
      jsonutil.StructFields
    - ifacestate: improved conflict and error handling when creating
      autoconnect tasks
    - cmd/snap-confine: applied make fmt
    - interfaces/udev: call 'udevadm settle --timeout=10' after
      triggering events
    - tests: wait more time until snap start to be downloaded on
      econnreset test
    - snapstate: ensure fakestore returns TypeOS for the core snap
    - tests: fix lxd test which hangs on restore
    - cmd/snap-update-ns: add PathIterator
    - asserts,image: add support for models with bases
    - tests: shellchecks part 3
    - overlord/hookstate: support undo for hooks
    - interfaces/tpm: Allow access to the kernel resource manager
    - tests: skip appstream-id test for core systems 32 bits
    - interfaces/home: remove redundant common interface assignment
    - tests: reprioritise a few tests that are known to be slow
    - cmd/snap: small help tweaks and fixes
    - tests: add test to ensure /dev/input/event* for non-joysticks is
      denied
    - spread-shellcheck: silly fix & pep8
    - spread: switch fedora 28 to manual
    - client,cmd/snap,daemon,tests: expose base of a snap over API, show
      it in snap info --verbose
    - tests: fix lxd test - --auto now sets up networking
    - tests: adding fedora-28 to spread.yaml
    - interfaces: add juju-client-observe interface
    - client, daemon: add a "mounted-from" entry to local snaps' JSON
    - image: set model.DisplayName() in bootenv as "snap_menuentry"
    - packaging/opensuse: Refactor packaging to support all openSUSE
      targets
    - interfaces/joystick: force use of the device cgroup with joystick
      interface
    - interfaces/hardware-observe: allow access to /etc/sensors* for
      libsensors
    - interfaces: remove Plug/Slot types
    - interface hooks: update old AutoConnect methods
    - snapcraft: run with DEB_BUILD_OPTIONS=nocheck
    - overlord/{config,snap}state: the number of inactive revisions is
      config
    - cmd/snap: check with snapd for unknown sections
    - tests: moving test helpers from sh to bash
    - data/systemd: add snapd.apparmor.service
    - many: expose AppStream IDs (AKA common ID)
    - many: hold refresh when on metered connections
    - interfaces/joystick: also support modern evdev joysticks and
      gamepads
    - xdgopenproxy: skip TestOpenUnreadableFile when run as root
    - snapcraft: use dpkg-buildpackage options that work in xenial
    - spread: openSUSE LEAP 42.2 was EOLd in January, remove it
    - get-deps: work with an unset GOPATH too
    - interfaces/apparmor: use strict template on openSUSE tumbleweed
    - packaging: filter out verbose flags from "dh-golang"
    - packaging: fix description
    - snapcraft.yaml: add minimal snapcraft.yaml with custom build

 -- Michael Vogt <michael.vogt@ubuntu.com>  Fri, 06 Jul 2018 16:08:17 +0200

snapd (2.33.1) xenial; urgency=medium

  * New upstream release, LP: #1773118
    - many: improve udev trigger on refresh experience
    - systemd: require snapd.socket in snapd.seeded.service
    - snap: don't include newline in hook environment
    - interfaces/apparmor: allow killing snap-update-ns
    - tests: skip "try" test on s390x
    - tests: skip security-dev-input-event-denied when /dev/input/by-
      path/ is missing
    - tests: skip security-dev-input-event-denied on s390x/arm64

 -- Michael Vogt <michael.vogt@ubuntu.com>  Thu, 21 Jun 2018 17:37:56 +0200

snapd (2.33) xenial; urgency=medium

  * New upstream release, LP: #1773118
    - packaging: use official bolt in the errtracker on fedora
    - many: add `snap debug connectivity` command
    - interfaces/raw-usb: also allow usb serial devices
    - errtracker: do not send duplicated reports
    - selftest: add new selftest package that tests squashfs mounting
    - tests: backport lxd force stop and econnreset fixes
    - tests: add test to ensure /dev/input/event* for non-joysticks is
      denied
    - interfaces/joystick: support modern evdev joysticks
    - interfaces: add juju-client-observe
    - interfaces/hardware-observe: allow access to /etc/sensors* for
      libsensors
    - many: holding refresh on metered connections
    - many: expose AppStream IDs (AKA common ID)
    - tests: speed up save/restore snapd state for all-snap systems
      during tests execution
    - interfaces/apparmor: use helper to load stray profile
    - tests: ubuntu core abstraction
    - overlord/snapstate: don't panic in a corner case interaction of
      cleanup tasks and pruning
    - interfaces/apparmor: add 'mediate_deleted' profile flag for all
      snaps
    - tests: new parameter for the journalctl rate limit
    - spread-shellcheck: port to python
    - interfaces/home: add 'read' attribute to allow non-owner read to
      @{HOME}
    - testutil: import check.v1 differently to workaround gccgo error
    - interfaces/many: miscellaneous updates for default, desktop,
      desktop-legacy, system-observe, hardware-observe, opengl and gpg-
      keys
    - snapstate/hooks: reorder autoconnect and reconnect hooks
    - daemon: update unit tests to match current master
    - overlord/snapshotstate/backend: introducing the snapshot backend
    - many: support 'system' nickname in interfaces
    - userd: add the "snap" scheme to the whitelist
    - many: make rebooting of core on refresh immediate, refactor logic
      around it
    - tests/main/snap-service-timer: account for service timer being in
      the 'running' state
    - interfaces/builtin: allow access to libGLESv* too for opengl
      interface
    - daemon: fix unit tests on arch
    - interfaces/default,process-control: miscellaneous signal policy
      fixes
    - interfaces/bulitin: add write permission to optical-drive
    - configstate: validate known core.* options
    - snap, wrappers: systemd WatchdogSec support
    - ifacestate: do not auto-connect manually disconnected interfaces
    - systemd: mock useFuse() so testsuite passes in container via lxd
      snap
    - snap/env: fix env duplication logic
    - snap: some doc comments fixes and additions
    - cmd/snap-confine, interfaces/opengl: allow access to glvnd EGL
      vendor files
    - ifacestate: unify reconnect and autoconnect methods
    - tests: fix user mounts test for external systems
    - overlord/snapstate,overlord/auth,store: coalesce no auth user
      refresh requests
    - boot,partition: improve tests/docs around SetNextBoot()
    - many: improve `snap wait` command
    - snap: fix `snap interface --attrs` output when numbers are used
    - cmd/snap-update-ns: poke holes when creating source paths for
      layouts
    - snapstate: support getting new bases/default-providers on refresh
    - ifacemgr: remove stale connections on startup
    - asserts: use Attrer in policy checks
    - testutil: record system call errors / return values
    - tests: increase timeouts to make tests reliable on slow boards
    - repo: pass and return ConnRef via pointers
    - interfaces: add xdg-document-portal support to desktop interface
    - debian: add a zenity|kdialog suggests
    - snapstate: make TestDoPrereqRetryWhenBaseInFlight less brittle
    - tests: go must be installed as a classic snap
    - tests: use journalctl cursors instead rotating logs
    - daemon: add confinement-options to /v2/system-info
      daemon: refactor classic support flag to be more structured
    - tests: build spread in the autopkgtests with a more recent go
    - cmd/snap: fix the message when snap.channel != snap.tracking
    - overlord/snapstate: allow core defaults configuration via 'system'
      key
    - many: add "snap debug sandbox-features" and needed bits
    - interfaces: interface hooks for refresh
    - snapd.core-fixup.sh: add workaround for corrupted uboot.env
    - boot: clear "snap_mode" when needed
    - many: add wait command and `snapd.seeded` service
    - interfaces: move host font update-ns AppArmor rules to desktop
      interface
    - jsonutil/safejson: introducing safejson.String &
      safejson.Paragraph
    - cmd/snap-update-ns: use Secure.BindMount to bind mount files
    - cmd/snap-update-ns,tests: mimic the mode and ownership of
      directories
    - cmd/snap-update-ns: add support for ignoring mounts with missing
      source/target
    - interfaces: interface hooks implementation
    - cmd/libsnap: fix compile error on more restrictive gcc
      cmd/libsnap: fix compilation errors on gcc 8
    - interfaces/apparmor: allow bash and dash to be in /usr/bin/
    - cmd/snap-confine: allow any base snap to provide /etc/alternatives
    - tests: fix interfaces-network test for systems with partial
      confinement
    - spread.yaml: add cosmic (18.10) to autopkgtest/qemu
    - tests: ubuntu 18.04 or higher does not need linux-image-extra-
    - configcore: validate experimental.layouts option
    - interfaces:minor autoconnect cleanup
    - HACKING: fix typos
    - spread: add adt for ubuntu 18.10
    - tests: skip test lp-1721518 for arch, snapd is failing to start
      after reboot
    - interfaces/x11: allow X11 slot implementations
    - tests: checking interfaces declaring the specific interface
    - snap: improve error for snaps not available in the given context
    - cmdstate: add missing test for default timeout handling
    - tests: shellcheck spread tasks
    - cmd/snap: update install/refresh help vs --revision
    - cmd/snap-confine: add support for per-user mounts
    - snap: do not use overly short timeout in `snap
      {start,stop,restart}`
    - tests: adding google-sru backend replacing linode-sur
    - interfaces/apparmor: fix incorrect apparmor profile glob
    - systemd: replace ancient paths with 16.04+ standards
    - overlord,systemd: store snap revision in mount units
    - testutil: add test helper for SysLstat
    - testutil,cmd: rename test helper of Lstat to OsLstat
    - testutil: document all fake syscall/os functions
    - osutil,interfaces,cmd: use less hardcoded strings
    - testutil: rename UNMOUNT_NOFOLLOW to umountNoFollow
    - testutil: don't dot-import check.v1
    - store: getStructFields takes pointers now
    - tests: drop `linux-image-extra-$(uname -r)` install in 18.04
    - many: fix false negatives reported by vet
    - osutil,interfaces: use uint32 for uid, gid
    - many: fix various issues reported by shellcheck
    - tests: add pending shutdown detection
    - image: support refreshing soft-expired user macaroons in tooling
    - interfaces/builtin, daemon: cleanup mocked builtin interfaces in
      daemon tests
    - interfaces/builtin: add support for software-watchdog interface
    - spread: auto accept key changes when calling dnf
    - snap,overlord/snapstate: introduce and use BrokenSnapError
    - tests: detect kernel oops during tests and abort tests in this
      case
    - tests: bring back one missing test in snap-service-stop-mode
    - debian: update LP bug for the 2.32.5 SRU
    - userd: set up journal logging streams for autostarted apps
    - snap,tests : don't fail if we cannot stat MountFile
    - tests: smaller fixes for Arch tests
    - tests: run interfaces-broadcom-asic-control early
    - client: support for snapshot sets, snapshots, and snapshot actions
    - tests: skip interfaces-content test on core devices
    - cmd: generalize locking to global, snap and per-user locks
    - release-tools: handle the snapd-x.y.z version
    - packaging: fix incorrectly auto-generated changelog entry for
      2.32.5
    - tests: add arch to CI
    - systemd: add helper for opening stream file descriptors to the
      journal
    - cmd/snap: handle distros with no version ID
    - many: add "stop-mode: sig{term,hup,usr[12]}{,-all}" instead of
      conflating that with refresh-mode
    - tests: removing linode-sru backend
    - tests: updating bionic version for spread tests on google
    - overlord/snapstate: poll for up to 10s if a snap is unexpectedly
      not mounted in doMountSnap
    - overlord/snapstate: allow to get an error from readInfo instead of
      a broken stub, use it in doMountSnap
    - snap: snap.AppInfo is now a fmt.Stringer
    - tests: move fedora 27 to google backend
    - many: add `core.problem-reports.disabled` option
    - cmd/snap-update-ns: remove the need for stash directory in secure
      bind mount implementation
    - errtracker: check for whoopsie.service instead of reading
      /etc/whoopsie
    - cmd/snap: user session application autostart v3
    - tests: add test to ensure `snap refresh --amend` works with
      different channels
    - tests: add check for OOM error after each test
    - cmd/snap-seccomp: graceful handling of non-multilib host
    - interfaces/shutdown: allow calling SetWallMessage
    - cmd/snap-update-ns: add secure bind mount implementation for use
      with user mounts
    - snap: fix `snap advise-snap --command` output to match spec
    - overlord/snapstate: on multi-snap refresh make sure bases and core
      are finished before dependent snaps
    - overlord/snapstate: introduce envvars to control the channels for
      based and prereqs
    - cmd/snap-confine: ignore missing cgroups in snap-device-helper
    - debian: add gbp.conf script to build snapd via `gbp buildpackage`
    - daemon,overlord/hookstate: stop/wait for running hooks before
      closing the snapctl socket
    - advisor: use json for package database
    - interfaces/hostname-control: allow setting the hostname via
      syscall and systemd
    - tests/main/interfaces-opengl-nvidia: verify access to 32bit
      libraries
    - interfaces: misc updates for default, firewall-control, fuse-
      support and process-control
    - data/selinux: Give snapd access to more aspects of the system
    - many: use the new install/refresh API by switching snapstate to
      use store.SnapAction
    - errtracker: make TestJournalErrorSilentError work on gccgo
    - ifacestate: add to the repo also snaps that are pending being
      activated but have a done setup-profiles
    - snapstate, ifacestate: inject auto-connect tasks try 2
    - cmd/snap-confine: allow creating missing gl32, gl, vulkan dirs
    - errtracker: add more fields to aid debugging
    - interfaces: make system-key more robust against invalid fstab
      entries
    - overlord,interfaces: be more vocal about broken snaps and read
      errors
    - ifacestate: injectTasks helper
    - osutil: fix fstab parser to allow for # in field values
    - cmd/snap-mgmt: remove timers, udev rules, dbus policy files
    - release-tools: add repack-debian-tarball.sh
    - daemon,client: add build-id to /v2/system-info
    - cmd: make fmt (indent 2.2.11)
    - interfaces/content: add rule so slot can access writable files at
      plug's mountpoint
    - interfaces: add /var/lib/snapd/snap to @{INSTALL_DIR}
    - ifacestate: don't surface errors from stale connections
    - cmd/snap-update-ns: convert Secure* family of functions into
      methods
    - tests: adjust canonical-livepatch test on GCE
    - tests: fix quoting issues in econnreset test
    - cmd/snap-confine: make /run/media an alias of /media
    - cmd/snap-update-ns: rename i to segNum
    - interfaces/serial: change pattern not to exclude /dev/ttymxc*
    - spread: disable StartLimitInterval option on opensuse-42.3
    - configstate: give a chance to immediately recompute the next
      refresh time when schedules are set
    - cmd/snap-confine: attempt to detect if multiarch host uses
      arch triplets
    - store: add Store.SnapAction to support the new install/refresh API
      endpoint
    - tests: adding test for removable-media interface
    - tests: update interface tests to remove extra checks and normalize
      tests
    - timeutil: in Human, count days with fingers
    - vendor: update gopkg.in/yaml.v2 to the latest version
    - cmd/snap-confine: fix Archlinux compatibility
    - cmd/snapd: make sure signal handlers are established during early
      daemon startup
    - cmd/snap-confine: apparmor: allow creating prefix path for
      gl/vulkan
    - osutil: use tilde suffix for temporary files used for atomic
      replacement
    - tests: copy or sanity check core users using usernames
    - tests: disentangle etc vs extrausers in core tests
    - tests: fix snap-run tests when snapd is not running
    - overlord/configstate: change how ssh is stopped/started
    - snap: make `snap run` look at the system-key for security profiles
    - strutil, cmd/snap: drop strutil.WordWrap, first pass at
      replacement
    - tests: adding opensuse-42.3 to google
    - cmd/snap: fix one issue with noWait error handling logic, add
      tests plus other cleanups
    - cmd/snap-confine: nvidia: preserve globbed file prefix
    - advisor: add comment why osutil.FileExists(dirs.SnapCommandsDB) is
      needed
    - interfaces,release: probe seccomp features lazily
    - tests: change debug for layout test
    - advisor: deal with missing commands.db file
    - interfaces/apparmor: simplify UpdateNS internals
    - polkit: Pass caller uid to PolicyKit authority
    - tests: moving debian 9 from linode to google backend
    - cmd/snap-confine: nvidia: add tls/libnvidia-tls.so* glob
    - po: specify charset in po/snappy.pot
    - interfaces: harden snap-update-ns profile
    - snap: Call SanitizePlugsSlots from InfoFromSnapYaml
    - tests: update tests to deal with s390x quirks
    - debian: run snap.mount upgrade fixup *before* debhelper
    - tests: move xenial i386 to google backend
    - snapstate: add compat mode for default-provider
    - tests: a bunch of test fixes for s390x from looking at the
      autopkgtest logs
    - packaging: recommend "gnupg" instead of "gnupg1 | gnupg"
    - interfaces/builtin: let MM change qmi device attributes
    - tests: add workaround for s390x failure
    - snap/pack, cmd/snap: add `snap pack --check-skeleton`
    - daemon: support 'system' as nickname of the core snap
    - cmd/snap-update-ns: use x-snapd.{synthetic,needed-by} in practice
    - devicestate: add DeviceManager.Registered returning a channel
      closed when the device is known to be registered
    - store: Sections and WriteCatalogs need to strictly send device
      auth only if the device has a custom store
    - tests: add bionic system to google backend
    - many: fix shellcheck warnings in bionic
    - cmd/snap-update-ns: don't fail on existing symlinks
    - tests: make autopkgtest tests more targeted
    - cmd/snap-update-ns: fix creation of layout symlinks
    - spread,tests: move suite-level prepare/restore to central script
    - many: propagate contexts enough to be able to mark store
      operations done from the Ensure loop
    - snap: don't create empty Change with "Hold" state on disconnect
    - snap: unify snap name validation w/python; enforce length limit.
    - cmd/snap: use shlex when parsing `snap run --strace` arguments
    - osutil,testutil: add symlinkat(2) and readlinkat(2)
    - tests: autopkgtest may have non edge core too
    - tests: adding checks before stopping snapd service to avoid job
      canceled on ubuntu 14.04
    - errtracker: respect the /etc/whoopsie configuration
    - overlord/snapstate:  hold refreshes for 2h after seeding on
      classic
    - cmd/snap: tweak and polish help strings
    - snapstate: put layout feature behind feature flag
    - tests: force profile re-generation via system-key
    - snap/squashfs: when installing from seed, try symlink before cp
    - wrappers: services which are socket or timer activated should not
      be started during boot
    - many: go vet cleanups
    - tests: define MATCH from spread
    - packaging/fedora: Merge changes from Fedora Dist-Git plus trivial
      fix
    - cmd/snap: use timeutil.Human to show times in `snap refresh
      --time`
    - cmd/snap: in changes and tasks, default to human-friendly times
    - many: support holding refreshes by setting refresh.hold
    - Revert "cmd/snap: use timeutil.Human to show times in `snap
      refresh -…-time`"
    - cmd/snap: use timeutil.Human to show times in `snap refresh
      --time`
    - tests/main/snap-service-refresh-mode: refactor the test to rely on
      comparing PIDs
    - tests/main/media-sharing: improve the test to cover /media and
      /run/media
    - store: enable deltas for core devices too
    - cmd/snap: unhide --no-wait; make wait use go via waitMixin
    - strutil/shlex: import github.com/google/shlex into the tree
    - vendor: update github.com/mvo5/libseccomp-golang
    - overlord/snapstate: block install of "system"
    - cmd/snap: "current"→"installed"; "refreshed"→"refresh-date"
    - many: add the snapd-generator
    - cmd/snap-seccomp: Cancel the atomic file on error, not just Close
    - polkit: ensure error is properly set if dialog is dismissed
    - snap-confine, snap-seccomp: utilize new seccomp logging features
    - progress: tweak ansimeter cvvis use to no longer confuse minicom
    - xdgopenproxy: integrate xdg-open implementation into snapctl
    - tests: avoid removing preinstalled snaps on core
    - tests: chroot into core to run xdg-open there
    - userd: add an OpenFile method for launching local files with xdg-
      open
    - tests: moving ubuntu core from linode to google backend
    - run-checks: remove accidental bashism
    - i18n: simplify NG usage by doing the modulo math in-package.
    - snap/squashfs: set timezone when calling unsquashfs to get the
      build date
    - timeutil: timeutil.Human(t) gives a human-friendly string for t
    - snap: add autostart app property
    - tests: add support for external backend executions on listing test
    - tests: make interface-broadcom-asic-control test work on rpi
    - configstate: when disable "ssh" we must disable the "sshd" service
    - interfaces/apparmor,system-key: add upperdir snippets for strict
      snaps on livecd
    - snap/squashfs: add BuildDate
    - store: parse the JSON format used by the coming new store API to
      convey snap information
    - many: remove snapd.refresh.{timer,service}
    - tests: adding ubuntu-14.04-64 to the google backend
    - interfaces: add xdg-desktop-portal support to desktop interface
    - packaging/arch: sync with snapd/snapd-git from AUR
    - wrappers, tests/main/snap-service-timer: restore missing commit,
      add spread test for timer services
    - store: don't ask for snap_yaml_raw except on the details endpoint
    - many: generate and use per-snap snap-update-ns profile
    - tests: add debug for layout test
    - wrappers: detect whether systemd-analyze can be used in unit tests
    - osutil: allow creating strings out of MountInfoEntry
    - servicestate: use systemctl enable+start and disable+stop instead
      of --now flag
    - osutil: handle file being matched by multiple patterns
    - daemon, snap: fix InstallDate, make a method of *snap.Info
    - wrappers: timer services
    - wrappers: generator for systemd OnCalendar schedules
    - asserts: fix flaky storeSuite.TestCheckAuthority
    - tests: fix dependency for ubuntu artful
    - spread: start moving towards google backend
    - tests: add a spread test for layouts
    - ifacestate: be consistent passing Retry.After as named field
    - cmd/snap-update-ns: use recursive bind mounts for writable mimic
    - testutil: allow mocking syscall.Fstat
    - overlord/snapstate: verify that default schedule is randomized and
      is  not a single time
    - many: simplify mocking of home-on-NFS
    - cmd/snap-update-ns: use syscall.Symlink instead of os.Symlink
    - store: move infoFromRemote into details.go close to snapDetails
    - userd/tests: Test kdialog calls and mock kdialog too to make tests
      work in KDE
    - cmd/snap: tweaks to 'snap info' (feat. installed->current rename)
    - cmd/snap: add self-strace to `snap run`
    - interfaces/screen-inhibit-control,network-status: fix dbus path
      and interface typos
    - update-pot: Force xgettext() to return true
    - store: cleanup test naming, dropping remoteRepo  and
      UbuntuStore(Repository)? references
    - store: reorg auth refresh

 -- Michael Vogt <michael.vogt@ubuntu.com>  Fri, 08 Jun 2018 17:13:47 +0200

snapd (2.32.9) xenial; urgency=medium

  * New upstream release, LP: #1767833
    - tests: run all spread tests inside GCE
    - tests: build spread in the autopkgtests with a more recent go

 -- Michael Vogt <michael.vogt@ubuntu.com>  Wed, 16 May 2018 10:20:08 +0200

snapd (2.32.8) xenial; urgency=medium

  * New upstream release, LP: #1767833
    - snapd.core-fixup.sh: fix workaround for corrupted uboot.env
      and add tests

 -- Michael Vogt <michael.vogt@ubuntu.com>  Fri, 11 May 2018 14:36:16 +0200

snapd (2.32.7) xenial; urgency=medium

  * New upstream release, LP: #1767833
    - many: add wait command and seeded target (2
    - snapd.core-fixup.sh: add workaround for corrupted uboot.env
    - boot: clear "snap_mode" when needed
    - cmd/libsnap: fix compile error on more restrictive gcc
    - tests: cherry-pick commits to move spread to google backend
    - spread.yaml: add cosmic (18.10) to autopkgtest/qemu
    - userd: set up journal logging streams for autostarted apps

 -- Michael Vogt <michael.vogt@ubuntu.com>  Fri, 11 May 2018 13:09:32 +0200

snapd (2.32.6) xenial; urgency=medium

  * New upstream release, LP: #1767833
    - snap: do not use overly short timeout in `snap
      {start,stop,restart}`
    - interfaces/apparmor: fix incorrect apparmor profile glob
    - tests: detect kernel oops during tests and abort tests in this
      case
    - tests: run interfaces-boradcom-asic-control early
    - tests: skip interfaces-content test on core devices

 -- Michael Vogt <michael.vogt@ubuntu.com>  Sun, 29 Apr 2018 19:21:53 +0200

snapd (2.32.5) xenial; urgency=medium

  * New upstream release, LP: #1765090
    - many: add "stop-mode: sig{term,hup,usr[12]}{,-all}" instead of
      conflating that with refresh-mode
    - overlord/snapstate:  poll for up to 10s if a snap is unexpectedly
      not mounted in doMountSnap
    - daemon: support 'system' as nickname of the core snap

 -- Michael Vogt <michael.vogt@ubuntu.com>  Mon, 16 Apr 2018 11:41:48 +0200

snapd (2.32.4) xenial; urgency=medium

  * New upstream release, LP: #1756173
    - cmd/snap: user session application autostart
    - overlord/snapstate: introduce envvars to control the channels for
      bases and prereqs
    - overlord/snapstate: on multi-snap refresh make sure bases and core
      are finished before dependent snaps
    - many: use the new install/refresh /v2/snaps/refresh store API

 -- Michael Vogt <michael.vogt@ubuntu.com>  Wed, 11 Apr 2018 16:30:45 +0200

snapd (2.32.3.2) xenial; urgency=medium

  * New upstream release, LP: #1756173
    - errtracker: make TestJournalErrorSilentError work on
      gccgo
    - errtracker: check for whoopsie.service instead of reading
      /etc/whoopsie

 -- Michael Vogt <michael.vogt@ubuntu.com>  Wed, 11 Apr 2018 12:40:09 +0200

snapd (2.32.3.1) xenial; urgency=medium

  * New upstream release, LP: #1756173
    - debian: add gbp.conf script to build snapd via `gbp
      buildpackage`
    - tests: add check for OOM error after each test
    - cmd/snap-seccomp: graceful handling of non-multilib host
    - interfaces/shutdown: allow calling SetWallMessage
    - data/selinux: Give snapd access to more aspects of the system
    - daemon,overlord/hookstate: stop/wait for running hooks before
      closing the snapctl socket
    - cmd/snap-confine: ignore missing cgroups in snap-device-helper
    - interfaces: misc updates for default, firewall-control, fuse-
      support and process-control
    - overlord: test fix, address corner case

 -- Michael Vogt <michael.vogt@ubuntu.com>  Wed, 11 Apr 2018 10:34:00 +0200

snapd (2.32.3) xenial; urgency=medium

  *  New upstream release, LP: #1756173
    - ifacestate: add to the repo also snaps that are pending being
      activated but have a done setup-profiles
    - snapstate: inject autoconnect tasks in doLinkSnap for regular
      snaps
    - cmd/snap-confine: allow creating missing gl32, gl, vulkan dirs
    - errtracker: add more fields to aid debugging
    - interfaces: make system-key more robust against invalid fstab
      entries
    - cmd/snap-mgmt: remove timers, udev rules, dbus policy files
    - overlord,interfaces: be more vocal about broken snaps and read
      errors
    - osutil: fix fstab parser to allow for # in field values

 -- Michael Vogt <michael.vogt@ubuntu.com>  Thu, 05 Apr 2018 22:35:35 +0200

snapd (2.32.2) xenial; urgency=medium

  *  New upstream release, LP: #1756173
    - interfaces/content: add rule so slot can access writable files at
      plug's mountpoint
    - tests: adjust canonical-livepatch test on GCE
    - interfaces/serial: change pattern not to exclude /dev/ttymxc
    - spread.yaml: switch Fedora 27 tests to manual
    - store: Sections and WriteCatalogs need to strictly send device
      auth only if the device has a custom store
    - configstate: give a chance to immediately recompute the next
      refresh time when schedules are set
    - cmd/snap-confine: attempt to detect if multiarch host uses arch
      triplets
    - vendor: update gopkg.in/yaml.v2 to the latest version (#4945)

 -- Michael Vogt <michael.vogt@ubuntu.com>  Sat, 31 Mar 2018 21:09:29 +0200

snapd (2.32.1) xenial; urgency=medium

  *  New upstream release, LP: #1756173
    - cmd/snapd: make sure signal handlers are established during early
      daemon startup
    - osutil: use tilde suffix for temporary files used for atomic
      replacement
    - cmd/snap-confine: apparmor: allow creating prefix path for
      gl/vulkan
    - tests: disentangle etc vs extrausers in core tests
    - packaging: fix changelogs' typo

 -- Michael Vogt <michael.vogt@ubuntu.com>  Mon, 26 Mar 2018 21:01:41 +0200

snapd (2.32) xenial; urgency=medium

  *  New upstream release, LP: #1756173
    - snap: make `snap run` look at the system-key for security profiles
    - overlord/configstate: change how ssh is stopped/started
    - cmd/snap-confine: nvidia: preserve globbed file prefix
    - advisor: deal with missing commands.db file
    - interfaces,release: probe seccomp features lazily
    - interfaces: harden snap-update-ns profile
    - polkit: Pass caller uid to PolicyKit authority
    - tests: change debug for layout test
    - cmd/snap-confine: don't use per-snap s-u-n profile
    - many: backported fixes for layouts and symlinks
    - cmd/snap-confine: nvidia: add tls/libnvidia-tls.so* glob
    - cmd/snap-update-ns: use x-snapd.{synthetic,needed-by} in practice
    - snap: Call SanitizePlugsSlots from InfoFromSnapYaml
    - cmd/snap-confine: fix ptrace rule with snap-confine peer
    - tests: update tests to deal with s390x quirks
    - snapstate: add compat mode for default-provider"snapname:ifname"
    - snap-confine: fallback to /lib/udev/snappy-app-dev if the core is
      older
    - tests: a bunch of test fixes for s390x from looking at the
      autopkgtest logs
    - packaging: recommend "gnupg" instead of "gnupg1 | gnupg"
    - interfaces/builtin: let MM change qmi device attributes
    - debian: undo snap.mount system unit removal
    - snap: don't create empty Change with "Hold" state on disconnect
    - tests: add workaround for s390x failure
    - tests: make autopkgtest tests more targeted
    - many: propagate contexts enough to be able to mark store
      operations done from the Ensure loop
    - store: cleanup test naming, dropping remoteRepo and
      UbuntuStore(Repository)? references
    - store: reorg auth refresh
    - tests: autopkgtest may have non edge core too
    - data: translate polkit strings
    - snapstate: put layout feature behind feature flag
    - errtracker: respect the /etc/whoopsie configuration
    - overlord/snapstate: hold refreshes for 2h after seeding on classic
    - many: cherry-pick relevant `go vet` 1.10 fixes to 2.32
    - snap/squashfs: when installing from seed, try symlink before cp
    - wrappers: services which are socket or timer activated should not
      be started during boot
    - many: generate and use per-snap snap-update-ns profile
    - many: support holding refreshes by setting refresh.hold
    - snap-confine, snap-seccomp: utilize new seccomp logging features
    - many: remove snapd.refresh.{timer,service}
    - many: add the snapd-generator
    - polkit: do not shadow dbus errors, avoid panic in case of errors
    - polkit: ensure error is properly set if dialog is dismissed
    - xdgopenproxy: integrate xdg-open implementation into snapctl
    - userd: add an OpenFile method for launching local files with xdg-
      open
    - asserts:  use a timestamp for the assertion after the signing key
      has been created
    - ifacestate: be consistent passing Retry.After as named field
    - interfaces/apparmor,system-key: add upperdir snippets for strict
      snaps on livecd
      interfaces/apparmor,system-key: add upperdir snippets for strict
      snaps
    - configstate: when disable "ssh" we must disable the "sshd"
      service
    - store: don't ask for snap_yaml_raw except on the details endpoint
    - osutil: handle file being matched by multiple patterns
    - cmd/snap-update-ns: use recursive bind mounts for writable mimic
    - cmd/snap-update-ns: use syscall.Symlink instead of os.Symlink
    - interfaces/screen-inhibit-control,network-status: fix dbus path
      and interface typos
    - interfaces/network-status: fix use of '/' in interface in DBus
      rule
    - interfaces/screen-inhibit-control: fix use of '.' in path in DBus
      rule
    - overlord/snapstate: fix task iteration order in
      TestDoPrereqRetryWhenBaseInFlight
    - interfaces: add an interface for gnome-online-accounts D-Bus
      service
    - snap: pass full timer spec in `snap run --timer`
    - cmd/snap: introduce `snap run --timer`
    - snapstate: auto install default-providers for content snaps
    - hooks/strutil: limit the number of data read from the hooks to
      avoid oom
    - osutil: aggregate mockable symbols
    - tests: make sure snapd is running before attempting to remove
      leftover snaps
    - timeutil: account for 24h wrap when flattening clock spans
    - many: send  new Snap-CDN header with none or with cloud instance
      placement info as needed
    - cmd/snap-update-ns,testutil: move syscall testing helpers
    - tests: disable interfaces-location-control on s390x
    - tests: new spread test for gpio-memory-control interface
    - tests: spread test for broadcom-asic-control interface
    - tests: make restore of interfaces-password-manager-service more
      robust
    - tests/lib/prepare-restore: sync journal before rotating and
      vacuuming
    - overlord/snapstate: use spread in the default refresh schedule
    - tests: fixes for autopkgtest in bionic
    - timeutil: introduce helpers for checking it time falls inside the
      schedule
    - cmd/snap-repair,httputil: set snap-repair User-Agent on requests
    - vendor: resync formatting of vendor.json
    - snapstate/ifacestate: auto-connect tasks
    - cmd/snap: also include tracking channel in list output.
    - interfaces/apparmor: use snap revision with surrounding '.' when
      replacing in glob
    - debian,vendor: import github.com/snapcore/squashfs and use
    - many: implement "refresh-mode: {restart,endure,...}" for services
    - daemon: make the ast-inspecting test smarter; drop 'exceptions'
    - tests: new spread test for kvm interface
    - cmd/snap: tweaks to 'snap info' output
    - snap: remove underscore from version validator regexp
    - testutil: add File{Matches,Equals,Contains} checkers.
    - snap: improve the version validator's error messages.
    - osutil: refactor EnsureFileState to separate out the comparator
    - timeutil: fix scheduling on nth weekday of the month
    - cmd/snap-update-ns: small refactor for upcoming per-user mounts
    - many: rename snappy-app-dev to snap-device-helper
    - systemd: add default target for timers
    - interfaces: miscellaneous policy updates for home, opengl, time-
      control, network, et al
    - cmd/snap: linter cleanups
    - interfaces/mount: generate per-user mount profiles
    - cmd/snap: use proper help strings for `snap userd --help`
    - packaging: provide a compat symlink for snappy-app-dev
    - interfaces/time-control,netlink-audit: adjust for util-linux
      compiled with libaudit
    - tests: adding new test to validate the raw-usb interface
    - snap: add support for `snap run --gdb`
    - interfaces/builtin: allow MM to access login1
    - packaging: fix build on sbuild
    - store: revert PR#4532 and do not display displayname
    - interfaces/mount: add support for per-user mount entries
    - cmd/system-shutdown: move sync to be even more pessimistic
    - osutil: reimplement IsMounted with LoadMountInfo
    - tests/main/ubuntu-core-services: enable snapd.refresh.timer for
      the test
    - many: don't allow layout construction to silently fail
    - interfaces/apparmor: ensure snap-confine profile for reexec is
      current
    - interfaces/apparmor: generalize apparmor load and unload helpers
    - tests: removing packages which are not needed anymore to generate
      random data
    - snap: improve `snap run` comments/naming
    - snap: allow options for --strace, e.g. `snap run --strace="-tt"`
    - tests: fix spread test failures on 18.04
    - systemd: update comment on SocketsTarget
    - osutil: add and update docstrings
    - osutil: parse mount entries without options field
    - interfaces: mock away real mountinfo/fstab
    - many: move /lib/udev/snappy-app-dev to /usr/lib/snapd/snappy-app-
      dev
    - overlord/snapstate/backend: perform cleanup if snap setup fails
    - tests/lib/prepare: disable snapd.refresh.timer
    - daemon: remove redundant UserOK markings from api commands
    - snap: introduce  timer service data types and validation
    - cmd/snap: fix UX of snap services
    - daemon: allow `snapctl get` from any uid
    - debian, snap: only static link libseccomp in snap-seccomp on
      ubuntu
    - all: snap versions are now validated
    - many: add nfs-home flag to system-key
    - snap: disallow layouts in various special directories
    - cmd/snap: add help for service commands.
    - devicestate: fix autopkgtest failure in
      TestDoRequestSerialErrorsOnNoHost
    - snap,interfaces: allow using bind-file layouts
    - many: move mount code to osutil
    - snap: understand directories in layout blacklist
    - snap: use custom unsquashfsStderrWriter for unsquashfs error
      detection
    - tests/main/user-data-handling: get rid of ordering bug
    - snap: exclude `gettimeofday` from `snap run --strace`
    - tests: check if snapd.socket is active before stoping it
    - snap: sort layout elements before validating
    - strutil: introducing MatchCounter
    - snap: detect unsquashfs write failures
    - spread: add missing ubuntu-18.04-arm64 to available autopkgtest
      machines
    - cmd/snap-confine: allow mounting anywhere, effectively
    - daemon: improve ucrednet code for the snap.socket
    - release, interfaces: add new release.AppArmorFeatures helper
    - snap: apply some golint suggestions
    - many: add interfaces.SystemKey() helper
    - tests: new snaps to test installs nightly
    - tests: skip alsa interface test when the system does not have any
      audio devices
    - debian/rules: workaround for
      https://github.com/golang/go/issues/23721
    - interfaces/apparmor: early support for snap-update-ns snippets
    - wrappers: cleanup enabled service sockets
    - cmd/snap-update-ns: large refactor / update of unit tests
    - interfaces/apparmor: remove leaked future layout code
    - many: allow constructing layouts (phase 1)
    - data/systemd: for debugging/testing use /etc/environment also for
      snap-repair runs
    - cmd/snap-confine: create lib/{gl,gl32,vulkan} under /var/lib/snapd
      and chown as root:root
    - overlord/configstate/config: make [GS]etSnapConfig use *RawMessage
    - daemon: refactor snapFooMany helpers a little
    - cmd/snap-confine: allow snap-update-ns to chown things
    - interfaces/apparmor: use a helper to set the scope
    - overlord/configstate/config: make SetSnapConfig delete on empty
    - osutil: make MkdirAllChown clean the path passed in
    - many: at seeding try to capture cloud information into core config
      under "cloud"
    - cmd/snap: add completion conversion helper to increase DRY
    - many: remove "content" argument from snaptest.MockSnap()
    - osutil: allow using many globs in EnsureDirState
    - cmd/snap-confine: fix read-only filesystem when mounting nvidia
      files in biarch
    - tests: use root path to /home/test/tmp to avoid lack of space
      issue
    - packaging: create /var/lib/snapd/lib/{gl,gl32,vulkan} as part of
      packaging
    - tests: update kill-timeout focused on making tests pass on boards
    - advisor: ensure commands.db has mode 0644 and add test
    - snap: improve validation of snap layouts
    - tests: ensure disabled services are masked
    - interfaces/desktop-legacy,unity7: support gtk2/gvfs gtk_show_uri()
    - systemd, wrappers: start all snap services in one systemctl call
    - mir: software clients need access to shared memory /dev/shm/#*
    - snap: add support for `snap advise-snap pkgName`
    - snap: fix command-not-found on core devices
    - tests: new spead test for openvswitch-support interface
    - tests: add integration for local snap licenses
    - config: add (Get|Set)SnapConfig to do bulk config e.g. from
      snapshots
    - cmd/snap: display snap license information
    - tests: enable content sharing test for $SNAP
    - osutil: add ContextWriter and RunWithContext helpers.
    - osutil: add DirExists and IsDirNotExist

 -- Michael Vogt <michael.vogt@ubuntu.com>  Sat, 24 Mar 2018 08:23:31 +0100

snapd (2.31.2) xenial; urgency=medium

  *  New upstream release, LP: #1745217
    - many: add the snapd-generator
    - polkit: ensure error is properly set if dialog is dismissed
    - xdgopenproxy: integrate xdg-open implementation into snapctl
    - userd: add an OpenFile method for launching local files with xdg-
      open
    - configstate: when disable "ssh" we must disable the "sshd"
      service
    - many: remove snapd.refresh.{timer,service}
    - interfaces/builtin: allow MM to access login1
    - timeutil: account for 24h wrap when flattening clock spans
    - interfaces/screen-inhibit-control,network-status: fix dbus path
      and interface typos
    - systemd, wrappers: start all snap services in one systemctl
      call
    - tests: disable interfaces-location-control on s390x

 -- Michael Vogt <michael.vogt@ubuntu.com>  Fri, 09 Mar 2018 11:11:31 +0100

snapd (2.31.1) xenial; urgency=medium

  * New upstream release, LP: #1745217
    - tests: multiple autopkgtest related fixes for 18.04
    - overlord/snapstate: use spread in the default refresh schedule
    - timeutil: fix scheduling on nth weekday of the month
    - interfaces: miscellaneous policy updates for home, opengl, time-
      control, network, et al
    - cmd/snap: use proper help strings for `snap userd --help`
    - interfaces/time-control,netlink-audit: adjust for util-linux
      compiled with libaudit
    - rules: do not static link on powerpc
    - packaging: revert LDFLAGS rewrite again after building snap-
      seccomp
    - store: revert PR#4532 and do not display displayname
    - daemon: allow `snapctl get` from any uid
    - debian, snap: only static link libseccomp in snap-seccomp on
      ubuntu
    - daemon: improve ucrednet code for the snap.socket

 -- Michael Vogt <michael.vogt@ubuntu.com>  Tue, 20 Feb 2018 17:27:42 +0100

snapd (2.31) xenial; urgency=medium

  * New upstream release, LP: #1745217
    - cmd/snap-confine: allow snap-update-ns to chown things
    - cmd/snap-confine: fix read-only filesystem when mounting nvidia
      files in biarch
    - packaging: create /var/lib/snapd/lib/{gl,gl32,vulkan} as part of
      packaging
    - advisor: ensure commands.db has mode 0644 and add test
    - interfaces/desktop-legacy,unity7: support gtk2/gvfs gtk_show_uri()
    - snap: improve validation of snap layoutsRules for validating
      layouts:
    - snap: fix command-not-found on core devices
    - cmd/snap: display snap license information
    - tests: enable content sharing test for $SNAP
    - userd: add support for a simple UI that can be used from userd
    - snap-confine/nvidia: Support legacy biarch trees for GLVND systems
    - tests: generic detection of gadget and kernel snaps
    - cmd/snap-update-ns: refactor and improve Change.Perform to handle
      EROFS
    - cmd/snap: improve output when snaps were found in a section or the
      section is invalid
    - cmd/snap-confine,tests: hide message about stale base snap
    - cmd/snap-mgmt: fix out of source tree build
    - strutil/quantity: new package that exports formatFoo (from
      progress)
    - cmd/snap: snap refresh --time with new and legacy schedules
    - state: unknown tasks handler
    - cmd/snap-confine,data/systemd: fix removal of snaps inside LXD
    - snap: add io.snapcraft.Settings to `snap userd`
    - spread: remove more EOLed releases
    - snap: tidy up top-level help output
    - snap: fix race in `snap run --strace`
    - tests: update "searching" test to match store changes
    - store: use the "publisher" when populating the "publisher" field
    - snap: make `snap find --section` show all sections
    - tests: new test to validate location control interface
    - many: add new `snap refresh --amend <snap>` command
    - tests/main/kernel-snap-refresh-on-core: skip the whole test if
      edge and stable are the same version
    - tests: set test kernel-snap-refresh-on-core to manual
    - tests: new spread test for interface gpg-keys
    - packaging/fedora: Merge changes from Fedora Dist-Git plus trivial
      fix
    - interfaces: miscellaneous policy updates
    - interfaces/builtin: Replace Solus support with GLVND support
    - tests/main/kernel-snap-refresh-on-core: do not fail if edge and
      stable kernels are the same version
    - snap: add `snap run --strace` to be able to strace snap apps
    - tests: new spread test for ssh-keys interface
    - errtracker: include detected virtualisation
    - tests: add new kernel refresh/revert test for spread-cron
    - interfaces/builtin: blacklist zigbee dongle
    - cmd/snap-confine: discard stale mount namespaces
    - cmd: remove unused execArg0/execEnv
    - snap,interfaces/mount: disallow nobody/nogroup
    - cmd/snap: improve `snap aliases` output when no aliases are
      defined
    - tests/lib/snaps/test-snapd-service: refactor service reload
    - tests: new spread test for gpg-public-keys interface
    - tests: new spread test for ssh-public-keys interface
    - spread: setup machine creation on Linode
    - interfaces/builtin: allow introspecting UDisks2
    - interfaces/builtin: add support for content "source" section
    - tests: new spread test for netlink-audit interface
    - daemon: avoid panic'ing building an error response w/no snaps
      given
    - interfaces/mount,snap: early support for snap layouts
    - daemon: unlock state even if RefreshSchedule() fails
    - arch: add "armv8l" to ubuntuArchFromKernelArch table
    - tests: fix for test interface-netlink-connector
    - data/dbus: add AssumedAppArmorLabel=unconfined
    - advisor: use forked bolt to make it work on ppc
    - overlord/snapstate: record the 'kind' of conflicting change
    - dirs: fix snap mount dir on Manjaro
    - overlord/{snapstate,configstate}, daemon: introduce refresh.timer,
      fallback to refresh.schedule
    - config: add support for `snap set core proxy.no_proxy=...`
    - snap-mgmt: extend spread tests, stop, disable and cleanup snap
      services
    - spread.yaml: add fedora 27
    - cmd/snap-confine: allow snap-update-ns to poke writable holes in
      $SNAP
    - packaging/14.04: move linux-generic-lts-xenial to recommends
    - osutil/sys: ppc has 32-bit getuid already
    - snapstate: make no autorefresh message clearer
    - spread: try to enable Fedora once more
    - overlord/snapstate: do a minimal sanity check on containers
    - configcore: ensure config.txt has a final newline
    - cmd/libsnap-confine-private: print failed mount/umount regardless
      of SNAP_CONFINE_DEBUG
    - debian/tests: add missing autopkgtest test dependencies for debian
    - image: port ini handling to goconfigparser
    - tests/main/snap-service-after-before: add test for after/before
      service ordering
    - tests: enabling opensuse for tests
    - tests: update auto-refresh-private to match messages from current
      master
    - dirs: check if distro 'is like' fedora when picking path to
      libexecdir
    - tests: fix "job canceled" issue and improve cleanup for snaps
    - cmd/libsnap-confine-private: add debug build of libsnap-confine-
      private.a, link it into snap-confine-debug
    - vendor: remove x/sys/unix to fix builds on arm64 and powerpc
    - image: let consume snapcraft export-login files from tooling
    - interfaces/mir: allow Wayland socket and non-root sockets
    - interfaces/builtin: use snap.{Plug,Slot}Info over
      interfaces.{Plug,Slot}
    - tests: add simple snap-mgmt test
    - wrappers: autogenerate After/Before in systemd's service files for
      apps
    - snap: add usage hints in `snap download`
    - snap: provide more meaningful errors for installMany and friends
    - cmd/snap: show header/footer when `snap find` is used without
      arguments
    - overlord/snapstate: for Enable's tasks refer to the first task
      with snap-setup, do not duplicate
    - tests: add hard-coded fully expired macaroons to run related tests
    - cmd/snap-update-ns: new test features
    - cmd/snap-update-ns: we don't want to bind mount symlinks
    - interfaces/mount: test OptsToCommonFlags, filter out x-snapd.
      options
    - cmd/snap-update-ns: untangle upcoming cyclic initialization
    - client, daemon: update user's email when logging in with new
      account
    - tests: ensure snap-confine apparmor profile is parsable
    - snap: do not leak internal errors on install/refresh etc
    - snap: fix missing error check when multiple snaps are refreshed
    - spread: trying to re-enable tests on Fedora
    - snap: fix gadget.yaml parsing for multi volume gadgets
    - snap: give the snap.Container interface a Walk method
    - snap: rename `snap advise-command` to `snap advise-snap --command`
    - overlord/snapstate: no refresh just for hints if there was a
      recent regular full refresh
    - progress: switch ansimeter's Spin() to use a spinner
    - snap: support `command-not-found` symlink for `snap advise-
      command`
    - daemon: store email, ID and macaroon when creating a new user
    - snap: app startup after/before validation
    - timeutil: refresh timer take 2
    - store, daemon/api: Rename MyAppsServer, point to
      dashboard.snapcraft.io instead
    - tests: use "quiet" helper instead of "dnf -q" to get errors on
      failures
    - cmd/snap-update-ns: improve mocking for tests
    - many: implement the advisor backend, populate it from the store
    - tests: make less calls to the package manager
    - tests/main/confinement-classic: enable the test on Fedora
    - snap: do not leak internal network errors to the user
    - snap: use stdout instead of stderr for "fetching" message
    - tests: fix test whoami, share successful_login.exp
    - many: refresh with appropriate creds
    - snap: add new `snap advice-command` skeleton
    - tests: add test that ensures we never parse versions as numbers
    - overlord/snapstate: override Snapstate.UserID in refresh if the
      installing user is gone
    - interfaces: allow socket "shutdown" syscall in default profile
    - snap: print friendly message if `snap keys` is empty
    - cmd/snap-update-ns: add execWritableMimic
    - snap: make `snap info invalid-snap` output more user friendly
    - cmd/snap,  tests/main/classic-confinement: fix snap-exec path when
      running under classic confinement
    - overlord/ifacestate: fix disable/enable cycle to setup security
    - snap: fix snap find " " output
    - daemon: add new polkit action to manage interfaces
    - packaging/arch: disable services when removing
    - asserts/signtool: support for building tools on top that fill-
      in/compute some headers
    - cmd: clarify "This leaves %s tracking %s." message
    - daemon: return "bad-query" error kind for store.ErrBadQuery
    - taskrunner/many: KnownTaskKinds helper
    - tests/main/interfaces-fuse_support: fix confinement, allow
      unmount, fix spread tests
    - snap: use the -no-fragments mksquashfs option
    - data/selinux: allow messages from policykit
    - tests: fix catalog-update wait loop
    - tests/lib/prepare-restore: disable rate limiting in journald
    - tests: change interfaces-fuse_support to be debug friendly
    - tests/main/postrm-purge: stop snapd before purge
    - This is an example of test log:https://paste.ubuntu.com/26215170/
    - tests/main/interfaces-fuse_support: dump more debugging
      information
    - interfaces/dbus: adjust slot policy for listen, accept and accept4
      syscalls
    - tests: save the snapd-state without compression
    - tests/main/searching: handle changes in featured snaps list
    - overlord/snapstate: fix auto-refresh summary for 2 snaps
    - overlord/auth,daemon: introduce an explicit auth.ErrInvalidUser
    - interfaces: add /proc/partitions to system-observe (This addresses
      LP#1708527.)
    - tests/lib: introduce helpers for setting up /dev/random using
      /dev/urandom in project prepare
    - tests: new test for interface network status
    - interfaces: interfaces: also add an app/hook-specific udev RUN
      rule for hotplugging
    - tests: fix external backend for tests that need DEBUG output
    - tests: do not disable refresh timer on external backend
    - client: send all snap related bool json fields
    - interfaces/desktop,unity7: allow status/activate/lock of
      screensavers
    - tests/main: source mkpinentry.sh
    - tests: fix security-device-cgroups-serial-port test for rpi and db
    - cmd/snap-mgmt: add more directories for cleanup and refactor
      purge() code
    - snap: YAML and data structures for app before/after ordering
    - tests: set TRUST_TEST_KEYS=false for all the external backends
    - packaging/arch: install snap-mgmt tool
    - tests: add support on tests for cm3 gadget
    - interfaces/removable-media: also allow 'k' (lock)
    - interfaces: use ConnectedPlug/ConnectedSlot types (step 2)
    - interfaces: rename sanitize methods
    - devicestate: fix misbehaving test when using systemd-resolved
    - interfaces: added Ref() helpers, restored more detailed error
      message on spi iface
    - debian: make "gnupg" a recommends
    - interfaces/many: misc updates for default, browser-support,
      opengl, desktop, unity7, x11
    - interfaces: PlugInfo/SlotInfo/ConnectedPlug/ConnectedSlot
      attribute helpers
    - interfaces: update fixme comments
    - tests: make interfaces-snapd-control-with-manage more robust
    - userd: generalize dbusInterface
    - interfaces: use ConnectedPlug/ConnectedSlot types (step 1)
    - hookstate: add compat "configure-snapd" task.
    - config, overlord/snapstate, timeutil: rename ParseSchedule to
      ParseLegacySchedule
    - tests: adding tests for time*-control interfaces
    - tests: new test to check interfaces after reboot the system
    - cmd/snap-mgmt: fixes
    - packaging/opensuse-42.2: package and use snap-mgmt
    - corecfg: also "mask" services when disabling them
    - cmd/snap-mgmt: introduce snap-mgmt tool
    - configstate: simplify ConfigManager
    - interfaces: add gpio-memory-control interface
    - cmd: disable check-syntax-c
    - packaging/arch: add bash-completion as optional dependency
    - corecfg: rename package to overlord/configstate/configcore
    - wrappers: fix unit tests to use dirs.SnapMountDir
    - osutil/sys: reimplement getuid and chown with the right int type
    - interfaces-netlink-connector: fix sourcing snaps.sh

 -- Michael Vogt <michael.vogt@ubuntu.com>  Tue, 06 Feb 2018 09:43:22 +0100

snapd (2.30) xenial; urgency=medium

  * New upstream release, LP: #1735344
    - tests: set TRUST_TEST_KEYS=false for all the external backends
    - tests: fix external backend for tests that need DEBUG output
    - tests: do not disable refresh timer on external backend
    - client: send all snap related bool json fields
    - interfaces: interfaces: also add an app/hook-specific udev RUN
      rule for hotplugging
    - interfaces/desktop,unity7: allow status/activate/lock of
      screensavers
    - tests/main: source mkpinentry.sh
    - devicestate: use a different nowhere domain
    - interfaces: add ssh-keys, ssh-public-keys, gpg-keys and gpg-public
      keys interfaces
    - interfaces/many: misc updates for default, browser-support, opengl,
      desktop, unity7, x11
    - devicestate: fix misbehaving test when using systemd-resolved
    - interfaces/removable-media: also allow 'k' (lock)
    - interfaces/many: misc updates for default, browser-support,
      opengl, desktop, unity7, x11
    - corecfg: also "mask" services when disabling them
    - tests: add support for autopkgtests on s390x
    - snapstate: support for pre-refresh hook
    - many: allow to configure core before it is installed
    - devicestate: fix unkeyed fields error
    - snap-confine: create mount target for lib32,vulkan on demand
    - snapstate: add support for refresh.schedule=managed
    - cmd/snap-update-ns: teach update logic to handle synthetic changes
    - many: remove configure-snapd task again and handle internally
    - snap: fix TestDirAndFileMethods() test to work with gccgo
    - debian: ensure /var/lib/snapd/lib/vulkan is available
    - cmd/snap-confine: use #include instead of bare include
    - snapstate: store userID in snapstate
    - snapd.dirs: add var/lib/snapd/lib/gl32
    - timeutil, overlod/snapstate: cleanup remaining pieces of timeutil
      weekday support
    - packaging/arch: install missing directories, manpages and version
      info
    - snapstate,store: store if a snap is a paid snap in the sideinfo
    - packaging/arch: pre-create snapd directories when packaging
    - tests/main/manpages: set LC_ALL=C as man may complain if the
      locale is unset or unsupported
    - repo: ConnectedPlug and ConnectedSlot types
    - snapd: fix handling of undo in the taskrunner
    - store: fix download caching and add integration test
    - snapstate: move autorefresh code into autoRefresh helper
    - snapctl: don't error out on start/stop/restart from configure hook
      during install or refresh
    - cmd/snap-update-ns: add planWritableMimic
    - deamon: don't omit responses, even if null
    - tests: add test for frame buffer interface
    - tests/lib: fix shellcheck errors
    - apparmor: generate the snap-confine re-exec profile for
      AppArmor{Partial,Full}
    - tests: remove obsolete workaround
    - snap: use existing files in `snap download` if digest/size matches
    - tests: merge pepare-project.sh into prepare-restore.sh
    - tests: cache snaps to $TESTSLIB/cache
    - tests: set -e, -o pipefail in prepare-restore.sh
    - apparmor: generate the snap-confine re-exec profile for
      AppArmor{Partial,Full}
    - cmd/snap-seccomp: fix uid/gid restrictions tests on Arch
    - tests: document and slightly refactor prepare/restore code
    - snapstate: ensure RefreshSchedule() gives accurate results
    - snapstate: add new refresh-hints helper and use it
    - spread.yaml,tests: move most of project-wide prepare/restore to
      separate file
    - timeutil: introduce helpers for weekdays and TimeOfDay
    - tests: adding new test for uhid interface
    - cmd/libsnap: fix parsing of empty mountinfo fields
    - overlord/devicestate:  best effort to go to early full retries for
      registration on the like of DNS no host
    - spread.yaml: bump delta ref to 2.29
    - tests: adding test to test physical memory observe interface
    - cmd, errtracker: get rid of SNAP_DID_REEXEC environment
    - timeutil: remove support to parse weekday schedules
    - snap-confine: add workaround for snap-confine on 4.13/upstream
    - store: do not log the http body for catalog updates
    - snapstate: move catalogRefresh into its own helper
    - spread.yaml: fix shellcheck issues and trivial refactor
    - spread.yaml: move prepare-each closer to restore-each
    - spread.yaml: increase workers for opensuse to 3
    - tests: force delete when tests are restore to avoid suite failure
    - test: ignore /snap/README
    - interfaces/opengl: also allow read on 'revision' in
      /sys/devices/pci...
    - interfaces/screen-inhibit-control: fix case in screen inhibit
      control
    - asserts/sysdb: panic early if pointed to staging but staging keys
      are not compiled-in
    - interfaces: allow /bin/chown and fchownat to root:root
    - timeutil: include test input in error message in
      TestParseSchedule()
    - interfaces/browser-support: adjust base declaration for auto-
      connection
    - snap-confine: fix snap-confine under lxd
    - store: bit less aggressive retry strategy
    - tests: add new `fakestore new-snap-{declaration,revision}` helpers
    - cmd/snap-update-ns: add secureMkfileAll
    - snap: use field names when initializing composite literals
    - HACKING: fix path in snap install
    - store: add support for flags in ListRefresh()
    - interfaces: remove invalid plugs/slots from SnapInfo on
      sanitization.
    - debian: add missing udev dependency
    - snap/validate: extend socket validation tests
    - interfaces: add "refresh-schedule" attribute to snapd-control
    - interfaces/builtin/account_control: use gid owning /etc/shadow to
      setup seccomp rules
    - cmd/snap-update-ns: tweak changePerform
    - interfaces,tests: skip unknown plug/slot interfaces
    - tests: disable interfaces-network-control-tuntap
    - cmd: use a preinit_array function rather than parsing
      /proc/self/cmdline
    - interfaces/time*_control: explicitly deny noisy read on
      /proc/1/environ
    - cmd/snap-update-ns: misc cleanups
    - snapd: allow hooks to have slots
    - fakestore: add go-flags to prepare for `new-snap-declaration` cmd
    - interfaces/browser-support: add shm path for nwjs
    - many: add magic /snap/README file
    - overlord/snapstate: support completion for command aliases
    - tests: re-enable tun/tap test on Debian
    - snap,wrappers: add support for socket activation
    - repo: use PlugInfo and SlotInfo for permanent plugs/slots
    - tests/interfaces-network-control-tuntap: disable on debian-
      unstable for now
    - cmd/snap-confine: Loosen the NVIDIA Vulkan ICD glob
    - cmd/snap-update-ns: detect and report read-only filesystems
    - cmd/snap-update-ns: re-factor secureMkdirAll into
      secureMk{Prefix,Dir}
    - run-checks, tests/lib/snaps/: shellcheck fixes
    - corecfg: validate refresh.schedule when it is applied
    - tests: adjust test to match stderr
    - snapd: fix snap cookie bugs
    - packaging/arch: do not quote MAKEFLAGS
    - state: add change.LaneTasks helper
    - cmd/snap-update-ns: do not assume 'nogroup' exists
    - tests/lib: handle distro specific grub-editenv naming
    - cmd/snap-confine: Add missing bi-arch NVIDIA filesthe
      `/var/lib/snapd/lib/gl:/var/lib/snapd/lib/gl/vdpau` paths within
    - cmd: Support exposing NVIDIA Vulkan ICD files to the snaps
    - cmd/snap-confine: Implement full 32-bit NVIDIA driver support
    - packaging/arch: packaging update
    - cmd/snap-confine: Support bash as base runtime entry
    - wrappers: do not error on incorrect Exec= lines
    - interfaces: fix udev tagging for hooks
    - tests/set-proxy-store: exclude ubuntu-core-16 via systems: key
    - tests: new tests for network setup control and observe interfaces
    - osutil: add helper for obtaining group ID of given file path
    - daemon,overlord/snapstate: return snap-not-installed error in more
      cases
    - interfaces/builtin/lxd_support: allow discovering of host's os-
      release
    - configstate: add support for configure-snapd for
      snapstate.IgnoreHookError
    - tests:  add a spread test for proxy.store setting together with
      store assertion
    - cmd/snap-seccomp: do not use group 'shadow' in tests
    - asserts/assertstest:  fix use of hardcoded value when the passed
      or default keys should be used
    - interfaces/many: misc policy updates for browser-support, cups-
      control and network-status
    - tests: fix xdg-open-compat
    - daemon: for /v2/logs, 404 when no services are found
    - packaging/fedora: Merge changes from Fedora Dist-Git
    - cmd/snap-update-ns: add new helpers for mount entries
    - cmd/snap-confine: Respect biarch nature of libdirs
    - cmd/snap-confine: Ensure snap-confine is allowed to access os-
      release
    - cmd: fix re-exec bug with classic confinement for host snapd <
      2.28
    - interfaces/kmod: simplify loadModules now that errors are ignored
    - tests: disable xdg-open-compat test
    - tests: add test that checks core reverts on core devices
    - dirs: use alt root when checking classic confinement support
      without …
    - interfaces/kmod: treat failure to load module as non-fatal
    - cmd/snap-update-ns: fix golint and some stale comments
    - corecfg:  support setting proxy.store if there's a matching store
      assertion
    - overlord/snapstate: toggle ignore-validation as needed as we do
      for channel
    - tests: fix security-device-cgroup* tests on devices with
      framebuffer
    - interfaces/raw-usb: match on SUBSYSTEM, not SUBSYSTEMS
    - interfaces: add USB interface number attribute in udev rule for
      serial-port interface
    - overlord/devicestate: switch to the new endpoints for registration
    - snap-update-ns: add missing unit test for desired/current profile
      handling
    - cmd/{snap-confine,libsnap-confine-private,snap-shutdown}: cleanup
      low-level C bits
    - ifacestate: make interfaces.Repository available via state cache
    - overlord/snapstate: cleanups around switch-snap*
    - cmd/snapd,client,daemon: display ignore-validation flag through
      the notes mechanism
    - cmd/snap-update-ns: add logging to snap-update-ns
    - many: have a timestamp on store assertions
    - many: lookup and use the URL from a store assertion if one is set
      for use
    - tests/test-snapd-service: fix shellcheck issues
    - tests: new test for hardware-random-control interface
    - tests: use `snap change --last=install` in snapd-reexec test
    - repo, daemon: use PlugInfo, SlotInfo
    - many: handle core configuration internally instead of using the
      core configure hook
    - tests: refactor and expand content interface test
    - snap-seccomp: skip in-kernel bpf tests for socket() in trusty/i386
    - cmd/snap-update-ns: allow Change.Perform to return changes
    - snap-confine: Support biarch Linux distribution confinement
    - partition/ubootenv: don't panic when uboot.env is missing the eof
      marker
    - cmd/snap-update-ns: allow fault injection to provide dynamic
      result
    - interfaces/mount: exspose mount.{Escape,Unescape}
    - snapctl: added long help to stop/start/restart command
    - cmd/snap-update-ns: create missing mount points automatically.
    - cmd: downgrade log message in InternalToolPath to Debugf()
    - tests: wait for service status change & file update in the test to
      avoid races
    - daemon, store: forward SSO invalid credentials errors as 401
      Unauthorized responses
    - spdx: fix for WITH syntax, require a license name before the
      operator
    - many: reorg things in preparation to make handling of the base url
      in store dynamic
    - hooks/configure: queue service restarts
    - cmd/snap: warn when a snap is not from the tracking channel
    - interfaces/mount: add support for parsing x-snapd.{mode,uid,gid}=
    - cmd/snap-confine: add detection of stale mount namespace
    - interfaces: add plugRef/slotRef helpers for PlugInfo/SlotInfo
    - tests: check for invalid udev files during all tests
    - daemon: use newChange() in changeAliases for consistency
    - servicestate: use taskset
    - many: add support for /home on NFS
    - packaging,spread: fix and re-enable opensuse builds

 -- Michael Vogt <michael.vogt@ubuntu.com>  Mon, 18 Dec 2017 15:31:04 +0100

snapd (2.29.4.1) xenial; urgency=medium

  * New upstream release, LP: #1726258
    - tests: more debug info for classic-ubuntu-core-transition
    - packaging: fix typo that causes error in the misspell test

 -- Michael Vogt <michael.vogt@ubuntu.com>  Tue, 28 Nov 2017 07:45:23 +0100

snapd (2.29.4) xenial; urgency=medium

  * New upstream release, LP: #1726258
    - snap-confine: fix snap-confine under lxd
    - tests: disable classic-ubuntu-core-transition on i386 temporarily
    - many: reject bad plugs/slots
    - interfaces,tests: skip unknown plug/slot interfaces
    - store: enable "base" field from the store
    - packaging/fedora: Merge changes from Fedora Dist-Git

 -- Michael Vogt <michael.vogt@ubuntu.com>  Fri, 17 Nov 2017 22:55:09 +0100

snapd (2.29.3) xenial; urgency=medium

  * New upstream release, LP: #1726258
    - daemon: cherry-picked /v2/logs fixes
    - cmd/snap-confine: Respect biarch nature of libdirs
    - cmd/snap-confine: Ensure snap-confine is allowed to access os-
      release
    - interfaces: fix udev tagging for hooks
    - cmd: fix re-exec bug with classic confinement for host snapd
    - tests: disable xdg-open-compat test
    - cmd/snap-confine: add slave PTYs and let devpts newinstance
      perform mediation
    - interfaces/many: misc policy updates for browser-support, cups-
      control and network-status
    - interfaces/raw-usb: match on SUBSYSTEM, not SUBSYSTEMS
    - tests: fix security-device-cgroup* tests on devices with
      framebuffer

 -- Michael Vogt <michael.vogt@ubuntu.com>  Thu, 09 Nov 2017 19:16:29 +0100

snapd (2.29.2) xenial; urgency=medium

  * New upstream release, LP: #1726258
    - snapctl: disable stop/start/restart (2.29)
    - cmd/snap-update-ns: fix collection of changes made

 -- Michael Vogt <michael.vogt@ubuntu.com>  Fri, 03 Nov 2017 17:17:14 +0100

snapd (2.29.1) xenial; urgency=medium

  * New upstream release, LP: #1726258
    - interfaces: fix incorrect signature of ofono DBusPermanentSlot
    - interfaces/serial-port: udev tag plugged slots that have just
      'path' via KERNEL
    - interfaces/hidraw: udev tag plugged slots that have just 'path'
      via KERNEL
    - interfaces/uhid: unconditionally add existing uhid device to the
      device cgroup
    - cmd/snap-update-ns: fix mount rules for font sharing
    - tests: disable refresh-undo test on trusty for now
    - tests: use `snap change --last=install` in snapd-reexec test
    - Revert " wrappers: fail install if exec-line cannot be re-written
    - interfaces: don't udev tag devmode or classic snaps
    - many: make ignore-validation sticky and send the flag with refresh
      requests

 -- Michael Vogt <michael.vogt@ubuntu.com>  Fri, 03 Nov 2017 07:25:17 +0100

snapd (2.29) xenial; urgency=medium

  * New upstream release, LP: #1726258
    - interfaces/many: miscellaneous updates based on feedback from the
      field
    - snap-confine: allow reading uevents from any where in /sys
    - spread: add bionic beaver
    - debian: make packaging/ubuntu-14.04/copyright a real file again
    - tests: cherry pick the fix for services test into 2.29
    - cmd/snap-update-ns: initialize logger
    - hooks/configure: queue service restarts
    - snap-{confine,seccomp}: make @unrestricted fully unrestricted
    - interfaces: clean system apparmor cache on core device
    - debian: do not build static snap-exec on powerpc
    - snap-confine: increase sanity_timeout to 6s
    - snapctl: cherry pick service commands changes
    - cmd/snap: tell translators about arg names and descs req's
    - systemd: run all mount units before snapd.service to avoid race
    - store: add a test to show auth failures are forwarded by doRequest
    - daemon: convert ErrInvalidCredentials to a 401 Unauthorized error.
    - store: forward on INVALID_CREDENTIALS error as
      ErrInvalidCredentials
    - daemon: generate a forbidden response message if polkit dialog is
      dismissed
    - daemon: Allow Polkit authorization to cancel changes.
    - travis: switch to container based test runs
    - interfaces: reduce duplicated code in interface tests mocks
    - tests: improve revert related testing
    - interfaces: sanitize plugs and slots early in ReadInfo
    - store: add download caching
    - preserve TMPDIR and HOSTALIASES across snap-confine invocation
    - snap-confine: init all arrays with `= {0,}`
    - tests: adding test for network-manager interface
    - interfaces/mount: don't generate legacy per-hook/per-app mount
      profiles
    - snap: introduce structured epochs
    - tests: fix interfaces-cups-control test for cups-2.2.5
    - snap-confine: cleanup incorrectly created nvidia udev tags
    - cmd/snap-confine: update valid security tag regexp
    - cmd/libsnap: enable two stranded tests
    - cmd,packaging: enable apparmor on openSUSE
    - overlord/ifacestate: refresh all security backends on startup
    - interfaces/dbus: drop unneeded check for
      release.ReleaseInfo.ForceDevMode
    - dbus: ensure io.snapcraft.Launcher.service is created on re-
      exec
    - overlord/auth: continue for now supporting UBUNTU_STORE_ID if the
      model is generic-classic
    - snap-confine: add support for handling /dev/nvidia-modeset
    - interfaces/network-control: remove incorrect rules for tun
    - spread: allow setting SPREAD_DEBUG_EACH=0 to disable debug-each
      section
    - packaging: remove .mnt files on removal
    - tests: fix econnreset scenario when the iptables rule was not
      created
    - tests: add test for lxd interface
    - run-checks: use nakedret static checker to check for naked
      returns on long functions
    - progress: be more flexible in testing ansimeter
    - interfaces: fix udev rules for tun
    - many: implement our own ANSI-escape-using progress indicator
    - snap-exec: update tests to follow main_test pattern
    - snap: support "command: foo $ENV_STRING"
    - packaging: update nvidia configure options
    - snap: add new `snap pack` and use in tests
    - cmd: correctly name the "Ubuntu" and "Arch" NVIDIA methods
    - cmd: add autogen case for solus
    - tests: do not use http://canihazip.com/ which appears to be down
    - hooks: commands for controlling own services from snapctl
    - snap: refactor cmdGet.Execute()
    - interfaces/mount: make Change.Perform testable and test it
    - interfaces/mount,cmd/snap-update-ns: move change code
    - snap-confine: is_running_on_classic_distribution() looks into os-
      release
    - interfaces: misc updates for default, browser-support, home and
      system-observe
    - interfaces: deny lttng by default
    - interfaces/lxd: lxd slot implementation can also be an app snap
    - release,cmd,dirs: Redo the distro checks to take into account
      distribution families
    - cmd/snap: completion for alias and unalias
    - snap-confine: add new SC_CLEANUP and use it
    - snap: refrain from running filepath.Base on random strings
    - cmd/snap-confine: put processes into freezer hierarchy
    - wrappers: fail install if exec-line cannot be re-written
    - cmd/snap-seccomp,osutil: make user/group lookup functions public
    - snapstate: deal with snap user data in the /root/ directory
    - interfaces: Enhance full-confinement support for biarch
      distributions
    - snap-confine: Only attempt to copy/mount NVIDIA libs when NVIDIA
      is used
    - packaging/fedora: Add Fedora 26, 27, and Rawhide symlinks
    - overlord/snapstate: prefer a smaller corner case for doing the
      wrong thing
    - cmd/snap-repair:  set user agent for snap-repair http requests
    - packaging: bring down the delta between 14.04 and 16.04
    - snap-confine: Ensure lib64 biarch directory is respected
    - snap-confine: update apparmor rules for fedora based base snaps
    - tests: Increase SNAPD_CONFIGURE_HOOK_TIMEOUT to 3 minutes to
      install real snaps
    - daemon: use client.Snap instead of map[string]interface{} for
      snaps.
    - hooks: rename refresh hook to post-refresh
    - git: make the .gitingore file a bit more targeted
    - interfaces/opengl: don't udev tag nvidia devices and use snap-
      confine instead
    - cmd/snap-{confine,update-ns}: apply mount profiles using snap-
      update-ns
    - cmd: update "make hack"
    - interfaces/system-observe: allow clients to enumerate DBus
      connection names
    - snap-repair: implement `snap-repair {list,show}`
    - dirs,interfaces: create snap-confine.d on demand when re-executing
    - snap-confine: fix base snaps on core
    - cmd/snap-repair: fix tests when running as root
    - interfaces: add Connection type
    - cmd/snap-repair: skip disabled repairs
    - cmd/snap-repair: prefer leaking unmanaged fds on test failure over
      closing random ones
    - snap-repair: make `repair` binary available for repair scripts
    - snap-repair: fix missing Close() in TestStatusHappy
    - cmd/snap-confine,packaging: import snapd-generated policy
    - cmd/snap: return empty document if snap has no configuration
    - snap-seccomp: run secondary-arch tests via gcc-multilib
    - snap: implement `snap {repair,repairs}` and pass-through to snap-
      repair
    - interfaces/builtin: allow receiving dbus messages
    - snap-repair: implement `snap-repair {done,skip,retry}`
    - data/completion: small tweak to snap completion snippet
    - dirs: fix classic support detection
    - cmd/snap-repair: integrate root public keys for repairs
    - tests: fix ubuntu core services
    - tests: add new test that checks that the compat snapd-xdg-open
      works
    - snap-confine: improve error message if core/u-core cannot be found
    - tests: only run tests/regression/nmcli on amd64
    - interfaces: mount host system fonts in desktop interface
    - interfaces: enable partial apparmor support
    - snapstate: auto-install missing base snaps
    - spread: work around temporary packaging issue in debian sid
    - asserts,cmd/snap-repair: introduce a mandatory summary for repairs
    - asserts,cmd/snap-repair: represent RepairID internally as an int
    - tests: test the real "xdg-open" from the core snap
    - many: implement fetching sections and package names periodically.
    - interfaces/network: allow using netcat as client
    - snap-seccomp, osutil: use osutil.AtomicFile in snap-seccomp
    - snap-seccomp: skip mknod syscall on arm64
    - tests: add trivial canonical-livepatch test
    - tests: add test that ensures that all core services are working
    - many: add logger.MockLogger() and use it in the tests
    - snap-repair: fix test failure in TestRepairHitsTimeout
    - asserts: add empty values check in HeadersFromPrimaryKey
    - daemon: remove unused installSnap var in test
    - daemon: reach for Overlord.Loop less thanks to overlord.Mock
    - snap-seccomp: manually resolve socket() call in tests
    - tests: change regex used to validate installed ubuntu core snap
    - cmd/snapctl: allow snapctl -h without a context (regression fix).
    - many: use snapcore/snapd/i18n instead of i18n/dumb
    - many: introduce asserts.NotFoundError replacing both ErrNotFound
      and store.AssertionNotFoundError
    - packaging: don't include any marcos in comments
    - overlord: use overlord.Mock in more tests, make sure we check the
      outcome of Settle
    - tests: try to fix staging tests
    - store: simplify api base url config
    - systemd: add systemd.MockJournalctl()
    - many: provide systemd.MockSystemctl() helper
    - tests: improve the listing test to not fail for e.g. 2.28~rc2
    - snapstate: give snapmgrTestSuite.settle() more time to settle
    - tests: fix regex to check core version on snap list
    - debian: update trusted account-keys check on 14.04 packaging
    - interfaces: add udev netlink support to hardware-observe
    - overlord: introduce Mock which enables to use Overlord.Settle for
      settle in many more places
    - snap-repair: execute the repair and capture logs/status
    - tests: run the tests/unit/go everywhere
    - daemon, snapstate: move ensureCore from daemon/api.go into
      snapstate.go
    - cmd/snap: get keys or root document
    - spread.yaml: turn suse to manual given that it's breaking master
    - many: configure store from state, reconfigure store at runtime
    - osutil: AtomicWriter (an io.Writer), and io.Reader versions of
      AtomicWrite*
    - tests: check for negative syscalls in runBpf() and skip those
      tests
    - docs: use abolute path in PULL_REQUEST_TEMPLATE.md
    - store: move device auth endpoint uris to config (#3831)

 -- Michael Vogt <michael.vogt@ubuntu.com>  Mon, 30 Oct 2017 16:22:31 +0100

snapd (2.28.5) xenial; urgency=medium

  * New upstream release, LP: #1714984
    - snap-confine: cleanup broken nvidia udev tags
    - cmd/snap-confine: update valid security tag regexp
    - overlord/ifacestate: refresh udev backend on startup
    - dbus: ensure io.snapcraft.Launcher.service is created on re-
      exec
    - snap-confine: add support for handling /dev/nvidia-modeset
    - interfaces/network-control: remove incorrect rules for tun

 -- Michael Vogt <michael.vogt@ubuntu.com>  Fri, 13 Oct 2017 23:25:46 +0200

snapd (2.28.4) xenial; urgency=medium

  * New upstream release, LP: #1714984
    - interfaces/opengl: don't udev tag nvidia devices and use snap-
      confine instead
    - debian: fix replaces/breaks for snap-xdg-open (thanks to apw!)

 -- Michael Vogt <michael.vogt@ubuntu.com>  Wed, 11 Oct 2017 19:40:57 +0200

snapd (2.28.3) xenial; urgency=medium

  * New upstream release, LP: #1714984
    - interfaces/lxd: lxd slot implementation can also be an app
      snap

 -- Michael Vogt <michael.vogt@ubuntu.com>  Wed, 11 Oct 2017 08:20:26 +0200

snapd (2.28.2) xenial; urgency=medium

  * New upstream release, LP: #1714984
    - interfaces: fix udev rules for tun
    - release,cmd,dirs: Redo the distro checks to take into account
      distribution families

 -- Michael Vogt <michael.vogt@ubuntu.com>  Tue, 10 Oct 2017 18:39:58 +0200

snapd (2.28.1) xenial; urgency=medium

  * New upstream release, LP: #1714984
    - snap-confine: update apparmor rules for fedora based basesnaps
    - snapstate: rename refresh hook to post-refresh for consistency

 -- Michael Vogt <michael.vogt@ubuntu.com>  Wed, 27 Sep 2017 17:59:49 -0400

snapd (2.28) xenial; urgency=medium

  * New upstream release, LP: #1714984
    - hooks: rename refresh to after-refresh
    - snap-confine: bind mount /usr/lib/snapd relative to snap-confine
    - cmd,dirs: treat "liri" the same way as "arch"
    - snap-confine: fix base snaps on core
    - hooks: substitute env vars when executing hooks
    - interfaces: updates for default, browser-support, desktop, opengl,
      upower and stub-resolv.conf
    - cmd,dirs: treat manjaro the same as arch
    - systemd: do not run auto-import and repair services on classic
    - packaging/fedora: Ensure vendor/ is empty for builds and fix spec
      to build current master
    - many: fix TestSetConfNumber missing an Unlock and other fragility
      improvements
    - osutil: adjust StreamCommand tests for golang 1.9
    - daemon: allow polkit authorisation to install/remove snaps
    - tests: make TestCmdWatch more robust
    - debian: improve package description
    - interfaces: add netlink kobject uevent to hardware observe
    - debian: update trusted account-keys check on 14.04 packaging
    - interfaces/network-{control,observe}: allow receiving
      kobject_uevent() messages
    - tests: fix lxd test for external backend
    - snap-confine,snap-update-ns: add -no-pie to fix FTBFS on
      go1.7,ppc64
    - corecfg: mock "systemctl" in all corecfg tests
    - tests: fix unit tests on Ubuntu 14.04
    - debian: add missing flags when building static snap-exec
    - many: end-to-end support for the bare base snap
    - overlord/snapstate: SetRootDir from SetUpTest, not in just some
      tests
    - store: have an ad-hoc method on cfg to get its list of uris for
      tests
    - daemon: let client decide whether to allow interactive auth via
      polkit
    - client,daemon,snap,store: add license field
    - overlord/snapstate: rename HasCurrent to IsInstalled, remove
      superfluous/misleading check from All
    - cmd/snap: SetRootDir from SetUpTest, not in just some individual
      tests.
    - systemd: rename snap-repair.{service,timer} to snapd.snap-
      repair.{service,timer}
    - snap-seccomp: remove use of x/net/bpf from tests
    - httputil: more naive per go version way to recreate a default
      transport for tls reconfig
    - cmd/snap-seccomp/main_test.go: add one more syscall for arm64
    - interfaces/opengl: use == to compare, not =
    - cmd/snap-seccomp/main_test.go: add syscalls for armhf and arm64
    - cmd/snap-repair: track and use a lower bound for the time for
      TLS checks
    - interfaces: expose bluez interface on classic OS
    - snap-seccomp: add in-kernel bpf tests
    - overlord: always try to get a serial, lazily on classic
    - tests: add nmcli regression test
    - tests: deal with __PNR_chown on aarch64 to fix FTBFS on arm64
    - tests: add autopilot-introspection interface test
    - vendor: fix artifact from manually editing vendor/vendor.json
    - tests: rename complexion to test-snapd-complexion
    - interfaces: add desktop and desktop-legacy
      interfaces/desktop: add new 'desktop' interface for modern DEs
      interfaces/builtin/desktop_test.go: use modern testing techniques
      interfaces/wayland: allow read on /etc/drirc for Plasma desktop
      interfaces/desktop-legacy: add new 'legacy' interface (currently
      for a11y and input)
    - tests: fix race in snap userd test
    - devices/iio: add read/write for missing sysfs entries
    - spread: don't set HTTPS?_PROXY for linode
    - cmd/snap-repair: check signatures of repairs from Next
    - env: set XDG_DATA_DIRS for wayland et.al.
    - interfaces/{default,account-control}: Use username/group instead
      of uid/gid
    - interfaces/builtin: use udev tagging more broadly
    - tests: add basic lxd test
    - wrappers: ensure bash completion snaps install on core
    - vendor: use old golang.org/x/crypto/ssh/terminal to build on
      powerpc again
    - docs: add PULL_REQUEST_TEMPLATE.md
    - interfaces: fix network-manager plug
    - hooks: do not error out when hook is optional and no hook handler
      is registered
    - cmd/snap: add userd command to replace snapd-xdg-open
    - tests: new regex used to validate the core version on extra snaps
      ass...
    - snap: add new `snap switch` command
    - tests: wait more and more debug info about fakestore start issues
    - apparmor,release: add better apparmor detection/mocking code
    - interfaces/i2c: adjust sysfs rule for alternate paths
    - interfaces/apparmor: add missing call to dirs.SetRootDir
    - cmd: "make hack" now also installs snap-update-ns
    - tests: copy files with less verbosity
    - cmd/snap-confine: allow using additional libraries required by
      openSUSE
    - packaging/fedora: Merge changes from Fedora Dist-Git
    - snapstate: improve the error message when classic confinement is
      not supported
    - tests: add test to ensure amd64 can run i386 syscall binaries
    - tests: adding extra info for fakestore when fails to start
    - tests: install most important snaps
    - cmd/snap-repair: more test coverage of filtering
    - squashfs: remove runCommand/runCommandWithOutput as we do not need
      it
    - cmd/snap-repair: ignore superseded revisions, filter on arch and
      models
    - hooks: support for refresh hook
    - Partial revert "overlord/devicestate, store: update device auth
      endpoints URLs"
    - cmd/snap-confine: allow reading /proc/filesystems
    - cmd/snap-confine: genearlize apparmor profile for various lib
      layout
    - corecfg: fix proxy.* writing and add integration test
    - corecfg: deal with system.power-key-action="" correctly
    - vendor: update vendor.json after (presumed) manual edits
    - cmd/snap: in `snap info`, don't print a newline between tracks
    - daemon: add polkit support to /v2/login
    - snapd,snapctl: decode json using Number
    - client: fix go vet 1.7 errors
    - tests: make 17.04 shellcheck clean
    - tests: remove TestInterfacesHelp as it breaks when go-flags
      changes
    - snapstate: undo a daemon restart on classic if needed
    - cmd/snap-repair: recover brand/model from
      /var/lib/snapd/seed/assertions checking signatures and brand
      account
    - spread: opt into unsafe IO during spread tests
    - snap-repair: update snap-repair/runner_test.go for API change in
      makeMockServer
    - cmd/snap-repair: skeleton code around actually running a repair
    - tests: wait until the port is listening after start the fake store
    - corecfg: fix typo in tests
    - cmd/snap-repair: test that redirects works during fetching
    - osutil: honor SNAPD_UNSAFE_IO for testing
    - vendor: explode and make more precise our golang.go/x/crypto deps,
      use same version as Debian unstable
    - many: sanitize NewStoreStack signature, have shared default store
      test private keys
    - systemd: disable `Nice=-5` to fix error when running inside lxd
    - spread.yaml: update delta ref to 2.27
    - cmd/snap-repair: use E-Tags when refetching a repair to retry
    - interfaces/many: updates based on chromium and mrrescue denials
    - cmd/snap-repair: implement most logic to get the next repair to
      run/retry in a brand sequence
    - asserts/assertstest: copy headers in SigningDB.Sign
    - interfaces: convert uhid to common interface and test cases
      improvement for time_control and opengl
    - many tests: move all panicing fake store methods to a common place
    - asserts: add store assertion type
    - interfaces: don't crash if content slot has no attributes
    - debian: do not build with -buildmode=pie on i386
    - wrappers: symlink completion snippets when symlinking binaries
    - tests: adding more debug information for the interfaces-cups-
      control …
    - apparmor: pass --quiet to parser on load unless SNAPD_DEBUG is set
    - many: allow and support serials signed by the 'generic' authority
      instead of the brand
    - corecfg: add proxy configuration via `snap set core
      proxy.{http,https,ftp}=...`
    - interfaces: a bunch of interfaces test improvement
    - tests: enable regression and completion suites for opensuse
    - tests: installing snapd for nested test suite
    - interfaces: convert lxd_support to common iface
    - interfaces: add missing test for camera interface.
    - snap: add support for parsing snap layout section
    - cmd/snap-repair: like for downloads we cannot have a timeout (at
      least for now), less aggressive retry strategies
    - overlord: rely on more conservative ensure interval
    - overlord,store: no piles of return args for methods gathering
      device session request params
    - overlord,store: send model assertion when setting up device
      sessions
    - interfaces/misc: updates for unity7/x11, browser-
      support, network-control and mount-observe
      interfaces/unity7,x11: update for NETLINK_KOBJECT_UEVENT
      interfaces/browser-support: update sysfs reads for
      newer browser versions, interfaces/network-control: rw for
      ieee80211 advanced wireless interfaces/mount-observe: allow read
      on sysfs entries for block devices
    - tests: use dnf --refresh install to avert stale cache
    - osutil: ensure TestLockUnlockWorks uses supported flock
    - interfaces: convert lxd to common iface
    - tests: restart snapd to ensure re-exec settings are applied
    - tests: fix interfaces-cups-control test
    - interfaces: improve and tweak bunch of interfaces test cases.
    - tests: adding extra worker for fedora
    - asserts,overlord/devicestate: support predefined assertions that
      don't establish foundational trust
    - interfaces: convert two hardware_random interfaces to common iface
    - interfaces: convert io_ports_control to common iface
    - tests: fix for  upgrade test on fedora
    - daemon, client, cmd/snap: implement snap start/stop/restart
    - cmd/snap-confine: set _FILE_OFFSET_BITS to 64
    - interfaces: covert framebuffer to commonInterface
    - interfaces: convert joystick to common iface
    - interfaces/builtin: add the spi interface
    - wrappers, overlord/snapstate/backend: make link-snap clean up on
      failure.
    - interfaces/wayland: add wayland interface
    - interfaces: convert kvm to common iface
    - tests: extend upower-observe test to cover snaps providing slots
    - tests: enable main suite for opensuse
    - interfaces: convert physical_memory_observe to common iface
    - interfaces: add missing test for optical_drive interface.
    - interfaces: convert physical_memory_control to common iface
    - interfaces: convert ppp to common iface
    - interfaces: convert time-control to common iface
    - tests: fix failover test
    - interfaces/builtin: rework for avahi interface
    - interfaces: convert broadcom-asic-control to common iface
    - snap/snapenv: document the use of CoreSnapMountDir for SNAP
    - packaging/arch: drop patches merged into master
    - cmd: fix mustUnsetenv docstring (thanks to Chipaca)
    - release: remove default from VERSION_ID
    - tests: enable regression, upgrade and completion test suites for
      fedora
    - tests: restore interfaces-account-control properly
    - overlord/devicestate, store: update device auth endpoints URLs
    - tests: fix install-hook test failure
    - tests: download core and ubuntu-core at most once
    - interfaces: add common support for udev
    - overlord/devicestate: fix, don't assume that the serial is backed
      by a 1-key chain
    - cmd/snap-confine: don't share /etc/nsswitch from host
    - store: do not resume a download when we already have the whole
      thing
    - many: implement "snap logs"
    - store: don't call useDeltas() twice in quick succession
    - interfaces/builtin: add kvm interface
    - snap/snapenv: always expect /snap for $SNAP
    - cmd: mark arch as non-reexecing distro
    - cmd: fix tests that assume /snap mount
    - gitignore: ignore more build artefacts
    - packaging: add current arch packaging
    - interfaces/unity7: allow receiving media key events in (at least)
      gnome-shell
    - interfaces/many, cmd/snap-confine: miscellaneous policy updates
    - interfaces/builtin: implement broadcom-asic-control interface
    - interfaces/builtin: reduce duplication and remove cruft in
      Sanitize{Plug,Slot}
    - tests: apply underscore convention for SNAPMOUNTDIR variable
    - interfaces/greengrass-support: adjust accesses now that have
      working snap
    - daemon, client, cmd/snap: implement "snap services"
    - tests: fix refresh tests not stopping fake store for fedora
    - many: add the interface command
    - overlord/snapstate/backend: some copydata improvements
    - many: support querying and completing assertion type names
    - interfaces/builtin: discard empty Validate{Plug,Slot}
    - cmd/snap-repair:  start of Runner, implement first pass of Peek
      and Fetch
    - tests: enable main suite on fedora
    - snap: do not always quote the snap info summary
    - vendor: update go-flags to address crash in "snap debug"
    - interfaces: opengl support pci device and vendor
    - many: start implenting "base" snap type on the snapd side
    - arch,release: map armv6 correctly
    - many: expose service status in 'snap info'
    - tests: add browser-support interface test
    - tests: disable snapd-notify for the external backend
    - interfaces: Add /run/uuid/request to openvswitch
    - interfaces: add password-manager-service implicit classic
      interface
    - cmd: rework reexec detection
    - cmd: fix re-exec bug when starting from snapd 2.21
    - tests: dependency packages installed during prepare-project
    - tests: remove unneeded check for re-exec in InternalToolPath()
    - cmd,tests: fix classic confinement confusing re-execution code
    - store: configurable base api
    - tests: fix how package lists are updated for opensuse and fedora

 -- Michael Vogt <michael.vogt@ubuntu.com>  Mon, 25 Sep 2017 12:07:34 -0400

snapd (2.27.6) xenial; urgency=medium

  * New upstream release, LP: #1703798:
    - interfaces: add udev netlink support to hardware-observe
    - interfaces/network-{control,observe}: allow receiving
      kobject_uevent() messages

 -- Michael Vogt <michael.vogt@ubuntu.com>  Thu, 07 Sep 2017 10:22:18 +0200

snapd (2.27.5) xenial; urgency=medium

  * New upstream release, LP: #1703798:
    - interfaces: fix network-manager plug regression
    - hooks: do not error when hook handler is not registered
    - interfaces/alsa,pulseaudio: allow read on udev data for sound
    - interfaces/optical-drive: read access to udev data for /dev/scd*
    - interfaces/browser-support: read on /proc/vmstat and misc udev
      data

 -- Michael Vogt <michael.vogt@ubuntu.com>  Wed, 30 Aug 2017 07:32:20 +0200

snapd (2.27.4) xenial; urgency=medium

  * New upstream release, LP: #1703798:
    - snap-seccomp: add secondary arch for unrestricted snaps as well

 -- Michael Vogt <michael.vogt@ubuntu.com>  Thu, 24 Aug 2017 08:51:22 +0200

snapd (2.27.3) xenial; urgency=medium

  * New upstream release, LP: #1703798:
    - systemd: disable `Nice=-5` to fix error when running inside lxdSee
      https://bugs.launchpad.net/snapd/+bug/1709536

 -- Michael Vogt <michael.vogt@ubuntu.com>  Fri, 18 Aug 2017 15:49:56 +0200

snapd (2.27.2) xenial; urgency=medium

  * New upstream release, LP: #1703798:
    - tests: remove TestInterfacesHelp as it breaks when go-flags
      changes
    - interfaces: don't crash if content slot has no attributes
    - debian: do not build with -buildmode=pie on i386
    - interfaces: backport broadcom-asic-control interface
    - interfaces: allow /usr/bin/xdg-open in unity7
    - store: do not resume a download when we already have the whole
      thing

 -- Michael Vogt <michael.vogt@ubuntu.com>  Wed, 16 Aug 2017 12:14:51 +0200

snapd (2.27.1) xenial; urgency=medium

  * New upstream release, LP: #1703798:
    - tests: use dnf --refresh install to avert stale cache
    - tests: fix test failure on 14.04 due to old version of
      flock
    - updates for unity7/x11, browser-support, network-control,
      mount-observe
    - interfaces/unity7,x11: update for NETLINK_KOBJECT_UEVENT
    - interfaces/browser-support: update sysfs reads for
      newer browser versions
    - interfaces/network-control: rw for ieee80211 advanced wireless
    - interfaces/mount-observe: allow read on sysfs entries for block
      devices

 -- Michael Vogt <michael.vogt@ubuntu.com>  Mon, 14 Aug 2017 08:02:17 +0200

snapd (2.27) xenial; urgency=medium

  * New upstream release, LP: #1703798
    - fix build failure on 32bit fedora
    - interfaces: add password-manager-service implicit classic interface
    - interfaces/greengrass-support: adjust accesses now that have working
      snap
    - interfaces/many, cmd/snap-confine: miscellaneous policy updates
    - interfaces/unity7: allow receiving media key events in (at least)
      gnome-shell
    - cmd: fix re-exec bug when starting from snapd 2.21
    - tests: restore interfaces-account-control properly
    - cmd: fix tests that assume /snap mount
    - cmd: mark arch as non-reexecing distro
    - snap-confine: don't share /etc/nsswitch from host
    - store: talk to api.snapcraft.io for purchases
    - hooks: support for install and remove hooks
    - packaging: fix Fedora support
    - tests: add bluetooth-control interface test
    - store: talk to api.snapcraft.io for assertions
    - tests: remove snapd before building from branch
    - tests: add avahi-observe interface test
    - store: orders API now checks if customer is ready
    - cmd/snap: snap find only searches stable
    - interfaces: updates default, mir, optical-observe, system-observe,
      screen-inhibit-control and unity7
    - tests: speedup prepare statement part 1
    - store: do not send empty refresh requests
    - asserts: fix error handling in snap-developer consistency check
    - systemd: add explicit sync to snapd.core-fixup.sh
    - snapd: generate snap cookies on startup
    - cmd,client,daemon: expose "force devmode" in sysinfo
    - many: introduce and use strutil.ListContains and also
      strutil.SortedListContains
    - assserts,overlord/assertstate: test we don't accept chains of
      assertions founded on a self-signed key coming externally
    - interfaces: enable access to bridge settings
    - interfaces: fix copy-pasted iio vs io in io-ports-control
    - cmd/snap-confine: various small fixes and tweaks to seccomp
      support code
    - interfaces: bring back seccomp argument filtering
    - systemd, osutil: rework systemd logs in preparation for services
      commands
    - tests: store /etc/systemd/system/snap-*core*.mount in snapd-
      state.tar.gz
    - tests: shellcheck improvements for tests/main tasks - first set of
      tests
    - cmd/snap: `--last` for abort and watch, and aliases
      (search→find, change→tasks)
    - tests: shellcheck improvements for tests/lib scripts
    - tests: create ramdisk if it's not present
    - tests: shellcheck improvements for nightly upgrade and regressions
      tests
    - snapd: fix for snapctl get panic on null config values.
    - tests: fix for rng-tools service not restarting
    - systemd: add snapd.core-fixup.service unit
    - cmd: avoid using current symlink in InternalToolPath
    - tests: fix timeout issue for test refresh core with hanging …
    - intefaces: control bridged vlan/ppoe-tagged traffic
    - cmd/snap: include snap type in notes
    - overlord/state: Abort() only visits each task once
    - tests: extend find-private test to cover more cases
    - snap-seccomp: skip socket() tests on systems that use socketcall()
      instead of socket()
    - many: support snap title as localized/title-cased name
    - snap-seccomp: deal with mknod on aarch64 in the seccomp tests
    - interfaces: put base policy fragments inside each interface
    - asserts: introduce NewDecoderWithTypeMaxBodySize
    - tests: fix snapd-notify when it takes more time to restart
    - snap-seccomp: fix snap-seccomp tests in artful
    - tests: fix for create-key task to avoid rng-tools service ramains
      alive
    - snap-seccomp: make sure snap-seccomp writes the bpf file
      atomically
    - tests: do not disable ipv6 on core systems
    - arch: the kernel architecture name is armv7l instead of armv7
    - snap-confine: ensure snap-confine waits some seconds for seccomp
      security profiles
    - tests: shellcheck improvements for tests/nested tasks
    - wrappers: add SyslogIdentifier to the service unit files.
    - tests: shellcheck improvements for unit tasks
    - asserts: implement FindManyTrusted as well
    - asserts: open up and optimize Encoder to help avoiding unnecessary
      copying
    - interfaces: simplify snap-confine by just loading pre-generated
      bpf code
    - tests: restart rng-tools services after few seconds
    - interfaces, tests: add mising dbus abstraction to system-observe
      and extend spread test
    - store: change main store host to api.snapcraft.io
    - overlord/cmdstate: new package for running commands as tasks.
    - spread: help libapt resolve installing libudev-dev
    - tests: show the IP from .travis.yaml
    - tests/main: use pkgdb function in more test cases
    - cmd,daemon: add debug command for displaying the base policy
    - tests: prevent quoting error on opensuse
    - tests: fix nightly suite
    - tests: add linode-sru backend
    - snap-confine: validate SNAP_NAME against security tag
    - tests: fix ipv6 disable for ubuntu-core
    - tests: extend core-revert test to cover bluez issues
    - interfaces/greengrass-support: add support for Amazon Greengrass
      as a snap
    - asserts: support timestamp and optional disabled header on repair
    - tests: reboot after upgrading to snapd on the -proposed pocket
    - many: fix test cases to work with different DistroLibExecDir
    - tests: reenable help test on ubuntu and debian systems
    - packaging/{opensuse,fedora}: allow package build with testkeys
      included
    - tests/lib: generalize RPM build support
    - interfaces/builtin: sync connected slot and permanent slot snippet
    - tests: fix snap create-key by restarting automatically rng-tools
    - many: switch to use http numeric statuses as agreed
    - debian: add missing  Type=notify in 14.04 packaging
    - tests: mark interfaces-openvswitch as manual due to prepare errors
    - debian: unify built_using between the 14.04 and 16.04 packaging
      branch
    - tests: pull from urandom when real entropy is not enough
    - tests/main/manpages: install missing man package
    - tests: add refresh --time output check
    - debian: add missing "make -C data/systemd clean"
    - tests: fix for upgrade test when it is repeated
    - tests/main: use dir abstraction in a few more test cases
    - tests/main: check for confinement in a few more interface tests
    - spread: add fedora snap bin dir to global PATH
    - tests: check that locale-control is not present on core
    - many: snapctl outside hooks
    - tests: add whoami check
    - interfaces: compose the base declaration from interfaces
    - tests: fix spread flaky tests linode
    - tests,packaging: add package build support for openSUSE
    - many: slight improvement of some snap error messaging
    - errtracker: Include /etc/apparmor.d/usr.lib.snap-confine md5sum in
      err reports
    - tests: fix for the test postrm-purge
    - tests: restoring the /etc/environment and service units config for
      each test
    - daemon: make snapd a "Type=notify" daemon and notify when startup
      is done
    - cmd/snap-confine: add support for --base snap
    - many: derive implicit slots from interface meta-data
    - tests: add core revert test
    - tests,packaging: add package build support for Fedora for our
      spread setup
    - interfaces: move base declaration to the policy sub-package
    - tests: fix for snapd-reexec test cheking for restart info on debug
      log
    - tests: show available entropy on error
    - tests: clean journalctl logs on trusty
    - tests: fix econnreset on staging
    - tests: modify core before calling set
    - tests: add snap-confine privilege test
    - tests: add staging snap-id
    - interfaces/builtin: silence ptrace denial for network-manager
    - tests: add alsa interface spread test
    - tests: prefer ipv4 over ipv6
    - tests: fix for econnreset test checking that the download already
      started
    - httputil,store: extract retry code to httputil, reorg usages
    - errtracker: report if snapd did re-execute itself
    - errtracker: include bits of snap-confine apparmor profile
    - tests: take into account staging snap-ids for snap-info
    - cmd: add stub new snap-repair command and add timer
    - many: stop "snap refresh $x --channel invalid" from working
    - interfaces: revert "interfaces: re-add reverted ioctl and quotactl
    - snapstate: consider connect/disconnect tasks in
      CheckChangeConflict.
    - interfaces: disable "mknod |N" in the default seccomp template
      again
    - interfaces,overlord/ifacestate: make sure installing slots after
      plugs works similarly to plugs after slots
    - interfaces/seccomp: add bind() syscall for forced-devmode systems
    - packaging/fedora: Sync packaging from Fedora Dist-Git
    - tests: move static and unit tests to spread task
    - many: error types should be called FooError, not ErrFoo.
    - partition: add directory sync to the save uboot.env file code
    - cmd: test everything (100% coverage \o/)
    - many: make shell scripts shellcheck-clean
    - tests: remove additional setup for docker on core
    - interfaces: add summary to each interface
    - many: remove interface meta-data from list of connections
    - logger (& many more, to accommodate): drop explicit syslog.
    - packaging: import packaging bits for opensuse
    - snapstate,many: implement snap install --unaliased
    - tests/lib: abstract build dependency installation a bit more
    - interfaces, osutil: move flock code from interfaces/mount to
      osutil
    - cmd: auto import assertions only from ext4,vfat file systems
    - many: refactor in preparation for 'snap start'
    - overlord/snapstate: have an explicit code path last-refresh
      unset/zero => immediately refresh try
    - tests: fixes for executions using the staging store
    - tests: use pollinate to seed the rng
    - cmd/snap,tests: show the sha3-384 of the snap for snap info
      --verbose SNAP-FILE
    - asserts: simplify and adjust repair assertion definition
    - cmd/snap,tests: show the snap id if available in snap info
    - daemon,overlord/auth: store from model assertion wins
    - cmd/snap,tests/main: add confinement switch instead of spread
      system blacklisting
    - many: cleanup MockCommands and don't leave a process around after
      hookstate tests
    - tests: update listing test to the core version number schema
    - interfaces: allow snaps to use the timedatectl utility
    - packaging: Add Fedora packaging files
    - tests/libs: add distro_auto_remove_packages function
    - cmd/snap: correct devmode note for anomalous state
    - tests/main/snap-info: use proper pkgdb functions to install distro
      packages
    - tests/lib: use mktemp instead of tempfile to work cross-distro
    - tests: abstract common dirs which differ on distributions
    - many: model and expose interface meta-data.
    - overlord: make config defaults from gadget work also at first boot
    - interfaces/log-observe: allow using journalctl from hostfs for
      classic distro
    - partition,snap: add support for android boot
    - errtracker: small simplification around readMachineID
    - snap-confine: move rm_rf_tmp to test-utils.
    - tests/lib: introduce pkgdb helper library
    - errtracker: try multiple paths to read machine-id
    - overlord/hooks: make sure only one hook for given snap is executed
      at a time.
    - cmd/snap-confine: use SNAP_MOUNT_DIR to setup /snap inside the
      confinement env
    - tests: bump kill-timeout and remove quiet call on build
    - tests/lib/snaps: add a test store snap with a passthrough
      configure hook
    - daemon: teach the daemon to wait on active connections when
      shutting down
    - tests: remove unit tests task
    - tests/main/completion: source from /usr/share/bash-completion
    - assertions: add "repair" assertion
    - interfaces/seccomp: document Backend.NewSpecification
    - wrappers: make StartSnapServices cleanup any services that were
      added if a later one fails
    - overlord/snapstate: avoid creating command aliases for daemons
    - vendor: remove unused packages
    - vendor,partition: fix panics from uenv
    - cmd,interfaces/mount: run snap-update-ns and snap-discard-ns from
      core if possible
    - daemon: do not allow to install ubuntu-core anymore
    - wrappers: service start/stop were inconsistent
    - tests: fix failing tests (snap core version, syslog changes)
    - cmd/snap-update-ns: add actual implementation
    - tests: improve entropy also for ubuntu
    - cmd/snap-confine: use /etc/ssl from the core snap
    - wrappers: don't convert between []byte and string needlessly.
    - hooks: default timeout
    - overlord/snapstate: Enable() was ignoring the flags from the
      snap's state, resulting in losing "devmode" on disable/enable.
    - difs,interfaces/mount: add support for locking namespaces
    - interfaces/mount: keep track of kept mount entries
    - tests/main: move a bunch of greps over to MATCH
    - interfaces/builtin: make all interfaces private
    - interfaces/mount: spell unmount correctly
    - tests: allow 16-X.Y.Z version of core snap
    - the timezone_control interface only allows changing /etc/timezone
      and /etc/writable/timezone. systemd-timedated also updated the
      link of /etc/localtime and /etc/writable/localtime ... allow
      access to this file too
    - cmd/snap-confine: aggregate operations holding global lock
    - api, ifacestate: resolve disconnect early
    - interfaces/builtin: ensure we don't register interfaces twice

 -- Michael Vogt <michael.vogt@ubuntu.com>  Thu, 10 Aug 2017 12:43:16 +0200

snapd (2.26.14) xenial; urgency=medium

  * New upstream release, LP: #1690083
    - cmd: fix incorrect re-exec when starting from snapd 2.21

 -- Michael Vogt <michael.vogt@ubuntu.com>  Thu, 20 Jul 2017 13:52:05 +0200

snapd (2.26.13) xenial; urgency=medium

  * New upstream release, LP: #1690083
    - cmd,tests: fix classic confinement confusing re-execution code
    - cmd: fix incorrect check check for re-exec in InternalToolPath()
    - snap-seccomp: add secondary arch for unrestricted snaps as well

 -- Michael Vogt <michael.vogt@ubuntu.com>  Tue, 18 Jul 2017 20:34:33 +0200

snapd (2.26.10) xenial; urgency=medium

  * New upstream release, LP: #1690083
    - Fix snap-seccomp tests in artful/trusty on i386/s390x/aarch64

 -- Michael Vogt <michael.vogt@ubuntu.com>  Mon, 17 Jul 2017 11:58:22 +0200

snapd (2.26.9) xenial; urgency=medium

  * New upstream release, LP: #1690083
    - statically link libseccomp in snap-seccomp to fix refresh issue
      on trusty

 -- Michael Vogt <michael.vogt@ubuntu.com>  Wed, 12 Jul 2017 08:27:14 +0200

snapd (2.26.8) xenial; urgency=medium

  * New upstream release, LP: #1690083
    - Fix snap-seccomp tests in artful/trusty on i386/s390x/aarch64
    - add snapd.core-fixup.service unit
    - ensure re-exec uses the right internal tools

 -- Michael Vogt <michael.vogt@ubuntu.com>  Wed, 05 Jul 2017 07:48:22 +0200

snapd (2.26.6) xenial; urgency=medium

  * New upstream release, LP: #1690083
    - interfaces: allow snaps to use the timedatectl utility in
      time-control

 -- Michael Vogt <michael.vogt@ubuntu.com>  Tue, 27 Jun 2017 08:36:23 +0100

snapd (2.26.5) xenial; urgency=medium

  * New upstream release, LP: #1690083
    - backport of seccomp-bpf branch to the 2.26 release to ensure snap
      revert with new seccomp syntax works correctly

 -- Michael Vogt <michael.vogt@ubuntu.com>  Mon, 26 Jun 2017 15:30:15 +0100

snapd (2.26.4) xenial; urgency=medium

  * New upstream release, LP: #1690083
    - partly revert aace15ab53 to unbreak core reverts
    - Revert "interfaces: re-add reverted ioctl and quotactl (revert 21bc6b9f)"
    - Disable "mknod |N" in the default seccomp template
      reasons outline in https://forum.snapcraft.io/t/snapd-2-25-blocked-because-of-revert-race-condition
    - errtracker: include bits of snap-confine apparmor profile
    - errtracker: report if snapd did re-execute itself 

 -- Michael Vogt <michael.vogt@ubuntu.com>  Thu, 01 Jun 2017 18:50:52 +0200

snapd (2.26.3) xenial; urgency=medium

  * New upstream release, LP: #1690083
    - cherry pick test fixes f0103a6, 9de5c8a, d7725a7 to make
      sure the image tests are updated for the changes in the
      `snap info core` output and the removal of the rsyslog
      package from core.

 -- Michael Vogt <michael.vogt@ubuntu.com>  Wed, 17 May 2017 11:31:56 +0200

snapd (2.26.2) xenial; urgency=medium

  * New upstream release, LP: #1690083
    - cherry pick d444728 to make the uboot.env file parsing more
      robust

 -- Michael Vogt <michael.vogt@ubuntu.com>  Tue, 16 May 2017 18:37:07 +0200

snapd (2.26.1) xenial; urgency=medium

  * New upstream release, LP: #1690083
    - store: fix panic error in auth
    - tests: the new ubuntu-image snap needs classic confinement, adjust
      tests
    - cmd/snap-confine: don't fail on pre 3.8 kernel

 -- Michael Vogt <michael.vogt@ubuntu.com>  Thu, 11 May 2017 21:44:27 +0200

snapd (2.26) xenial; urgency=medium

  * New upstream release, LP: #1690083
    - timeutil: avoid panicking when the window is very small
    - image: fix go vet issue
    - overlord/ifacestate: don't spam logs with harmless auto-connect
      messages
    - interfaces/builtin: add network-status interface
    - interfaces/builtin: add online-accounts-service interface
    - interfaces/builtin: distribute code of touching allInterfaces
    - interfaces: API additions for interface hooks
    - interfaces/builtin: add storage-framework-service interface
    - tests: disable create-key test on ppc64el for artful (expect not
      working)
    - snap: make `snap prepare-image --extra-snaps` derive side info
    - tests: unify tests/{main/completion,completion}/lib.exp0
    - cmd/snap: tweak info channels output
    - interfaces: ensure that legacy interface methods are unused
    - packaging: cleanup how built-using is generated
    - tests: extend kernel-module-control interface test
    - interfaces/network: workaround Go's need for NETLINK_ROUTE with
      'net'.
    - cmd/snap-confine: use defensive argument parser
    - tests: add test for empty snap name on revert
    - overlord/hookstate: remove unused Context.timeout
    - tests: additional setup in docker test for core systems
    - configstate: return error if patch is invalid
    - interfaces: add random interface
    - store, daemon, client, cmd/snap: handle PASSWORD_POLICY_ERROR
    - cmd/snap, client: add "whoami" command
    - cmd/snap: iterate interface tab completion
    - snap: move locale-control to only be present on classic
    - interfaces/browser-support: deny read on squashfs backing files
      and LVM vg names
    - tests: wait for the docker socket to be listening
    - snap: add `snap refresh --time` option
    - tests: re-enable and moderninze /media sharing test
    - cmd: make rst2man optional
    - tests: remove quoting from [[ ]] when globs
    - interfaces: allow plugging DBus clients to introspect the slot
      service
    - packaging/ubuntu*/changelog: drop extra dash
    - snap-confine: init the ENTRY variable, coverity is unhappy
      otherwise
    - cmd/snap-confine/spread-tests: discard useless --version test
    - spread: add spread target qemu:debian-9-64
    - interfaces: mediate netlink sockets via seccomp
    - tests,cmd/snap-confine: port older snapd-discard-ns tests
    - cmd/snap-confine/tests: fix shellcheck on recently added files
    - tests/upgrade: force install core snap from beta for debian
    - overlord/snapstate/backend,interfaces/mount: move ns management
      code.
    - tests: extend network-control spread test to cope with network
      namespaces
    - tests: fail early in the spread suite if trying to run it inside a
      container
    - tests: set ownership of $PROJECT_PATH for the external backend
    - tests: specify the auto-refreshable snap being tested
    - many: fix tests with go1.8 / artful
    - fix for tests: debian does not have /snap/bin in secure_path so
      sudo
    - snap: support for snap tasks --last=...
    - cmd/snap-confine: remove obsolete debug message
    - address review feedback, add a lot of comments :-), call
      shellcheck on the completion scripts, fix a bug in compopt

 -- Michael Vogt <michael.vogt@ubuntu.com>  Thu, 11 May 2017 10:05:44 +0200

snapd (2.25) xenial; urgency=medium

  * New upstream release, LP: #1686713
    - interfaces/default: allow mknod for regular files, pipes and
      sockets
    - many: use "SNAP.APP as ALIAS" instead of => when listing
      added/removed aliases
    - cmd/snap-confine: write current mount profile
    - cmd/snap-discard-ns: remove current profile when cleaning up
    - many: support debian in our CI
    - tests: tweak time for econnreset test a bit more
    - cmd/snap-confine: re-enable re-assciate fix for CE
    - many: aliases v2 cleanups
    - cmd/snap-confine: don't use apparmor if it is disabled on boot
    - many: implement `snap prefer <snap>`  (aliases v2)
    - many: adjust /aliases and "snap aliases" to aliases v2, also some
      cleanup
    - snapstate: normalize gadget defaults
    - many: allow core refresh.schedule setting
    - many: show alias changes on snap alias/unalias (aliases v2)
    - client,cmd/snap: improve messaging on --devmode and --classic
    - many: implement `snap unalias <alias-or-snap>` (aliases v2)
    - store: retry on connection reset
    - interfaces/mount: add Change.Perform
    - tests: add openvswitch interface spread test
    - interfaces/i2c: allow modifying device-specific sysfs entries
    - interfaces: allow writing to /run/systemd/journal/stdout by
      default
    - tests: ensure travis fails early if static checks fail
    - store,daemon: make store interpret channel="" as stable in most
      cases
    - overlord/snapstate: make UpdateAliases idempotent, simplify the
      backend interface bits for aliases not used anymore (aliases v2)
    - many: implement snap alias <snap.app> <alias> (aliases v2)
    - snap-confine: add code to ensure that / or /snap is mounted
      "shared"
    - many: show available "tracks" in `snap info`
    - cmd/snap: make users Xauthority file available in snap environment
    - interfaces/mount: write current fstab files with mode 0644
    - overlord: switch to aliases v2 tasks for install/refresh etc ops
      plus transition
    - tests: parameterize gadget snap channel (#3117)
    - tests: copy .real profile as .real
    - tests: add empty initrd failover test
    - many: mount squashfs as read-only
    - cmd: make locking around namespaces explicit
    - tests: address review comments from #3186
    - tests: add dbus interface spread test
    - interfaces/mount: add ReadMountInfo and LoadMountInfo
    - snap: require snap name for 'revert'
    - overlord: maintain per-revision snapshots of snap configuration
    - tests: relax network-bind interface regexps
    - interfaces: re-add reverted ioctl and quotactl (revert 21bc6b9f)
    - store: retry once on hashsum mismatches in a Download()
    - interfaces/builtin: don't panic if content plug has nil attrs
    - interfaces/mount: pass mount.Profile to mount.NeededChanges
    - packaging: add `built-using` header for 16.04 packaging
    - interfaces: add media-hub interface
    - interfaces/builtin: allow full access to properties iface of the
      udisks service
    - tests: handle case when both .real and plain are present
    - interfaces/mount: add Change.String for readable output
    - tests: ensure we mock force dev mode as well to fix FTBFS in
      sbuild
    - store: add more logs around retry in download
    - interfaces/mount: add stub Change.{Needed,Perform}
    - tests: allow installing snapd from -proposed for SRU validation
    - interfaces/mount: parse mount options to map[string]string
    - snap: added tasks subcommand
    - tests: copy snap-confine apparmor profile into testbed
    - interfaces/mount: improve go identifier names of mountinfo, parse
      optional fields
    - Arch Linux wants to respect FHS
      (https://bugs.archlinux.org/task/53656),
    - daemon: do not set RemoveSnapPath flag when doing a try
    - debian: add maintscript helper to remove usr.lib.snapd.snap-
      confine in snap-confine
    - cmd/snap-confine: don't use plain "classic" term
    - cmd/snap-confine: set TMPDIR and TEMPDIR each time
    - many: fixes for `go vet` in go 1.7
    - tests: add kernel-module-control interface test
    - overlord/snapstate: introduce tasks for aliases v2 semantics with
      temporary names for now (aliases v2)
    - overlord/devicestate: switch to ssh-keygen for device key
      generation
    - snap: skip /dev/ram from auto-import assertions to make it less
      noisy (#3010)
    - interfaces: add kubernetes-support interface and adjust related
      interfaces (LP: #1664638)
    - tests: download previous snapd package from published versions
      instead of specific PPA
    - snap: run snap-confine from core if snap is also running from core
    - overlord/ifacestate: automatically rename connections on core snap
    - many: break the /aliases mutation API with a clean 400 (aliases
      v2)
    - interfaces/builting: allow read-only access to /sys/module
    - tests: add extra test after the core transition for snap get/set
      core
    - store: misc cleanups in tests
    - interfaces/mount: add parser for mountinfo entries
    - store: tests for unexpected EOF
    - tests: fix unity test
    - interfaces,overlord: log interface auto-connection failures
    - cmd/snap-update-ns: add C preamble for setns
    - interfaces: validate plug/slot uniqueness

 -- Michael Vogt <michael.vogt@ubuntu.com>  Fri, 28 Apr 2017 07:57:49 +0200

snapd (2.24.1) xenial; urgency=medium

  * New upstream release, LP: #1681799:
    - fix autopkgtest failures with stable core snap
    - ensure the snap-confine transitional package cleans up
      the no-longer-used apparmor profile to fix the kernels
      autopkgtest failures

 -- Michael Vogt <michael.vogt@ubuntu.com>  Wed, 19 Apr 2017 11:54:33 +0200

snapd (2.24) xenial; urgency=medium

  * New upstream release, LP: #1681799:
    - interfaces/mount: add InfoEntry type
    - many: fix plug auto-connect during core transition
    - interfaces: fold network bind into core support with tests
    - .travis.yml: add option to make raw log less noisy
    - interfaces: adjust shm accesses to use 'm' for updated mmap kernel
      mediation
    - many: rename two core plugs that clash with slot names
    - snap-confine,browser-support: /dev/tty for snap-confine, misc
      browser-support for gnome-shell
    - store: add download test with EOF in the middle
    - tests: adjust to look for network-bind-plug
    - store: make hash error message more accurate
    - overlord/snapstate: simplify AliasesStatus down to just an
      AutoAliasesDisabled bool flag (aliases v2)
    - errtracker: never send errtracker reports when running under
      SNAPPY_TESTING
    - interfaces/repo: validate slot/plug names
    - daemon: Give the snap directories via GET /v2/system-info
    - interfaces/unity7: support unity messaging menu
    - interfaces/mount: add high-level Profile functions
    - git: ignore only the cmd/Makefile{,.in}
    - cmd: explicitly set _GNU_SOURCE and _FILE_OFFSET_BITS for xfs
      support
    - daemon: add desktop file location for app to the API
    - overlord,release: disable classic snap support when not possible
    - overlord: fix TestEnsureLoopPrune not to be so racy
    - many: abstract path to /bin/{true,false}
    - data/systemd: tweak data/systemd/Makefile to be slightly simpler
    - store: handle EOF via url.Error check
    - packaging: use templates for relevant systemd units
    - tests: run gccgo only on ubuntu-16.04-64
    - .travis.yml: remove travis matrix and do a single sequential run
    - overlord/state: make sure that setting to nil a state key is
      equivalent to deleting it
    - tests: fix incorrect shell expression
    - interfaces/mount: add OptsToFlags for converting arguments to
      syscall…
    - interfaces: add a joystick interface
    - tests: enable docker test for more ubuntu-core systems
    - tests: download and install additional dependencies when using
      prepackaged snapd
    - many: add support for partially static builds
    - interfaces: allow slot to introspect dbus-daemon in dbus
      interface, allow /usr/bin/arch by default
    - interfaces/mount: fix golint issues
    - interfaces/mount: add function for saving fstab-like file
    - osutil: introducing GetenvInt64, like GetenvBool but Int64er.
    - interfaces: drop udev tagging from framebuffer interface
    - snapstate: more helpers to work with aliases state (aliases
      v2)
    - interfaces/mount: add function for parsing fstab-like file
    - cmd: disable the re-associate fix as requested by jdstrand
    - overlord/snapstate: unlock/relock the state less, especially not
      across mutating the SnapState of a snap
    - interfaces: allow executing ld.so (needed with new AppArmor base
      abstraction)
    - interfaces/mount: add function for parsing mount entries
    - cmd: rework header check for xfs/xqm.h
    - cmd: add poky to the list of distros which don't support reexec
    - overlord: finish reorg, revert "be more conservative until we have
      cut 2.23.x"
    - cmd: select what socket to use in cmd/snap{,ctl}
    - overlord: remove snap config values when snap is removed
    - snapstate: introduce helper to apply to disk a alias states change
      for a snap (aliases v2)
    - configstate,hookstate: timeout the configure hook after 5 mins,
      report failures to the errtracker
    - interfaces/seccomp: add bind as part of the default seccomp policy
      for hooks
    - cmd: discard the C implementation of snap-update-ns
    - tests: remove stale apt proxy leftover from cloud-init
    - tests: move unity test to nightly suite
    - interfaces: add support for location-observe for
      dbus::ObjectManager session paths
    - boot: log error in KernelOrOsRebootRequired
    - interfaces: remove old API
    - interfaces: use udev spec
    - interfaces: convert systemd backend to new APIs
    - osutil: add BootID
    - tests: move docker test to new nightly suite
    - interfaces/mount: compute mount changes required to transition
      mount profiles
    - data/selinux: add context definition for snapctl
    - overlord: clean up organization under state packages
    - overlord: make sure all managers packages have *state.go with the
      main state manipulation/query APIs
    - interfaces: use spec in the dbus backend
    - store: download from authenticated URL if there is a device
      session set
    - tests: remove core_name variable
    - interfaces: rename thumbnailer to thumbnailer-service
    - interfaces: add chroot to base templates
    - asserts: remove some unused things
    - systemd: mount the squashfs with nodev
    - overlord: when shutting down assume errors might be due to
      cancellation so retry
    - cmd: rename all unit tests to $command/unit-test
    - cmd/snap: fix help string for version command
    - asserts: don't allow revocations with other items for the same
      developer
    - tests: skip lp-1644439 test on older kernels
    - interfaces: allow "sync" to be used by core support
    - assertstate,snapstate: have assertstate.AutoAliases use the
      "aliases" header
    - interfaces: allow writing config.txt.tmp  in the core-support
      interface
    - tests: adjust network-bind test
    - interfaces: dbus backend spec
    - asserts: introduce a snap-declaration "aliases" header to list
      auto aliases with explicit targets
    - cmd: enable large file support
    - cmd/snap: handle missing snap-confine
    - cmd/snap-confine: re-associate with pid-1 mount namespace if
      required
    - cmd/libsnap: make mountinfo structures public
    - tests: fix interfaces-cups-control for zesty
    - misc: revert "Log if the system goes into ForceDevMode"
    - interfaces: seccomp tests cleanup
    - cmd: validate SNAP_NAME
    - interfaces: log if the system goes into ForceDevMode
    - tests: fix classic-ubuntu-core-transition race
    - interfaces: use apparmor spec in the apparmor backend
    - interfaces: alphabetize framebuffer in base decl and add it to
      all_test.go
    - tests: add ubuntu-core-16-32 system to the external backend and
      fix docker test
    - cmd/libsnap: simplify sc_string_quote default case
    - osutil: fix double expand in environment map code and add test
    - interfaces: extend location-control out-of-process provider
      support
    - cmd/snap-update-ns: use bidirectional lists for mount entries
    - tests: prevent automatic transition before setting the initial
      state of the test
    - release: detect if we are in ForcedDevMode by inspecting the
      kernel
    - tests: add core-snap-refresh test
    - interfaces: add maliit input method interface
    - interfaces: seccomp spec API tweaks for better tests
    - interfaces: updates for mir-kiosk in browser-support, mir, opengl,
      unity7
    - testutils: address review feedback from PR#2997
    - tests: specify the core version to be unsquashfs'ed in the
      failover tests
    - interfaces: use MockInfo in tests
    - cmd/libsnap: add sc_quote_string
    - cmd/snap-confine: use sc_do_umount everywhere
    - interfaces: add unity8 plug permissions
    - timeutil: a few helpers for the recurring events
    - asserts: implement snap-developer type
    - partition: deal with grub{,2}-editenv in tests
    - many: add new (hidden) `snap debug ensure-state-soon` command and
      use in tests
    - interfaces/builtin: small refactor of dbus tests
    - packaging, tests: use "systemctl list-unit-files --full"
      everywhere
    - many: some opensuse patches that are ready to go into master
    - packaging: add opensuse permissions files
    - client, daemon: move "snap list" name filtering into snapd.
    - interfaces: use seccomp specs
    - overlord/snapstate: small cleanup of
      ensureForceDevmodeDropsDevmodeFromState
    - interfaces/builtin/alsa: add read access to alsa state dir
    - interfaces: use spec in kmod backend, updated firewall_control,
      openvswitch_support, ppp
    - cmd/snap-confine: use sc_do_mount everywhere
    - tests: remove workaround for docker again, snap-declaration is
      fixed now
    - interfaces: interface to allow autopilot introspection

 -- Michael Vogt <michael.vogt@ubuntu.com>  Tue, 11 Apr 2017 13:31:46 +0200

snapd (2.23.6) xenial; urgency=medium

  * New upstream release, LP: #1673568
    - cmd: use the most appropriate snap/snapctl sockets
    - tests: fix interfaces-cups-control for zesty
    - configstate,hookstate: timeout the configure hook after 5 mins,
      report failures
    - packaging: rename the file shipping snap-confine AA profile to
      workaround dpkg bug #858004
    - many: ignore configure hook failures on core refresh to ensure
      upgrades are always possible
    - snapstate: restart as needed if we undid unlinking aka relinked
      core or kernel snap

 -- Michael Vogt <michael.vogt@ubuntu.com>  Wed, 29 Mar 2017 15:30:35 +0200

snapd (2.23.5) xenial; urgency=medium

  * New upstream release, LP: #1673568
    - allow "sync" in core-support

 -- Michael Vogt <michael.vogt@ubuntu.com>  Fri, 17 Mar 2017 18:13:43 +0100

snapd (2.23.4) xenial; urgency=medium

  * New upstream release, LP: #1673568
    - fix core-support interface for the new pi-config options

 -- Michael Vogt <michael.vogt@ubuntu.com>  Fri, 17 Mar 2017 16:05:57 +0100

snapd (2.23.3) xenial; urgency=medium

  * FTBFS due to missing files in vendor/

 -- Zygmunt Krynicki <zygmunt.krynicki@canonical.com>  Thu, 16 Mar 2017 19:56:55 +0100

snapd (2.23.2) xenial; urgency=medium

  * New upstream release, LP: #1673568
    - cmd/snap: handle missing snap-confine (#3041)

 -- Zygmunt Krynicki <zygmunt.krynicki@canonical.com>  Thu, 16 Mar 2017 19:38:24 +0100

snapd (2.23.1) xenial; urgency=medium

  * New upstream release, LP: #1665608
    - packaging, tests: use "systemctl list-unit-files --full"
      everywhere
    - interfaces: fix default content attribute value
    - tests: do not nuke the entire snapd.conf.d dir when changing
      store settings
    - hookstate: run the right "snap" command in the hookmanager 
    - snapstate: revert PR#2958, run configure hook again everywhere

 -- Michael Vogt <michael.vogt@ubuntu.com>  Wed, 08 Mar 2017 14:29:56 +0100

snapd (2.23) xenial; urgency=medium

  * New upstream release, LP: #1665608
    - overlord: phase 2 with 2nd setup-profiles and hook done after
      restart for core installation
    - data: re-add snapd.refresh.{timer,service} with weekly schedule
    - interfaces: allow 'getent' by default with some missing dbs to
      various interfaces
    - overlord/snapstate: drop forced devmode
    - snapstate: disable running the configure hook on classic for the
      core snap
    - ifacestate: re-generate apparmor in InterfaceManager.initialize()
    - daemon: DevModeDistro does not imply snapstate.Flags{DevMode:true}
    - interfaces/bluez,network-manager: implement ConnectedSlot policy
    - cmd: add helpers for mounting / unmounting
    - snapstate: error in LinkSnap() if revision is unset
    - release: add linuxmint 18 to the non-devmode distros
    - cmd: fixes to run correctly on opensuse
    - interfaces: consistently use 'const' instead of 'var' for security
      policy
    - interfaces: miscellaneous policy updates for unity7, udisks2 and
      browser-support
    - interfaces/apparmor: compensate for kernel behavior change
    - many: only tweak core config if hook exists
    - overlord/hookstate: don't report a run hook output error without
      any context
    - cmd/snap-update-ns: move test data and helpers to new module
    - vet: fix vet error on mount test.
    - tests: empty init (systemd) failover test
    - cmd: add .indent.pro file to the tree 
    - interfaces: specs for apparmor, seccomp, udev
    - wrappers/services: RemainAfterExit=yes for oneshot daemons w/ stop
      cmds
    - tests: several improvements to the nested suite
    - tests: do not use core for "All snaps up to date" check
    - cmd/snap-update-ns: add function for sorting mount entries
    - httputil: copy some headers over redirects
    - data/selinux: merge SELinux policy module
    - kmod: added Specification for kmod security backend
    - tests: failover test for rc.local crash
    - debian/tests: map snapd deb pockets to core snap channels for
      autopkgtest
    - many: switch channels on refresh if needed
    - interfaces/builtin: add /boot/uboot/config.txt access to core-
      support
    - release: assume higher version of supported distros will still
      work 
    - cmd/snap-update-ns: add compare function for mount entries
    - tests: enable docker test
    - tests: bail out if core snap is not installed
    - interfaces: use mount.Entry instead of string snippets.
    - osutil: trivial tweaks to build ID support
    - many: display kernel version in 'snap version'
    - osutil: add package for reading Build-ID
    - snap: error when `snap list foo` is run and no snap is installed
    - cmd/snap-confine: don't crash if nvidia module is loaded but
      drivers are not available
    - tests: update listing test for latest core snap version update
    - overlord/hookstate/ctlcmd: helper function for creating a deep
      copy of interface attributes
    - interfaces: add a linux framebuffer interface
    - cmd/snap, store: change error messages to reflect latest UX doc
    - interfaces: initial unity8 interface
    - asserts: improved information about assertions format in the
      Decode doc comment
    - snapstate: ensure snapstate.CanAutoRefresh is nil in tests
    - mkversion.sh: Add support for taking the version as a parameter
    - interfaces: add an interface for use by thumbnailer
    - cmd/snap-confine: ensure that hostfs is root owned.
    - screen-inhibit-control: add methods for delaying screensavers
    - overlord: optional device registration and gadget support on
      classic
    - overlord: make seeding work also on classic, optionally
    - image,cmd/snap: refactoring and initial envvar support to use
      stores needing auth
    - tests: add libvirt interface spread test
    - cmd/libsnap: add helper for dropping permissions
    - interfaces: misc updates for network-control, firewall-control,
      unity7 and default policy
    - interfaces: allow recv* and send* by default, accept4 with accept
      and other cleanups
    - interfaces/builtin: add classic-support interface
    - store: use xdelta3 from core if available and not on the regular
      system
    - snap: add contact: line in `snap info`
    - interfaces/builtin: add network-setup-control which allows rw
      access to netplan
    - unity7: support missing signals and methods for status icons
    - cmd: autoconf for RHEL
    - cmd/snap-confine: look for PROCFS_SUPER_MAGIC
    - dirs: use the right snap mount dir for the distribution
    - many: differentiate between "distro" and "core" libexecdir
    - cmd: don't reexec on RHEL family
    - config: make helpers reusable
    - snap-exec: support nested environment variables in environment
    - release: add galliumos support
    - interfaces/builtin: more path options for serial
    - i18n: look into core snaps when checking for translations
    - tests: nested image testing
    - tests: add basic test for docker
    - hookstate,ifacestate: support snapctl set/get slot and plug attrs
      (step 3) 
    - cmd/snap: add shell completion to connect
    - cmd: add functions to load/save fstab-like files
    - snap run: create "current" symlink in user data dir
    - cmd: autoconf for centos
    - tests: add more debug if ubuntu-core-upgrade fails
    - tests: increase service retries
    - packaging/ubuntu-14.04: inform user how to extend PATH with
      /snap/bin.
    - cmd: add helpers for working with mount/umount commands
    - overlord/snapstate: prepare for using snap-update-ns
    - cmd: use per-snap mount profile to populate the mount namespace
    - overlord/ifacestate: setup seccomp security on startup
    - interface/seccomp: sort combined snippets
    - release: don't force devmode on LinuxMint "serena"
    - tests: filter ubuntu-core systems for authenticated find-private
      test
    - interfaces/builtin/core-support: Allow modifying logind
      configuration from the core snap
    - tests: fix "snap managed" output check and suppress output from
      expect in the authenticated login tests
    - interfaces: shutdown: also allow shutdown/reboot/suspend via
      logind
    - cmd/snap-confine-tests: reformat test to pass shellcheck
    - cmd: add sc_is_debug_enabled
    - interfaces/mount: add dedicated mount entry type
    - interfaces/core-support: allow modifying systemd-timesyncd and
      sysctl configuration
    - snap: improve message after `snap refresh pkg1 pkg2`
    - tests: improve snap-env test
    - interfaces/io-ports-control: use /dev/port, not /dev/ports
    - interfaces/mount-observe: add quotactl with arg filtering (LP:
      #1626359)
    - interfaces/mount: generate per-snap mount profile
    - tests: add spread test for delta downloads
    - daemon: show "$snapname (delta)" in progress when downloading
      deltas
    - cmd: use safer functions in sc_mount_opt2str
    - asserts: introduce a variant of model assertions for classic
      systems
    - interfaces/core-support: allow modifying snap rsyslog
      configuration
    - interfaces: remove some syscalls already in the default policy
      plus comment cleanups
    - interfaces: miscellaneous updates for hardware-observe, kernel-
      module-control, unity7 and default
    - snap-confine: add the key for which hsearch_r fails
    - snap: improve the error message for `snap try`
    - tests: fix pattern and use MATCH in find-private
    - tests: stop tying setting up staging store access to the setup of
      the state tarball
    - tests: add regression spread test for #1660941
    - interfaces/default: don't allow TIOCSTI ioctl
    - interfaces: allow nice/setpriority to 0-19 values for calling
      process by default
    - tests: improve debug when the core transition test hangs
    - tests: disable ubuntu-core->core transition on ppc64el (its just
      too slow)
    - snapstate: move refresh from a systemd timer to the internal
      snapstate Ensure()
    - tests/lib/fakestore/refresh: some more info when we fail to copy
      asserts
    - overlord/devicestate: backoff between retries if the server seems
      to have refused the serial-request
    - image: check kernel/gadget publisher vs model brand, warn on store
      disconnected snaps
    - vendor: move gettext.go back to github.com/ojii/gettext.go
    - store: retry on 502 http response as well
    - tests: increase snap-service kill-timeout
    - store,osutil: use new osutil.ExecutableExists(exe) check to only
      use deltas if xdelta3 is present
    - cmd: fix autogen.sh on fedora
    - overlord/devicemgr: fix test: setup account-key before using the
      key for signing
    - cmd: add /usr/local/* to PATH
    - cmd: add sc_string_append
    - asserts: support for correctly suggesting format 2 for snap-
      declaration
    - interfaces: port mount backend to new APIs, unify content of per
      app/hook profiles
    - overlord/devicestate: implement policy about gadget and kernel
      matching the model
    - interfaces: allow sched_setscheduler again by default
    - debian: update breaks/replaces for snap-confine->snapd
    - debian: move the snap-confine packaging into snapd
    - 14.04/integrationtests: rely on upstart to restart ssh.
    - store: enable download deltas on classic by default
    - spread: add unit suite
    - snapctl: add config in client to disable auth and use it in
      snapctl
    - overlord/ifacestate: register all security backends with the
      repository
    - overlord,tests: have enable/disable affect security profiles
    - tests: install ubuntu-core from the same channel as core
    - overlord: move configstate.Transaction into config package
    - seccomp-support.c: add PF_* domains which can be used instead of
      AF_*
    - store: always log retry summary when SNAPD_DEBUG is set
    - tests: parameterize kernel snap channel
    - snapenv: do not append ":" to the SNAP_LIBRARY_PATH
    - interfaces/builtin: refine the content interface rules using $SLOT
    - asserts,interfaces/policy: add support for
      $SLOT()/$PLUG()/$MISSING in *-attributes constraintsThis adds
      support for $SLOT(arg), $PLUG(arg) and $MISSING attribute
      constraints in plugs and slots rules in snap-declarations:
    - cmd/snap-confine: add snap-confine command line parser module
    - tests: remove (some) garbage files found by restore cleanup
      analysis
    - cmd: fix issues uncovered by valgrind
    - tests: fix typo in systems name
    - cmd: collect string utilities in one module, add missing tests
    - cmd: rename mountinfo to sc_mountinfo
    - tests: allow to install snapd debs from a ppa instead of building
      them
    - spread: remove state tar on project restore

 -- Michael Vogt <michael.vogt@ubuntu.com>  Fri, 17 Feb 2017 12:21:42 +0100

snapd (2.22.7) xenial; urgency=medium

  * New upstream release:
    - errtracker,overlord/snapstate: more info in errtracker reports
    - interfaces/apparmor: compensate for kernel behavior change

 -- Michael Vogt <michael.vogt@ubuntu.com>  Fri, 24 Feb 2017 19:24:11 +0100

snapd (2.22.6) xenial; urgency=medium

  * New upstream release, LP: #1667105
    - overlord/ifacestate: don't fail if affected snap is gone
    - revert #2910: osutil: add package for reading Build-ID (#2918)
    - errtracker: include the build-id of host and core snapd (#2912)
    - errtracker: include the number of ubuntu-core -> core retries
      (#2915)
    - snapstate: retry ubuntu-core -> core transition every 6h (#2914)
    - osutil: add package for reading Build-ID (#2910)
    - errtracker: include kernel version in error reports (#2905)
    - release: return "unknown" if uname fails
    - many: rebased uname branch for 2.22
    - errtracker: include snapd version in err reports
    - overlord/ifacestate: don't unconditionally retry stuff (#2906)
    - snapstate: fix incorrect cut of the timestamps for the error
      reports (#2908)
    - tests: update listing test for latest core snap version update

 -- Zygmunt Krynicki <zygmunt.krynicki@canonical.com>  Wed, 22 Feb 2017 23:34:23 +0100

snapd (2.22.5) xenial; urgency=medium

  * Fix FTBFS due to machine-id file

 -- Zygmunt Krynicki <zygmunt.krynicki@canonical.com>  Tue, 21 Feb 2017 09:43:42 +0100

snapd (2.22.4) xenial; urgency=medium

  * New bugfix release:
    - errtracker: add support for error reporting via daisy.ubuntu.com
    - snapstate: allow for 6 retries for the core transition
    - httputils: ensure User-Agent works across redirects

 -- Michael Vogt <michael.vogt@ubuntu.com>  Tue, 21 Feb 2017 09:07:10 +0100

snapd (2.22.3) xenial; urgency=medium

  * New bugfix release, LP: #1665729:
    - Limit the number of retries for the ubuntu-core -> core
      transition to fix possible store overload.

 -- Michael Vogt <michael.vogt@ubuntu.com>  Fri, 17 Feb 2017 18:58:34 +0100

snapd (2.22.2) xenial; urgency=medium

  * New upstream release, LP: #1659522
    - cherry pick fix for sched_setscheduler regression
      (LP: #1661265)

 -- Michael Vogt <michael.vogt@ubuntu.com>  Thu, 02 Feb 2017 17:13:51 +0100

snapd (2.22.1) xenial; urgency=medium

  * New upstream release, LP: #1659522
    - cherry pick fix for snapctl auth.json handling

 -- Michael Vogt <michael.vogt@ubuntu.com>  Wed, 01 Feb 2017 17:09:31 +0100

snapd (2.22) xenial; urgency=medium

  * New upstream release, LP: #1659522
    - many: make ubuntu-core-launcher mostly go
    - interfaces/builtin: add account-control interface
    - interfaces/builtin: add missing syscalls to core-support needed
      for systemctl
    - interfaces/builtin: rework core-support to only allow full access
      to systemctl
    - debian/tests: drop stale autopkgtest dependencies.
    - tests: make the debugging of c-unit-tests more useful
    - store: retry auth-related requests
    - tests: integration test for system reload
    - snap: be more helpful in the `snap install <already-installed>`
      error message
    - tests: set SNAPPY_USE_STAGING_STORE in su call
    - tests: use test snap
    - spread: set SNAPD_DEBUG=1 in the core snap as well
    - tests: add extra debugging to security-setuid-root test
    - cmd,snap,wrappers: systemd reload command support
    - interfaces: builtin: mir: Allow recv and send
    - overlord/ifacestate: use ParseConnRef
    - overlord/snapstate,overlord/ifacestate: add automatic ubuntu-core
      -> core transition
    - debian: remove aliases as well in snapd.postrm
    - many: change interfaces.ParseID to return value
    - interfaces/opengl: allow access to the nvidia abstract socket
    - overlord, daemon: flag failures feature fancy forms.
    - many: add --classic support to try and revert, and make missing
      these things a little harder
    - interfaces: allow reading non-PCI-attached usb devices via raw-usb
    - many: rename snap-alter-ns to snap-update-ns
    - interfaces/builtin: add core-support
    - store: increase the retry.LimitTime()
    - debian: move the packaging out into package/$id-$version_id
    - overlord/stapstate: don't use unkeyed fields
    - many: add stub implementation of snap-alter-ns
    - asserts: improve error message when key is not valid at the given
      time
    - snapstate, ifacestate: add snapstate.CheckChangeConflict() to
      ifacestate.{Connect,Disconnect}
    - debian: remove trusty specific bits
    - docs: Add a note about building snapd.
    - interfaces: miscellaneous updates for default and network-control
    - daemon: bubble out store.ErrSnapNotFound in the findOne codepath
    - store: add retry logging into download as well
    - snap: show price in `snap info`
    - cmd: add fault injection support code
    - interfaces: network-manager: allow rw access to /etc/netplan
    - debian: move systemd files out of ./debian and into ./data/systemd
    - asserts: implement SuggestFormat to help avoid specifying the
      wrong format iteration for an assertion
    - many: detect potentially insecure use of snap-confine
    - interfaces: allow querying added security backends
    - cmd: ensure that all .c files have a -test.c file
    - asserts: don't use 'context' for the path of attributes, want to
      reuse the concept for something else
    - interfaces: abbreviate ConnRef construction
    - tests: ensure systemd override directory is available before using
      it
    - cmd: more build system cleanups and a small fix
    - tests: increase retries for service up
    - cmd: move seccomp cleanup function to seccomp-support
    - many: auto-connect plugs and slots symmetrically
    - overlord: use a ticker for the pruning
    - interfaces/builtin: add uhid interface
    - cmd/snap-confine: add shutdown helper
    - tests: fix path used when debugging
    - cmd: switch to non-recursive make
    - overlord/ifacestate: setup security of snaps affected by auto-
      connection
    - spread: refresh apt cache before first install
    - overlord: allow max 500 changes in "ready" state to avoid growing
      changes for 24h
    - snap: add {Plug,Slot}Info.SecurityTags
    - cmd: move snap-discard-ns to dedicated directory
    - tests: skip i18n test when no "snappy.mo" file is available
    - interfaces,overlord/ifacestate: small refactor around reference
      methods
    - tests: remove the snapd dirs last (should fix random test errors)
    - interfaces: mm: permissions for protocol proxies
    - interfaces/builtin: add evolution interfaces
    - many: extract the logging http client and user-agent handling for
      use in devicestate
    - interfaces: unity8-download-manager is the chosen name for this
      interface.
    - tests: add "quiet" wrapper function that only prints output on
      failure
    - tests: fix failing snapd-reexec test
    - docs: simplify HACKING.md that snapd itself supports setting up
      the sockets
    - overlord: flag required-snaps from model as required and prevent
      removing them
    - spread: exclude .o and .a files
    - tests: parameterize remote store
    - cmd: fix hardcoded paths to rst2man and support rst2man.py
    - tests: improve debug output when reexec is used
    - tests: disable ipv6 before unpacking delta
    - interfaces: add new interface API
    - tests: change TRUST_TEST_KEYS to be controlled from the host
    - spread: add boilerplate for Linode delta uploads
    - wrappers: add support for the X-Ayatana-Desktop-Shortcuts=
      extension
    - partition: add support for native grubenv read/write and use it
    - tests: add test ensuring manual pages are shipped

 -- Michael Vogt <michael.vogt@ubuntu.com>  Fri, 27 Jan 2017 23:18:57 +0100

snapd (2.21) xenial; urgency=medium

  * New upstream release, LP: #1656382
    - daemon: re-enable reexec
    - interfaces: allow reading installed files from previous revisions
      by default
    - daemon: make activation optional
    - tests: run all snap-confine tests in c-unit-tests task
    - many: fix abbreviated forms of disconnect
    - tests: switch more tests to MATCH
    - store: export userAgent. daemon: print store.UserAgent() on
      startup.
    - tests: test classic confinement `snap list` and  `snap info`
      output
    - debian: skip snap-confine unit tests on nocheck
    - overlord/snapstate: share code between Update and UpdateMany, so
      that it deals with auto-aliases correctly
    - interfaces: upower-observe: refactor to allow snaps to provide a
      slot
    - tests: add end-to-end store test for classic confinement
    - overlord,overlord/snapstate: have UpdateMany retire/enable auto-
      aliases even without new revision
    - interfaces/browser-support: add @{PROC}/@{pid}/fd/[0-9] w and misc
      /run/udev
    - interfaces/builtin: add physical-memory-* and io-ports-control
    - interfaces: allow getsockopt by default since it is so commonly
      used
    - cmd/snap, daemon, overlord/snapstate: tests and fixes for "snap
      refresh" of a classic snap
    - interfaces: allow read/write access of real-time clock with time-
      control interface
    - store: request no CDN via a header using SNAPPY_STORE_NO_CDN
      envvar
    - snap: add information about tracking channel (not just actual
      channel)
    - interfaces: use fewer dot imports
    - overlord/snapstate: remove restrictions on ResetAliases
    - overlord, store: move confinement filtering to the overlord (from
      The Store)
    - many: move interface test helpers to ifacetest package
    - many: implement 'snap aliases'
    - vet: fix for unkeyed fields error on aliases_test.go
    - interfaces: miscellaneous policy updates for network-control,
      unity7, pulseaudio, default and home
    - tests: test for auto-aliases
    - interface hooks: connect plug slot hooks (step 2)
    - cmd/snap: fix internal naming in snap connect
    - snap: use "size" as the json tag in snap.ChannelSnapInfo
    - tests: restore the missing initialization of iface manager causing
      race
    - snap: fix missing sizes in `snap info <remote-snap>`
    - tests: improve cleanup for c-unit-tests
    - cmd/snap-confine: build non-installed libsnap-confine-private.a
    - cmd/snap-confine: small tweaks to seccomp support code
    - interfaces/docker-support: allow /run/shm/aufs.xeno for 14.04
    - many: obtain installed snaps developer/publisher username through
      assertions
    - store: setting of fields for details endpoint
    - cmd/snap-confine: check for rst2man on configure
    - snap: show `snap --help` output when just running `snap`
    - interface/builtin: drop the obsolete checks in udisks2
      SanitizeSlot
    - cmd/snap: remove currency switch following UX review
    - spread: find top-level directory before running generate-
      packaging-dir
    - interface hooks: prepare plug slot hooks (step 1)
    - i18n: use github.com/mvo5/gettext.go (pure go) for i18n to avoid
      cgo
    - many: put a marker in the User-Agent sent by snapd/snap when under
      testingThe User-Agent will look like:
    - tests: fix -reuse and -resend when govendor is missing
    - snap: provide friendlier `snap find` message when no snaps are
      found
    - tests: fix mkversions.sh failure on zesty
    - spread: install build-essential unconditionally
    - spread: improve qemu ubuntu-14.04-{32,64} support
    - overlord/snapstate,daemon: implement GET /v2/aliases handling
    - store: retry user info request
    - tests: port more snap-confine regression tests
    - tests: cancel the scheduled reboot on ubuntu-core-upgrade-no-gc
      and restore state
    - tests: debug zesty autopkgtest failures
    - overlord/snapstate: use keyed fields on literals
    - tests: use MATCH in install-remove-multi
    - tests: increase wait time for service to be up
    - tests: make debug-each succeed if DENIED doesn't match
    - tests: skip packaging dir generation for non-git based autopkgtest
      runs
    - tests: port refresh-all-undo to MATCH
    - tests: improve snap connect test
    - tests: port additional snap-confine regression tests
    - tests: show --version when it matches unknown
    - tests: optionally use apt proxy for qemu
    - tests: add hello-classic test
    - many: behave more consistently when pointed to staging and
      possibly the fake store
    - overlord/ifacestate: remove stale comments
    - interfaces/apparmor: ignore snippets in classic confinement
    - tests: port first regression test from snap-confine
    - cmd/snap-confine: disable old tests

 -- Michael Vogt <michael.vogt@ubuntu.com>  Fri, 13 Jan 2017 19:39:51 +0100

snapd (2.20.1) xenial; urgency=medium

  * New upstream release, LP: #1648520
    - tests: enable the ppc64el tests again
    - tests: add classic confinement test
    - tests: run snap confine tests in debian/rules already

 -- Michael Vogt <michael.vogt@ubuntu.com>  Mon, 19 Dec 2016 11:53:29 +0100

snapd (2.20) xenial; urgency=medium

  * New upstream release, LP: #1648520
    - many: implement  "snap alias --reset" using snapstate.ResetAliases
    - debian: use a packaging branch for 14.04
    - store: retry downloads on io.Copy errors and sha3 checksum errors
    - snap: show apps in `snap info`
    - store: send an explicit X-Ubuntu-Classic header to the store
    - overlord/snapstate: implement snapstate.ResetAliases
    - interfaces/builtin: add dbus interface
    - tests: fix tests on 17.04
    - store: use mocked retry strategy to make store tests faster
    - overlord: apply auto-aliases information from the snap-declaration
      on install or refresh
    - many: prepare landing on trusty
    - many: implement snap unalias using snapstate.Unalias
    - overlord/snapstate: fixing the placement/grouping of some
      functions
    - interfaces: support network namespaces via 'ip netns' in network-
      control
    - interfaces/builtin: fix pulseaudio apparmor rules
    - interfaces/builtin: add iio interface
    - tests: update custom core snap with the freshly build snap-confine
    - interfaces: use sysd.{Disable,Stop} instead of sysd.DisableNow()
    - overlord,overlord/snapstate: implement snapstate.Unalias by
      generalizing the "alias" task
    - interfaces: misc openstack snap enablement
    - cmd/snap: mock terminal.ReadPassword instead of using /dev/ptmx
    - notifications, daemon: kill the unsupported events endpoint
    - client: only allow Dangerous option in InstallPath
    - overlord/ifacestate: no interface checks if no snap id
    - many: implement alias command
    - snap: tweak snap install output as designed by Mark
    - debian: fix Pre-Depends on dpkg
    - tests: check if snap-confine --version is unknown
    - cmd/snap-confine: allow content interface mounts
    - tests: remove ppa:snappy-dev/image again
    - interfaces/apparmor: allow access to core snap
    - tests: remove snap-confine/ubuntu-core-launcher after the tests
    - overlord,overlord/snapstate: implement snapstate.Alias
    - cmd/snap: reject "snap disconnect foo"
    - debian: add split ubuntu-core-launcher and snap-confine packages
    - cmd: fix mkversion.sh and add regression test
    - overlord/snapstate: setup/remove aliases as we link/unlink snaps
    - cmd/snap,tests: alias support in snap run
    - snap/snapenv: don't obscure HOME if snap uses classic confinement
    - store: decode response.Body json inside retry loops
    - cmd/snap-confine: fix compilation on platforms with gcc < 4.9.0
    - vendor: update tomb package fixing context support

 -- Michael Vogt <michael.vogt@ubuntu.com>  Thu, 15 Dec 2016 22:07:08 +0100

snapd (2.19) xenial; urgency=medium

  * New upstream release, LP: #1648520
    - cmd/snap-confine: disable support for XDG_RUNTIME_DIR
    - cmd/snap-confine/tests: fix stale path after move to snapd
    - cmd/snap-confine: don't use __attribute__((nonull))
    - snap: add description to `snap info`
    - snap: show last refresh time
    - store: switch default delta format from xdelta to xdelta3
    - interfaces: fix system-observe interface to work with ps_mem
    - debian: add missing ca-certificates dependency
    - cmd/snap-confine: add support for classic confinement
    - snapstate/backend: add backend methods to manage aliases
    - tests: re-enable snap-confine unit tests via spread
    - many: merge snap-confine into snapd
    - many: add support for classic confinement
    - snap: abort install with ctrl+c
    - cmd/snap: change terms accept URL following UX review
    - interfaces/apparmor: use distinct apparmor template for classic
    - snap: add snap size to `snap info`
    - interfaces: add unconfined access to modem-manager
    - snap: support for parsing and exposing on snap.Info aliases
    - debian: disable autopkgtests on ppc64el
    - snap: disable support for socket activation
    - tests: fix incorrect restore of the current symlink
    - asserts: introduce auto-aliases header in snap-declaration
    - interfaces/seccomp: add support for classic confinement
    - tests: do not use external snaps
    - daemon: close the dup()ed file descriptor to not leak it
    - overlord, daemon, progress: enable building snapd without CGO
    - daemon, store: let snap info find things in any channel
    - store: retry tweaks and logging
    - snap: Improve `snap --help` output as designed by Mark
    - interfaces/builtin: fix incorrect udev rule in i2c
    - overlord: increase test timeout and improve failure message
    - snap: remove unused experimental command
    - debian: remove unneeded conflict against the "snappy" package
    - daemon, strutil: move daemon.quotedNames to strutil.Quoted
    - docs: document SNAP_DEBUG_HTTP in HACKING.md
    - cmd/snap: have some completers
    - snap: support "daemon: notify" in snap.yaml
    - snap: fix try command when daemon linie is added
    - interfaces: apparmor support for classic confinement
    - debian/rules: build with -buildoptions=pie
    - tests: include /boot in saved state (including bootenv and any
      kernels)
    - daemon: ensure `snap try` installs core if it's missing
    - tests: save/restore /snap/core/current symlink
    - tests: decrease the number of expected featured apps
    - tests: add set -e to the prepare ssh script
    - cmd/snap: add tests for section completion; fix bugs.
    - cmd/snap: document 'snap list --all'

 -- Michael Vogt <michael.vogt@ubuntu.com>  Thu, 08 Dec 2016 16:16:04 +0100

snapd (2.18.1) xenial; urgency=medium

  * New upstream release, LP: #1644625
    - daemon: fix crash when `snap refresh` contains a single update
    - fix unhandled error from io.Copy() in download()
    - interfaces/builtin: fix incorrect udev rule in i2c

 -- Michael Vogt <michael.vogt@ubuntu.com>  Mon, 05 Dec 2016 15:04:13 +0100

snapd (2.18) xenial; urgency=medium

  * New upstream release, LP: #1644625
    - store: retry on io.EOF
    - tests: skip pty tests on ppc64el and powerpc
    - client, cmd/snap: introducing "snap info"
    - snap: do exit 0 on install/remove if that snap is already
      installed or already removed
    - snap: add `snap watch <change-id>` to attach to a running change
    - store: retry downloads using retry loop
    - snap: try doesn't require snap-dir when run in snap's directory
    - daemon: show what will change in the "refresh-all" changes
    - tests: disable autorefresh for the external backend
    - snap: add `snap list -a` to show all snaps (even inactive ones)
    - many: unify boolean env var handling
    - overlord/ifacestate: don't setup jailmode snaps with devmode
      confinement
    - snapstate: do not garbage collect the snaps used by the bootenv
    - debian: drop hard xdelta dependency for now
    - snap: make `snap login` ask for email if not given as argument
    - osutil: fix build on armhf (arm in go-arch) and powerpc (ppc in
      go-arch)
    - many: rename DevmodeConfinement to DevModeConfinement
    - store: resp.Body.Close() missing in ReadyToBuy
    - many: use ConfinementOptions instead of ConfinementType
    - snap, daemon, store: fake the channel map in the REST API
    - misc: run github.com/gordonklaus/ineffassign as part of the static
      checks
    - docs: add goreportcard badge and remove coveralls badge
    - tests: force gofmt -s in static checks
    - many: run gofmt -s -w on all the code
    - store: DRY actual retry code
    - many: fix various errors uncovered by goreportcard.com
    - interfaces/builtin: allow additional shared memory for webkit
    - many: some more missing snapState->snapst
    - asserts: introduce an optional freeform display-name for model
    - interfaces/builtin: rename usb-raw to raw-usb
    - progress: init pbar with correct total value
    - daemon/api.go: add quotedNames() helper
    - interfaces: add ConfinementOptions type
    - tests: add a test about the extra bits that prepare-device can
      specify for device registration
    - tests: check that gpio device nodes are exported after reboot
    - tests: parameterize core channel with env var for classic too
    - many: rename variable "ss" to "snapsup" or "snapst" or "st"
      (depending on context)
    - tests: do not use external snaps in spread
    - store: retry buy request
    - store: retry store.Find
    - store: retry assertion store call
    - store: retry call for snap details
    - many: use snap.ConfinementType rather than bool devmode
    - daemon: if a bad snap is posted it is not an internal error but a
      bad request
    - client: add "Snap.Screenshots" to the client API
    - interfaces: update base declaration documentation and policy for
      on-classic and snap-type
    - store: check payment method before TOS for a better UX
    - interfaces: allow sched_setaffinity in process-control
    - tests: parameterize core channel with env var
    - tests: ensure that the XDG_ env contains at least XDG_RUNTIME_DIR
    - interfaces: fcitx also listens on the session bus for Qt apps
    - store: retry ListRefresh
    - snap: use "Password of <email>:" in the `snap login`
    - many: reshuffle how we load/inject tests keys so image doesn't
      need assertstate anymore
    - store: use range requests if we have a local file already
    - dirs,interfaces,overlord,snap,snapenv,test: export per-snap
      XDG_RUNTIME_DIR per user
    - osutil: make RealUser only look at SUDO_USER when uid==0
    - tests: do not use the ppa:snappy-dev/image in the tests
    - store: retry readyToBuy request
    - tests: increase `expect` timeouts
    - static tests: add spell check
    - tests: add debug to all flaky expect tests
    - systemd: correct the mount arguments when mounting with squashfuse
    - interfaces: add avahi-observe
    - store: bring delta downloads back
    - interfaces: add alsa
    - interfaces/builtin: fix a broken test that snuck into master
    - osutil: add chattr funcs
    - image: init "snap_mode" on image creation time to avoid ugly
      messages
    - tests: test-snapd-fuse-consumer needs python-fuse as a build-
      package
    - interfaces/builtin: add i2c interface
    - interfaces: add ofono interface
    - tests: do not use hello-world in our tests
    - snap: add support for classic confinement
    - interfaces: remove LegacyAutoConnect() from the interfaces
    - interfaces: miscellaneous policy updates
    - tests: run autopkgtests in the autopkgtest.ubuntu.com
      infrastructure
    - Implement lxd-client interface exposing the lxd snap
    - asserts: validate optional account username
    - many: remove unnecessary snap name parameter from buying endpoint
    - tests: do not hardcode the size of /dev/ram0
    - tests: add test that ensures the right content for /etc/os-release
    - spread tests: fix snap mode check
    - docs: fix path for source files location in HACKING.md
    - interfaces/builtin/mir: allow slot to make recvfrom syscalls
    - store: sections/featured snaps store support

 -- Michael Vogt <michael.vogt@ubuntu.com>  Thu, 24 Nov 2016 19:43:08 +0100

snapd (2.17.1) xenial; urgency=medium

  * New upstream release, LP: #1637215:
    - release: os-release on core has changed
    - tests: /dev/ptmx does not work on powerpc, skip here
    - docs: moved to github.com/snapcore/snapd/wiki (#2258)
    - debian: golang is not installable on powerpc, use golang-any

 -- Michael Vogt <michael.vogt@ubuntu.com>  Fri, 04 Nov 2016 18:13:10 +0200

snapd (2.17) xenial; urgency=medium

  * New upstream release, LP: #1637215:
    - overlord/ifacestate: add unit tests for undo of setup-snap-
      security (#2243)
    - daemon,overlord,snap,tests: download to .partial in final dir
      (#2237)
    - overlord/state: marshaling tests for lanes (#2245)
    - overlord/state: introduce state lanes (#2241)
    - overlord/snapstate: fix revert+refresh (#2224)
    - interfaces/sytemd: enable/disable generated service units (#2229)
    - many: fix incorrect security files generation on undo
    - overlord/snapstate: add dynamic snapdX.Y assumes (#2227)
    - interfaces: network-manager: give slot full read-write access to
      /run/NetworkManager
    - docs: update the name of the command for the cross-build
    - overlord/snapstate: fix missing argument to Noticef
    - snapstate: ensure gadget/core/kernel can not be disabled (#2218)
    - asserts: limit to 1y only if len(models) == 0 (#2219)
    - debian: only install share/locale if available (missing on
      powerpc)
    - overlrod/snapstate: fix revert followed by refresh to old-current
      (#2214)
    - interfaces/builtin: network-manager and bluez can change hostname
      (#2204)
    - snap: switch the auto-import dir to /run/snapd/auto-import
    - docs: less details about cloud.cfg as requested in trello (#2206)
    - spread.yaml: Ensure ubuntu user has passwordless sudo for
      autopkgtests (#2201)
    - interfaces/builtin: add dcdbas-control interface
    - boot: do not set boot to try mode if the revision is unchanged
    - interfaces: add shutdown interface (#2162)
    - interfaces: add system-power-control interface
    - many: use the new systemd backend for configuring GPIOs
    - overlord/ifacestate: setup security for slots before plugs
    - snap: spool assertion candidates if snapd is not up yet
    - store,daemon,overlord: download things to a partials dir
    - asserts,daemon: implement system-user-authority header/concept
    - interfaces/builtin: home base declaration rule using on-classic
      for its policy
    - interfaces/builtin: finish decl based checks
    - asserts: bump snap-declaration to allow signing with new-style
      plugs and slots
    - overlord: checks for kernel installation/refresh based on model
      assertion and previous kernel
    - tests/lib/fakestore: fix logic to distinguish assertion not found
      errors
    - client: add a few explicit error types (around the request cycle)
    - tests/lib/fakestore/cmd/fakestore: make it log, and fix a typo
    - overlord/snapstate: two bugs for one
    - snappy: disable auto-import of assertions on classic (#2122)
    - overlord/snapstate: move trash cleanup to a cleanup handler
      (#2173)
    - daemon: make create-user --known fail on classic without --force-
      managed (#2123)
    - asserts,interfaces/policy: implement on-classic plug/slot
      constraints
    - overlord: check that the first installed gadget matches the model
      assertion
    - tests: use the snapd-control-consumer snap from the store
    - cmd/snap: make snap run not talk to snapd for finding the revision
    - snap/squashfs: try to hard link instead of copying. Also, switch
      to osutil.CopyFile for cp invocation.
    - store: send supported max-format when retrieving assertions
    - snapstate, devicestate: do not remove seed
    - boot,image,overlord,partition: read/write boot variables in single
      operation
    - tests: reenable ubuntu-core tests on qemu
    - asserts,interfaces/policy: allow OR-ing of subrule constraints in
      plug/slot rules
    - many: move from flags as ints to flags as structs-of-bools (#2156)
    - many: add supports for keeping and finding assertions with
      different format iterations
    - snap: stop using ubuntu-core-launcher, use snap-confine
    - many: introduce an assertion format iteration concept, refuse to
      add unsupported assertion
    - interfaces: tweak wording and comment
    - spread.yaml: dump apparmor denials on spread failure
    - tests: unflake ubuntu-core-reboot (#2150)
    - cmd/snap: tweak unknown command error message (#2139)
    - client,daemon,cmd: add payment-declined error kind (#2107)
    - cmd/snap: update remove command help (#2145)
    - many: removed frameworks target and fixed service files (#2138)
    - asserts,snap: validate attributes to a JSON-compatible type subset
      (#2140)
    - asserts: remove unused serial-proof type
    - tests: skip auto-import tests on systems without test keys (#2142)
    - overlord/devicestate: don't spam the debug log on classic (#2141)
    - cmd/snap: simplify auto-import mountinfo parsing (#2135)
    - tests: run ubuntu-core upgrades on isolated machine (#2137)
    - overlord/devicestate: recover seeding from old external approach
      (#2134)
    - overlord: merge overlord/boot pkg into overlord/devicestate
      (#2118)
    - daemon: add postCreateUserSuite test suite (#2124)
    - tests: abort tests if an update process is scheduled (#2119)
    - snapstate: avoid reboots if nothing in the boot setup has changed
      (#2117)
    - cmd/snap: do not auto-import from loop or non-dev devices (#2121)
    - tests: add spread test for `snap auto-import` (#2126)
    - tests: add test for auto-mount assertion import (#2127)
    - osutil: add missing unit tests for IsMounted (#2133)
    - tests: check for failure creating user on managed ubuntu-core
      systems (#2096)
    - snap: ignore /dev/loop addings from udev (#2111)
    - tests: remove snapd.boot-ok reference (#2109)
    - tests: enable tests related to the home interface in all-snaps
      (#2106)
    - snapstate: only import defaults from gadget on install (#2105)
    - many: move firstboot code into the snapd daemon (#2033)
    - store: send correct JSON type of string for expected payment
      amount (#2103)
    - cmd/snap: rename is-managed to managed and tune (#2102)
    - interfaces,overlord/ifacestate: initial cleaning up of no arg
      AutoConnect related bits (#2090)
    - client, cmd: prompt for password when buying (#2086)
    - snapstate: fix hanging `snap remove` if snap is no longer mounted
    - image: support gadget specific cloud.conf file (#2101)
    - cmd/snap,ctlcmd: fix behavior of snap(ctl) get (#2093)
    - store: local users download from the anonymous url (#2100)
    - docs/hooks.md: fix typos (#2099)
    - many: check installation of slots and plugs against declarations
    - docs: fix missing "=" in the systemd-active docs
    - store: do not set store auth for local users (#2092)
    - interfaces,overlord/ifacestate: use declaration-based checking for
      auto-connect (#2071)
    - overlord, daemon, snap: support gadget config defaults (#2082)The
      main semantic changes are:
    - tests: fix snap-disconnect tests after core rename (#2088)
    - client,daemon,overlord,cmd: add /v2/users and create-user on auto-
      import (#2074)
    - many: abbreviated forms of disconnect (#2066)
    - asserts: require lowercase model until insensitive matching is
      ready (#2076)
    - cmd/snap: add version command, same as --version (#2075)
    - all: use "core" by default but allow "ubuntu-core" still (#2070)
    - overlord/devicestate, docs/hooks.md: nest prepare-device
      configuration options
    - daemon: fix login API to return local macaroons (#2078)
    - daemon: do not hardcode UID in userLookup (#2080)
    - client, cmd: connect fixes (#2026)
    - many: preparations for switching most of autoconnect to use the
      declarationsfor now:
    - overlord/auth: update CheckMacaroon to verify local snapd
      macaroons (#2069)
    - cmd/snap: trivial auto-import and download tweaks (#2067)
    - interfaces: add repo.ResolveConnect that handles name resolution
    - interfaces/policy: introduce InstallCandidate and its checks
    - interfaces/policy,overlord: check connection requests against the
      declarations in ifacestate
    - many: setup snapd macaroon for local users (#2051)Next step: do
      snapd macaroons verification.
    - interfaces/policy: implement snap-id/publisher-id checks
    - many: change Connect to take ConnRef instead of strings (#2060)
    - snap: auto mount block devices and import assertions (#2047)
    - daemon: add `snap create-user --force-managed` support (#2041)
    - docs: remove references to removed buying features (#2057)
    - interfaces,docs: allow sharing SNAP{,_DATA,_COMMON} via content
      iface (#2063)
    - interfaces: add Plug/Slot/Connection reference helpers (#2056)
    - client,daemon,cmd/snap: improve create-user APIs (#2054)
    - many: introduce snap refresh --ignore-validation <snap> to
      override refresh validation (#2052)
    - daemon: add support for `snap create-user --known` (#2040)
    - interfaces/policy: start of interface policy checking code based
      on declarations (#2050)
    - overlord/configstate: support nested configuration (#2039)
    - asserts,interfaces/builtin,overlord/assertstate: introduce base-
      declaration (#2037)
    - interfaces: builtin: Allow writing DHCP lease files to
      /run/NetworkManager/dhcp (#2049)
    - many: remove all traces of the /v2/buy/methods endpoint (#2045)
    - tests: add external spread backend (#1918)
    - asserts: parse the slot rules in snap-declarations (#2035)
    - interfaces: allow read of /etc/ld.so.preload by default for armhf
      on series 16 (#2048)
    - store: change purchase to order and store clean up first pass
      (#2043)
    - daemon, store: switch to new store APIs in snapd (#2036)
    - many: add email to UserState (#2038)
    - asserts: support parsing the plugs stanza i.e. plug rules in snap-
      declarations (#2027)
    - store: apply deltas if explicitly enabled (#2031)
    - tests: fix create-key/snap-sign test isolation (#2032)
    - snap/implicit: don't restrict the camera iface to classic (#2025)
    - client, cmd: change buy command to match UX document (#2011)
    - coreconfig: nuke it. Also, ignore po/snappy.pot. (#2030)
    - store: download deltas if explicitly enabled (#2017)
    - many: allow use of the system user assertion with create-user
      (#1990)
    - asserts,overlord,snap: add prepare-device hook for device
      registration (#2005)
    - debian: adjust packaging for trusty/deputy systemd (#2003)
    - asserts: introduce AttributeConstraints (#2015)
    - interface/builtin: access system bus on screen-inhibit-control
    - tests: add firewall-control interface test (#2009)
    - snapstate: pass errors from ListRefresh in updateInfo (#2018)
    - README: add links to IRC, mailing list and social media (#2022)
    - docs: add `configure` hook to hooks list (#2024)LP: #1596629
    - cmd/snap,configstate: rename apply-config variables to configure.
      (#2023)
    - store: retry download on 500 (#2019)
    - interfaces/builtin: support time and date settings via
      'org.freedesktop.timedate1 (#1832)

 -- Michael Vogt <michael.vogt@ubuntu.com>  Wed, 02 Nov 2016 01:17:36 +0200

snapd (2.16) xenial; urgency=medium

  * New upstream release, LP: #1628425
    - overlord/state: prune old empty changes
    - interfaces: ppp: load needed kernel module (#2007)
    - interfaces/builtin: add missing rule to allow run-parts to
      execute all resolvconf scripts
    - many: rename apply-config hook to configure
    - tests: use new spread `debug` feature
    - many: finish `snap set` API.
    - overlord: fix and simplify configstate.Transaction
    - assertions: add system-user assertion
    - snap: add `snap known --remote`
    - tests: replace systemd-run with on-the-fly generation of units.
    - overlord/boot: switch to using assertstate.Batch
    - snap, daemon, store: pass through screenshots from store
    - image: add meta/gadget.yaml infrastructure
    - tests: add test benchmark script
    - daemon: add the actual ssh keys that got added to the create-user
      response
    - daemon: add REST API behind `snap get`
    - debian: re-add golang-github-gosexy-gettext-dev
    - tests: added install_local function
    - interfaces/builtin: fix resolvconf permissions for network-manager
      interface
    - tests: use apt as compatible with trusty
    - many: discard preserved namespace after removing snap
    - daemon, overlord, store: add ReadyToBuy API to snapd
    - many: add support for installing/removing multiple snaps
    - progress: use New64 and fix output newline
    - interfaces/builtin: allow network-manager to access netplan conf
      files
    - tests: build once and install test snap from cache
    - overlord/state: introduce cleanup support
    - snap: move/clarify Info.Broken
    - ctlcmd: add snapctl get.
    - overlord,store: clean up serial-proof plumbing code
    - interfaces/builtin: add network-setup-observe interface
    - daemon,overlord/assertstate: support streams of assertions with
      snap ack
    - snapd: kmod backend
    - tests: ensure HOME is also set correctly
    - configstate,hookstate: add snapctl set
    - tests: disable broken create-key test
    - interfaces: adjust bluetooth-control to allow getsockopt (LP:
      #1613572)
    - tests: add a test for core about device initialization and device
      registration and auth
    - many: show snap name before the download progress bar
    - interfaces/builtin: add rcvfrom for client connected plugs to mir
      interface
    - asserts: support for maps in assertions
    - tests: increase timeout for key generation in create-key test
    - many: validate refreshes against validation assertions by gating
      snaps
    - interfaces/apparmor: allow 'm' in default policy for snap-exec
    - many: avoid snap.InfoFromSnapYaml in tests
    - interfaces/builtin: allow /dev/net/tun with network-control
    - tests: add spread test for snap create-key/snap sign
    - tests: add missing quotes in security-device-cgroups/task.yaml
    - interfaces: drop ErrUnknownSecurity
    - store: add "ready to buy" method
    - snap/snapenv, tests: use root's data dirs when running via sudo
    - interfaces/builtin: add initial docker interface
    - snap: remove extra newline after progress is done
    - docs: fix formating of HACKING.md "Testing snapd"
    - store : add requestOptions.ExtraHeaders so that individual
      requests can customise headers.
    - many: use unique plug/slot names in tests
    - tests: add tests for the classic dimension
    - many: add vendoring of dependencies by default
    - tests: use in-tree snap{ctl,-exec} for all tests
    - many: support snapctl -h
    - tests: adjust regex after changes in stat output
    - store,snap: initial support for delta downloads
    - interfaces/builtin: add run/udev/data paths to mir interface
    - snap: lessen annoyance of implicit interface tests
    - tests: ensure http{,s}_proxy is defined inside the fake-store
    - interfaces: allow xdg-open in unity7, unity7 cleanups
    - daemon,store: move store login user logic to store
    - tests: replace realpath with readlink -f for trusty support.
    - tests: add https_proxy into environment as well
    - interfaces/builtin: allow mmaping pulseaudio buffers

 -- Michael Vogt <michael.vogt@ubuntu.com>  Wed, 28 Sep 2016 11:09:27 +0200

snapd (2.15.2ubuntu1) xenial; urgency=medium

  * New upstream release, LP: #1623579
    - snap/snapenv, tests: use root's data dirs when running via sudo
      (cherry pick PR: #1857)
    - tests: add https_proxy into environment
      (cherry pick PR: #1926)
    - interfaces: allow xdg-open in unity7, unity7 cleanups
      (cherry pick PR: #1946)
    - tests: ensure http{,s}_proxy is defined inside the fake-store
      (cherry pick PR: #1949)

 -- Michael Vogt <michael.vogt@ubuntu.com>  Wed, 21 Sep 2016 17:21:12 +0200

snapd (2.15.2) xenial; urgency=medium

  * New upstream release, LP: #1623579
    - asserts: define a bit less terse Ref.String
    - interfaces: disable auto-connect in libvirt interface
    - asserts: check that validation assertions are signed by the
      publisher of the gating snap

 -- Michael Vogt <michael.vogt@ubuntu.com>  Mon, 19 Sep 2016 10:42:29 +0200

snapd (2.15.1) xenial; urgency=medium

  * New upstream release, LP: #1623579
    - image: ensure local snaps are put last in seed.yaml
    - asserts: revert change that made the account-key's name mandatory.
    - many: refresh all snap decls
    - interfaces/apparmor: allow reading /etc/environment

 -- Michael Vogt <michael.vogt@ubuntu.com>  Mon, 19 Sep 2016 09:19:44 +0200

snapd (2.15) xenial; urgency=medium

  * New upstream release, LP: #1623579
    - tests: disable prepare-image-grub test in autopkgtest
    - interfaces: allow special casing for auto-connect until we have
      assertions
    - docs: add a little documentation on hooks.
    - hookstate,daemon: don't mock HookRunner, mock command.
    - tests: add http_proxy to /etc/environment in the autopkgtest
      environment
    - backends: first bits of kernel-module security backend
    - tests: ensure openssh-server is installed in autopkgtest
    - tests: make ubuntu-core tests more robust
    - many: mostly work to support ABA upgrades
    - cmd/snap: do runtime linting of descriptions
    - spread.yaml: don't assume LANG is set
    - snap: fix SNAP* environment merging in `snap run`
    - CONTRIBUTING.md: remove integration-tests, include spread
    - store: don't discard error body from request device session call
    - docs: add create-user documentation
    - cmd/snap: match UX document for message when buying without login
    - firstboot: do not overwrite any existing netplan config
    - tests: add debug output to ubuntu-core-update-rollback-
      stresstest:
    - tests/lib/prepare.sh: test that classic does not setting bootvars
    - snap: run all tests with gpg2
    - asserts: basic support for validation assertion and refresh-
      control
    - interfaces: miscellaneous policy updates for default, browser-
      support and camera
    - snap: (re)add --force-dangerous compat option
    - tests: ensure SUDO_{USER,GID} is unset in the spread tests
    - many: clean out left over references to integration tests
    - overlord/auth,store: fix raciness in updating device/user in state
      through authcontext and other issuesbonus fixes:
    - tests: fix spread tests on yakkety
    - store: refactor auth/refresh tests
    - asserts: use gpg --fixed-list-mode to be compatible with both gpg1
      and gpg2
    - cmd/snap: i18n option descriptions
    - asserts: required account key name header
    - tests: add yakkety test host
    - packaging: make sure debhelper-generated snippet is invoked on
      postrm
    - snap,store: capture newest digest from the store, make it
      DownloadInfo only
    - tests: add upower-observe spread test
    - Merge github.com:snapcore/snapd
    - tests: fixes to actually run the spread tests inside autopkgtest
    - cmd/snap: make "snap find" error nicer.
    - tests: get the gadget name from snap list
    - cmd/snap: tweak help of 'snap download'
    - cmd/snap,image: teach snap download to download also assertions
    - interfaces/builtin: tweak opengl interface
    - interfaces: serial-port use udevUsbDeviceSnippet
    - store: ensure the payment methods method handles auth failure
    - overlord/snapstate: support revert flags
    - many: add snap configuration to REST API
    - tests: use ubuntu-image for the ubuntu-core-16 image creation
    - cmd/snap: serialise empty keys list as [] rather than null
    - cmd/snap,client: add snap set and snap get commands
    - asserts: update trusted account-key asserts with names
    - overlord/snapstate: misc fixes/tweaks/cleanups
    - image: have prepare-image set devmode correctly
    - overlord/boot: have firstboot support assertion files with
      multiple assertions
    - daemon: bail from enable and disable if revision given, and from
      multi-op if unsupported optons given
    - osutil: call sync after cp if
      requested.overlord/snapstate/backend: switch to use osutil instead
      of another buggy call to cp
    - cmd/snap: generate account-key-request "since" header in UTC
    - many: use symlinks instead of wrappers
    - tests: remove silly [Service] entry from snapd.socket.d/local.conf
    - store: switch device session to use device-session-request
      assertion
    - snap: ensure that plug and slot names are unique
    - cmd/snap: fix test suite (no Exit(0) on tests!)
    - interfaces: add interface for hidraw devices
    - tests: use the real model assertion when creating the core test
      image
    - interfaces/builtin: add udisks2 and removable-media interfaces
    - interface: network_manager: enable resolvconf
    - interfaces/builtin: usb serial-port support via udev
    - interfaces/udev: support noneSecurityTag keyed snippets
    - snap: switch to the new agreed regexp for snap names
    - tests: adjust test setup after ubuntu user removal
    - many: start services only after the snap is fully ready (link-snap
      was run)
    - asserts: don't have Add/Check panic in the face of unsupported no-
      authority assertions
    - asserts: initial support to generate/sign snap-build assertions
    - asserts: support checking account-key-request assertions
    - overlord: introduce AuthContext.DeviceSessionRequest with support
      in devicestate
    - overlord/state: fix for reloaded task/change crashing on Set if
      checkpointed w. no custom data  yet
    - snapd.refresh.service: require snap.socket and /snap/*/current.
    - many: spell --force-dangerous as just --dangerous, devmode should
      imply it
    - overlord/devicestate: try to fetch/refresh the signing key of
      serial (also in case is not there yet)
    - image,overlord/boot,snap: metadata from asserts for image snaps
    - many: automatically restart all-snap devices after os/kernel
      updates
    - interfaces: modem-manager: ignore camera
    - firstboot: only configure en* and eth* interfaces by default
    - interfaces: fix interface handling on no-app snaps
    - snap: set user variables even if HOME is unset (like with systemd
      services)

 -- Michael Vogt <michael.vogt@ubuntu.com>  Fri, 16 Sep 2016 07:46:22 +0200

snapd (2.14.2~16.04) xenial; urgency=medium

  * New upstream release: LP: #1618095
    - tests: use the spread tests with the adhoc interface inside
      autopkgtest
    - interfaces: add fwupd interface
    - asserts,cmd/snap: add "name" header to account-key(-request)
    - client,cmd/snap: display os-release data only on classic
    - asserts/tool,cmd/snap: introduce hidden "snap sign"
    - many: when installing snap file derive metadata from assertions
      unless --force-dangerous
    - osutil: tweak the createUserTests a bit and extract common code
    - debian: umount --lazy before rm on snapd.postrm
    - interfaces: updates to default policy, browser-support, and x11
    - store: set initial device session
    - interfaces: add upower-observe interface (LP: #1595813)
    - tests: use beta u-d-f in test by default
    - interfaces/builtin: allow writing on /dev/vhci in bluetooth-
      control
    - interfaces/builtin: allow /dev/vhci on bluetooth-control
    - tests: port integration tests to spread
    - snapstate: use umount --lazy when removing the mount units
    - spread: enable halt-timeout, tweak image selection
    - tests: fix firstboot-assertions to actually be runnable on classic
      again
    - asserts: introduce device-session-request
    - interfaces: add screen-inhibit-control interface (LP: #1604880)
    - firstboot: change location of netplan config
    - overlord/devicestate: some cleanups and solving a couple todos
    - daemon,overlord: add subcommand handling to snapctl

 -- Michael Vogt <michael.vogt@ubuntu.com>  Thu, 01 Sep 2016 18:52:05 +0200

snapd (2.14.1) xenial; urgency=medium

  * New upstream release: LP: #1618095
    - snap-exec: add support for commands with internal args in snap-
      exec
    - store: refresh expired device sessions
    - debian: re-add ubuntu-core-snapd-units as a transitional package
    - image: snap assertions into image
    - overlord/assertstate,asserts/snapasserts: give snap assertions
      helpers a package, introduce ReconstructSideInfo
    - docs/interfaces: Add empty line after lxd-support title
    - README: cover the new /run/snapd-snap.socket
    - daemon: make socket split backward-compatible.

 -- Michael Vogt <michael.vogt@ubuntu.com>  Tue, 30 Aug 2016 16:43:29 +0200

snapd (2.14) xenial; urgency=medium

  * New upstream release: LP: #1618095
    - cmd: enable SNAP_REEXEC only if it is set to SNAP_REEXEC=1
    - osutil: fix create-user on classic
    - firstboot: disable firstboot on classic for now
    - cmd/snap: add export-key --account= option
    - many: split public snapd REST API into separate socket.
    - many: drop ubuntu-core-snapd-units package, use release.OnClassic
      instead
    - tests: add content-shareing binary test that excersises snap-
      confine
    - snap: use "up to date" instead of "up-to-date"
    - asserts: add an account-key-request assertion
    - asserts: fix GPG key generation parameters
    - tests, integration-tests: implement the cups-control manual test
      as a spread test
    - many: clarify/tie down model assertion
    - cmd/snap: add "snap download" command
    - integration-tests: remove them in favour of the spread tests
    - tests: test all snap ubuntu core upgrade
    - many: support install and remove by revision
    - overlord/state: prevent change ready => unready
    - tests: fixes to make the ubuntu-core-16 image usable with
      -keep/-reuse
    - asserts: authority-id and brand-id of serial must match
    - firstboot: generate netplan config rather than ifupdown
    - store: request device session macaroon from store
    - tests: add workaround for u-d-f to unblock all-snap image tests
    - tests: the stable ubuntu-core snap has snap run support now
    - many: use make StripGlobalRootDir public
    - asserts: add some stricter checks around format
    - many: have AuthContext expose device store-id, serial and serial-
      proof signing to the store
    - tests: fix "tests/main/ack" to not break if asserts are alreay
      there
    - tests/main/ack: fix test/style
    - snap: add key management commands
    - firstboot: add firstboot assertions importing

 -- Michael Vogt <michael.vogt@ubuntu.com>  Mon, 29 Aug 2016 17:07:20 +0200

snapd (2.13) xenial; urgency=medium

  * New upstream release: LP: #1616157
    - many: respect dirs.SnapSnapsDir in tests
    - tests: update listing test for latest stable image
    - many: hook in start of code to fetch/check assertions when
      installing snap from store
    - boot: add missing udevadm mock to fix FTBFS
    - interfaces: add lxd-support interface
    - dirs,snap: handle empty root directory in SetRootDir
    - dirs,snap: define methods for SNAP_USER_DATA and SNAP_USER_COMMON
    - tests: spread all-snap test cleanup
    - tests: add all-snap spread image tests
    - store,tests: have just one envvar SNAPPY_USE_STAGING_STORE to
      control talking to staging
    - overlord/hookstate: use snap run posix parameters.
    - interfaces/builtin: allow bind in the network interface
    - asserts,overlord/devicestate: simplify private key/key pairs APIs,
      they take just key ids
    - dependencies: update godeps
    - boot: add support for "devmode: {true,false}" in seed.yaml
    - many: teach prepare-image to copy the model assertion (and
      prereqs) into the seed area of the image
    - tests: start teaching the fakestore about assertions
    - asserts/sysdb: embed the new format official root/trusted
      assertions
    - overlord/devicestate: first pass at device registration logic
    - tests: add process-control interface spread test
    - tests: disable unity test
    - tests: adapt to new spread version
    - asserts: add serial-proof device assertion
    - client, cmd/snap: use the new multi-refresh endpoint
    - many: preparations for image code to fetch model prereqs
    - debian: add extra checks when debian/snapd.postrm purge is run
    - overlord/snapstate, daemon: support for multi-snap refresh
    - tests: do not leave "squashfs-root" around
    - snap-exec: Fix broken `snap run --shell` and add test
    - overlord/snapstate: check changes to SnapState for conflicts also.
    - docs/interfaces: change snappy command to snap
    - tests: test `snap run --hook` using in-tree snap-exec.
    - partition: ensure that snap_{kernel,core} is not overridden with an
      empty value
    - asserts,overlord/assertstate: introduce an assertstate task
      handler to fetch snap assertions
    - spread: disable re-exec to always test development tree.
    - interfaces: implement a fuse interface
    - interfaces/hardware-observe.go: re-add /run/udev/data
    - overlord/assertstate,daemon: reorg how the assert manager exposes
      the assertion db and adding to it
    - release: Remove "UBUNTU_CODENAME" from the test data
    - many: implement snapctl command.
    - interfaces: mpris updates (fix unconfined introspection, add name
      attribute)
    - asserts: export DecodePublicKey
    - asserts: introduce support for assertions with no authority,
      implement serial-request
    - interfaces: bluez: add a few more tests to verify interface
      connection works
    - interfaces: bluez: add missing mount security snippet case
    - interfaces: add kernel-module interface for module insertion.
    - integration-tests: look for ubuntu-device-flash on PATH before
      calling sudo
    - client, cmd, daemon, osutil: support --yaml and --sudoer flags for
      create-user
    - spread: use snap-confine from ppa:snappy-dev/image for the tests
    - many: move to purely hash based key lookup and to new
      key/signature format (v1)
    - spread: Use /home/gopath in spread.yaml
    - tests: base security spread tests

 -- Michael Vogt <michael.vogt@ubuntu.com>  Wed, 24 Aug 2016 14:48:28 +0200

snapd (2.12) xenial; urgency=medium

  * New upstream release: LP: #1612362
    - many: do not require root for `snap prepare-image`
    - tests: prevent restore error on test failure
    - osutil: change escaping for create-user's sudoers
    - docs: private flag doesn't exist on /v2/find (it's select)
    - snap: do not sort the result of `snap find`
    - interfaces/builtin: add gpio interface
    - partition: fix cleaning of the boot variables on the second good
      boot
    - tests: add udev rules spread test
    - docs: fix references to refresh action
    - interfaces/udev,osutil: avoid doubled rules and put all in a per
      snap file
    - store: minor store improvements from previous reviews
    - many: support interactive payments in snapd, filter from command
      line
    - docs/interfaces.md: improve interfaces documentation
    - overlord,store: set store device authorization header
    - store: add device nonce API support
    - many: various fixes around the `create-user` command
    - client, osutil: chown the auth file
    - interfaces/builtin: add transitional browser-support interface
    - snap: don't load unsupported implicit hooks.
    - cmd/snap,cmd/snap-exec: support hooks again.
    - interfaces/builtin: improve pulseaudio interface
    - asserts: make account-key's `until` optional to represent a never-
      expiring key
    - store: refactor newRequest/doRequest to take requestOptions
    - tests: allow-downgrades on upgrade test to prevent version errors
    - daemon: stop using group membership as succedaneous of running
      things with sudo
    - interfaces: add bluetooth-control interfaces
    - many: remove integration-test coverage metrics
    - daemon,docs: drop license docs and error kind
    - tests: add network-control interface spread test
    - tests: add hardware-observe spread test
    - interfaces: add system-trace interface LP: #1600085
    - boot: use `cp -aLv` instead of `cp -a` (no symlinks on vfat)
    - store: soft-refresh discharge macaroon from store when required
    - partition: clear snap_try_{kernel,core} on success
    - tests: add snapd-control interface spread test
    - tests: add locale-control write spread test
    - store: fix buy method after some refactoring broke it
    - interfaces/builtin: read perms for network devices in network-
      observe
    - interfaces: also allow rfkill in network_control
    - snapstate: remove artifacts from a snap try dir that vanished
    - client, cmd/snap: better errors for empty snap list result
    - wrappers: set BAMF_DESKTOP_FILE_HINT for unity
    - many: cleanup/update rest.md; improve auth errors
    - interfaces: miscelleneous policy updates for default, log-observe,
      mount-observe, opengl, pulseaudio, system-observe and unity7
    - interfaces: add process-control interface (LP: #1598225)
    - osutil: support both "nobody" and "nogroup" for grpnam tests
    - cmd: support defaulting to the user's preferred payment method
    - overlord: actually run hooks.
    - overlord/state,overlord/ifacestate: define basic infrastructure
      for and then setting up serialising of interface mgr tasks
    - asserts: add Assertion.Prerequisites and SigningKey, Ref and
      FindTrusted
    - overlord/snapstate: ensure calls to store are done without the
      state lock held
    - asserts,client: switch snap-build and snap-revision to be indexed
      by snap-sha3-384
    - many: make seed.yaml on firstboot mandatory and include sideInfo
    - asserts,many: start supporting structured headers using the new
      parseHeaders
    - many: update code for the new snap_mode
    - tests: added spread find private test
    - store: deal with 404 froms the SSO store properly
    - snap: remove meta/kernel.yaml again
    - daemon: always mock release info in tests
    - snapstate: drop revisions after "current" on refresh
    - asserts: introduce new parseHeadersThis introduces the new
      parseHeaders returning map[string]interface{} and capable of
      accepting:
    - asserts: remove/disable comma separated lists and their uses

 -- Michael Vogt <michael.vogt@ubuntu.com>  Thu, 11 Aug 2016 19:30:36 +0200

snapd (2.11) xenial; urgency=medium

  * New upstream release: LP: #1605303
    - increase version number to reflect the nature of the update
      better
    - store, daemon, client, cmd/snap, docs/rest.md: adieu search
      grammar
    - debian: move snapd.refresh.timer into timers.target
    - snapstate: add daemon-reload to fix autopkgtest on yakkety
    - Interfaces: hardware-observe
    - snap: rework the output after a snap operation
    - daemon, cmd/snap: refresh --devmode
    - store, daemon, client, cmd/snap: implement `snap find --private`
    - tests: add network-observe interface spread test
    - interfaces/builtin: allow getsockopt for connected x11 plugs
    - osutil: check for nogrup instead of adm
    - store: small cleanups (more needed)
    - snap/squashfs: fix test not to hardcode snap size
    - client,cmd/snap: cleanup cmd/snap test suite, add extra args
      testThis cleans up the cmd/snap test suite:
    - wrappers: map "never" restart condition to "no."
    - wrappers: run update-desktop-database after add/remove of desktop
      files
    - release: work around elementary mistake
    - many: remove all traces of channel from the buying codepath
    - store: kill setUbuntuStoreHeaders
    - docs: add payment methods documentation
    - many: present user with a choice of payment backends
    - asserts: add cross checks for snap asserts
    - cmd/snap,cmd/snap-exec: support running hooks via snap-exec.
    - tests: improve snap run symlink tests
    - tests: add content sharing interface spread test
    - store & many: a mechanical branch shortening store names
    - snappy: remove old snappy pkg
    - overlord/snapstate: kill flagscompat
    - overlord/snapstate, daemon, client, cmd/snap: devmode override
      (aka confined)
    - tests: extend refresh test to talk to the staging and production
      stores
    - asserts,daemon: cross checks for account and account-key
      assertions
    - client: existing JSON fixtures uses tabs for indentation
    - snap-exec: add proper integration test for snap-exec
    - spread.yaml, tests: replace hello-world with test-snapd-tools
    - tests: add locale-control interface spread test
    - tests: add mount-observe interface spread test
    - tests: add system-observe interface spread test
    - many: add AuthContext to mediate user updates to the state
    - store/auth: add helper for the macaroon refresh endpoint
    - cmd: add buy command
    - overlord: switch snapstate.Update to use ListRefresh (aka
      /snaps/metadata)
    - snap-exec: fix silly off-by-one error
    - tests: stop using hello-world.echo in the tests
    - tests: add env command to test-snapd-tools
    - classic: remove (most of) "classic" mode, this is implemented as a
      snap now
    - many: remove snapstate.Candidate and other cleanups
    - many: removed authenticator, store gets a user instead
    - asserts: fix minor doc comment typo
    - snap: ensure unknown arguments to `snap run` are ignored
    - overlord/auth: add Device/SetDevice to persist device identity in
      state
    - overlord: make SyncBoot work again
    - tests: add -y flag to apt autoremove command in unity task restore
    - many: migrate SnapSetup and SideInfo to use RealName
    - daemon: drop auther()
    - client: improve error from client.do() on json decode failures
    - tests: readd the fake store tests
    - many: allow removal of broken snaps, add spread test
    - overlord: implement &Retry{After: duration} support for handlers
    - interface: add new interfaces.all.SecurityBackends
    - integration-tests: remove login tests
    - cmd,interfaces,snap: implement hook whitelist.
    - daemon,overlord/auth,store: update macaroon authentication to use
      the new endpoints
    - daemon, overlord: add buy endpoint to REST API
    - tests: use systemd-run for starting and stopping the unity app
    - tests, integration-tests: port systemd service check test to
      spread
    - store: switch search to new snap-specific endpoint
    - store, many: start using the new details endpoint
    - tests, integration-tests: port unity test to spread
    - tests: add spread test for tried snaps removal
    - tests, integration-tests: port auth errors test to spread
    - snapstate: rename OfficialName to RealName in the new tests
    - many: rename SideInfo.OfficialName to SideInfo.RealName
    - snapstate: use snapstate.Type in backend.RemoveSnapFiles
    - many: add `snap enable/disable` commands
    - tests, integration-tests: port refresh all test to spread
    - snap: add `snap run --shell`
    - tests: set yaml indentation to 4 spaces
    - snapstate: cleanup downloaded temp snap files
    - overlord: make patch1_test more robust
    - debian: add snapd.postrm that purges
    - integration-tests: drop already covered refresh app test
    - many: add concept of "broken" snaps
    - tests, integration-tests: port remove errors tests to spread
    - tests, integration-tests: port revert test to spread
    - debian: fix snapbuild path
    - overlord: fix access to the state without lock in firstboot.go and
      add test
    - snapstate: add very simple garbage collection on upgrade
    - asserts: introduce assertstest with helpers to test code involving
      assertions
    - tests, integration tests: port undone failed install test to
      spread
    - snap,store: switch to the new snaps/metadata endpoint, introduce
      and start capturing DeveloperID
    - tests, integration-tests: port the op remove retry test to spread
    - po: remove snappy.pot from git, it will be generated at build time
    - many: add some missing tests, clarify some things and nitpicks as
      follow up to `snap revert`
    - snapstate: when doing snapsate.Update|Install, talk to the store
      early
    - tests, integration-tests: port the op remove test to spread
    - interfaces: allow /usr/bin/locale in default policy
    - many: add `snap revert`
    - overlord/auth,store: add macaroon serialization/deserialization
      helpers
    - many: embed main store trusted assertions in snapd, way to have
      test ones, spread tests for ack and known
    - overlord/snapstate,daemon: clarify active vs current, add
      SnapState.HasCurrent,CurrentInfo
    - tests: do not search for a specific snap (we hit 100 items) and
      pagination kicks in
    - tests: use printf instead of echo where we need portability
    - tests: rename and generalize basic-binaries to test-snapd-tools

 -- Michael Vogt <michael.vogt@ubuntu.com>  Tue, 26 Jul 2016 15:49:04 +0200

snapd (2.0.10) xenial; urgency=medium

  *  New upstream release: LP: #1597329
    - interfaces: also allow @{PROC}/@{pid}/mountinfo and
      @{PROC}/@{pid}/mountstats
    - interfaces: allow read access to /etc/machine-id and
      @{PROC}/@{pid}/smaps
    - interfaces: miscelleneous policy updates for default, log-observe
      and system-observe
    - snapstate: add logging after a successful doLinkSnap
    - tests, integration-tests: port try tests to spread
    - store, cmd/snapd: send a basic user-agent to the store
    - store: add buy method
    - client: retry on failed GETs
    - tests: actual refresh test
    - docs: REST API update
    - interfaces: add mount support for hooks.
    - interfaces: add udev support for hooks.
    - interfaces: add dbus support for hooks.
    - tests, integration-tests: port refresh test to spread
    - tests, integration-tests: port change errors test to spread
    - overlord/ifacestate: don't retry snap security setup
    - integration-tests: remove unused file
    - tests: manage the socket unit when reseting state
    - overlord: improve organization of state patches
    - tests: wait for snapd listening after reset
    - interfaces/builtin: allow other sr*/scd* optical devices
    - systemd: add support for squashfuse
    - snap: make snaps vanishing less fatal for the system
    - snap-exec: os.Exec() needs argv0 in the args[] slice too
    - many: add new `create-user` command
    - interfaces: auto-connect content interfaces with the same content
      and developer
    - snapstate: add Current revision to SnapState
    - readme: tweak readme blurb
    - integration-tests: wait for listening port instead of active
      service reported by systemd
    - many: rename Current -> {CurrentSideInfo,CurrentInfo}
    - spread: fix home interface test after suite move
    - many: name unversioned data.
    - interfaces: add "content" interface
    - overlord/snapstate: defaultBackend can go away now
    - debian: comment to remember why the timer is setup like it is
    - tests,spread.yaml: introduce an upgrade test, support/split into
      two suites for this
    - overlord,overlord/snapstate: ensure we keep snap type in snapstate
      of each snap
    - many: rework the firstboot support
    - integration-tests: fix test failure
    - spread: keep core on suite restore
    - tests: temporary fix for state reset
    - overlord: add infrastructure for simple state format/content
      migrations
    - interfaces: add seccomp support for hooks.
    - interfaces: allow gvfs shares in home and temporarily allow
      socketcall by default (LP: #1592901, LP: #1594675)
    - tests, integration-tests: port network-bind interface tests to
      spread
    - snap,snap/snaptest: use PopulateDir/MakeTestSnapWithFiles directly
      and remove MockSnapWithHooks
    - interfaces: add mpris interface
    - tests: enable `snap run` on i386
    - tests, integration-tests: port network interface test to spread
    - tests, integration-tests: port interfaces cli to spread
    - tests, integration-tests: port leftover install tests to spread
    - interfaces: add apparmor support for hooks.
    - tests, integration-tests: port log-observe interface tests to
      spread
    - asserts: improve Decode doc comment about assertion format
    - tests: moved snaps to lib
    - many: add the camera interface
    - many: add optical-drive interface
    - interfaces: auto-connect home if running on classic
    - spread: bump gccgo test timeout
    - interfaces: use security tags to index security snippets.
    - daemon, overlord/snapstate, store: send confinement header to the
      store for install
    - spread: run tests on 16.04 i386 concurrently
    - tests,integration-tests: port install error tests to spread
    - interfaces: add a serial-port interface
    - tests, integration-tests, debian: port sideload install tests to
      spread
    - interfaces: add new bind security backend and refactor
      backendtests
    - snap: load and validate implicit hooks.
    - tests: add a build/run test for gccgo in spread
    - cmd/snap/cmd_login: Adjust message after adding support for wheel
      group
    - tests, integration-tests: ported install from store tests to
      spread
    - snap: make `snap change <taskid>` show task progress
    - tests, integration-tests: port search tests to spread
    - overlord/state,daemon: make abort proceed immediately, fix doc
      comment, improve tests
    - daemon: extend privileged access to users in "wheel" group
    - snap: tweak `snap refresh` and `snap refresh --list` outputTiny
      branch that does three things:
    - interfaces: refactor auto-connection candidate check
    - snap: add support for snap {install,refresh}
      --{edge,beta,candidate,stable}
    - release: don't force KDE Neon into devmode.

 -- Michael Vogt <michael.vogt@ubuntu.com>  Wed, 29 Jun 2016 21:02:39 +0200

snapd (2.0.9) xenial; urgency=medium

  * New upstream release: LP: #1593201
    - snap: add the magic redirect part of `snap run`
    - tests, integration-tests: port server related tests to spread
    - overlord/snapstate: log restarting in the task
    - daemon: test restart wiring, fix setup/teardown
    - cmd: don't show the price if a snap has already been purchased
    - tests, integration-tests: port listing tests to spread
    - integration-tests: do not try to kill ubuntu-clock-app.clock (no
      longer a process)
    - several: tie up overlord's restart handler into daemon; adjust
      snap to cope
    - tests, integration-tests: port abort tests to spread
    - integration-tests: fix flaky TestRemoveBusyRetries
    - testutils: refactor/mock exec
    - snap,cmd: add hook support to snap run.
    - overlord/snapstate: remove Download from backend
    - store: use a custom logging transport
    - overlord/hookstate: implement basic HookManager.
    - spread: move the suite restore to restore-each
    - asserts: turn model os into model core field, making it also more
      like the kernel and gadget fields
    - asserts: / is not allowed in primary key headers, follow the store
      in this
    - release: enable full confinement on Elementary 0.4
    - integration-tests: fix another i386 autopkgtest failure.
    - cmd/snap: create SNAP_USER_DATA and common dirs in `snap run`
    - many: have the installation of the core snap request a restart (on
      classic)
    - asserts: allow to load also account assertions into the trusted
      set
    - many: install snaps in devmode on distributions without complete
      apparmor and seccomp support
    - spread: run on travis
    - snapenv: do not hardcode amd64 in tests
    - spread: initial harness and first test
    - interfaces: miscelleneous policy updates for chromium, x86,
      opengl, etc
    - integration-tests: remove daemon to use the log-observe interface
    - client: remove client.Revision and import snap.Revision instead
    - integration-tests: wait for network-bind service in try test
    - many: move over from snappy to snapstate/backend SetupSnap and
      related code
    - integration-tests: add interfaces cli tests
    - snapenv: cleanup snapenv.{Basic,User}
    - cmd/snap: also print slots that connect to the wanted snap (LP:
      #1590704)
    - asserts: error style, use "cannot" instead of "failed to"
      following the main decided style
    - integration-tests: wait until the network-bind service is up
      before testing
    - many: add new `snap run` command
    - snappy: unexport snappy.Install and snappy.Overlord.{Un,}Install
    - many: add some shared testing helpers to snap/snaptest and to
      boot/boottest
    - rest-api: support to send apps per snap (LP: #1564076)

 -- Michael Vogt <michael.vogt@ubuntu.com>  Thu, 16 Jun 2016 13:56:12 +0200

snapd (2.0.8.1) UNRELEASED; urgency=medium

  * New upstream release
    - Cherry pick four commits that show snaps as installed in devmode on
    distributions without full confinement dependencies available:

    25634d3364a46b5e9147e4466932c59b1b572d35
    53f2e8d5f1b2d7ce13f5b50be4c09fa1de8cf1e0
    38771f4cc324ad9dd4aa48b03108d13a2c361aad
    c46e069351c61e45c338c98ab12689a319790bd5

 -- Zygmunt Krynicki <zygmunt.krynicki@canonical.com>  Tue, 14 Jun 2016 15:55:30 +0200

snapd (2.0.8) xenial; urgency=medium

  * New upstream release: LP: #1589534
    - debian: make `snap refresh` times more random (LP: #1537793)
    - cmd: ExecInCoreSnap looks in "core" snap first, and only in
      "ubuntu-core" snap if rev>125.
    - cmd/snap: have 'snap list' display helper message on stderr
      (LP: #1587445)
    - snap: make app names more restrictive.

 -- Michael Vogt <michael.vogt@ubuntu.com>  Wed, 08 Jun 2016 07:56:58 +0200

snapd (2.0.7) xenial; urgency=medium

  * New upstream release: LP: #1589534
    - debian: do not ship  /etc/ld.so.conf.d/snappy.conf (LP: #1589006)
    - debian: fix snapd.refresh.service install and usage (LP: #1588977)
    - ovlerlord/state: actually support task setting themself as
      done/undone
    - snap: do not use "." import in revision_test.go, as this breaks
      gccgo-6 (fix build failure on powerpc)
    - interfaces: add fcitx and mozc input methods to unity7
    - interfaces: add global gsettings interfaces
    - interfaces: autoconnect home and doc updates (LP: #1588886)
    - integration-tests: remove
      abortSuite.TestAbortWithValidIdInDoingStatus
    - many: adding backward compatible code to upgrade SnapSetup.Flags
    - overlord/snapstate: handle sideloading over an old sideloaded snap
      without panicing
    - interfaces: add socketcall() to the network/network-bind
      interfaces (LP: #1588100)
    - overlord/snapstate,snappy: move over CanRemoveThis moves over the
      CanRemove check to snapstate itself.overlord/snapstate
    - snappy: move over CanRemove
    - overlord/snapstate,snappy: move over CopyData and Remove*Data code

 -- Michael Vogt <michael.vogt@ubuntu.com>  Mon, 06 Jun 2016 16:35:50 +0200

snapd (2.0.6) xenial; urgency=medium

  * New upstream release: LP: #1588052:
    - many: repository moved to snapcore/snapd
    - debian: add transitional pkg for the github location change
    - snap: ensure `snap try` work with relative paths
    - debian: drop run/build dependency on lsb-release
    - asserts/tool: gpg key pair manager
    - many: add new snap-exec
    - many: implement `snap refresh --list` and  `snap refresh`
    - snap: add parsing support for hooks.
    - many: add the cups interface
    - interfaces: misc policy fixes (LP: #1583794)
    - many: add `snap try`
    - interfaces: allow using sysctl and scmp_sys_resolver for parsing
      kernel logs
    - debian: make snapd get its environ from /etc/environment
    - daemon,client,snap: revisions are now strings
    - interfaces: allow access to new ibus abstract socket path
      LP: #1580463
    - integration-tests: add remove tests
    - asserts: stronger crypto choices and follow better latest designs
    - snappy,daemon: hollow out more of snappy (either removing or not
      exporting stuff on its way out), snappy/gadget.go is gone
    - asserts: rename device-serial to serial
    - asserts: rename identity to account (and username access)
    - integration-tests: add changes tests
    - backend: add tests for environment wrapper generation
    - interfaces/builtin: add location-control interface
    - overlord/snapstate: move over check snap logic from snappy
    - release: use os-release instead of lsb-release for cross-distro
      use
    - asserts: allow empty snap-name for snap-declaration
    - interfaces/builtin,docs,snap: add the pulseaudio interface
    - many: add support for an environment map inside snap.yaml
    - overlord/snapstate: increase robustness of doLinkSnap/undoLinkSnap
      with sanity unit tests
    - snap: parse epoch property
    - snappy: do nothing in SetNextBoot when running on classic
    - snap: validate snap type
    - integration-tests: extend find command tests
    - asserts: extend tests to cover mandatory and empty headers
    - tests: stop the update-pot check in run-checks
    - snap: parse confinement property.
    - store: change applyUbuntuStoreHeaders to not take accept, and to
      take a channel
    - many: struct-based revisions, new representation
    - interfaces: remove 'audit deny' rules from network_control.go
    - interfaces: add  com.canonical.UrlLauncher.XdgOpen to unity7
      interface
    - interfaces: firewall-control can access xtables lock file
    - interfaces: allow unity7 AppMenu
    - interfaces: allow unity7 launcher API
    - interfaces/builtin: add location-observe interface
    - snap: fixed snap empty list text LP: #1587445

 -- Michael Vogt <michael.vogt@ubuntu.com>  Thu, 02 Jun 2016 08:23:50 +0200

snapd (2.0.5) xenial; urgency=medium

  * New upstream release: LP: #1583085
    - interfaces: add dbusmenu, freedesktop and kde notifications to
      unity7 (LP: #1573188)
    - daemon: make localSnapInfo return SnapState
    - cmd: make snap list with no snaps not special
    - debian: workaround for XDG_DATA_DIRS issues
    - cmd,po: fix conflicts, apply review from #1154
    - snap,store: load and store the private flag sent by the store in
      SideInfo
    - interfaces/apparmor/template.go: adjust /dev/shm to be more usable
    - store: use purchase decorator in Snap and FindSnaps
    - interfaces: first version of the networkmanager interface
    - snap, snappy: implement the new (minmimal) kernel spec
    - cmd/snap, debian: move manpage generation to depend on an environ
      key; also, fix completion

 -- Michael Vogt <michael.vogt@ubuntu.com>  Thu, 19 May 2016 15:29:16 +0200

snapd (2.0.4) xenial; urgency=medium

  * New upstream release:
    - interfaces: cleanup explicit denies
    - integration-tests: remove the ancient integration daemon tests
    - integration-tests: add network-bind interface test
    - integration-tests: add actual checks for undoing install
    - integration-tests: add store login test
    - snap: add certain implicit slots only on classic
    - integration-tests: add coverage flags to snapd.service ExecStart
      setting when building from branch
    - integration-tests: remove the tests for features removed in 16.04.
    - daemon, overlord/snapstate: "(de)activate" is no longer a thing
    - docs: update meta.md and security.md for current snappy
    - debian: always start snapd
    - integration-tests: add test for undoing failed install
    - overlord: handle ensureNext being in the past
    - overlord/snapstate,overlord/snapstate/backend,snappy: start
      backend porting LinkSnap and UnlinkSnap
    - debian/tests: add reboot capability to autopkgtest and execute
      snapPersistsSuite
    - daemon,snappy,progress: drop license agreement broken logic
    - daemon,client,cmd/snap: nice access denied message
      (LP: #1574829)
    - daemon: add user parameter to all commands
    - snap, store: rework purchase methods into decorators
    - many: simplify release package and add OnClassic
    - interfaces: miscellaneous policy updates
    - snappy,wrappers: move desktop files handling to wrappers
    - snappy: remove some obviously dead code
    - interfaces/builtin: quote apparmor label
    - many: remove the gadget yaml support from snappy
    - snappy,systemd,wrappers: move service units generation to wrappers
    - store: add method to determine if a snap must be bought
    - store: add methods to read purchases from the store
    - wrappers,snappy: move binary wrapper generation to new package
      wrappers
    - snap: add `snap help` command
    - integration-tests: remove framework-test data and avoid using
      config-snap for now
    - add integration test to verify fix for LP: #1571721

 -- Michael Vogt <michael.vogt@ubuntu.com>  Fri, 13 May 2016 17:19:37 -0700

snapd (2.0.3) xenial; urgency=medium

  * New upstream micro release:
    - integration-tests, debian/tests: add unity snap autopkg test
    - snappy: introduce first feature flag for assumes: common-data-dir
    - timeout,snap: add YAML unmarshal function for timeout.Timeout
    - many: go into state.Retry state when unmounting a snap fails.
      (LP: #1571721, #1575399)
    - daemon,client,cmd/snap: improve output after snap
      install/refresh/remove (LP: #1574830)
    - integration-tests, debian/tests: add test for home interface
    - interfaces,overlord: support unversioned data
    - interfaces/builtin: improve the bluez interface
    - cmd: don't include the unit tests when building with go test -c
      for integration tests
    - integration-tests: teach some new trick to the fake store,
      reenable the app refresh test
    - many: move with some simplifications test snap building to
      snap/snaptest
    - asserts: define type for revision related errors
    - snap/snaptest,daemon,overlord/ifacestate,overlord/snapstate: unify
      mocking snaps behind MockSnap
    - snappy: fix openSnapFile's handling of sideInfo
    - daemon: improve snap sideload form handling
    - snap: add short and long description to the man-page
      (LP: #1570280)
    - snappy: remove unused SetProperty
    - snappy: use more accurate test data
    - integration-tests: add a integration test about remove removing
      all revisions
    - overlord/snapstate: make "snap remove" remove all revisions of a
      snap (LP: #1571710)
    - integration-tests: re-enable a bunch of integration tests
    - snappy: remove unused dbus code
    - overlord/ifacestate: fix setup-profiles to use new snap revision
      for setup (LP: #1572463)
    - integration-tests: add regression test for auth bug LP:#1571491
    - client, snap: remove obsolete TypeCore which was used in the old
      SystemImage days
    - integration-tests: add apparmor test
    - cmd: don't perform type assertion when we know error to be nil
    - client: list correct snap types
    - intefaces/builtin: allow getsockname on connected x11 plugs
      (LP: #1574526)
    - daemon,overlord/snapstate: read name out of sideloaded snap early,
      improved change summary
    - overlord: keep tasks unlinked from a change hidden, prune them
    - integration-tests: snap list on fresh boot is good again
    - integration-tests: add partial term to the find test
    - integration-tests: changed default release to 16
    - integration-tests: add regression test for snaps not present after
      reboot
    - integration-tests: network interface
    - integration-tests: add proxy related environment variables to
      snapd env file
    - README.md: snappy => snap
    - etc: trivial typo fix (LP:#1569892)
    - debian: remove unneeded /var/lib/snapd/apparmor/additional
      directory (LP: #1569577)
    - builtin/unity7.go: allow using gmenu. LP: #1576287

 -- Michael Vogt <michael.vogt@ubuntu.com>  Tue, 03 May 2016 07:51:57 +0200

snapd (2.0.2) xenial; urgency=medium

  * New upstream release:
    - systemd: add multi-user.target (LP: #1572125)
    - release: our series is 16
    - integration-tests: fix snapd binary path for mounting the daemon
      built from branch
    - overlord,snap: add firstboot state sync

 -- Michael Vogt <michael.vogt@ubuntu.com>  Tue, 19 Apr 2016 16:02:44 +0200

snapd (2.0.1) xenial; urgency=medium

  * client,daemon,overlord: fix authentication:
    - fix incorrect authenication check (LP: #1571491)

 -- Michael Vogt <michael.vogt@ubuntu.com>  Mon, 18 Apr 2016 07:24:33 +0200

snapd (2.0) xenial; urgency=medium

  * New upstream release:
    - debian: put snapd in /usr/lib/snapd/
    - cmd/snap: minor polishing
    - cmd,client,daemon: add snap abort command
    - overlord: don't hold locks when callling backends
    - release,store,daemon: no more default-channel, release=>series
    - many: drop support for deprecated environment variables
      (SNAP_APP_*)
    - many: support individual ids in changes cmd
    - overlord/state: use numeric change and task ids
    - overlord/auth,daemon,client,cmd/snap: logout
    - daemon: don't install ubuntu-core twice
    - daemon,client,overlord/state,cmd: add changes command
    - interfaces/dbus: drop superfluous backslash from template
    - daemon, overlord/snapstate: updates are users too!
    - cmd/snap,daemon,overlord/ifacestate: add support for developer
      mode
    - daemon,overlord/snapstate: on refresh use the remembered channel,
      default to stable channel otherwise
    - cmd/snap: improve UX of snap interfaces when there are no results
    - overlord/state: include time in task log messages
    - overlord: prune and abort old changes and tasks
    - overlord/ifacestate: add implicit slots in setup-profiles
    - daemon,overlord: setup authentication for store downloads
    - daemon: macaroon-authed users are like root, and sudoers can login
    - daemon,client,docs: send install options to daemon

 -- Michael Vogt <michael.vogt@ubuntu.com>  Sat, 16 Apr 2016 22:15:40 +0200

snapd (1.9.4) xenial; urgency=medium

  * New upstream release:
    - etc: fix desktop file location
    - overlord/snapstate: stop an update once download sees the revision
      is already installed
    - overlord: make SnapState.DevMode a method, store flags
    - snappy: no more snapYaml in snappy.Snap
    - daemon,cmd,dirs,lockfile: drop all lockfiles
    - debian: use sudo in setup of the proxy environment
    - snap/snapenv,snappy,systemd: expose SNAP_REVISION to app
      environment
    - snap: validate similarly to what we did with old snapYaml info
      from squashfs snaps
    - daemon,store: plug in authentication for store search/details
    - overlord/snapstate: fix JSON name of SnapState.Candidate
    - overlord/snapstate: start using revisions higher than 100000 for
      local installs (sideloads)
    - interfaces,overlorf/ifacestate: honor user choice and don't auto-
      connect disconnected plugs
    - overlord/auth,daemon,client: hide user ids again
    - daemon,overlord/snapstate: back /snaps (and so snap list) using
      state
    - daemon,client,overlord/auth: rework state auth data
    - overlord/snapstate: disable Activate and Deactivate
    - debian: fix silly typo in autopkgtest setup
    - overlord/ifacestate: remove connection state with discard-conns
      task, on the removal of last snap
    - daemon,client: rename API update action to refresh
    - cmd/snap: rework login to be more resilient
    - overlord/snapstate: deny two changes on one snap
    - snappy: fix crash on certain snap.yaml
    - systemd: use native systemctl enable instead of our own
      implementation
    - store: add workaround for misbehaving store
    - debian: make autopkgtest use the right env vars
    - state: log do/undo status too when a task is run
    - docs: update rest.md with price information
    - daemon: only include price property if the snap is non-free
    - daemon, client, cmd/snap: connect/disconnect now async
    - snap,snappy: allow snaps to require system features
    - integration-tests: fix report of skips in SetUpTest method
    - snappy: clean out major bits (still using Installed) now
      unreferenced as cmd/snappy is gone
    - daemon/api,overlord/auth: add helper to get UserState from a
      client request

 -- Michael Vogt <michael.vogt@ubuntu.com>  Fri, 15 Apr 2016 23:30:00 +0200

snapd (1.9.3) xenial; urgency=medium

  * New upstream release:
    - many: prepare for opengl support on classic
    - interfaces/apparmor: load all apparmor profiles on snap setup
    - daemon,client: move async resource to change in meta
    - debian: disable autopilot
    - snap: add basic progress reporting
    - client,cmd,daemon,snap,store: show the price of snaps in the cli
    - state: add minimal taskrunner logging
    - daemon,snap,overlord/snapstate: in the API get the snap icon using
      state
    - client,daemon,overlord: don't guess snap file vs. name
    - overlord/ifacestate: reload snap connections when setting up
      security for a given snap
    - snappy: remove cmd/snappy (superseded in favour of cmd/snap)
    - interfaecs/apparmor: remove all traces of old-security from
      apparmor backend
    - interfaces/builtin: add bluez interface
    - overlord/ifacestate: don't crash if connection cannot be reloaded
    - debian: add searchSuite to autopkgtest
    - client, daemon, cmd/snap: no more tasks; everything is changes
    - client: send authorization header in client requests
    - client, daemon: marshal suggested currency over REST
    - docs, snap: enumerate snap types correctly in docs and comments
    - many: add store authenticator parameter
    - overlord/ifacestate,daemon: setup security on conect and
      disconnect
    - interfaces/apparmor: remove unused apparmor variables
    - snapstate: add missing "TaskProgressAdapter.Write()" for working
      progress reporting
    - many: clean out snap config related code not for OS
    - daemon,client,cmd: return snap list from /v2/snaps
    - docs: update `/v2/snaps` endpoint documentation
    - interfaces: rename developerMode to devMode
    - daemon,client,overlord: progress current => done
    - daemon,client,cmd/snap: move query metadata to top-level doc
    - interfaces: add TestSecurityBackend
    - many: replace typographic quotes with ASCII
    - client, daemon: rework rest changes to export "ready" and "err"
    - overlord/snapstate,snap,store: track snap-id in side-info and
      therefore in state
    - daemon: improve mocking  of interfaces API tests
    - integration-tests: remove origins in default snap names for udf
      call
    - integration-test: use "snap list" in GetCurrentVersion
    - many: almost no more NewInstalledSnap reading manifest from
      snapstate and backend
    - daemon: auto install ubuntu-core if missing
    - oauth,store: remove OAuth authentication logic
    - overlord/ifacestate: simplify some tests with implicit manager
      initialization
    - store, snappy: move away from hitting details directly
    - overlord/ifacestate: reload connections when restarting the
      manager
    - overlord/ifacestate: increase flexibility of unit tests
    - overlord: use state to discover all installed snaps
    - overlord/ifacestate: track connections in the state
    - many: separate copy-data from unlinking of current snap
    - overlord/auth,store/auth: add macaroon authenticator to UserState
    - client: support for /v2/changes and /v2/changes/{id}
    - daemon/api,overlord/auth: rework authenticated users information
      in state

 -- Michael Vogt <michael.vogt@ubuntu.com>  Thu, 14 Apr 2016 23:29:43 +0200

snapd (1.9.2) xenial; urgency=medium

  * New upstream release:
    - cmd/snap,daemon,store: rework login command to use daemon login
      API
    - store: cache suggested currency from the store
    - overlord/ifacestate: modularize and extend tests
    - integration-tests: reenable failure tests
    - daemon: include progress in rest changes
    - daemon, overlord/state: expose individual changes
    - overlord/ifacestate: drop duplicate package comment
    - overlord/ifacestate: allow tests to override security backends
    - cmd/snap: install *.snap and *.snap.* as files too
    - interfaces/apparmor: replace /var/lib/snap with /var/snap
    - daemon,overlord/ifacestate: connect REST API to interfaces in the
      overlord
    - debian: remove unneeded dependencies from snapd
    - overlord/state: checkpoint on final progress only
    - osutil: introduce IsUIDInAny
    - overlord/snapstate: rename GetSnapState to Get, SetSnapState to
      Set
    - daemon: add id to changes json
    - overlord/snapstate: SetSnapState() needs locks
    - overlord: fix broken tests
    - overlord/snapstate,overlord/ifacestate: reimplement SnapInfo (as
      Info) actually using the state

 -- Michael Vogt <michael.vogt@ubuntu.com>  Wed, 13 Apr 2016 17:27:00 +0200

snapd (1.9.1.1) xenial; urgency=medium

  * debian/tests/control:
    - add git to make autopkgtest work

 -- Michael Vogt <michael.vogt@ubuntu.com>  Tue, 12 Apr 2016 17:19:19 +0200

snapd (1.9.1) xenial; urgency=medium

  * Add warning about installing ubuntu-core-snapd-units on Desktop systems.
  * Add ${misc:Depends} to ubuntu-core-snapd-units.
  * interfaces,overlord: add support for auto-connecting plugs on
    install
  * fix sideloading snaps and (re)add tests for this
  * add `ca-certificates` to the test-dependencies to fix autopkgtest
    failure on armhf

 -- Michael Vogt <michael.vogt@ubuntu.com>  Tue, 12 Apr 2016 14:39:57 +0200

snapd (1.9) xenial; urgency=medium

  * rename source and binary package to "snapd"
  * update directory layout to final 16.04 layout
  * use `snap` command instead of the previous `snappy`
  * use `interface` based security
  * use new state engine for install/update/remove

 -- Michael Vogt <michael.vogt@ubuntu.com>  Tue, 12 Apr 2016 01:05:09 +0200

ubuntu-snappy (1.7.3+20160310ubuntu1) xenial; urgency=medium

    - debian: update versionized ubuntu-core-launcher dependency
    - debian: tweak desktop file dir, ship Xsession.d snip for seamless
      integration
    - snappy: fix hw-assign to work with per-app udev tags
    - snappy: use $snap.$app as per-app udev tag
    - snap,snappy,systemd: %s/\<SNAP_ORIGIN\>/SNAP_DEVELOPER/g
    - snappy: add mksquashfs --no-xattrs parameter
    - snap,snappy,systemd: kill SNAP_FULLNAME

 -- Michael Vogt <michael.vogt@ubuntu.com>  Thu, 10 Mar 2016 09:26:20 +0100

ubuntu-snappy (1.7.3+20160308ubuntu1) xenial; urgency=medium

    - snappy,snap: move icon under meta/gui/
    - debian: add snap.8 manpage
    - debian: move snapd to /usr/lib/snappy/snapd
    - snap,snappy,systemd: remove TMPDIR, TEMPDIR, SNAP_APP_TMPDIR
    - snappy,dirs: add support to use desktop files from inside snaps
    - daemon: snapd API events endpoint redux
    - interfaces/builtin: add "network" interface
    - overlord/state: do small fixes (typo, id clashes paranoia)
    - overlord: add first pass of the logic in StateEngine itself
    - overlord/state: introduce Status/SetStatus on Change
    - interfaces: support permanent security snippets
    - overlord/state: introduce Status/SetStatus and
      Progress/SetProgress on Task
    - overlord/state: introduce Task and Change.NewTask
    - many: selectively swap semantics of plugs and slots
    - client,cmd/snap: remove useless indirection in Interfaces
    - interfaces: maintain Plug and Slot connection details
    - client,daemon,cmd/snap: change POST /2.0/interfaces to work with
      lists
    - overlord/state: introduce Change and NewChange on state to create
      them
    - snappy: bugfix for snap.yaml parsing to be more consistent with
      the spec
    - snappy,systemd: remove "ports" from snap.yaml

 -- Michael Vogt <michael.vogt@ubuntu.com>  Tue, 08 Mar 2016 11:24:09 +0100

ubuntu-snappy (1.7.3+20160303ubuntu4) xenial; urgency=medium

  * rename:
    debian/golang-snappy-dev.install ->
       debian/golang-github-ubuntu-core-snappy-dev.install:

 -- Michael Vogt <michael.vogt@ubuntu.com>  Thu, 03 Mar 2016 12:29:16 +0100

ubuntu-snappy (1.7.3+20160303ubuntu3) xenial; urgency=medium

  * really fix typo in dependency name

 -- Michael Vogt <michael.vogt@ubuntu.com>  Thu, 03 Mar 2016 12:21:39 +0100

ubuntu-snappy (1.7.3+20160303ubuntu2) xenial; urgency=medium

  * fix typo in dependency name

 -- Michael Vogt <michael.vogt@ubuntu.com>  Thu, 03 Mar 2016 12:05:36 +0100

ubuntu-snappy (1.7.3+20160303ubuntu1) xenial; urgency=medium

    - debian: update build-depends for MIR
    - many: implement new REST API: GET /2.0/interfaces
    - integration-tests: properly stop snapd from branch
    - cmd/snap: update tests for go-flags changes
    - overlord/state: implement Lock/Unlock with implicit checkpointing
    - overlord: split out the managers and State to their own
      subpackages of overlord
    - snappy: rename "migration-skill" to "old-security" and use new
      interface names instead of skills
    - client,cmd/snap: clarify name ambiguity in Plug or Slot
    - overlord: start working on state engine along spec v2, have the
      main skeleton follow that
    - classic, oauth: update tests for change in MakeRandomString()
    - client,cmd/snap: s/add/install/:-(
    - interfaces,daemon: specialize Name to either Plug or Slot
    - interfaces,interfaces/types: unify security snippet functions
    - snapd: close the listener on Stop, to force the http.Serve loop to
      exit
    - snappy,daemon,snap/lightweight,cmd/snappy,docs/rest.md: expose
      explicit channel selection to rest api
    - interfaces,daemon: rename package holding built-in interfaces
    - integration-tests: add the first classic dimension tests
    - client,deaemon,docs: rename skills to interfaces on the wire
    - asserts: add identity assertion type
    - integration-tests: add the no_proxy env var
    - debian: update build-depends for new package names
    - oauth: fix oauth & quoting in the oauth_signature
    - integration-tests: remove unused field
    - integration-tests: add the http proxy argument
    - interfaces,interfaces/types,deamon: mass internal rename to
      interfaces
    - client,cmd/snap: rename skills to interfaces (part 2)
    - arch: fix missing mapping for powerpc

 -- Michael Vogt <michael.vogt@ubuntu.com>  Thu, 03 Mar 2016 11:00:19 +0100

ubuntu-snappy (1.7.3+20160225ubuntu1) xenial; urgency=medium

    - integration-tests: always use the built snapd when compiling
      binaries from branch
    - cmd/snap: rename skills to interfaces
    - testutil,skills/types,skills,daemon: tweak discovery of know skill
      types
    - docs: add docs for arm64 cross building
    - overlord: implement basic ReadState/WriteState
    - overlord: implement Get/Set/Copy on State
    - integration-tests: fix dd output check
    - integration-tests: add fromBranch config field
    - integration-tests: use cli pkg methods in hwAssignSuite
    - debian: do not create the snappypkg user, we don't need it anymore
    - arch: fix build failure on s390x
    - classic: cleanup downloaded lxd tarball
    - cmd/snap,client,integration-tests: rename snap subcmds
      'assert'=>'ack', 'asserts'=>'known'
    - skills: fix broken tests builds
    - skills,skills/types: pass slot to SlotSecuritySnippet()
    - skills/types: teach bool-file about udev security

 -- Michael Vogt <michael.vogt@ubuntu.com>  Thu, 25 Feb 2016 16:17:19 +0100

ubuntu-snappy (1.7.2+20160223ubuntu1) xenial; urgency=medium

  * New git snapshot:
    - asserts: introduce snap-declaration
    - cmd/snap: fix integration tests for the "cmd_asserts"
    - integration-tests: fix fanctl output check
    - cmd/snap: fix test failure after merging 23a64e6
    - cmd/snap: replace skip-help with empty description
    - docs: update security.md to match current migration-skill
      semantics
    - snappy: treat commands with 'daemon' field as services
    - asserts: use more consistent names for receivers in
      snap_asserts*.go
    - debian: add missing golang-websocket-dev build-dependency
    - classic: if classic fails to get created, undo the bind mounts
    - snappy: never return nil in NewLocalSnapRepository()
    - notifications: A simple notification system
    - snappy: when using staging, authenticate there instead
    - integration-tests/snapd: fix the start of the test snapd socket
    - skills/types: use CamelCase for security names
    - skills: add support for implicit revoke
    - skills: add security layer
    - integration-tests: use exec.Command wrapper for updates
    - cmd/snap: add 'snap skills'
    - cms/snap: add 'snap revoke'
    - docs: add docs for skills API
    - cmd/snap: add 'snap grant'
    - cmd/snappy, coreconfig, daemon, snappy: move config to always be
      bytes (in and out)
    - overlord: start with a skeleton and stubs for Overlord,
      StateEngine, StateJournal and managers
    - integration-tests: skip tests affected by LP: #1544507
    - skills/types: add bool-file
    - po: refresh translation templates
    - cmd/snap: add 'snap experimental remove-skill-slot'
    - asserts: introduce device assertion
    - cmd/snap: implemented add, remove, purge, refresh, rollback,
      activate, deactivate
    - cmd/snap: add 'snap experimental add-skill-slot'
    - cmd/snap: add 'snap experimental remove-skill'
    - cmd/snap: add tests for common skills code
    - cmd/snap: add 'snap experimental add-skill'
    - asserts: make assertion checkers used by db.Check modular and
      pluggable
    - cmd,client,daemon,caps,docs,po: remove capabilities
    - scripts: move the script to get dependencies to a separate file
    - asserts: make the disk layout compatible for storing more than one
      revision
    - cmd/snap: make the assert command options exported
    - integration-tests: Remove the target release and channel
    - asserts: introduce model assertion
    - integration-tests: add exec.Cmd wrapper
    - cmd/snap: add client test support methods
    - cmd/snap: move key=value attribute parsing to commmon
    - cmd/snap: apply new style consistency to "snap" commands.
    - cmd/snap: support redirecting the client for testing
    - cmd/snap: support testing command output
    - snappy,daemon: remove the meta repositories abstractions
    - cmd: add support for experimental commands
    - cmd/snappy,daemon,snap,snappy: remove SetActive from parts
    - cmd/snappy,daemon,snappy,snap: remove config from parts interface
    - client: improve test data
    - cmd: allow to construct a fresh parser
    - cmd: don't treat help as an error
    - cmd/snappy,snappy: remove "Details" from the repository interface
    - asserts: check that primary keys are set when
      Decode()ing/assembling assertions
    - snap,snappy: refactor to remove "Install" from the Part interface
    - client,cmd: make client.New() configurable
    - client: enable retrieving asynchronous operation information with
      `Client.Operation`.

 -- Michael Vogt <michael.vogt@ubuntu.com>  Tue, 23 Feb 2016 11:28:18 +0100

ubuntu-snappy (1.7.2+20160204ubuntu1) xenial; urgency=medium

  * New git snapshot:
    - integration-tests: fix the rollback error messages
    - integration-test: use the common cli method when trying to install
      an unexisting snap
    - integration-tests: rename snap find test
    - daemon: refactor makeErrorResponder()
    - integration: add regression test for LP: #1541317
    - integration-tests: reenable TestRollbackMustRebootToOtherVersion
    - asserts: introduce "snap asserts" subcmd to show assertions in the
      system db
    - docs: fix parameter style
    - daemon: use underscore in JSON interface
    - client: add skills API
    - asserts,docs/rest.md: change Encoder not to add extra newlines at
      the end of the stream
    - integration-tests: "snappy search" is no more, its "snap search"
      now
    - README, integration-tests/tests: chmod snapd.socket after manual
      start.
    - snappy: add default security profile if none is specified
    - skills,daemon: add REST APIs for skills
    - cmd/snap, cmd/snappy: move from `snappy search` to `snap find`.
    - The first step towards REST world domination: search is now done
      via
    - debian: remove obsolete /etc/grub.d/09_snappy on upgrade
    - skills: provide different security snippets for skill and slot
      side
    - osutil: make go vet happy again
    - snappy,systemd: use Type field in systemd.ServiceDescription
    - skills: add basic grant-revoke methods
    - client,daemon,asserts: expose the ability to query assertions in
      the system db
    - skills: add basic methods for slot handling
    - snappy,daemon,snap: move "Uninstall" into overlord
    - snappy: move SnapFile.Install() into Overlord.Install()
    - integration-tests: re-enable some failover tests
    - client: remove snaps
    - asserts: uniform searching across trusted (account keys) and main
      backstore
    - asserts: introduce Decoder to parse streams of assertions and
      Encoder to build them
    - client: filter snaps with a search query
    - client: pass query as well as path in client internals
    - skills: provide different security snippets for skill and slot
      side
    - snappy: refactor snapYaml to remove methods on snapYaml type
    - snappy: remove unused variable from test
    - skills: add basic methods for skill handing
    - snappy: remove support for meta/package.yaml and implement new
      meta/snap.yaml
    - snappy: add new overlord type responsible for
      Installed/Install/Uninstall/SetActive and stub it out
    - skills: add basic methods for type handling
    - daemon, snappy: add find (aka search)
    - client: filter snaps by type
    - skills: tweak valid names and error messages
    - skills: add special skill type for testing
    - cmd/snapd,daemon: filter snaps by type
    - partition: remove obsolete uEnv.txt
    - skills: add Type interface
    - integration-tests: fix the bootloader path
    - asserts: introduce a memory backed assertion backstore
    - integration-tests: get name of OS snap from bootloader
    - cmd/snapd,daemon: filter snaps by source
    - asserts,daemon: bump some copyright years for things that have
      been touched in the new year
    - skills: add the initial Repository type
    - skills: add a name validation function
    - client: filter snaps by source
    - snappy: unmount the squashfs snap again if it fails to install
    - snap: make a copy of the search uri before mutating it
      Closes: LP#1537005
    - cmd/snap,client,daemon,asserts: introduce "assert " snap
      subcommand
    - cmd/snappy, snappy: fix failover handling of the "active"
      kernel/os snap
    - daemon, client, docs/rest.md, snapd integration tests: move to the
      new error response
    - asserts: change Backstore interface, backstores can now access
      primary key names from types
    - asserts: make AssertionType into a real struct exposing the
      metadata Name and PrimaryKey
    - caps: improve bool-file sanitization
    - asserts: fixup toolbelt to use exposed key ID.
    - client: return by reference rather than by value
    - asserts: exported filesystem backstores + explicit backstores

 -- Michael Vogt <michael.vogt@ubuntu.com>  Thu, 04 Feb 2016 16:35:31 +0100

ubuntu-snappy (1.7.2+20160113ubuntu1) xenial; urgency=medium

  * New git snapshot

 -- Michael Vogt <michael.vogt@ubuntu.com>  Wed, 13 Jan 2016 11:25:40 +0100

ubuntu-snappy (1.7.2ubuntu1) xenial; urgency=medium

  * New upstream release:
    - bin-path integration
    - assertions/capability work
    - fix squashfs based snap building

 -- Michael Vogt <michael.vogt@ubuntu.com>  Fri, 04 Dec 2015 08:46:35 +0100

ubuntu-snappy (1.7.1ubuntu1) xenial; urgency=medium

  * New upstream release:
    - fix dependencies
    - fix armhf builds

 -- Michael Vogt <michael.vogt@ubuntu.com>  Wed, 02 Dec 2015 07:46:07 +0100

ubuntu-snappy (1.7ubuntu1) xenial; urgency=medium

  * New upstream release:
    - kernel/os snap support
    - squashfs snap support
    - initial capabilities work
    - initial assertitions work
    - rest API support

 -- Michael Vogt <michael.vogt@ubuntu.com>  Wed, 18 Nov 2015 19:59:51 +0100

ubuntu-snappy (1.6ubuntu1) wily; urgency=medium

  * New upstream release, including the following changes:
    - Fix hwaccess for gpio (LP: #1493389, LP: #1488618)
    - Fix handleAssets name normalization
    - Run boot-ok job late (LP: #1476129)
    - Add support for systemd socket files
    - Add "snappy service" command
    - Documentation improvements
    - Many test improvements (unit and integration)
    - Override sideload versions
    - Go1.5 fixes
    - Add i18n
    - Add man-page
    - Add .snapignore
    - Run services that uses external ports only after the network is up
    - Bufix in Synbootloader (LP: 1474125)
    - Use uboot.env for boot state tracking

 -- Michael Vogt <michael.vogt@ubuntu.com>  Wed, 09 Sep 2015 14:20:22 +0200

ubuntu-snappy (1.5ubuntu1) wily; urgency=medium

  * New upstream release, including the following changes:
    - Use O_TRUNC when copying files
    - Added path redefinition to include test's binaries location
    - Don't run update-grub, instead use grub.cfg from the oem
      package
    - Do network configuration from first boot
    - zero size systemd of new partition made executable to
      prevent unrecoverable boot failure
    - Close downloaded files

 -- Ricardo Salveti de Araujo <ricardo.salveti@canonical.com>  Mon, 06 Jul 2015 15:14:37 -0300

ubuntu-snappy (1.4ubuntu1) wily; urgency=medium

  * New upstream release, including the following changes:
    - Allow to run the integration tests using snappy from branch
    - Add CopyFileOverwrite flag and behaviour to helpers.CopyFile
    - add a bunch of missing i18n.G() now that we have gettext
    - Generate only the translators comments that start with
      TRANSLATORS
    - Try both clickpkg and snappypkg when dropping privs

 -- Ricardo Salveti de Araujo <ricardo.salveti@canonical.com>  Thu, 02 Jul 2015 16:21:53 -0300

ubuntu-snappy (1.3ubuntu1) wily; urgency=medium

  * New upstream release, including the following changes:
    - gettext support
    - use snappypkg user for the installed snaps
    - switch to system-image-3.x as the system-image backend
    - more reliable developer mode detection

 -- Michael Vogt <michael.vogt@ubuntu.com>  Wed, 01 Jul 2015 10:37:05 +0200

ubuntu-snappy (1.2-0ubuntu1) wily; urgency=medium

  * New upstream release, including the following changes:
    - Consider the root directory when installing and removing policies
    - In the uboot TestHandleAssetsNoHardwareYaml, patch the cache dir
      before creating the partition type
    - In the PartitionTestSuite, remove the unnecessary patches for
      defaultCacheDir
    - Fix the help output of "snappy install -h"

 -- Ricardo Salveti de Araujo <ricardo.salveti@canonical.com>  Wed, 17 Jun 2015 11:42:47 -0300

ubuntu-snappy (1.1.2-0ubuntu1) wily; urgency=medium

  * New upstream release, including the following changes:
    - Remove compatibility for click-bin-path in generated exec-wrappers
    - Release the readme.md after parsing it

 -- Ricardo Salveti de Araujo <ricardo.salveti@canonical.com>  Thu, 11 Jun 2015 23:42:49 -0300

ubuntu-snappy (1.1.1-0ubuntu1) wily; urgency=medium

  * New upstream release, including the following changes:
    - Set all app services to restart on failure
    - Fixes the missing oauth quoting and makes the code a bit nicer
    - Added integrate() to set Integration to default values needed for
      integration
    - Moved setActivateClick to be a method of SnapPart
    - Make unsetActiveClick a method of SnapPart
    - Check the package.yaml for the required fields
    - Integrate lp:snappy/selftest branch into snappy itself
    - API to record information about the image and to check if the kernel was
      sideloaded.
    - Factor out update from cmd
    - Continue updating when a sideload error is returned

 -- Ricardo Salveti de Araujo <ricardo.salveti@canonical.com>  Wed, 10 Jun 2015 15:54:12 -0300

ubuntu-snappy (1.1-0ubuntu1) wily; urgency=low

  * New wily upload with fix for go 1.4 syscall.Setgid() breakage

 -- Michael Vogt <michael.vogt@ubuntu.com>  Tue, 09 Jun 2015 10:02:04 +0200

ubuntu-snappy (1.0.1-0ubuntu1) vivid; urgency=low

  * fix symlink unpacking
  * fix typo in apparmor rules generation

 -- Michael Vogt <michael.vogt@ubuntu.com>  Thu, 23 Apr 2015 16:09:56 +0200

ubuntu-snappy (1.0-0ubuntu1) vivid; urgency=low

  * 15.04 archive upload

 -- Michael Vogt <michael.vogt@ubuntu.com>  Thu, 23 Apr 2015 11:08:22 +0200

ubuntu-snappy (0.1.2-0ubuntu1) vivid; urgency=medium

  * initial ubuntu archive upload

 -- Michael Vogt <michael.vogt@ubuntu.com>  Mon, 13 Apr 2015 22:48:13 -0500

ubuntu-snappy (0.1.1-0ubuntu1) vivid; urgency=low

  * new snapshot

 -- Michael Vogt <michael.vogt@ubuntu.com>  Thu, 12 Feb 2015 13:51:22 +0100

ubuntu-snappy (0.1-0ubuntu1) vivid; urgency=medium

  * Initial packaging

 -- Sergio Schvezov <sergio.schvezov@canonical.com>  Fri, 06 Feb 2015 02:25:43 -0200<|MERGE_RESOLUTION|>--- conflicted
+++ resolved
@@ -1,10 +1,5 @@
 snapd (2.39) xenial; urgency=medium
 
-<<<<<<< HEAD
-  * Placeholder 2.39 changelog
-
- -- Michael Vogt <michael.vogt@ubuntu.com>  Thu, 18 Apr 2019 18:27:01 +0200
-=======
   * New upstream release, LP: #1827495
     - overlord/ifacestate: update static attributes of "content"
       interface
@@ -180,7 +175,6 @@
     - ctlcmd/tests: tests tweaks (followup to #6322)
 
  -- Michael Vogt <michael.vogt@ubuntu.com>  Fri, 03 May 2019 11:29:50 +0200
->>>>>>> 3acf0db9
 
 snapd (2.38.1) xenial; urgency=medium
 
