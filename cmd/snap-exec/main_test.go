--- conflicted
+++ resolved
@@ -44,10 +44,7 @@
 
 func (s *snapExecSuite) SetUpTest(c *C) {
 	syscallExec = syscall.Exec
-<<<<<<< HEAD
-=======
 	dirs.SetRootDir("/")
->>>>>>> 9a8714f8
 }
 
 var mockYaml = []byte(`name: snapname
