--- conflicted
+++ resolved
@@ -24,10 +24,7 @@
 	"fmt"
 	"net/http"
 	"os/user"
-<<<<<<< HEAD
 	"path/filepath"
-=======
->>>>>>> 118a9d14
 	"sort"
 	"syscall"
 
