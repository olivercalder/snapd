// -*- Mode: Go; indent-tabs-mode: t -*-
// +build !integrationcoverage

/*
 * Copyright (C) 2016 Canonical Ltd
 *
 * This program is free software: you can redistribute it and/or modify
 * it under the terms of the GNU General Public License version 3 as
 * published by the Free Software Foundation.
 *
 * This program is distributed in the hope that it will be useful,
 * but WITHOUT ANY WARRANTY; without even the implied warranty of
 * MERCHANTABILITY or FITNESS FOR A PARTICULAR PURPOSE.  See the
 * GNU General Public License for more details.
 *
 * You should have received a copy of the GNU General Public License
 * along with this program.  If not, see <http://www.gnu.org/licenses/>.
 *
 */

package main_test

import (
	"fmt"
	"net/http"
	"os/user"
	"path/filepath"
	"sort"

	"gopkg.in/check.v1"

	"github.com/snapcore/snapd/arch"
	snaprun "github.com/snapcore/snapd/cmd/snap"
	"github.com/snapcore/snapd/dirs"
	"github.com/snapcore/snapd/osutil"
	"github.com/snapcore/snapd/snap"
	"github.com/snapcore/snapd/snap/snaptest"
	"github.com/snapcore/snapd/testutil"
)

var mockYaml = []byte(`name: snapname
version: 1.0
apps:
 app:
  command: run-app
hooks:
 apply-config:
`)

func (s *SnapSuite) TestInvalidParameters(c *check.C) {
	invalidParameters := []string{"run", "snap-name", "--hook=apply-config", "--command=command-name"}
	_, err := snaprun.Parser().ParseArgs(invalidParameters)
	c.Check(err, check.ErrorMatches, ".*cannot use --hook and --command together.*")

	invalidParameters = []string{"run", "snap-name", "-r=1", "--command=command-name"}
	_, err = snaprun.Parser().ParseArgs(invalidParameters)
	c.Check(err, check.ErrorMatches, ".*-r can only be used with --hook.*")

	invalidParameters = []string{"run", "snap-name", "-r=1"}
	_, err = snaprun.Parser().ParseArgs(invalidParameters)
	c.Check(err, check.ErrorMatches, ".*-r can only be used with --hook.*")

	invalidParameters = []string{"run", "snap-name", "--hook=apply-config", "foo", "bar"}
	_, err = snaprun.Parser().ParseArgs(invalidParameters)
	c.Check(err, check.ErrorMatches, ".*too many arguments for hook \"apply-config\": foo bar.*")
}

func (s *SnapSuite) TestSnapRunSnapExecEnv(c *check.C) {
	info, err := snap.InfoFromSnapYaml(mockYaml)
	c.Assert(err, check.IsNil)
	info.SideInfo.Revision = snap.R(42)

	usr, err := user.Current()
	c.Assert(err, check.IsNil)

	env := snaprun.SnapExecEnv(info)
	sort.Strings(env)
	c.Check(env, check.DeepEquals, []string{
		"SNAP=/snap/snapname/42",
		fmt.Sprintf("SNAP_ARCH=%s", arch.UbuntuArchitecture()),
		"SNAP_COMMON=/var/snap/snapname/common",
		"SNAP_DATA=/var/snap/snapname/42",
		"SNAP_LIBRARY_PATH=/var/lib/snapd/lib/gl:",
		"SNAP_NAME=snapname",
		"SNAP_REVISION=42",
		fmt.Sprintf("SNAP_USER_COMMON=%s/snap/snapname/common", usr.HomeDir),
		fmt.Sprintf("SNAP_USER_DATA=%s/snap/snapname/42", usr.HomeDir),
		"SNAP_VERSION=1.0",
	})
}

func (s *SnapSuite) TestSnapRunAppIntegration(c *check.C) {
	// mock installed snap
	dirs.SetRootDir(c.MkDir())
	defer func() { dirs.SetRootDir("/") }()

	snaptest.MockSnap(c, string(mockYaml), &snap.SideInfo{
		Revision: snap.R(42),
	})

	// and mock the server
	s.mockServer(c)

	// redirect exec
	execArg0 := ""
	execArgs := []string{}
	execEnv := []string{}
	restorer := snaprun.MockSyscallExec(func(arg0 string, args []string, envv []string) error {
		execArg0 = arg0
		execArgs = args
		execEnv = envv
		return nil
	})
	defer restorer()

	// and run it!
	err := snaprun.SnapRunApp("snapname.app", "", []string{"arg1", "arg2"})
	c.Assert(err, check.IsNil)
	c.Check(execArg0, check.Equals, "/usr/bin/ubuntu-core-launcher")
	c.Check(execArgs, check.DeepEquals, []string{
		"/usr/bin/ubuntu-core-launcher",
		"snap.snapname.app",
		"snap.snapname.app",
		"/usr/lib/snapd/snap-exec",
		"snapname.app",
		"arg1", "arg2"})
	c.Check(execEnv, testutil.Contains, "SNAP_REVISION=42")
}

func (s *SnapSuite) TestSnapRunAppWithCommandIntegration(c *check.C) {
	// mock installed snap
	dirs.SetRootDir(c.MkDir())
	defer func() { dirs.SetRootDir("/") }()

	snaptest.MockSnap(c, string(mockYaml), &snap.SideInfo{
		Revision: snap.R(42),
	})

	// and mock the server
	s.mockServer(c)

	// redirect exec
	execArg0 := ""
	execArgs := []string{}
	execEnv := []string{}
	restorer := snaprun.MockSyscallExec(func(arg0 string, args []string, envv []string) error {
		execArg0 = arg0
		execArgs = args
		execEnv = envv
		return nil
	})
	defer restorer()

	// and run it!
	err := snaprun.SnapRunApp("snapname.app", "my-command", []string{"arg1", "arg2"})
	c.Assert(err, check.IsNil)
	c.Check(execArg0, check.Equals, "/usr/bin/ubuntu-core-launcher")
	c.Check(execArgs, check.DeepEquals, []string{
		"/usr/bin/ubuntu-core-launcher",
		"snap.snapname.app",
		"snap.snapname.app",
		"/usr/lib/snapd/snap-exec",
		"snapname.app", "--command=my-command",
		"arg1", "arg2"})
	c.Check(execEnv, testutil.Contains, "SNAP_REVISION=42")
}

func (s *SnapSuite) TestSnapRunCreateDataDirs(c *check.C) {
	info, err := snap.InfoFromSnapYaml(mockYaml)
	c.Assert(err, check.IsNil)
	info.SideInfo.Revision = snap.R(42)

	fakeHome := c.MkDir()
	restorer := snaprun.MockUserCurrent(func() (*user.User, error) {
		return &user.User{HomeDir: fakeHome}, nil
	})
	defer restorer()

	err = snaprun.CreateUserDataDirs(info)
	c.Assert(err, check.IsNil)
	c.Check(osutil.FileExists(filepath.Join(fakeHome, "/snap/snapname/42")), check.Equals, true)
	c.Check(osutil.FileExists(filepath.Join(fakeHome, "/snap/snapname/common")), check.Equals, true)
}

func (s *SnapSuite) TestSnapRunHookIntegration(c *check.C) {
	// mock installed snap
	dirs.SetRootDir(c.MkDir())
	defer func() { dirs.SetRootDir("/") }()

	snaptest.MockSnap(c, string(mockYaml), &snap.SideInfo{
		Revision: snap.R(42),
	})

	// and mock the server
	s.mockServer(c)

	// redirect exec
	execArg0 := ""
	execArgs := []string{}
	execEnv := []string{}
	restorer := snaprun.MockSyscallExec(func(arg0 string, args []string, envv []string) error {
		execArg0 = arg0
		execArgs = args
		execEnv = envv
		return nil
	})
	defer restorer()

	// Run a hook from the active revision
	err := snaprun.SnapRunHook("snapname", "apply-config", "")
	c.Assert(err, check.IsNil)
	c.Check(execArg0, check.Equals, "/usr/bin/ubuntu-core-launcher")
	c.Check(execArgs, check.DeepEquals, []string{
		"/usr/bin/ubuntu-core-launcher",
		"snap.snapname.hook.apply-config",
		"snap.snapname.hook.apply-config",
		"/usr/lib/snapd/snap-exec",
<<<<<<< HEAD
		"snapname", "--hook=hook-name"})
=======
		filepath.Join(dirs.GlobalRootDir, "/snap/snapname/42/meta/hooks/apply-config")})
>>>>>>> c6565af9
	c.Check(execEnv, testutil.Contains, "SNAP_REVISION=42")
}

func (s *SnapSuite) TestSnapRunHookSpecificRevisionIntegration(c *check.C) {
	// mock installed snap
	dirs.SetRootDir(c.MkDir())
	defer func() { dirs.SetRootDir("/") }()

	// Create both revisions 41 and 42
	snaptest.MockSnap(c, string(mockYaml), &snap.SideInfo{
		Revision: snap.R(41),
	})
	snaptest.MockSnap(c, string(mockYaml), &snap.SideInfo{
		Revision: snap.R(42),
	})

	// and mock the server
	s.mockServer(c)

	// redirect exec
	execArg0 := ""
	execArgs := []string{}
	execEnv := []string{}
	restorer := snaprun.MockSyscallExec(func(arg0 string, args []string, envv []string) error {
		execArg0 = arg0
		execArgs = args
		execEnv = envv
		return nil
	})
	defer restorer()

	// Run a hook on revision 41
	err := snaprun.SnapRunHook("snapname", "apply-config", "41")
	c.Assert(err, check.IsNil)
	c.Check(execArg0, check.Equals, "/usr/bin/ubuntu-core-launcher")
	c.Check(execArgs, check.DeepEquals, []string{
		"/usr/bin/ubuntu-core-launcher",
		"snap.snapname.hook.apply-config",
		"snap.snapname.hook.apply-config",
		"/usr/lib/snapd/snap-exec",
<<<<<<< HEAD
		"snapname", "--hook=hook-name"})
=======
		filepath.Join(dirs.GlobalRootDir, "/snap/snapname/41/meta/hooks/apply-config")})
>>>>>>> c6565af9
	c.Check(execEnv, testutil.Contains, "SNAP_REVISION=41")
}

func (s *SnapSuite) TestSnapRunHookMissingRevisionIntegration(c *check.C) {
	// mock installed snap
	dirs.SetRootDir(c.MkDir())
	defer func() { dirs.SetRootDir("/") }()

	// Only create revision 42
	snaptest.MockSnap(c, string(mockYaml), &snap.SideInfo{
		Revision: snap.R(42),
	})

	// and mock the server
	s.mockServer(c)

	// redirect exec
	restorer := snaprun.MockSyscallExec(func(arg0 string, args []string, envv []string) error {
		return nil
	})
	defer restorer()

	// Attempt to run a hook on revision 41, which doesn't exist
	err := snaprun.SnapRunHook("snapname", "apply-config", "41")
	c.Assert(err, check.NotNil)
	c.Check(err, check.ErrorMatches, "cannot find installed snap \"snapname\" at revision 41")
}

func (s *SnapSuite) TestSnapRunHookInvalidRevisionIntegration(c *check.C) {
	err := snaprun.SnapRunHook("snapname", "apply-config", "invalid")
	c.Assert(err, check.NotNil)
	c.Check(err, check.ErrorMatches, "invalid snap revision: \"invalid\"")
}

<<<<<<< HEAD
func (s *SnapSuite) TestSnapRunHookMissingHookIntegration(c *check.C) {
=======
func (s *SnapSuite) TestSnapRunMissingHookIntegration(c *check.C) {
>>>>>>> c6565af9
	// mock installed snap
	dirs.SetRootDir(c.MkDir())
	defer func() { dirs.SetRootDir("/") }()

<<<<<<< HEAD
	// Only create revision 42
=======
>>>>>>> c6565af9
	snaptest.MockSnap(c, string(mockYaml), &snap.SideInfo{
		Revision: snap.R(42),
	})

	// and mock the server
	s.mockServer(c)

	// redirect exec
<<<<<<< HEAD
	called := false
	restorer := snaprun.MockSyscallExec(func(arg0 string, args []string, envv []string) error {
		called = true
=======
	restorer := snaprun.MockSyscallExec(func(arg0 string, args []string, envv []string) error {
>>>>>>> c6565af9
		return nil
	})
	defer restorer()

<<<<<<< HEAD
	err := snaprun.SnapRunHook("snapname", "missing-hook", "")
	c.Assert(err, check.IsNil)
	c.Check(called, check.Equals, false)
=======
	// Run a hook from the active revision
	err := snaprun.SnapRunHook("snapname", "missing-hook", "")
	c.Assert(err, check.NotNil)
	c.Check(err, check.ErrorMatches, "cannot find hook \"missing-hook\" in \"snapname\"")
>>>>>>> c6565af9
}

func (s *SnapSuite) mockServer(c *check.C) {
	n := 0
	s.RedirectClientToTestServer(func(w http.ResponseWriter, r *http.Request) {
		switch n {
		case 0:
			c.Check(r.Method, check.Equals, "GET")
			c.Check(r.URL.Path, check.Equals, "/v2/snaps")
			fmt.Fprintln(w, `{"type": "sync", "result": [{"name": "snapname", "status": "active", "version": "1.0", "developer": "someone", "revision":42}]}`)
		default:
			c.Fatalf("expected to get 1 requests, now on %d", n+1)
		}

		n++
	})
}<|MERGE_RESOLUTION|>--- conflicted
+++ resolved
@@ -215,11 +215,7 @@
 		"snap.snapname.hook.apply-config",
 		"snap.snapname.hook.apply-config",
 		"/usr/lib/snapd/snap-exec",
-<<<<<<< HEAD
-		"snapname", "--hook=hook-name"})
-=======
-		filepath.Join(dirs.GlobalRootDir, "/snap/snapname/42/meta/hooks/apply-config")})
->>>>>>> c6565af9
+		"snapname", "--hook=apply-config"})
 	c.Check(execEnv, testutil.Contains, "SNAP_REVISION=42")
 }
 
@@ -260,11 +256,7 @@
 		"snap.snapname.hook.apply-config",
 		"snap.snapname.hook.apply-config",
 		"/usr/lib/snapd/snap-exec",
-<<<<<<< HEAD
-		"snapname", "--hook=hook-name"})
-=======
-		filepath.Join(dirs.GlobalRootDir, "/snap/snapname/41/meta/hooks/apply-config")})
->>>>>>> c6565af9
+		"snapname", "--hook=apply-config"})
 	c.Check(execEnv, testutil.Contains, "SNAP_REVISION=41")
 }
 
@@ -299,48 +291,30 @@
 	c.Check(err, check.ErrorMatches, "invalid snap revision: \"invalid\"")
 }
 
-<<<<<<< HEAD
 func (s *SnapSuite) TestSnapRunHookMissingHookIntegration(c *check.C) {
-=======
-func (s *SnapSuite) TestSnapRunMissingHookIntegration(c *check.C) {
->>>>>>> c6565af9
-	// mock installed snap
-	dirs.SetRootDir(c.MkDir())
-	defer func() { dirs.SetRootDir("/") }()
-
-<<<<<<< HEAD
+	// mock installed snap
+	dirs.SetRootDir(c.MkDir())
+	defer func() { dirs.SetRootDir("/") }()
+
 	// Only create revision 42
-=======
->>>>>>> c6565af9
-	snaptest.MockSnap(c, string(mockYaml), &snap.SideInfo{
-		Revision: snap.R(42),
-	})
-
-	// and mock the server
-	s.mockServer(c)
-
-	// redirect exec
-<<<<<<< HEAD
+	snaptest.MockSnap(c, string(mockYaml), &snap.SideInfo{
+		Revision: snap.R(42),
+	})
+
+	// and mock the server
+	s.mockServer(c)
+
+	// redirect exec
 	called := false
 	restorer := snaprun.MockSyscallExec(func(arg0 string, args []string, envv []string) error {
 		called = true
-=======
-	restorer := snaprun.MockSyscallExec(func(arg0 string, args []string, envv []string) error {
->>>>>>> c6565af9
-		return nil
-	})
-	defer restorer()
-
-<<<<<<< HEAD
+		return nil
+	})
+	defer restorer()
+
 	err := snaprun.SnapRunHook("snapname", "missing-hook", "")
 	c.Assert(err, check.IsNil)
 	c.Check(called, check.Equals, false)
-=======
-	// Run a hook from the active revision
-	err := snaprun.SnapRunHook("snapname", "missing-hook", "")
-	c.Assert(err, check.NotNil)
-	c.Check(err, check.ErrorMatches, "cannot find hook \"missing-hook\" in \"snapname\"")
->>>>>>> c6565af9
 }
 
 func (s *SnapSuite) mockServer(c *check.C) {
