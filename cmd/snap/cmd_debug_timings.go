--- conflicted
+++ resolved
@@ -91,14 +91,6 @@
 		UndoingTime    time.Duration `json:"undoing-time,omitempty"`
 		DoingTimings   []Timing      `json:"doing-timings,omitempty"`
 		UndoingTimings []Timing      `json:"undoing-timings,omitempty"`
-<<<<<<< HEAD
-	}
-	params := struct {
-		ChgID string `json:"chg-id"`
-	}{
-		ChgID: chgid,
-=======
->>>>>>> d9adc6c3
 	}
 
 	if err := x.client.DebugGet("change-timings", &timings, map[string]string{"chg-id": chgid}); err != nil {
