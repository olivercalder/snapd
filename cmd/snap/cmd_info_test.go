// -*- Mode: Go; indent-tabs-mode: t -*-

/*
 * Copyright (C) 2016 Canonical Ltd
 *
 * This program is free software: you can redistribute it and/or modify
 * it under the terms of the GNU General Public License version 3 as
 * published by the Free Software Foundation.
 *
 * This program is distributed in the hope that it will be useful,
 * but WITHOUT ANY WARRANTY; without even the implied warranty of
 * MERCHANTABILITY or FITNESS FOR A PARTICULAR PURPOSE.  See the
 * GNU General Public License for more details.
 *
 * You should have received a copy of the GNU General Public License
 * along with this program.  If not, see <http://www.gnu.org/licenses/>.
 *
 */

package main_test

import (
	"bytes"
	"fmt"
	"net/http"
	"time"

	"gopkg.in/check.v1"

	"github.com/snapcore/snapd/client"
	snap "github.com/snapcore/snapd/cmd/snap"
)

var cmdAppInfos = []client.AppInfo{{Name: "app1"}, {Name: "app2"}}
var svcAppInfos = []client.AppInfo{
	{
		Name:    "svc1",
		Daemon:  "simple",
		Enabled: false,
		Active:  true,
	},
	{
		Name:    "svc2",
		Daemon:  "simple",
		Enabled: true,
		Active:  false,
	},
}

var mixedAppInfos = append(append([]client.AppInfo(nil), cmdAppInfos...), svcAppInfos...)

type infoSuite struct {
	BaseSnapSuite
}

var _ = check.Suite(&infoSuite{})

func (s *infoSuite) TestMaybePrintServices(c *check.C) {
	for _, infos := range [][]client.AppInfo{svcAppInfos, mixedAppInfos} {
		var buf bytes.Buffer
		snap.MaybePrintServices(&buf, "foo", infos, -1)

		c.Check(buf.String(), check.Equals, `services:
  foo.svc1:	simple, disabled, active
  foo.svc2:	simple, enabled, inactive
`)
	}
}

func (s *infoSuite) TestMaybePrintServicesNoServices(c *check.C) {
	for _, infos := range [][]client.AppInfo{cmdAppInfos, nil} {
		var buf bytes.Buffer
		snap.MaybePrintServices(&buf, "foo", infos, -1)

		c.Check(buf.String(), check.Equals, "")
	}
}

func (s *infoSuite) TestMaybePrintCommands(c *check.C) {
	for _, infos := range [][]client.AppInfo{cmdAppInfos, mixedAppInfos} {
		var buf bytes.Buffer
		snap.MaybePrintCommands(&buf, "foo", infos, -1)

		c.Check(buf.String(), check.Equals, `commands:
  - foo.app1
  - foo.app2
`)
	}
}

func (s *infoSuite) TestMaybePrintCommandsNoCommands(c *check.C) {
	for _, infos := range [][]client.AppInfo{svcAppInfos, nil} {
		var buf bytes.Buffer
		snap.MaybePrintCommands(&buf, "foo", infos, -1)

		c.Check(buf.String(), check.Equals, "")
	}
}

func (s *infoSuite) TestInfoPriced(c *check.C) {
	n := 0
	s.RedirectClientToTestServer(func(w http.ResponseWriter, r *http.Request) {
		switch n {
		case 0:
			c.Check(r.Method, check.Equals, "GET")
			c.Check(r.URL.Path, check.Equals, "/v2/find")
			fmt.Fprintln(w, findPricedJSON)
		case 1:
			c.Check(r.Method, check.Equals, "GET")
			c.Check(r.URL.Path, check.Equals, "/v2/snaps/hello")
			fmt.Fprintln(w, "{}")
		default:
			c.Fatalf("expected to get 1 requests, now on %d (%v)", n+1, r)
		}

		n++
	})
	rest, err := snap.Parser().ParseArgs([]string{"info", "hello"})
	c.Assert(err, check.IsNil)
	c.Assert(rest, check.DeepEquals, []string{})
	c.Check(s.Stdout(), check.Equals, `name:      hello
summary:   GNU Hello, the "hello world" snap
publisher: canonical
license:   Proprietary
price:     1.99GBP
description: |
  GNU hello prints a friendly greeting. This is part of the snapcraft tour at
  https://snapcraft.io/
snap-id: mVyGrEwiqSi5PugCwyH7WgpoQLemtTd6
`)
	c.Check(s.Stderr(), check.Equals, "")
}

const mockInfoJSON = `
{
  "type": "sync",
  "status-code": 200,
  "status": "OK",
  "result": [
    {
      "channel": "stable",
      "confinement": "strict",
      "description": "GNU hello prints a friendly greeting. This is part of the snapcraft tour at https://snapcraft.io/",
      "developer": "canonical",
      "download-size": 65536,
      "icon": "",
      "id": "mVyGrEwiqSi5PugCwyH7WgpoQLemtTd6",
      "name": "hello",
      "private": false,
      "resource": "/v2/snaps/hello",
      "revision": "1",
      "status": "available",
      "summary": "The GNU Hello snap",
      "type": "app",
      "version": "2.10",
      "license": "MIT"
    }
  ],
  "sources": [
    "store"
  ],
  "suggested-currency": "GBP"
}
`

const mockInfoJSONWithChannels = `
{
  "type": "sync",
  "status-code": 200,
  "status": "OK",
  "result": [
    {
      "channel": "stable",
      "confinement": "strict",
      "description": "GNU hello prints a friendly greeting. This is part of the snapcraft tour at https://snapcraft.io/",
      "developer": "canonical",
      "download-size": 65536,
      "icon": "",
      "id": "mVyGrEwiqSi5PugCwyH7WgpoQLemtTd6",
      "name": "hello",
      "private": false,
      "resource": "/v2/snaps/hello",
      "revision": "1",
      "status": "available",
      "summary": "The GNU Hello snap",
      "type": "app",
      "version": "2.10",
      "license": "MIT",
      "channels": {
        "1/stable": {
          "revision": "1",
          "version": "2.10",
          "channel": "1/stable",
          "size": 65536
        }
      },
      "tracks": ["1"]
    }
  ],
  "sources": [
    "store"
  ],
  "suggested-currency": "GBP"
}
`

func (s *infoSuite) TestInfoUnquoted(c *check.C) {
	n := 0
	s.RedirectClientToTestServer(func(w http.ResponseWriter, r *http.Request) {
		switch n {
		case 0:
			c.Check(r.Method, check.Equals, "GET")
			c.Check(r.URL.Path, check.Equals, "/v2/find")
			fmt.Fprintln(w, mockInfoJSON)
		case 1:
			c.Check(r.Method, check.Equals, "GET")
			c.Check(r.URL.Path, check.Equals, "/v2/snaps/hello")
			fmt.Fprintln(w, "{}")
		default:
			c.Fatalf("expected to get 2 requests, now on %d (%v)", n+1, r)
		}

		n++
	})
	rest, err := snap.Parser().ParseArgs([]string{"info", "hello"})
	c.Assert(err, check.IsNil)
	c.Assert(rest, check.DeepEquals, []string{})
	c.Check(s.Stdout(), check.Equals, `name:      hello
summary:   The GNU Hello snap
publisher: canonical
license:   MIT
description: |
  GNU hello prints a friendly greeting. This is part of the snapcraft tour at
  https://snapcraft.io/
snap-id: mVyGrEwiqSi5PugCwyH7WgpoQLemtTd6
`)
	c.Check(s.Stderr(), check.Equals, "")
}

const mockInfoJSONOtherLicense = `
{
  "type": "sync",
  "status-code": 200,
  "status": "OK",
  "result": {
      "channel": "stable",
      "confinement": "strict",
      "description": "GNU hello prints a friendly greeting. This is part of the snapcraft tour at https://snapcraft.io/",
      "developer": "canonical",
      "id": "mVyGrEwiqSi5PugCwyH7WgpoQLemtTd6",
      "install-date": "2006-01-02T22:04:07.123456789Z",
      "installed-size": 1024,
      "name": "hello",
      "private": false,
      "resource": "/v2/snaps/hello",
      "revision": "1",
      "status": "available",
      "summary": "The GNU Hello snap",
      "type": "app",
      "version": "2.10",
      "license": "BSD-3",
      "tracking-channel": "beta"
    }
}
`
const mockInfoJSONNoLicense = `
{
  "type": "sync",
  "status-code": 200,
  "status": "OK",
  "result": {
      "channel": "stable",
      "confinement": "strict",
      "description": "GNU hello prints a friendly greeting. This is part of the snapcraft tour at https://snapcraft.io/",
      "developer": "canonical",
      "id": "mVyGrEwiqSi5PugCwyH7WgpoQLemtTd6",
      "install-date": "2006-01-02T22:04:07.123456789Z",
      "installed-size": 1024,
      "name": "hello",
      "private": false,
      "resource": "/v2/snaps/hello",
      "revision": "1",
      "status": "available",
      "summary": "The GNU Hello snap",
      "type": "app",
      "version": "2.10",
      "license": "",
      "tracking-channel": "beta"
    }
}
`

func (s *infoSuite) TestInfoWithLocalDifferentLicense(c *check.C) {
	n := 0
	s.RedirectClientToTestServer(func(w http.ResponseWriter, r *http.Request) {
		switch n {
		case 0:
			c.Check(r.Method, check.Equals, "GET")
			c.Check(r.URL.Path, check.Equals, "/v2/find")
			fmt.Fprintln(w, mockInfoJSON)
		case 1:
			c.Check(r.Method, check.Equals, "GET")
			c.Check(r.URL.Path, check.Equals, "/v2/snaps/hello")
			fmt.Fprintln(w, mockInfoJSONOtherLicense)
		default:
			c.Fatalf("expected to get 2 requests, now on %d (%v)", n+1, r)
		}

		n++
	})
	rest, err := snap.Parser().ParseArgs([]string{"info", "--abs-time", "hello"})
	c.Assert(err, check.IsNil)
	c.Assert(rest, check.DeepEquals, []string{})
	c.Check(s.Stdout(), check.Equals, `name:      hello
summary:   The GNU Hello snap
publisher: canonical
license:   BSD-3
description: |
  GNU hello prints a friendly greeting. This is part of the snapcraft tour at
  https://snapcraft.io/
<<<<<<< HEAD
snap-id:   mVyGrEwiqSi5PugCwyH7WgpoQLemtTd6
tracking:  beta
refreshed: 0001-01-01T00:00:00Z
installed: 2.10 (1) 1kB disabled
=======
snap-id:      mVyGrEwiqSi5PugCwyH7WgpoQLemtTd6
tracking:     beta
refresh-date: 2006-01-02T22:04:07Z
installed:    2.10 (1) 1kB disabled
>>>>>>> 5295589f
`)
	c.Check(s.Stderr(), check.Equals, "")
}

func (s *infoSuite) TestInfoWithLocalNoLicense(c *check.C) {
	n := 0
	s.RedirectClientToTestServer(func(w http.ResponseWriter, r *http.Request) {
		switch n {
		case 0:
			c.Check(r.Method, check.Equals, "GET")
			c.Check(r.URL.Path, check.Equals, "/v2/find")
			fmt.Fprintln(w, mockInfoJSON)
		case 1:
			c.Check(r.Method, check.Equals, "GET")
			c.Check(r.URL.Path, check.Equals, "/v2/snaps/hello")
			fmt.Fprintln(w, mockInfoJSONNoLicense)
		default:
			c.Fatalf("expected to get 2 requests, now on %d (%v)", n+1, r)
		}

		n++
	})
	rest, err := snap.Parser().ParseArgs([]string{"info", "--abs-time", "hello"})
	c.Assert(err, check.IsNil)
	c.Assert(rest, check.DeepEquals, []string{})
	c.Check(s.Stdout(), check.Equals, `name:      hello
summary:   The GNU Hello snap
publisher: canonical
license:   unknown
description: |
  GNU hello prints a friendly greeting. This is part of the snapcraft tour at
  https://snapcraft.io/
snap-id:      mVyGrEwiqSi5PugCwyH7WgpoQLemtTd6
tracking:     beta
refresh-date: 2006-01-02T22:04:07Z
installed:    2.10 (1) 1kB disabled
`)
	c.Check(s.Stderr(), check.Equals, "")
}

func (s *infoSuite) TestInfoWithChannelsAndLocal(c *check.C) {
	n := 0
	s.RedirectClientToTestServer(func(w http.ResponseWriter, r *http.Request) {
		switch n {
		case 0:
			c.Check(r.Method, check.Equals, "GET")
			c.Check(r.URL.Path, check.Equals, "/v2/find")
			fmt.Fprintln(w, mockInfoJSONWithChannels)
		case 1:
			c.Check(r.Method, check.Equals, "GET")
			c.Check(r.URL.Path, check.Equals, "/v2/snaps/hello")
			fmt.Fprintln(w, mockInfoJSONNoLicense)
		default:
			c.Fatalf("expected to get 2 requests, now on %d (%v)", n+1, r)
		}

		n++
	})
	rest, err := snap.Parser().ParseArgs([]string{"info", "--abs-time", "hello"})
	c.Assert(err, check.IsNil)
	c.Assert(rest, check.DeepEquals, []string{})
	c.Check(s.Stdout(), check.Equals, `name:      hello
summary:   The GNU Hello snap
publisher: canonical
license:   unknown
description: |
  GNU hello prints a friendly greeting. This is part of the snapcraft tour at
  https://snapcraft.io/
snap-id:      mVyGrEwiqSi5PugCwyH7WgpoQLemtTd6
tracking:     beta
refresh-date: 2006-01-02T22:04:07Z
channels:                    
  1/stable:    2.10 (1) 65kB -
  1/candidate: ↑             
  1/beta:      ↑             
  1/edge:      ↑             
installed:     2.10 (1) 1kB  disabled
`)
	c.Check(s.Stderr(), check.Equals, "")
}

func (s *infoSuite) TestInfoHumanTimes(c *check.C) {
	// checks that tiemutil.Human is called when no --abs-time is given
	restore := snap.MockTimeutilHuman(func(time.Time) string { return "TOTALLY NOT A ROBOT" })
	defer restore()

	n := 0
	s.RedirectClientToTestServer(func(w http.ResponseWriter, r *http.Request) {
		switch n {
		case 0:
			c.Check(r.Method, check.Equals, "GET")
			c.Check(r.URL.Path, check.Equals, "/v2/find")
			fmt.Fprintln(w, "{}")
		case 1:
			c.Check(r.Method, check.Equals, "GET")
			c.Check(r.URL.Path, check.Equals, "/v2/snaps/hello")
			fmt.Fprintln(w, mockInfoJSONNoLicense)
		default:
			c.Fatalf("expected to get 2 requests, now on %d (%v)", n+1, r)
		}

		n++
	})
	rest, err := snap.Parser().ParseArgs([]string{"info", "hello"})
	c.Assert(err, check.IsNil)
	c.Assert(rest, check.DeepEquals, []string{})
	c.Check(s.Stdout(), check.Equals, `name:      hello
summary:   The GNU Hello snap
publisher: canonical
license:   unknown
description: |
  GNU hello prints a friendly greeting. This is part of the snapcraft tour at
  https://snapcraft.io/
<<<<<<< HEAD
snap-id:   mVyGrEwiqSi5PugCwyH7WgpoQLemtTd6
tracking:  beta
refreshed: 0001-01-01T00:00:00Z
installed: 2.10 (1) 1kB disabled
=======
snap-id:      mVyGrEwiqSi5PugCwyH7WgpoQLemtTd6
tracking:     beta
refresh-date: TOTALLY NOT A ROBOT
installed:    2.10 (1) 1kB disabled
>>>>>>> 5295589f
`)
	c.Check(s.Stderr(), check.Equals, "")
}<|MERGE_RESOLUTION|>--- conflicted
+++ resolved
@@ -318,17 +318,10 @@
 description: |
   GNU hello prints a friendly greeting. This is part of the snapcraft tour at
   https://snapcraft.io/
-<<<<<<< HEAD
-snap-id:   mVyGrEwiqSi5PugCwyH7WgpoQLemtTd6
-tracking:  beta
-refreshed: 0001-01-01T00:00:00Z
-installed: 2.10 (1) 1kB disabled
-=======
 snap-id:      mVyGrEwiqSi5PugCwyH7WgpoQLemtTd6
 tracking:     beta
 refresh-date: 2006-01-02T22:04:07Z
 installed:    2.10 (1) 1kB disabled
->>>>>>> 5295589f
 `)
 	c.Check(s.Stderr(), check.Equals, "")
 }
@@ -442,17 +435,10 @@
 description: |
   GNU hello prints a friendly greeting. This is part of the snapcraft tour at
   https://snapcraft.io/
-<<<<<<< HEAD
-snap-id:   mVyGrEwiqSi5PugCwyH7WgpoQLemtTd6
-tracking:  beta
-refreshed: 0001-01-01T00:00:00Z
-installed: 2.10 (1) 1kB disabled
-=======
 snap-id:      mVyGrEwiqSi5PugCwyH7WgpoQLemtTd6
 tracking:     beta
 refresh-date: TOTALLY NOT A ROBOT
 installed:    2.10 (1) 1kB disabled
->>>>>>> 5295589f
 `)
 	c.Check(s.Stderr(), check.Equals, "")
 }