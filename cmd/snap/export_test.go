--- conflicted
+++ resolved
@@ -322,15 +322,6 @@
 	}
 }
 
-<<<<<<< HEAD
-func MockProcCmdline(newPath string) (restore func()) {
-	old := procCmdline
-	procCmdline = newPath
-	return func() {
-		procCmdline = old
-	}
-}
-
 type ServiceName = serviceName
 
 func MockApparmorSnapNameFromPid(f func(pid int) (string, string, string, error)) (restore func()) {
@@ -347,7 +338,4 @@
 	return func() {
 		cgroupSnapNameFromPid = old
 	}
-}
-=======
-type ServiceName = serviceName
->>>>>>> 3481e105
+}