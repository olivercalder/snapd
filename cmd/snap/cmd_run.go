// -*- Mode: Go; indent-tabs-mode: t -*-

/*
 * Copyright (C) 2014-2016 Canonical Ltd
 *
 * This program is free software: you can redistribute it and/or modify
 * it under the terms of the GNU General Public License version 3 as
 * published by the Free Software Foundation.
 *
 * This program is distributed in the hope that it will be useful,
 * but WITHOUT ANY WARRANTY; without even the implied warranty of
 * MERCHANTABILITY or FITNESS FOR A PARTICULAR PURPOSE.  See the
 * GNU General Public License for more details.
 *
 * You should have received a copy of the GNU General Public License
 * along with this program.  If not, see <http://www.gnu.org/licenses/>.
 *
 */

package main

import (
	"fmt"
	"os"
	"path/filepath"
	"syscall"

	"github.com/jessevdk/go-flags"

	"github.com/snapcore/snapd/i18n"
	"github.com/snapcore/snapd/snap"
	"github.com/snapcore/snapd/snap/snapenv"
)

type cmdRun struct {
	Positional struct {
		SnapApp string `positional-arg-name:"<app name>" description:"the snap (e.g. hello-world) or application to run (e.g. hello-world.env)"`
	} `positional-args:"yes" required:"yes"`

	Command  string `long:"command" description:"alternative command to run"`
	Hook     string `long:"hook" description:"run a specific hook contained within the snap"`
	Revision string `long:"revision" description:"use a specific snap revision instead of the active one (this only applies when using --hook)"`
}

func init() {
	addCommand("run",
		i18n.G("Run the given snap command"),
		i18n.G("Run the given snap command with the right confinement and environment"),
		func() flags.Commander {
			return &cmdRun{}
		})
}

func (x *cmdRun) Execute(args []string) error {
	// Catch some invalid parameter combinations, provide helpful errors
	if x.Hook != "" && x.Command != "" {
		return fmt.Errorf("invalid parameters: --hook cannot be used with --command")
	}
	if x.Revision != "" && x.Hook == "" {
		return fmt.Errorf("invalid parameters: --revision can only be used with --hook")
	}
	if x.Hook != "" && len(args) > 0 {
		return fmt.Errorf("invalid parameters: extra arguments cannot be used when using --hook")
	}

	// Now actually handle the dispatching
	if x.Hook != "" {
		return snapRunHook(x.Positional.SnapApp, x.Hook, x.Revision)
	}

	return snapRunApp(x.Positional.SnapApp, x.Command, args)
}

func getSnapInfo(snapName string, snapRevision string) (*snap.Info, error) {
	var revision snap.Revision
	if snapRevision != "" {
		// User supplied a revision.
		var err error
		revision, err = snap.ParseRevision(snapRevision)
		if err != nil {
			return nil, fmt.Errorf("invalid revision: %q", snapRevision)
		}
	} else {
		// User didn't supply a revision, so we need to get it via the snapd API
		// here because once we're inside the confinement it may be unavailable.
		snaps, err := Client().List([]string{snapName})
		if err != nil {
			return nil, err
		}
		if len(snaps) == 0 {
			return nil, fmt.Errorf("cannot find snap %q", snapName)
		}
		if len(snaps) > 1 {
			return nil, fmt.Errorf("multiple snaps for %q: %d", snapName, len(snaps))
		}
		revision = snap.R(snaps[0].Revision.N)
	}

	info, err := snap.ReadInfo(snapName, &snap.SideInfo{
<<<<<<< HEAD
		Revision: revision,
=======
		Revision: sn.Revision,
>>>>>>> d9fe7d0d
	})
	if err != nil {
		return nil, err
	}

	return info, nil
}

// returns the environment that is important for the later stages of execution
// (like SNAP_REVISION that snap-exec requires to work)
func snapExecEnv(info *snap.Info) []string {
	env := snapenv.Basic(info)
	env = append(env, snapenv.User(info, os.Getenv("HOME"))...)
	return env
}

func snapRunApp(snapApp, command string, args []string) error {
	snapName, appName := snap.SplitSnapApp(snapApp)
	info, err := getSnapInfo(snapName, "")
	if err != nil {
		return err
	}

	app := info.Apps[appName]
	if app == nil {
		return fmt.Errorf("cannot find app %q in %q", appName, snapName)
	}

	return runSnapConfine(info, app.SecurityTag(), snapApp, command, args)
}

func snapRunHook(snapName, hookName, revision string) error {
	info, err := getSnapInfo(snapName, revision)
	if err != nil {
		return err
	}

	hook := info.Hooks[hookName]
	if hook == nil {
		return fmt.Errorf("cannot find hook %q in %q", hookName, snapName)
	}

	hookBinary := filepath.Join(info.HooksDir(), hook.Name)

	return runSnapConfine(info, hook.SecurityTag(), hookBinary, "", nil)
}

var SyscallExec = syscall.Exec

func runSnapConfine(info *snap.Info, securityTag, binary, command string, args []string) error {
	cmd := []string{
		"/usr/bin/ubuntu-core-launcher",
		securityTag,
		securityTag,
		"/usr/lib/snapd/snap-exec",
		binary,
	}

	if command != "" {
		cmd = append(cmd, "--command="+command)
	}

	cmd = append(cmd, args...)

	env := append(os.Environ(), snapExecEnv(info)...)

	return SyscallExec(cmd[0], cmd, env)
}<|MERGE_RESOLUTION|>--- conflicted
+++ resolved
@@ -93,15 +93,11 @@
 		if len(snaps) > 1 {
 			return nil, fmt.Errorf("multiple snaps for %q: %d", snapName, len(snaps))
 		}
-		revision = snap.R(snaps[0].Revision.N)
+		revision = snaps[0].Revision
 	}
 
 	info, err := snap.ReadInfo(snapName, &snap.SideInfo{
-<<<<<<< HEAD
 		Revision: revision,
-=======
-		Revision: sn.Revision,
->>>>>>> d9fe7d0d
 	})
 	if err != nil {
 		return nil, err
