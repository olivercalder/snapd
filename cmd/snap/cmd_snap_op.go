--- conflicted
+++ resolved
@@ -212,7 +212,6 @@
 	return nil
 }
 
-<<<<<<< HEAD
 // show what has been done
 func showDone(names []string, op string) error {
 	cli := Client()
@@ -242,7 +241,10 @@
 		default:
 			fmt.Fprintf(Stdout, "internal error, unknown op %q", op)
 		}
-=======
+	}
+	return nil
+}
+
 func (mx *channelMixin) asksForChannel() bool {
 	return mx.Channel != ""
 }
@@ -257,18 +259,14 @@
 func (mx modeMixin) validateMode() error {
 	if mx.DevMode && mx.JailMode {
 		return errModeConflict
->>>>>>> 3cca8b98
-	}
-	return nil
-}
-
-<<<<<<< HEAD
-=======
+	}
+	return nil
+}
+
 func (mx modeMixin) asksForMode() bool {
 	return mx.DevMode || mx.JailMode
 }
 
->>>>>>> 3cca8b98
 type cmdInstall struct {
 	channelMixin
 	modeMixin
