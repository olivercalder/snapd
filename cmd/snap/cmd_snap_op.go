--- conflicted
+++ resolved
@@ -32,7 +32,6 @@
 	"github.com/jessevdk/go-flags"
 )
 
-<<<<<<< HEAD
 func lastLogStr(logs []string) string {
 	if len(logs) == 0 {
 		return ""
@@ -40,10 +39,7 @@
 	return logs[len(logs)-1]
 }
 
-func wait(client *client.Client, id string) error {
-=======
 func wait(client *client.Client, id string) (*client.Change, error) {
->>>>>>> 367140fb
 	pb := progress.NewTextProgress()
 	defer func() {
 		pb.Finished()
