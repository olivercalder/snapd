// -*- Mode: Go; indent-tabs-mode: t -*-

/*
 * Copyright (C) 2019 Canonical Ltd
 *
 * This program is free software: you can redistribute it and/or modify
 * it under the terms of the GNU General Public License version 3 as
 * published by the Free Software Foundation.
 *
 * This program is distributed in the hope that it will be useful,
 * but WITHOUT ANY WARRANTY; without even the implied warranty of
 * MERCHANTABILITY or FITNESS FOR A PARTICULAR PURPOSE.  See the
 * GNU General Public License for more details.
 *
 * You should have received a copy of the GNU General Public License
 * along with this program.  If not, see <http://www.gnu.org/licenses/>.
 *
 */

package main

import (
	"fmt"
	"os"
	"os/exec"
	"path/filepath"
<<<<<<< HEAD
=======
	"sort"
>>>>>>> 26b3bfd8
	"strings"
	"syscall"

	"github.com/snapcore/snapd/cmd/cmdutil"
	"github.com/snapcore/snapd/dirs"
	"github.com/snapcore/snapd/osutil"
	"github.com/snapcore/snapd/osutil/squashfs"
	"github.com/snapcore/snapd/seed"
	"github.com/snapcore/snapd/strutil"
	"github.com/snapcore/snapd/timings"
)

var (
	// snapdMountPath is where target core/snapd is going to be mounted in the target chroot
	snapdMountPath = "/tmp/snapd-preseed"
	syscallMount   = syscall.Mount
	syscallChroot  = syscall.Chroot
)

// checkChroot does a basic sanity check of the target chroot environment, e.g. makes
// sure critical virtual filesystems (such as proc) are mounted. This is not meant to
// be exhaustive check, but one that prevents running the tool against a wrong directory
// by an accident, which would lead to hard to understand errors from snapd in preseed
// mode.
func checkChroot(preseedChroot string) error {
	exists, isDir, err := osutil.DirExists(preseedChroot)
	if err != nil {
		return fmt.Errorf("cannot verify %q: %v", preseedChroot, err)
	}
	if !exists || !isDir {
		return fmt.Errorf("cannot verify %q: is not a directory", preseedChroot)
	}

	if osutil.FileExists(filepath.Join(preseedChroot, dirs.SnapStateFile)) {
		return fmt.Errorf("the system at %q appears to be preseeded, pass --reset flag to clean it up", preseedChroot)
	}

	// sanity checks of the critical mountpoints inside chroot directory.
	required := map[string]bool{}
	// required mountpoints are relative to the preseed chroot
	for _, p := range []string{"/sys/kernel/security", "/proc", "/dev"} {
		required[filepath.Join(preseedChroot, p)] = true
	}
	entries, err := osutil.LoadMountInfo()
	if err != nil {
		return fmt.Errorf("cannot parse mount info: %v", err)
	}
	for _, ent := range entries {
		if _, ok := required[ent.MountDir]; ok {
			delete(required, ent.MountDir)
		}
	}
	// non empty required indicates missing mountpoint(s)
	if len(required) > 0 {
		sorted := []string{""}
		for path := range required {
			sorted = append(sorted, path)
		}
		sort.Strings(sorted)
		return fmt.Errorf("cannot preseed without the following mountpoints:%s", strings.Join(sorted, "\n - "))
	}

	path := filepath.Join(preseedChroot, "/sys/kernel/security/apparmor")
	if exists := osutil.FileExists(path); !exists {
		return fmt.Errorf("cannot preseed without access to %q", path)
	}

	return nil
}

var seedOpen = seed.Open

var systemSnapFromSeed = func(rootDir string) (string, error) {
	seedDir := filepath.Join(dirs.SnapSeedDirUnder(rootDir))
	seed, err := seedOpen(seedDir, "")
	if err != nil {
		return "", err
	}

	// load assertions into temporary database
	if err := seed.LoadAssertions(nil, nil); err != nil {
		return "", err
	}

	tm := timings.New(nil)
	if err := seed.LoadMeta(tm); err != nil {
		return "", err
	}

	model, err := seed.Model()
	if err != nil {
		return "", err
	}

	// TODO: implement preseeding for core.
	if !model.Classic() {
		return "", fmt.Errorf("preseeding is only supported on classic systems")
	}

	var required string
	if seed.UsesSnapdSnap() {
		required = "snapd"
	} else {
		required = "core"
	}

	var snapPath string
	ess := seed.EssentialSnaps()
	if len(ess) > 0 {
		// core / snapd snap is the first essential snap.
		if ess[0].SnapName() == required {
			snapPath = ess[0].Path
		}
	}

	if snapPath == "" {
		return "", fmt.Errorf("%s snap not found", required)
	}

	return snapPath, nil
}

const snapdPreseedSupportVer = `2.43.3+`

func checkTargetSnapdVersion(infoPath string) error {
	ver, err := cmdutil.SnapdVersionFromInfoFile(infoPath)
	if err != nil {
		return err
	}

	res, err := strutil.VersionCompare(ver, snapdPreseedSupportVer)
	if err != nil {
		return err
	}
	if res < 0 {
		return fmt.Errorf("snapd %s from the target system does not support preseeding, the minimum required version is %s",
			ver, snapdPreseedSupportVer)
	}
	return nil
}

func prepareChroot(preseedChroot string) (func(), error) {
	if err := syscallChroot(preseedChroot); err != nil {
		return nil, fmt.Errorf("cannot chroot into %s: %v", preseedChroot, err)
	}

	if err := os.Chdir("/"); err != nil {
		return nil, fmt.Errorf("cannot chdir to /: %v", err)
	}

	// GlobalRootDir is now relative to chroot env. We assume all paths
	// inside the chroot to be identical with the host.
	rootDir := dirs.GlobalRootDir
	if rootDir == "" {
		rootDir = "/"
	}

	coreSnapPath, err := systemSnapFromSeed(rootDir)
	if err != nil {
		return nil, err
	}

	// create mountpoint for core/snapd
	where := filepath.Join(rootDir, snapdMountPath)
	if err := os.MkdirAll(where, 0755); err != nil {
		return nil, err
	}

	removeMountpoint := func() {
		if err := os.Remove(where); err != nil {
			fmt.Fprintf(Stderr, "%v", err)
		}
	}

	fstype, fsopts, err := squashfs.FsType()
	if err != nil {
		return nil, fmt.Errorf("cannot determine filesystem type to use for squashfs: %v", err)
	}
	cmd := exec.Command("mount", "-t", fstype, "-o", strings.Join(fsopts, ","), coreSnapPath, where)
	if err := cmd.Run(); err != nil {
		removeMountpoint()
		return nil, fmt.Errorf("cannot mount %s at %s in preseed mode: %v ", coreSnapPath, where, err)
	}

	unmount := func() {
		fmt.Fprintf(Stdout, "unmounting: %s\n", snapdMountPath)
		cmd := exec.Command("umount", snapdMountPath)
		if err := cmd.Run(); err != nil {
			fmt.Fprintf(Stderr, "%v", err)
		}
	}

	// read version from the mounted core snap
	infoPath := filepath.Join(snapdMountPath, dirs.CoreLibExecDir, "info")
	if err := checkTargetSnapdVersion(infoPath); err != nil {
		unmount()
		removeMountpoint()
		return nil, err
	}

	return func() {
		unmount()
		removeMountpoint()
	}, nil
}

// runPreseedMode runs snapd in a preseed mode. It assumes running in a chroot.
// The chroot is expected to be set-up and ready to use (critical system directories mounted).
func runPreseedMode(preseedChroot string) error {
	// exec snapd relative to new chroot, e.g. /snapd-preseed/usr/lib/snapd/snapd
	path := filepath.Join(snapdMountPath, dirs.CoreLibExecDir, "snapd")

	// run snapd in preseed mode
	cmd := exec.Command(path)
	cmd.Env = os.Environ()
	cmd.Env = append(cmd.Env, "SNAPD_PRESEED=1")
	cmd.Stderr = Stderr
	cmd.Stdout = Stdout

	fmt.Fprintf(Stdout, "starting to preseed root: %s\n", preseedChroot)

	if err := cmd.Run(); err != nil {
		return fmt.Errorf("error running snapd in preseed mode: %v\n", err)
	}

	return nil
}<|MERGE_RESOLUTION|>--- conflicted
+++ resolved
@@ -24,10 +24,7 @@
 	"os"
 	"os/exec"
 	"path/filepath"
-<<<<<<< HEAD
-=======
 	"sort"
->>>>>>> 26b3bfd8
 	"strings"
 	"syscall"
 
