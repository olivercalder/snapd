--- conflicted
+++ resolved
@@ -24,11 +24,8 @@
 	"os"
 	"os/exec"
 	"path/filepath"
-<<<<<<< HEAD
+	"sort"
 	"strings"
-=======
-	"sort"
->>>>>>> 0efc6620
 	"syscall"
 
 	"github.com/snapcore/snapd/cmd/cmdutil"
