--- conflicted
+++ resolved
@@ -49,13 +49,8 @@
 }
 
 // UID returns the user ID of the mount namespace being updated.
-<<<<<<< HEAD
-func (ctx *UserProfileUpdateContext) UID() int {
-	return ctx.uid
-=======
 func (upCtx *UserProfileUpdateContext) UID() int {
 	return upCtx.uid
->>>>>>> c51d99a3
 }
 
 // Lock acquires locks / freezes needed to synchronize mount namespace changes.
@@ -92,26 +87,18 @@
 // SaveCurrentProfile does nothing at all.
 //
 // Per-user mount profiles are not persisted yet.
-<<<<<<< HEAD
-func (ctx *UserProfileUpdateContext) SaveCurrentProfile(profile *osutil.MountProfile) error {
-=======
 func (upCtx *UserProfileUpdateContext) SaveCurrentProfile(profile *osutil.MountProfile) error {
 	// TODO: when persistent user mount namespaces are enabled save the
 	// current, per-user mount profile here.
->>>>>>> c51d99a3
 	return nil
 }
 
 // LoadCurrentProfile returns the empty profile.
 //
 // Per-user mount profiles are not persisted yet.
-<<<<<<< HEAD
-func (ctx *UserProfileUpdateContext) LoadCurrentProfile() (*osutil.MountProfile, error) {
-=======
 func (upCtx *UserProfileUpdateContext) LoadCurrentProfile() (*osutil.MountProfile, error) {
 	// TODO: when persistent user mount namespaces are enabled load the
 	// current, per-user mount profile here.
->>>>>>> c51d99a3
 	return &osutil.MountProfile{}, nil
 }
 
