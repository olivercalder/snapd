// -*- Mode: Go; indent-tabs-mode: t -*-

/*
 * Copyright (C) 2017 Canonical Ltd
 *
 * This program is free software: you can redistribute it and/or modify
 * it under the terms of the GNU General Public License version 3 as
 * published by the Free Software Foundation.
 *
 * This program is distributed in the hope that it will be useful,
 * but WITHOUT ANY WARRANTY; without even the implied warranty of
 * MERCHANTABILITY or FITNESS FOR A PARTICULAR PURPOSE.  See the
 * GNU General Public License for more details.
 *
 * You should have received a copy of the GNU General Public License
 * along with this program.  If not, see <http://www.gnu.org/licenses/>.
 *
 */

package main_test

import (
	"errors"
	"os"
	"strings"
	"syscall"

	. "gopkg.in/check.v1"

	update "github.com/snapcore/snapd/cmd/snap-update-ns"
	"github.com/snapcore/snapd/osutil"
	"github.com/snapcore/snapd/testutil"
)

type changeSuite struct {
	testutil.BaseTest
	sys *testutil.SyscallRecorder
	as  *update.Assumptions
}

var (
	errTesting = errors.New("testing")
)

var _ = Suite(&changeSuite{})

func (s *changeSuite) SetUpTest(c *C) {
	s.BaseTest.SetUpTest(c)
	// Mock and record system interactions.
	s.sys = &testutil.SyscallRecorder{}
	s.BaseTest.AddCleanup(update.MockSystemCalls(s.sys))
	s.as = &update.Assumptions{}
}

func (s *changeSuite) TearDownTest(c *C) {
	s.BaseTest.TearDownTest(c)
	s.sys.CheckForStrayDescriptors(c)
}

func (s *changeSuite) TestFakeFileInfo(c *C) {
	c.Assert(testutil.FileInfoDir.IsDir(), Equals, true)
	c.Assert(testutil.FileInfoFile.IsDir(), Equals, false)
	c.Assert(testutil.FileInfoSymlink.IsDir(), Equals, false)
}

func (s *changeSuite) TestString(c *C) {
	change := update.Change{
		Entry:  osutil.MountEntry{Dir: "/a/b", Name: "/dev/sda1"},
		Action: update.Mount,
	}
	c.Assert(change.String(), Equals, "mount (/dev/sda1 /a/b none defaults 0 0)")
}

// When there are no profiles we don't do anything.
func (s *changeSuite) TestNeededChangesNoProfiles(c *C) {
	current := &osutil.MountProfile{}
	desired := &osutil.MountProfile{}
	changes := update.NeededChanges(current, desired)
	c.Assert(changes, IsNil)
}

// When the profiles are the same we don't do anything.
func (s *changeSuite) TestNeededChangesNoChange(c *C) {
	current := &osutil.MountProfile{Entries: []osutil.MountEntry{{Dir: "/common/stuff"}}}
	desired := &osutil.MountProfile{Entries: []osutil.MountEntry{{Dir: "/common/stuff"}}}
	changes := update.NeededChanges(current, desired)
	c.Assert(changes, DeepEquals, []*update.Change{
		{Entry: osutil.MountEntry{Dir: "/common/stuff"}, Action: update.Keep},
	})
}

// When the content interface is connected we should mount the new entry.
func (s *changeSuite) TestNeededChangesTrivialMount(c *C) {
	current := &osutil.MountProfile{}
	desired := &osutil.MountProfile{Entries: []osutil.MountEntry{{Dir: "/common/stuff"}}}
	changes := update.NeededChanges(current, desired)
	c.Assert(changes, DeepEquals, []*update.Change{
		{Entry: desired.Entries[0], Action: update.Mount},
	})
}

// When the content interface is disconnected we should unmount the mounted entry.
func (s *changeSuite) TestNeededChangesTrivialUnmount(c *C) {
	current := &osutil.MountProfile{Entries: []osutil.MountEntry{{Dir: "/common/stuff"}}}
	desired := &osutil.MountProfile{}
	changes := update.NeededChanges(current, desired)
	c.Assert(changes, DeepEquals, []*update.Change{
		{Entry: current.Entries[0], Action: update.Unmount},
	})
}

// When umounting we unmount children before parents.
func (s *changeSuite) TestNeededChangesUnmountOrder(c *C) {
	current := &osutil.MountProfile{Entries: []osutil.MountEntry{
		{Dir: "/common/stuff/extra"},
		{Dir: "/common/stuff"},
	}}
	desired := &osutil.MountProfile{}
	changes := update.NeededChanges(current, desired)
	c.Assert(changes, DeepEquals, []*update.Change{
		{Entry: osutil.MountEntry{Dir: "/common/stuff/extra"}, Action: update.Unmount},
		{Entry: osutil.MountEntry{Dir: "/common/stuff"}, Action: update.Unmount},
	})
}

// When mounting we mount the parents before the children.
func (s *changeSuite) TestNeededChangesMountOrder(c *C) {
	current := &osutil.MountProfile{}
	desired := &osutil.MountProfile{Entries: []osutil.MountEntry{
		{Dir: "/common/stuff/extra"},
		{Dir: "/common/stuff"},
	}}
	changes := update.NeededChanges(current, desired)
	c.Assert(changes, DeepEquals, []*update.Change{
		{Entry: osutil.MountEntry{Dir: "/common/stuff"}, Action: update.Mount},
		{Entry: osutil.MountEntry{Dir: "/common/stuff/extra"}, Action: update.Mount},
	})
}

// When parent changes we don't reuse its children
func (s *changeSuite) TestNeededChangesChangedParentSameChild(c *C) {
	current := &osutil.MountProfile{Entries: []osutil.MountEntry{
		{Dir: "/common/stuff", Name: "/dev/sda1"},
		{Dir: "/common/stuff/extra"},
		{Dir: "/common/unrelated"},
	}}
	desired := &osutil.MountProfile{Entries: []osutil.MountEntry{
		{Dir: "/common/stuff", Name: "/dev/sda2"},
		{Dir: "/common/stuff/extra"},
		{Dir: "/common/unrelated"},
	}}
	changes := update.NeededChanges(current, desired)
	c.Assert(changes, DeepEquals, []*update.Change{
		{Entry: osutil.MountEntry{Dir: "/common/unrelated"}, Action: update.Keep},
		{Entry: osutil.MountEntry{Dir: "/common/stuff/extra"}, Action: update.Unmount},
		{Entry: osutil.MountEntry{Dir: "/common/stuff", Name: "/dev/sda1"}, Action: update.Unmount},
		{Entry: osutil.MountEntry{Dir: "/common/stuff", Name: "/dev/sda2"}, Action: update.Mount},
		{Entry: osutil.MountEntry{Dir: "/common/stuff/extra"}, Action: update.Mount},
	})
}

// When child changes we don't touch the unchanged parent
func (s *changeSuite) TestNeededChangesSameParentChangedChild(c *C) {
	current := &osutil.MountProfile{Entries: []osutil.MountEntry{
		{Dir: "/common/stuff"},
		{Dir: "/common/stuff/extra", Name: "/dev/sda1"},
		{Dir: "/common/unrelated"},
	}}
	desired := &osutil.MountProfile{Entries: []osutil.MountEntry{
		{Dir: "/common/stuff"},
		{Dir: "/common/stuff/extra", Name: "/dev/sda2"},
		{Dir: "/common/unrelated"},
	}}
	changes := update.NeededChanges(current, desired)
	c.Assert(changes, DeepEquals, []*update.Change{
		{Entry: osutil.MountEntry{Dir: "/common/unrelated"}, Action: update.Keep},
		{Entry: osutil.MountEntry{Dir: "/common/stuff/extra", Name: "/dev/sda1"}, Action: update.Unmount},
		{Entry: osutil.MountEntry{Dir: "/common/stuff"}, Action: update.Keep},
		{Entry: osutil.MountEntry{Dir: "/common/stuff/extra", Name: "/dev/sda2"}, Action: update.Mount},
	})
}

// Unused bind mount farms are unmounted.
func (s *changeSuite) TestNeededChangesTmpfsBindMountFarmUnused(c *C) {
	current := &osutil.MountProfile{Entries: []osutil.MountEntry{{
		// The tmpfs that lets us write into immutable squashfs. We mock
		// x-snapd.needed-by to the last entry in the current profile (the bind
		// mount). Mark it synthetic since it is a helper mount that is needed
		// to facilitate the following mounts.
		Name:    "tmpfs",
		Dir:     "/snap/name/42/subdir",
		Type:    "tmpfs",
		Options: []string{"x-snapd.needed-by=/snap/name/42/subdir", "x-snapd.synthetic"},
	}, {
		// A bind mount to preserve a directory hidden by the tmpfs (the mount
		// point is created elsewhere). We mock x-snapd.needed-by to the
		// location of the bind mount below that is no longer desired.
		Name:    "/var/lib/snapd/hostfs/snap/name/42/subdir/existing",
		Dir:     "/snap/name/42/subdir/existing",
		Options: []string{"bind", "ro", "x-snapd.needed-by=/snap/name/42/subdir", "x-snapd.synthetic"},
	}, {
		// A bind mount to put some content from another snap. The bind mount
		// is nothing special but the fact that it is possible is the reason
		// the two entries above exist. The mount point (created) is created
		// elsewhere.
		Name:    "/snap/other/123/libs",
		Dir:     "/snap/name/42/subdir/created",
		Options: []string{"bind", "ro"},
	}}}

	desired := &osutil.MountProfile{}

	changes := update.NeededChanges(current, desired)

	c.Assert(changes, DeepEquals, []*update.Change{
		{Entry: osutil.MountEntry{
			Name:    "/var/lib/snapd/hostfs/snap/name/42/subdir/existing",
			Dir:     "/snap/name/42/subdir/existing",
			Options: []string{"bind", "ro", "x-snapd.needed-by=/snap/name/42/subdir", "x-snapd.synthetic"},
		}, Action: update.Unmount},
		{Entry: osutil.MountEntry{
			Name:    "/snap/other/123/libs",
			Dir:     "/snap/name/42/subdir/created",
			Options: []string{"bind", "ro"},
		}, Action: update.Unmount},
		{Entry: osutil.MountEntry{
			Name:    "tmpfs",
			Dir:     "/snap/name/42/subdir",
			Type:    "tmpfs",
			Options: []string{"x-snapd.needed-by=/snap/name/42/subdir", "x-snapd.synthetic"},
		}, Action: update.Unmount},
	})
}

func (s *changeSuite) TestNeededChangesTmpfsBindMountFarmUsed(c *C) {
	// NOTE: the current profile is the same as in the test
	// TestNeededChangesTmpfsBindMountFarmUnused written above.
	current := &osutil.MountProfile{Entries: []osutil.MountEntry{{
		Name:    "tmpfs",
		Dir:     "/snap/name/42/subdir",
		Type:    "tmpfs",
		Options: []string{"x-snapd.needed-by=/snap/name/42/subdir/created", "x-snapd.synthetic"},
	}, {
		Name:    "/var/lib/snapd/hostfs/snap/name/42/subdir/existing",
		Dir:     "/snap/name/42/subdir/existing",
		Options: []string{"bind", "ro", "x-snapd.needed-by=/snap/name/42/subdir/created", "x-snapd.synthetic"},
	}, {
		Name:    "/snap/other/123/libs",
		Dir:     "/snap/name/42/subdir/created",
		Options: []string{"bind", "ro"},
	}}}

	desired := &osutil.MountProfile{Entries: []osutil.MountEntry{{
		// This is the only entry that we explicitly want but in order to
		// support it we need to keep the remaining implicit entries.
		Name:    "/snap/other/123/libs",
		Dir:     "/snap/name/42/subdir/created",
		Options: []string{"bind", "ro"},
	}}}

	changes := update.NeededChanges(current, desired)

	c.Assert(changes, DeepEquals, []*update.Change{
		{Entry: osutil.MountEntry{
			Name:    "/var/lib/snapd/hostfs/snap/name/42/subdir/existing",
			Dir:     "/snap/name/42/subdir/existing",
			Options: []string{"bind", "ro", "x-snapd.needed-by=/snap/name/42/subdir/created", "x-snapd.synthetic"},
		}, Action: update.Keep},
		{Entry: osutil.MountEntry{
			Name:    "/snap/other/123/libs",
			Dir:     "/snap/name/42/subdir/created",
			Options: []string{"bind", "ro"},
		}, Action: update.Keep},
		{Entry: osutil.MountEntry{
			Name:    "tmpfs",
			Dir:     "/snap/name/42/subdir",
			Type:    "tmpfs",
			Options: []string{"x-snapd.needed-by=/snap/name/42/subdir/created", "x-snapd.synthetic"},
		}, Action: update.Keep},
	})
}

// cur = ['/a/b', '/a/b-1', '/a/b-1/3', '/a/b/c']
// des = ['/a/b', '/a/b-1', '/a/b/c'
//
// We are smart about comparing entries as directories. Here even though "/a/b"
// is a prefix of "/a/b-1" it is correctly reused.
func (s *changeSuite) TestNeededChangesSmartEntryComparison(c *C) {
	current := &osutil.MountProfile{Entries: []osutil.MountEntry{
		{Dir: "/a/b", Name: "/dev/sda1"},
		{Dir: "/a/b-1"},
		{Dir: "/a/b-1/3"},
		{Dir: "/a/b/c"},
	}}
	desired := &osutil.MountProfile{Entries: []osutil.MountEntry{
		{Dir: "/a/b", Name: "/dev/sda2"},
		{Dir: "/a/b-1"},
		{Dir: "/a/b/c"},
	}}
	changes := update.NeededChanges(current, desired)
	c.Assert(changes, DeepEquals, []*update.Change{
		{Entry: osutil.MountEntry{Dir: "/a/b/c"}, Action: update.Unmount},
		{Entry: osutil.MountEntry{Dir: "/a/b", Name: "/dev/sda1"}, Action: update.Unmount},
		{Entry: osutil.MountEntry{Dir: "/a/b-1/3"}, Action: update.Unmount},
		{Entry: osutil.MountEntry{Dir: "/a/b-1"}, Action: update.Keep},

		{Entry: osutil.MountEntry{Dir: "/a/b", Name: "/dev/sda2"}, Action: update.Mount},
		{Entry: osutil.MountEntry{Dir: "/a/b/c"}, Action: update.Mount},
	})
}

// Parallel instance changes are executed first
func (s *changeSuite) TestNeededChangesParallelInstancesManyComeFirst(c *C) {
	desired := &osutil.MountProfile{Entries: []osutil.MountEntry{
		{Dir: "/common/stuff", Name: "/dev/sda1"},
		{Dir: "/common/stuff/extra"},
		{Dir: "/common/unrelated"},
		{Dir: "/foo/bar", Name: "/foo/bar_bar", Options: []string{osutil.XSnapdOriginOvername()}},
		{Dir: "/snap/foo", Name: "/snap/foo_bar", Options: []string{osutil.XSnapdOriginOvername()}},
	}}
	changes := update.NeededChanges(&osutil.MountProfile{}, desired)
	c.Assert(changes, DeepEquals, []*update.Change{
		{Entry: osutil.MountEntry{Dir: "/foo/bar", Name: "/foo/bar_bar", Options: []string{osutil.XSnapdOriginOvername()}}, Action: update.Mount},
		{Entry: osutil.MountEntry{Dir: "/snap/foo", Name: "/snap/foo_bar", Options: []string{osutil.XSnapdOriginOvername()}}, Action: update.Mount},
		{Entry: osutil.MountEntry{Dir: "/common/stuff", Name: "/dev/sda1"}, Action: update.Mount},
		{Entry: osutil.MountEntry{Dir: "/common/stuff/extra"}, Action: update.Mount},
		{Entry: osutil.MountEntry{Dir: "/common/unrelated"}, Action: update.Mount},
	})
}

// Parallel instance changes are kept if already present
func (s *changeSuite) TestNeededChangesParallelInstancesKeep(c *C) {
	desired := &osutil.MountProfile{Entries: []osutil.MountEntry{
		{Dir: "/common/stuff", Name: "/dev/sda1"},
		{Dir: "/common/unrelated"},
		{Dir: "/foo/bar", Name: "/foo/bar_bar", Options: []string{osutil.XSnapdOriginOvername()}},
		{Dir: "/snap/foo", Name: "/snap/foo_bar", Options: []string{osutil.XSnapdOriginOvername()}},
	}}
	current := &osutil.MountProfile{Entries: []osutil.MountEntry{
		{Dir: "/snap/foo", Name: "/snap/foo_bar", Options: []string{osutil.XSnapdOriginOvername()}},
		{Dir: "/foo/bar", Name: "/foo/bar_bar", Options: []string{osutil.XSnapdOriginOvername()}},
	}}
	changes := update.NeededChanges(current, desired)
	c.Assert(changes, DeepEquals, []*update.Change{
		{Entry: osutil.MountEntry{Dir: "/snap/foo", Name: "/snap/foo_bar", Options: []string{osutil.XSnapdOriginOvername()}}, Action: update.Keep},
		{Entry: osutil.MountEntry{Dir: "/foo/bar", Name: "/foo/bar_bar", Options: []string{osutil.XSnapdOriginOvername()}}, Action: update.Keep},
		{Entry: osutil.MountEntry{Dir: "/common/stuff", Name: "/dev/sda1"}, Action: update.Mount},
		{Entry: osutil.MountEntry{Dir: "/common/unrelated"}, Action: update.Mount},
	})
}

// Parallel instance with mounts inside
func (s *changeSuite) TestNeededChangesParallelInstancesInsideMount(c *C) {
	desired := &osutil.MountProfile{Entries: []osutil.MountEntry{
		{Dir: "/foo/bar/baz"},
		{Dir: "/foo/bar", Name: "/foo/bar_bar", Options: []string{osutil.XSnapdOriginOvername()}},
		{Dir: "/snap/foo", Name: "/snap/foo_bar", Options: []string{osutil.XSnapdOriginOvername()}},
	}}
	current := &osutil.MountProfile{Entries: []osutil.MountEntry{
		{Dir: "/foo/bar/zed"},
		{Dir: "/snap/foo", Name: "/snap/foo_bar", Options: []string{osutil.XSnapdOriginOvername()}},
		{Dir: "/foo/bar", Name: "/foo/bar_bar", Options: []string{osutil.XSnapdOriginOvername()}},
	}}
	changes := update.NeededChanges(current, desired)
	c.Assert(changes, DeepEquals, []*update.Change{
		{Entry: osutil.MountEntry{Dir: "/foo/bar/zed"}, Action: update.Unmount},
		{Entry: osutil.MountEntry{Dir: "/snap/foo", Name: "/snap/foo_bar", Options: []string{osutil.XSnapdOriginOvername()}}, Action: update.Keep},
		{Entry: osutil.MountEntry{Dir: "/foo/bar", Name: "/foo/bar_bar", Options: []string{osutil.XSnapdOriginOvername()}}, Action: update.Keep},
		{Entry: osutil.MountEntry{Dir: "/foo/bar/baz"}, Action: update.Mount},
	})
}

func mustReadProfile(profileStr string) *osutil.MountProfile {
	profile, err := osutil.ReadMountProfile(strings.NewReader(profileStr))
	if err != nil {
		panic(err)
	}
	return profile
}

func (s *changeSuite) TestRuntimeUsingSymlinks(c *C) {
	// We start with a runtime shared from one snap to another and then exposed
	// to /opt with a symbolic link. This is the initial state of the
	// application in version v1.
	initial := mustReadProfile("")
	desiredV1 := mustReadProfile(
		"none /opt/runtime none x-snapd.kind=symlink,x-snapd.symlink=/snap/app/x1/runtime,x-snapd.origin=layout 0 0\n" +
			"/snap/runtime/x1/opt/runtime /snap/app/x1/runtime none bind,ro 0 0\n")
	// The changes we compute are trivial, simply perform each operation in order.
	changes := update.NeededChanges(initial, desiredV1)
	c.Assert(changes, DeepEquals, []*update.Change{
		{Entry: desiredV1.Entries[0], Action: update.Mount},
		{Entry: desiredV1.Entries[1], Action: update.Mount},
	})
	// After performing both changes we have a new synthesized entry. We get an
	// extra writable mimic over /opt so that we can add our symlink. The
	// content sharing into $SNAP is applied as expected since the snap ships
	// the required mount point.
	currentV1 := mustReadProfile(
		"/snap/runtime/x1/opt/runtime /snap/app/x1/runtime none bind,ro 0 0\n" +
			"none /opt/runtime none x-snapd.kind=symlink,x-snapd.symlink=/snap/app/x1/runtime,x-snapd.origin=layout 0 0\n" +
			"tmpfs /opt tmpfs x-snapd.synthetic,x-snapd.needed-by=/opt/runtime,mode=0755,uid=0,gid=0 0")

	// We now proceed to replace app v1 with v2 which uses a bind mount instead
	// of a symlink. First, let's start with the updated desired profile:
	desiredV2 := mustReadProfile(
		"/snap/app/x2/runtime /opt/runtime none rbind,rw,x-snapd.origin=layout 0 0\n" +
			"/snap/runtime/x1/opt/runtime /snap/app/x2/runtime none bind,ro 0 0\n")

	// Let's see what the update algorithm thinks.
	changes = update.NeededChanges(currentV1, desiredV2)
	c.Assert(changes, DeepEquals, []*update.Change{
		// We are dropping the content interface bind mount because app changed revision
		{Entry: currentV1.Entries[0], Action: update.Unmount},
		// We are also dropping the symlink we had in /opt/runtime
		{Entry: currentV1.Entries[1], Action: update.Unmount},
		// But, we are keeping the /opt tmpfs because we still want /opt/runtime to exist (neat!)
		{Entry: currentV1.Entries[2], Action: update.Keep},
		// We are adding a new bind mount for /opt/runtime
		{Entry: desiredV2.Entries[0], Action: update.Mount},
		// We also adding the updated path of the content interface (for revision x2)
		{Entry: desiredV2.Entries[1], Action: update.Mount},
	})

	// After performing all those changes this is the profile we observe.
	currentV2 := mustReadProfile(
		"tmpfs /opt tmpfs x-snapd.synthetic,x-snapd.needed-by=/opt/runtime,mode=0755,uid=0,gid=0 0 0\n" +
			"/snap/app/x2/runtime /opt/runtime none rbind,rw,x-snapd.origin=layout 0 0\n" +
			"/snap/runtime/x1/opt/runtime /snap/app/x2/runtime none bind,ro 0 0\n")

	// So far so good. To trigger the issue we now revert or refresh to v1
	// again. Let's see what happens here. The desired profiles are already
	// known so let's see what the algorithm thinks now.
	changes = update.NeededChanges(currentV2, desiredV1)
	c.Assert(changes, DeepEquals, []*update.Change{
		// We are, again, dropping the content interface bind mount because app changed revision
		{Entry: currentV2.Entries[2], Action: update.Unmount},
		// We are also dropping the bind mount from /opt/runtime since we want a symlink instead
		{Entry: currentV2.Entries[1], Action: update.Unmount},
		// Again, we reuse the tmpfs.
		{Entry: currentV2.Entries[0], Action: update.Keep},
		// We are providing a symlink /opt/runtime -> to $SNAP/runtime.
		{Entry: desiredV1.Entries[0], Action: update.Mount},
		// We are bind mounting the runtime from another snap into $SNAP/runtime
		{Entry: desiredV1.Entries[1], Action: update.Mount},
	})

	// The problem is that the tmpfs contains leftovers from the things we
	// created and those prevent the execution of this mount profile.
}

// ########################################
// Topic: mounting & unmounting filesystems
// ########################################

// Change.Perform returns errors from os.Lstat (apart from ErrNotExist)
func (s *changeSuite) TestPerformFilesystemMountLstatError(c *C) {
	s.sys.InsertFault(`lstat "/target"`, errTesting)
	chg := &update.Change{Action: update.Mount, Entry: osutil.MountEntry{Name: "device", Dir: "/target", Type: "type"}}
	synth, err := chg.Perform(s.as)
	c.Assert(err, ErrorMatches, `cannot inspect "/target": testing`)
	c.Assert(synth, HasLen, 0)
	c.Assert(s.sys.RCalls(), testutil.SyscallsEqual, []testutil.CallResultError{
		{C: `lstat "/target"`, E: errTesting},
	})
}

// Change.Perform wants to mount a filesystem.
func (s *changeSuite) TestPerformFilesystemMount(c *C) {
	s.sys.InsertOsLstatResult(`lstat "/target"`, testutil.FileInfoDir)
	chg := &update.Change{Action: update.Mount, Entry: osutil.MountEntry{Name: "device", Dir: "/target", Type: "type"}}
	synth, err := chg.Perform(s.as)
	c.Assert(err, IsNil)
	c.Assert(synth, HasLen, 0)
	c.Assert(s.sys.RCalls(), testutil.SyscallsEqual, []testutil.CallResultError{
		{C: `lstat "/target"`, R: testutil.FileInfoDir},
		{C: `mount "device" "/target" "type" 0 ""`},
	})
}

// Change.Perform wants to mount a filesystem with sharing changes.
func (s *changeSuite) TestPerformFilesystemMountAndShareChanges(c *C) {
	s.sys.InsertOsLstatResult(`lstat "/target"`, testutil.FileInfoDir)
	chg := &update.Change{Action: update.Mount, Entry: osutil.MountEntry{Name: "device", Dir: "/target", Type: "type", Options: []string{"shared"}}}
	synth, err := chg.Perform(s.as)
	c.Assert(err, IsNil)
	c.Assert(synth, HasLen, 0)
	c.Assert(s.sys.RCalls(), testutil.SyscallsEqual, []testutil.CallResultError{
		{C: `lstat "/target"`, R: testutil.FileInfoDir},
		{C: `mount "device" "/target" "type" 0 ""`},
<<<<<<< HEAD
		{C: `mount "" "/target" "" MS_SHARED ""`},
=======
		{C: `mount "none" "/target" "" MS_SHARED ""`},
>>>>>>> c51d99a3
	})
}

// Change.Perform wants to mount a filesystem but it fails.
func (s *changeSuite) TestPerformFilesystemMountWithError(c *C) {
	s.sys.InsertOsLstatResult(`lstat "/target"`, testutil.FileInfoDir)
	s.sys.InsertFault(`mount "device" "/target" "type" 0 ""`, errTesting)
	chg := &update.Change{Action: update.Mount, Entry: osutil.MountEntry{Name: "device", Dir: "/target", Type: "type"}}
	synth, err := chg.Perform(s.as)
	c.Assert(err, Equals, errTesting)
	c.Assert(synth, HasLen, 0)
	c.Assert(s.sys.RCalls(), testutil.SyscallsEqual, []testutil.CallResultError{
		{C: `lstat "/target"`, R: testutil.FileInfoDir},
		{C: `mount "device" "/target" "type" 0 ""`, E: errTesting},
	})
}

// Change.Perform wants to mount a filesystem with sharing changes but mounting fails.
func (s *changeSuite) TestPerformFilesystemMountAndShareWithError(c *C) {
	s.sys.InsertOsLstatResult(`lstat "/target"`, testutil.FileInfoDir)
	s.sys.InsertFault(`mount "device" "/target" "type" 0 ""`, errTesting)
	chg := &update.Change{Action: update.Mount, Entry: osutil.MountEntry{Name: "device", Dir: "/target", Type: "type", Options: []string{"shared"}}}
	synth, err := chg.Perform(s.as)
	c.Assert(err, Equals, errTesting)
	c.Assert(synth, HasLen, 0)
	c.Assert(s.sys.RCalls(), testutil.SyscallsEqual, []testutil.CallResultError{
		{C: `lstat "/target"`, R: testutil.FileInfoDir},
		{C: `mount "device" "/target" "type" 0 ""`, E: errTesting},
	})
}

// Change.Perform wants to mount a filesystem but the mount point isn't there.
func (s *changeSuite) TestPerformFilesystemMountWithoutMountPoint(c *C) {
	defer s.as.MockUnrestrictedPaths("/")() // Treat test path as unrestricted.
	s.sys.InsertFault(`lstat "/target"`, syscall.ENOENT)
	chg := &update.Change{Action: update.Mount, Entry: osutil.MountEntry{Name: "device", Dir: "/target", Type: "type"}}
	synth, err := chg.Perform(s.as)
	c.Assert(err, IsNil)
	c.Assert(synth, HasLen, 0)
	c.Assert(s.sys.RCalls(), testutil.SyscallsEqual, []testutil.CallResultError{
		{C: `lstat "/target"`, E: syscall.ENOENT},
		{C: `open "/" O_NOFOLLOW|O_CLOEXEC|O_DIRECTORY 0`, R: 3},
		{C: `mkdirat 3 "target" 0755`},
		{C: `openat 3 "target" O_NOFOLLOW|O_CLOEXEC|O_DIRECTORY 0`, R: 4},
		{C: `fchown 4 0 0`},
		{C: `close 4`},
		{C: `close 3`},
		{C: `mount "device" "/target" "type" 0 ""`},
	})
}

// Change.Perform wants to create a filesystem but the mount point isn't there and cannot be created.
func (s *changeSuite) TestPerformFilesystemMountWithoutMountPointWithErrors(c *C) {
	defer s.as.MockUnrestrictedPaths("/")() // Treat test path as unrestricted.
	s.sys.InsertFault(`lstat "/target"`, syscall.ENOENT)
	s.sys.InsertFault(`mkdirat 3 "target" 0755`, errTesting)
	chg := &update.Change{Action: update.Mount, Entry: osutil.MountEntry{Name: "device", Dir: "/target", Type: "type"}}
	synth, err := chg.Perform(s.as)
	c.Assert(err, ErrorMatches, `cannot create directory "/target": testing`)
	c.Assert(synth, HasLen, 0)
	c.Assert(s.sys.RCalls(), testutil.SyscallsEqual, []testutil.CallResultError{
		{C: `lstat "/target"`, E: syscall.ENOENT},
		{C: `open "/" O_NOFOLLOW|O_CLOEXEC|O_DIRECTORY 0`, R: 3},
		{C: `mkdirat 3 "target" 0755`, E: errTesting},
		{C: `close 3`},
	})
}

// Change.Perform wants to mount a filesystem but the mount point isn't there and the parent is read-only.
func (s *changeSuite) TestPerformFilesystemMountWithoutMountPointAndReadOnlyBase(c *C) {
	defer s.as.MockUnrestrictedPaths("/")() // Treat test path as unrestricted.
	s.sys.InsertFault(`lstat "/rofs/target"`, syscall.ENOENT)
	s.sys.InsertFault(`mkdirat 3 "rofs" 0755`, syscall.EEXIST)
	s.sys.InsertFault(`openat 3 "target" O_NOFOLLOW|O_CLOEXEC|O_DIRECTORY 0`, syscall.ENOENT, nil) // works on 2nd try
	s.sys.InsertFault(`mkdirat 4 "target" 0755`, syscall.EROFS, nil)                               // works on 2nd try
	s.sys.InsertSysLstatResult(`lstat "/rofs" <ptr>`, syscall.Stat_t{Uid: 0, Gid: 0, Mode: 0755})
	s.sys.InsertReadDirResult(`readdir "/rofs"`, nil) // pretend /rofs is empty.
	s.sys.InsertFault(`lstat "/tmp/.snap/rofs"`, syscall.ENOENT)
	s.sys.InsertOsLstatResult(`lstat "/rofs"`, testutil.FileInfoDir)
	s.sys.InsertFstatResult(`fstat 4 <ptr>`, syscall.Stat_t{})
	s.sys.InsertFstatResult(`fstat 7 <ptr>`, syscall.Stat_t{})
	s.sys.InsertFstatResult(`fstat 6 <ptr>`, syscall.Stat_t{})
	s.sys.InsertFstatfsResult(`fstatfs 6 <ptr>`, syscall.Statfs_t{})

	chg := &update.Change{Action: update.Mount, Entry: osutil.MountEntry{Name: "device", Dir: "/rofs/target", Type: "type"}}
	synth, err := chg.Perform(s.as)
	c.Assert(err, IsNil)
	c.Assert(synth, DeepEquals, []*update.Change{
		{Action: update.Mount, Entry: osutil.MountEntry{
			Name: "tmpfs", Dir: "/rofs", Type: "tmpfs",
			Options: []string{"x-snapd.synthetic", "x-snapd.needed-by=/rofs/target", "mode=0755", "uid=0", "gid=0"}},
		},
	})
	c.Assert(s.sys.RCalls(), testutil.SyscallsEqual, []testutil.CallResultError{
		// sniff mount target
		{C: `lstat "/rofs/target"`, E: syscall.ENOENT},

		// /rofs/target is missing, create it
		{C: `open "/" O_NOFOLLOW|O_CLOEXEC|O_DIRECTORY 0`, R: 3},
		{C: `mkdirat 3 "rofs" 0755`, E: syscall.EEXIST},
		{C: `openat 3 "rofs" O_NOFOLLOW|O_CLOEXEC|O_DIRECTORY 0`, R: 4},
		{C: `close 3`},
		{C: `mkdirat 4 "target" 0755`, E: syscall.EROFS},
		{C: `close 4`},

		// error, read only filesystem, create a mimic
		{C: `lstat "/rofs" <ptr>`, R: syscall.Stat_t{Uid: 0, Gid: 0, Mode: 0755}},
		{C: `readdir "/rofs"`, R: []os.FileInfo(nil)},
		{C: `lstat "/tmp/.snap/rofs"`, E: syscall.ENOENT},
		{C: `open "/" O_NOFOLLOW|O_CLOEXEC|O_DIRECTORY 0`, R: 3},
		{C: `mkdirat 3 "tmp" 0755`},
		{C: `openat 3 "tmp" O_NOFOLLOW|O_CLOEXEC|O_DIRECTORY 0`, R: 4},
		{C: `fchown 4 0 0`},
		{C: `mkdirat 4 ".snap" 0755`},
		{C: `openat 4 ".snap" O_NOFOLLOW|O_CLOEXEC|O_DIRECTORY 0`, R: 5},
		{C: `fchown 5 0 0`},
		{C: `close 4`},
		{C: `close 3`},
		{C: `mkdirat 5 "rofs" 0755`},
		{C: `openat 5 "rofs" O_NOFOLLOW|O_CLOEXEC|O_DIRECTORY 0`, R: 3},
		{C: `fchown 3 0 0`},
		{C: `close 3`},
		{C: `close 5`},
		{C: `lstat "/rofs"`, R: testutil.FileInfoDir},

		{C: `open "/" O_NOFOLLOW|O_CLOEXEC|O_DIRECTORY|O_PATH 0`, R: 3},
		{C: `openat 3 "rofs" O_NOFOLLOW|O_CLOEXEC|O_PATH 0`, R: 4},
		{C: `fstat 4 <ptr>`, R: syscall.Stat_t{}},
		{C: `close 3`},
		{C: `open "/" O_NOFOLLOW|O_CLOEXEC|O_DIRECTORY|O_PATH 0`, R: 3},
		{C: `openat 3 "tmp" O_NOFOLLOW|O_CLOEXEC|O_DIRECTORY|O_PATH 0`, R: 5},
		{C: `openat 5 ".snap" O_NOFOLLOW|O_CLOEXEC|O_DIRECTORY|O_PATH 0`, R: 6},
		{C: `openat 6 "rofs" O_NOFOLLOW|O_CLOEXEC|O_PATH 0`, R: 7},
		{C: `fstat 7 <ptr>`, R: syscall.Stat_t{}},
		{C: `close 6`},
		{C: `close 5`},
		{C: `close 3`},
		{C: `mount "/proc/self/fd/4" "/proc/self/fd/7" "" MS_BIND|MS_REC ""`},
		{C: `close 7`},
		{C: `close 4`},

		{C: `lstat "/rofs"`, R: testutil.FileInfoDir},
		{C: `mount "tmpfs" "/rofs" "tmpfs" 0 "mode=0755,uid=0,gid=0"`},
		{C: `unmount "/tmp/.snap/rofs" UMOUNT_NOFOLLOW|MNT_DETACH`},

		// Perform clean up after the unmount operation.
		{C: `open "/" O_NOFOLLOW|O_CLOEXEC|O_DIRECTORY|O_PATH 0`, R: 3},
		{C: `openat 3 "tmp" O_NOFOLLOW|O_CLOEXEC|O_DIRECTORY|O_PATH 0`, R: 4},
		{C: `openat 4 ".snap" O_NOFOLLOW|O_CLOEXEC|O_DIRECTORY|O_PATH 0`, R: 5},
		{C: `openat 5 "rofs" O_NOFOLLOW|O_CLOEXEC|O_PATH 0`, R: 6},
		{C: `fstat 6 <ptr>`, R: syscall.Stat_t{}},
		{C: `close 5`},
		{C: `close 4`},
		{C: `close 3`},
		{C: `fstatfs 6 <ptr>`, R: syscall.Statfs_t{}},
		{C: `remove "/tmp/.snap/rofs"`},
		{C: `close 6`},

		// mimic ready, re-try initial mkdir
		{C: `open "/" O_NOFOLLOW|O_CLOEXEC|O_DIRECTORY 0`, R: 3},
		{C: `mkdirat 3 "rofs" 0755`, E: syscall.EEXIST},
		{C: `openat 3 "rofs" O_NOFOLLOW|O_CLOEXEC|O_DIRECTORY 0`, R: 4},
		{C: `close 3`},
		{C: `mkdirat 4 "target" 0755`},
		{C: `openat 4 "target" O_NOFOLLOW|O_CLOEXEC|O_DIRECTORY 0`, R: 3},
		{C: `fchown 3 0 0`},
		{C: `close 3`},
		{C: `close 4`},

		// mount the filesystem
		{C: `mount "device" "/rofs/target" "type" 0 ""`},
	})
}

// Change.Perform wants to mount a filesystem but the mount point isn't there and the parent is read-only and mimic fails during planning.
func (s *changeSuite) TestPerformFilesystemMountWithoutMountPointAndReadOnlyBaseErrorWhilePlanning(c *C) {
	defer s.as.MockUnrestrictedPaths("/")() // Treat test path as unrestricted.
	s.sys.InsertFault(`lstat "/rofs/target"`, syscall.ENOENT)
	s.sys.InsertFault(`mkdirat 3 "rofs" 0755`, syscall.EEXIST)
	s.sys.InsertFault(`openat 3 "target" O_NOFOLLOW|O_CLOEXEC|O_DIRECTORY 0`, syscall.ENOENT)
	s.sys.InsertFault(`mkdirat 4 "target" 0755`, syscall.EROFS)
	s.sys.InsertFault(`lstat "/tmp/.snap/rofs"`, syscall.ENOENT)
	s.sys.InsertOsLstatResult(`lstat "/rofs"`, testutil.FileInfoDir)
	s.sys.InsertSysLstatResult(`lstat "/rofs" <ptr>`, syscall.Stat_t{Uid: 0, Gid: 0, Mode: 0755})
	s.sys.InsertReadDirResult(`readdir "/rofs"`, nil)
	s.sys.InsertFault(`readdir "/rofs"`, errTesting) // make the writable mimic fail

	chg := &update.Change{Action: update.Mount, Entry: osutil.MountEntry{Name: "device", Dir: "/rofs/target", Type: "type"}}
	synth, err := chg.Perform(s.as)
	c.Assert(err, ErrorMatches, `cannot create writable mimic over "/rofs": testing`)
	c.Assert(synth, HasLen, 0)
	c.Assert(s.sys.RCalls(), testutil.SyscallsEqual, []testutil.CallResultError{
		// sniff mount target
		{C: `lstat "/rofs/target"`, E: syscall.ENOENT},

		// /rofs/target is missing, create it
		{C: `open "/" O_NOFOLLOW|O_CLOEXEC|O_DIRECTORY 0`, R: 3},
		{C: `mkdirat 3 "rofs" 0755`, E: syscall.EEXIST},
		{C: `openat 3 "rofs" O_NOFOLLOW|O_CLOEXEC|O_DIRECTORY 0`, R: 4},
		{C: `close 3`},
		{C: `mkdirat 4 "target" 0755`, E: syscall.EROFS},
		{C: `close 4`},

		// error, read only filesystem, create a mimic
		{C: `lstat "/rofs" <ptr>`, R: syscall.Stat_t{Uid: 0, Gid: 0, Mode: 0755}},
		{C: `readdir "/rofs"`, E: errTesting},
		// cannot create mimic, that's it
	})
}

// Change.Perform wants to mount a filesystem but the mount point isn't there and the parent is read-only and mimic fails during execution.
func (s *changeSuite) TestPerformFilesystemMountWithoutMountPointAndReadOnlyBaseErrorWhileExecuting(c *C) {
	defer s.as.MockUnrestrictedPaths("/")() // Treat test path as unrestricted.
	s.sys.InsertFault(`lstat "/rofs/target"`, syscall.ENOENT)
	s.sys.InsertFault(`mkdirat 3 "rofs" 0755`, syscall.EEXIST)
	s.sys.InsertFault(`openat 3 "target" O_NOFOLLOW|O_CLOEXEC|O_DIRECTORY 0`, syscall.ENOENT)
	s.sys.InsertFault(`mkdirat 4 "target" 0755`, syscall.EROFS)
	s.sys.InsertFault(`lstat "/tmp/.snap/rofs"`, syscall.ENOENT)
	s.sys.InsertOsLstatResult(`lstat "/rofs"`, testutil.FileInfoDir)
	s.sys.InsertSysLstatResult(`lstat "/rofs" <ptr>`, syscall.Stat_t{Uid: 0, Gid: 0, Mode: 0755})
	s.sys.InsertReadDirResult(`readdir "/rofs"`, nil)
	s.sys.InsertFault(`mkdirat 4 ".snap" 0755`, errTesting) // make the writable mimic fail

	chg := &update.Change{Action: update.Mount, Entry: osutil.MountEntry{Name: "device", Dir: "/rofs/target", Type: "type"}}
	synth, err := chg.Perform(s.as)
	c.Assert(err, ErrorMatches, `cannot create writable mimic over "/rofs": cannot create directory "/tmp/.snap": testing`)
	c.Assert(synth, HasLen, 0)
	c.Assert(s.sys.RCalls(), testutil.SyscallsEqual, []testutil.CallResultError{
		// sniff mount target
		{C: `lstat "/rofs/target"`, E: syscall.ENOENT},

		// /rofs/target is missing, create it
		{C: `open "/" O_NOFOLLOW|O_CLOEXEC|O_DIRECTORY 0`, R: 3},
		{C: `mkdirat 3 "rofs" 0755`, E: syscall.EEXIST},
		{C: `openat 3 "rofs" O_NOFOLLOW|O_CLOEXEC|O_DIRECTORY 0`, R: 4},
		{C: `close 3`},
		{C: `mkdirat 4 "target" 0755`, E: syscall.EROFS},
		{C: `close 4`},

		// error, read only filesystem, create a mimic
		{C: `lstat "/rofs" <ptr>`, R: syscall.Stat_t{Uid: 0, Gid: 0, Mode: 0755}},
		{C: `readdir "/rofs"`, R: []os.FileInfo(nil)},
		{C: `lstat "/tmp/.snap/rofs"`, E: syscall.ENOENT},
		{C: `open "/" O_NOFOLLOW|O_CLOEXEC|O_DIRECTORY 0`, R: 3},
		{C: `mkdirat 3 "tmp" 0755`},
		{C: `openat 3 "tmp" O_NOFOLLOW|O_CLOEXEC|O_DIRECTORY 0`, R: 4},
		{C: `fchown 4 0 0`},
		{C: `mkdirat 4 ".snap" 0755`, E: errTesting},
		{C: `close 4`},
		{C: `close 3`},
		// cannot create mimic, that's it
	})
}

// Change.Perform wants to mount a filesystem but there's a symlink in mount point.
func (s *changeSuite) TestPerformFilesystemMountWithSymlinkInMountPoint(c *C) {
	s.sys.InsertOsLstatResult(`lstat "/target"`, testutil.FileInfoSymlink)
	chg := &update.Change{Action: update.Mount, Entry: osutil.MountEntry{Name: "device", Dir: "/target", Type: "type"}}
	synth, err := chg.Perform(s.as)
	c.Assert(err, ErrorMatches, `cannot use "/target" as mount point: not a directory`)
	c.Assert(synth, HasLen, 0)
	c.Assert(s.sys.RCalls(), testutil.SyscallsEqual, []testutil.CallResultError{
		{C: `lstat "/target"`, R: testutil.FileInfoSymlink},
	})
}

// Change.Perform wants to mount a filesystem but there's a file in mount point.
func (s *changeSuite) TestPerformFilesystemMountWithFileInMountPoint(c *C) {
	s.sys.InsertOsLstatResult(`lstat "/target"`, testutil.FileInfoFile)
	chg := &update.Change{Action: update.Mount, Entry: osutil.MountEntry{Name: "device", Dir: "/target", Type: "type"}}
	synth, err := chg.Perform(s.as)
	c.Assert(err, ErrorMatches, `cannot use "/target" as mount point: not a directory`)
	c.Assert(synth, HasLen, 0)
	c.Assert(s.sys.RCalls(), testutil.SyscallsEqual, []testutil.CallResultError{
		{C: `lstat "/target"`, R: testutil.FileInfoFile},
	})
}

// Change.Perform wants to unmount a filesystem.
func (s *changeSuite) TestPerformFilesystemUnmount(c *C) {
	s.sys.InsertFstatResult(`fstat 4 <ptr>`, syscall.Stat_t{})
	s.sys.InsertFstatfsResult(`fstatfs 4 <ptr>`, syscall.Statfs_t{})
	chg := &update.Change{Action: update.Unmount, Entry: osutil.MountEntry{Name: "device", Dir: "/target", Type: "type"}}
	synth, err := chg.Perform(s.as)
	c.Assert(err, IsNil)
	c.Assert(s.sys.RCalls(), testutil.SyscallsEqual, []testutil.CallResultError{
		{C: `unmount "/target" UMOUNT_NOFOLLOW`},
		{C: `open "/" O_NOFOLLOW|O_CLOEXEC|O_DIRECTORY|O_PATH 0`, R: 3},
		{C: `openat 3 "target" O_NOFOLLOW|O_CLOEXEC|O_PATH 0`, R: 4},
		{C: `fstat 4 <ptr>`, R: syscall.Stat_t{}},
		{C: `close 3`},
		{C: `fstatfs 4 <ptr>`, R: syscall.Statfs_t{}},
		{C: `remove "/target"`},
		{C: `close 4`},
	})
	c.Assert(synth, HasLen, 0)
}

// Change.Perform wants to detach a bind mount.
func (s *changeSuite) TestPerformFilesystemDetch(c *C) {
	s.sys.InsertFstatResult(`fstat 4 <ptr>`, syscall.Stat_t{})
	s.sys.InsertFstatfsResult(`fstatfs 4 <ptr>`, syscall.Statfs_t{})
	chg := &update.Change{Action: update.Unmount, Entry: osutil.MountEntry{Name: "/something", Dir: "/target", Options: []string{"x-snapd.detach"}}}
	synth, err := chg.Perform(s.as)
	c.Assert(err, IsNil)
	c.Assert(s.sys.RCalls(), testutil.SyscallsEqual, []testutil.CallResultError{
		{C: `unmount "/target" UMOUNT_NOFOLLOW|MNT_DETACH`},

		// Perform clean up after the unmount operation.
		{C: `open "/" O_NOFOLLOW|O_CLOEXEC|O_DIRECTORY|O_PATH 0`, R: 3},
		{C: `openat 3 "target" O_NOFOLLOW|O_CLOEXEC|O_PATH 0`, R: 4},
		{C: `fstat 4 <ptr>`, R: syscall.Stat_t{}},
		{C: `close 3`},
		{C: `fstatfs 4 <ptr>`, R: syscall.Statfs_t{}},
		{C: `remove "/target"`},
		{C: `close 4`},
	})
	c.Assert(synth, HasLen, 0)
}

// Change.Perform wants to unmount a filesystem but it fails.
func (s *changeSuite) TestPerformFilesystemUnmountError(c *C) {
	s.sys.InsertFault(`unmount "/target" UMOUNT_NOFOLLOW`, errTesting)
	chg := &update.Change{Action: update.Unmount, Entry: osutil.MountEntry{Name: "device", Dir: "/target", Type: "type"}}
	synth, err := chg.Perform(s.as)
	c.Assert(err, Equals, errTesting)
	c.Assert(s.sys.RCalls(), testutil.SyscallsEqual, []testutil.CallResultError{
		{C: `unmount "/target" UMOUNT_NOFOLLOW`, E: errTesting},
	})
	c.Assert(synth, HasLen, 0)
}

// Change.Perform passes non-flag options to the kernel.
func (s *changeSuite) TestPerformFilesystemMountWithOptions(c *C) {
	s.sys.InsertOsLstatResult(`lstat "/target"`, testutil.FileInfoDir)
	chg := &update.Change{Action: update.Mount, Entry: osutil.MountEntry{Name: "device", Dir: "/target", Type: "type", Options: []string{"ro", "funky"}}}
	synth, err := chg.Perform(s.as)
	c.Assert(err, IsNil)
	c.Assert(synth, HasLen, 0)
	c.Assert(s.sys.RCalls(), testutil.SyscallsEqual, []testutil.CallResultError{
		{C: `lstat "/target"`, R: testutil.FileInfoDir},
		{C: `mount "device" "/target" "type" MS_RDONLY "funky"`},
	})
}

// Change.Perform doesn't pass snapd-specific options to the kernel.
func (s *changeSuite) TestPerformFilesystemMountWithSnapdSpecificOptions(c *C) {
	s.sys.InsertOsLstatResult(`lstat "/target"`, testutil.FileInfoDir)
	chg := &update.Change{Action: update.Mount, Entry: osutil.MountEntry{Name: "device", Dir: "/target", Type: "type", Options: []string{"ro", "x-snapd.funky"}}}
	synth, err := chg.Perform(s.as)
	c.Assert(err, IsNil)
	c.Assert(synth, HasLen, 0)
	c.Assert(s.sys.RCalls(), testutil.SyscallsEqual, []testutil.CallResultError{
		{C: `lstat "/target"`, R: testutil.FileInfoDir},
		{C: `mount "device" "/target" "type" MS_RDONLY ""`},
	})
}

// ###############################################
// Topic: bind-mounting and unmounting directories
// ###############################################

// Change.Perform wants to bind mount a directory but the target cannot be stat'ed.
func (s *changeSuite) TestPerformDirectoryBindMountTargetLstatError(c *C) {
	s.sys.InsertFault(`lstat "/target"`, errTesting)
	chg := &update.Change{Action: update.Mount, Entry: osutil.MountEntry{Name: "/source", Dir: "/target", Options: []string{"bind"}}}
	synth, err := chg.Perform(s.as)
	c.Assert(err, ErrorMatches, `cannot inspect "/target": testing`)
	c.Assert(synth, HasLen, 0)
	c.Assert(s.sys.RCalls(), testutil.SyscallsEqual, []testutil.CallResultError{
		{C: `lstat "/target"`, E: errTesting},
	})
}

// Change.Perform wants to bind mount a directory but the source cannot be stat'ed.
func (s *changeSuite) TestPerformDirectoryBindMountSourceLstatError(c *C) {
	s.sys.InsertOsLstatResult(`lstat "/target"`, testutil.FileInfoDir)
	s.sys.InsertFault(`lstat "/source"`, errTesting)
	chg := &update.Change{Action: update.Mount, Entry: osutil.MountEntry{Name: "/source", Dir: "/target", Options: []string{"bind"}}}
	synth, err := chg.Perform(s.as)
	c.Assert(err, ErrorMatches, `cannot inspect "/source": testing`)
	c.Assert(synth, HasLen, 0)
	c.Assert(s.sys.RCalls(), testutil.SyscallsEqual, []testutil.CallResultError{
		{C: `lstat "/target"`, R: testutil.FileInfoDir},
		{C: `lstat "/source"`, E: errTesting},
	})
}

// Change.Perform wants to bind mount a directory.
func (s *changeSuite) TestPerformDirectoryBindMount(c *C) {
	s.sys.InsertOsLstatResult(`lstat "/source"`, testutil.FileInfoDir)
	s.sys.InsertOsLstatResult(`lstat "/target"`, testutil.FileInfoDir)
	s.sys.InsertFstatResult(`fstat 4 <ptr>`, syscall.Stat_t{})
	s.sys.InsertFstatResult(`fstat 5 <ptr>`, syscall.Stat_t{})
	chg := &update.Change{Action: update.Mount, Entry: osutil.MountEntry{Name: "/source", Dir: "/target", Options: []string{"bind"}}}
	synth, err := chg.Perform(s.as)
	c.Assert(err, IsNil)
	c.Assert(synth, HasLen, 0)
	c.Assert(s.sys.RCalls(), testutil.SyscallsEqual, []testutil.CallResultError{
		{C: `lstat "/target"`, R: testutil.FileInfoDir},
		{C: `lstat "/source"`, R: testutil.FileInfoDir},
		{C: `open "/" O_NOFOLLOW|O_CLOEXEC|O_DIRECTORY|O_PATH 0`, R: 3},
		{C: `openat 3 "source" O_NOFOLLOW|O_CLOEXEC|O_PATH 0`, R: 4},
		{C: `fstat 4 <ptr>`, R: syscall.Stat_t{}},
		{C: `close 3`},
		{C: `open "/" O_NOFOLLOW|O_CLOEXEC|O_DIRECTORY|O_PATH 0`, R: 3},
		{C: `openat 3 "target" O_NOFOLLOW|O_CLOEXEC|O_PATH 0`, R: 5},
		{C: `fstat 5 <ptr>`, R: syscall.Stat_t{}},
		{C: `close 3`},
		{C: `mount "/proc/self/fd/4" "/proc/self/fd/5" "" MS_BIND ""`},
		{C: `close 5`},
		{C: `close 4`},
	})
}

// Change.Perform wants to bind mount a directory with sharing changes.
func (s *changeSuite) TestPerformRecursiveDirectorySharedBindMount(c *C) {
	s.sys.InsertOsLstatResult(`lstat "/source"`, testutil.FileInfoDir)
	s.sys.InsertOsLstatResult(`lstat "/target"`, testutil.FileInfoDir)
	s.sys.InsertFstatResult(`fstat 4 <ptr>`, syscall.Stat_t{})
	s.sys.InsertFstatResult(`fstat 5 <ptr>`, syscall.Stat_t{})
	chg := &update.Change{Action: update.Mount, Entry: osutil.MountEntry{Name: "/source", Dir: "/target", Options: []string{"rshared", "rbind"}}}
	synth, err := chg.Perform(s.as)
	c.Assert(err, IsNil)
	c.Assert(synth, HasLen, 0)
	c.Assert(s.sys.RCalls(), testutil.SyscallsEqual, []testutil.CallResultError{
		{C: `lstat "/target"`, R: testutil.FileInfoDir},
		{C: `lstat "/source"`, R: testutil.FileInfoDir},
		{C: `open "/" O_NOFOLLOW|O_CLOEXEC|O_DIRECTORY|O_PATH 0`, R: 3},
		{C: `openat 3 "source" O_NOFOLLOW|O_CLOEXEC|O_PATH 0`, R: 4},
		{C: `fstat 4 <ptr>`, R: syscall.Stat_t{}},
		{C: `close 3`},
		{C: `open "/" O_NOFOLLOW|O_CLOEXEC|O_DIRECTORY|O_PATH 0`, R: 3},
		{C: `openat 3 "target" O_NOFOLLOW|O_CLOEXEC|O_PATH 0`, R: 5},
		{C: `fstat 5 <ptr>`, R: syscall.Stat_t{}},
		{C: `close 3`},
		{C: `mount "/proc/self/fd/4" "/proc/self/fd/5" "" MS_BIND|MS_REC ""`},
		{C: `close 5`},
		{C: `close 4`},
<<<<<<< HEAD
		{C: `mount "" "/target" "" MS_REC|MS_SHARED ""`},
=======
		{C: `mount "none" "/target" "" MS_REC|MS_SHARED ""`},
>>>>>>> c51d99a3
	})
}

// Change.Perform wants to bind mount a directory but it fails.
func (s *changeSuite) TestPerformDirectoryBindMountWithError(c *C) {
	s.sys.InsertOsLstatResult(`lstat "/target"`, testutil.FileInfoDir)
	s.sys.InsertOsLstatResult(`lstat "/source"`, testutil.FileInfoDir)
	s.sys.InsertFstatResult(`fstat 4 <ptr>`, syscall.Stat_t{})
	s.sys.InsertFstatResult(`fstat 5 <ptr>`, syscall.Stat_t{})
	s.sys.InsertFault(`mount "/proc/self/fd/4" "/proc/self/fd/5" "" MS_BIND ""`, errTesting)
	chg := &update.Change{Action: update.Mount, Entry: osutil.MountEntry{Name: "/source", Dir: "/target", Options: []string{"bind"}}}
	synth, err := chg.Perform(s.as)
	c.Assert(err, Equals, errTesting)
	c.Assert(synth, HasLen, 0)
	c.Assert(s.sys.RCalls(), testutil.SyscallsEqual, []testutil.CallResultError{
		{C: `lstat "/target"`, R: testutil.FileInfoDir},
		{C: `lstat "/source"`, R: testutil.FileInfoDir},
		{C: `open "/" O_NOFOLLOW|O_CLOEXEC|O_DIRECTORY|O_PATH 0`, R: 3},
		{C: `openat 3 "source" O_NOFOLLOW|O_CLOEXEC|O_PATH 0`, R: 4},
		{C: `fstat 4 <ptr>`, R: syscall.Stat_t{}},
		{C: `close 3`},
		{C: `open "/" O_NOFOLLOW|O_CLOEXEC|O_DIRECTORY|O_PATH 0`, R: 3},
		{C: `openat 3 "target" O_NOFOLLOW|O_CLOEXEC|O_PATH 0`, R: 5},
		{C: `fstat 5 <ptr>`, R: syscall.Stat_t{}},
		{C: `close 3`},
		{C: `mount "/proc/self/fd/4" "/proc/self/fd/5" "" MS_BIND ""`, E: errTesting},
		{C: `close 5`},
		{C: `close 4`},
	})
}

// Change.Perform wants to bind mount a directory but the mount point isn't there.
func (s *changeSuite) TestPerformDirectoryBindMountWithoutMountPoint(c *C) {
	defer s.as.MockUnrestrictedPaths("/")() // Treat test path as unrestricted.
	s.sys.InsertOsLstatResult(`lstat "/source"`, testutil.FileInfoDir)
	s.sys.InsertFault(`lstat "/target"`, syscall.ENOENT)
	s.sys.InsertFstatResult(`fstat 4 <ptr>`, syscall.Stat_t{})
	s.sys.InsertFstatResult(`fstat 5 <ptr>`, syscall.Stat_t{})
	chg := &update.Change{Action: update.Mount, Entry: osutil.MountEntry{Name: "/source", Dir: "/target", Options: []string{"bind"}}}
	synth, err := chg.Perform(s.as)
	c.Assert(err, IsNil)
	c.Assert(synth, HasLen, 0)
	c.Assert(s.sys.RCalls(), testutil.SyscallsEqual, []testutil.CallResultError{
		{C: `lstat "/target"`, E: syscall.ENOENT},
		{C: `open "/" O_NOFOLLOW|O_CLOEXEC|O_DIRECTORY 0`, R: 3},
		{C: `mkdirat 3 "target" 0755`},
		{C: `openat 3 "target" O_NOFOLLOW|O_CLOEXEC|O_DIRECTORY 0`, R: 4},
		{C: `fchown 4 0 0`},
		{C: `close 4`},
		{C: `close 3`},
		{C: `lstat "/source"`, R: testutil.FileInfoDir},
		{C: `open "/" O_NOFOLLOW|O_CLOEXEC|O_DIRECTORY|O_PATH 0`, R: 3},
		{C: `openat 3 "source" O_NOFOLLOW|O_CLOEXEC|O_PATH 0`, R: 4},
		{C: `fstat 4 <ptr>`, R: syscall.Stat_t{}},
		{C: `close 3`},
		{C: `open "/" O_NOFOLLOW|O_CLOEXEC|O_DIRECTORY|O_PATH 0`, R: 3},
		{C: `openat 3 "target" O_NOFOLLOW|O_CLOEXEC|O_PATH 0`, R: 5},
		{C: `fstat 5 <ptr>`, R: syscall.Stat_t{}},
		{C: `close 3`},
		{C: `mount "/proc/self/fd/4" "/proc/self/fd/5" "" MS_BIND ""`},
		{C: `close 5`},
		{C: `close 4`},
	})
}

// Change.Perform wants to bind mount a directory but the mount source isn't there.
func (s *changeSuite) TestPerformDirectoryBindMountWithoutMountSource(c *C) {
	defer s.as.MockUnrestrictedPaths("/")() // Treat test path as unrestricted.
	s.sys.InsertFault(`lstat "/source"`, syscall.ENOENT)
	s.sys.InsertOsLstatResult(`lstat "/target"`, testutil.FileInfoDir)
	s.sys.InsertFstatResult(`fstat 4 <ptr>`, syscall.Stat_t{})
	s.sys.InsertFstatResult(`fstat 5 <ptr>`, syscall.Stat_t{})
	chg := &update.Change{Action: update.Mount, Entry: osutil.MountEntry{Name: "/source", Dir: "/target", Options: []string{"bind"}}}
	synth, err := chg.Perform(s.as)
	c.Assert(err, IsNil)
	c.Assert(synth, HasLen, 0)
	c.Assert(s.sys.RCalls(), testutil.SyscallsEqual, []testutil.CallResultError{
		{C: `lstat "/target"`, R: testutil.FileInfoDir},
		{C: `lstat "/source"`, E: syscall.ENOENT},
		{C: `open "/" O_NOFOLLOW|O_CLOEXEC|O_DIRECTORY 0`, R: 3},
		{C: `mkdirat 3 "source" 0755`},
		{C: `openat 3 "source" O_NOFOLLOW|O_CLOEXEC|O_DIRECTORY 0`, R: 4},
		{C: `fchown 4 0 0`},
		{C: `close 4`},
		{C: `close 3`},
		{C: `open "/" O_NOFOLLOW|O_CLOEXEC|O_DIRECTORY|O_PATH 0`, R: 3},
		{C: `openat 3 "source" O_NOFOLLOW|O_CLOEXEC|O_PATH 0`, R: 4},
		{C: `fstat 4 <ptr>`, R: syscall.Stat_t{}},
		{C: `close 3`},
		{C: `open "/" O_NOFOLLOW|O_CLOEXEC|O_DIRECTORY|O_PATH 0`, R: 3},
		{C: `openat 3 "target" O_NOFOLLOW|O_CLOEXEC|O_PATH 0`, R: 5},
		{C: `fstat 5 <ptr>`, R: syscall.Stat_t{}},
		{C: `close 3`},
		{C: `mount "/proc/self/fd/4" "/proc/self/fd/5" "" MS_BIND ""`},
		{C: `close 5`},
		{C: `close 4`},
	})
}

// Change.Perform wants to create a directory bind mount but the mount point isn't there and cannot be created.
func (s *changeSuite) TestPerformDirectoryBindMountWithoutMountPointWithErrors(c *C) {
	defer s.as.MockUnrestrictedPaths("/")() // Treat test path as unrestricted.
	s.sys.InsertFault(`lstat "/target"`, syscall.ENOENT)
	s.sys.InsertFault(`mkdirat 3 "target" 0755`, errTesting)
	chg := &update.Change{Action: update.Mount, Entry: osutil.MountEntry{Name: "/source", Dir: "/target", Options: []string{"bind"}}}
	synth, err := chg.Perform(s.as)
	c.Assert(err, ErrorMatches, `cannot create directory "/target": testing`)
	c.Assert(synth, HasLen, 0)
	c.Assert(s.sys.RCalls(), testutil.SyscallsEqual, []testutil.CallResultError{
		{C: `lstat "/target"`, E: syscall.ENOENT},
		{C: `open "/" O_NOFOLLOW|O_CLOEXEC|O_DIRECTORY 0`, R: 3},
		{C: `mkdirat 3 "target" 0755`, E: errTesting},
		{C: `close 3`},
	})
}

// Change.Perform wants to create a directory bind mount but the mount source isn't there and cannot be created.
func (s *changeSuite) TestPerformDirectoryBindMountWithoutMountSourceWithErrors(c *C) {
	defer s.as.MockUnrestrictedPaths("/")() // Treat test path as unrestricted.
	s.sys.InsertFault(`lstat "/source"`, syscall.ENOENT)
	s.sys.InsertFault(`mkdirat 3 "source" 0755`, errTesting)
	s.sys.InsertOsLstatResult(`lstat "/target"`, testutil.FileInfoDir)
	chg := &update.Change{Action: update.Mount, Entry: osutil.MountEntry{Name: "/source", Dir: "/target", Options: []string{"bind"}}}
	synth, err := chg.Perform(s.as)
	c.Assert(err, ErrorMatches, `cannot create directory "/source": testing`)
	c.Assert(synth, HasLen, 0)
	c.Assert(s.sys.RCalls(), testutil.SyscallsEqual, []testutil.CallResultError{
		{C: `lstat "/target"`, R: testutil.FileInfoDir},
		{C: `lstat "/source"`, E: syscall.ENOENT},
		{C: `open "/" O_NOFOLLOW|O_CLOEXEC|O_DIRECTORY 0`, R: 3},
		{C: `mkdirat 3 "source" 0755`, E: errTesting},
		{C: `close 3`},
	})
}

// Change.Perform wants to bind mount a directory but the mount point isn't there and the parent is read-only.
func (s *changeSuite) TestPerformDirectoryBindMountWithoutMountPointAndReadOnlyBase(c *C) {
	defer s.as.MockUnrestrictedPaths("/")() // Treat test path as unrestricted.
	s.sys.InsertFault(`lstat "/rofs/target"`, syscall.ENOENT)
	s.sys.InsertFault(`mkdirat 3 "rofs" 0755`, syscall.EEXIST)
	s.sys.InsertFault(`openat 3 "target" O_NOFOLLOW|O_CLOEXEC|O_DIRECTORY 0`, syscall.ENOENT, nil) // works on 2nd try
	s.sys.InsertFault(`mkdirat 4 "target" 0755`, syscall.EROFS, nil)                               // works on 2nd try
	s.sys.InsertSysLstatResult(`lstat "/rofs" <ptr>`, syscall.Stat_t{Uid: 0, Gid: 0, Mode: 0755})
	s.sys.InsertReadDirResult(`readdir "/rofs"`, nil) // pretend /rofs is empty.
	s.sys.InsertFault(`lstat "/tmp/.snap/rofs"`, syscall.ENOENT)
	s.sys.InsertOsLstatResult(`lstat "/rofs"`, testutil.FileInfoDir)
	s.sys.InsertOsLstatResult(`lstat "/source"`, testutil.FileInfoDir)
	s.sys.InsertFstatResult(`fstat 4 <ptr>`, syscall.Stat_t{})
	s.sys.InsertFstatResult(`fstat 7 <ptr>`, syscall.Stat_t{})
	s.sys.InsertFstatResult(`fstat 6 <ptr>`, syscall.Stat_t{})
	s.sys.InsertFstatResult(`fstat 6 <ptr>`, syscall.Stat_t{})
	s.sys.InsertFstatfsResult(`fstatfs 6 <ptr>`, syscall.Statfs_t{})

	chg := &update.Change{Action: update.Mount, Entry: osutil.MountEntry{Name: "/source", Dir: "/rofs/target", Options: []string{"bind"}}}
	synth, err := chg.Perform(s.as)
	c.Assert(err, IsNil)
	c.Assert(synth, DeepEquals, []*update.Change{
		{Action: update.Mount, Entry: osutil.MountEntry{
			Name: "tmpfs", Dir: "/rofs", Type: "tmpfs",
			Options: []string{"x-snapd.synthetic", "x-snapd.needed-by=/rofs/target", "mode=0755", "uid=0", "gid=0"}},
		},
	})
	c.Assert(s.sys.RCalls(), testutil.SyscallsEqual, []testutil.CallResultError{
		// sniff mount target
		{C: `lstat "/rofs/target"`, E: syscall.ENOENT},

		// /rofs/target is missing, create it
		{C: `open "/" O_NOFOLLOW|O_CLOEXEC|O_DIRECTORY 0`, R: 3},
		{C: `mkdirat 3 "rofs" 0755`, E: syscall.EEXIST},
		{C: `openat 3 "rofs" O_NOFOLLOW|O_CLOEXEC|O_DIRECTORY 0`, R: 4},
		{C: `close 3`},
		{C: `mkdirat 4 "target" 0755`, E: syscall.EROFS},
		{C: `close 4`},

		// error, read only filesystem, create a mimic
		{C: `lstat "/rofs" <ptr>`, R: syscall.Stat_t{Uid: 0, Gid: 0, Mode: 0755}},
		{C: `readdir "/rofs"`, R: []os.FileInfo(nil)},
		{C: `lstat "/tmp/.snap/rofs"`, E: syscall.ENOENT},
		{C: `open "/" O_NOFOLLOW|O_CLOEXEC|O_DIRECTORY 0`, R: 3},
		{C: `mkdirat 3 "tmp" 0755`},
		{C: `openat 3 "tmp" O_NOFOLLOW|O_CLOEXEC|O_DIRECTORY 0`, R: 4},
		{C: `fchown 4 0 0`},
		{C: `mkdirat 4 ".snap" 0755`},
		{C: `openat 4 ".snap" O_NOFOLLOW|O_CLOEXEC|O_DIRECTORY 0`, R: 5},
		{C: `fchown 5 0 0`},
		{C: `close 4`},
		{C: `close 3`},
		{C: `mkdirat 5 "rofs" 0755`},
		{C: `openat 5 "rofs" O_NOFOLLOW|O_CLOEXEC|O_DIRECTORY 0`, R: 3},
		{C: `fchown 3 0 0`},
		{C: `close 3`},
		{C: `close 5`},
		{C: `lstat "/rofs"`, R: testutil.FileInfoDir},

		{C: `open "/" O_NOFOLLOW|O_CLOEXEC|O_DIRECTORY|O_PATH 0`, R: 3},
		{C: `openat 3 "rofs" O_NOFOLLOW|O_CLOEXEC|O_PATH 0`, R: 4},
		{C: `fstat 4 <ptr>`, R: syscall.Stat_t{}},
		{C: `close 3`},
		{C: `open "/" O_NOFOLLOW|O_CLOEXEC|O_DIRECTORY|O_PATH 0`, R: 3},
		{C: `openat 3 "tmp" O_NOFOLLOW|O_CLOEXEC|O_DIRECTORY|O_PATH 0`, R: 5},
		{C: `openat 5 ".snap" O_NOFOLLOW|O_CLOEXEC|O_DIRECTORY|O_PATH 0`, R: 6},
		{C: `openat 6 "rofs" O_NOFOLLOW|O_CLOEXEC|O_PATH 0`, R: 7},
		{C: `fstat 7 <ptr>`, R: syscall.Stat_t{}},
		{C: `close 6`},
		{C: `close 5`},
		{C: `close 3`},
		{C: `mount "/proc/self/fd/4" "/proc/self/fd/7" "" MS_BIND|MS_REC ""`},
		{C: `close 7`},
		{C: `close 4`},

		{C: `lstat "/rofs"`, R: testutil.FileInfoDir},
		{C: `mount "tmpfs" "/rofs" "tmpfs" 0 "mode=0755,uid=0,gid=0"`},
		{C: `unmount "/tmp/.snap/rofs" UMOUNT_NOFOLLOW|MNT_DETACH`},

		// Perform clean up after the unmount operation.
		{C: `open "/" O_NOFOLLOW|O_CLOEXEC|O_DIRECTORY|O_PATH 0`, R: 3},
		{C: `openat 3 "tmp" O_NOFOLLOW|O_CLOEXEC|O_DIRECTORY|O_PATH 0`, R: 4},
		{C: `openat 4 ".snap" O_NOFOLLOW|O_CLOEXEC|O_DIRECTORY|O_PATH 0`, R: 5},
		{C: `openat 5 "rofs" O_NOFOLLOW|O_CLOEXEC|O_PATH 0`, R: 6},
		{C: `fstat 6 <ptr>`, R: syscall.Stat_t{}},
		{C: `close 5`},
		{C: `close 4`},
		{C: `close 3`},
		{C: `fstatfs 6 <ptr>`, R: syscall.Statfs_t{}},
		{C: `remove "/tmp/.snap/rofs"`},
		{C: `close 6`},

		// mimic ready, re-try initial mkdir
		{C: `open "/" O_NOFOLLOW|O_CLOEXEC|O_DIRECTORY 0`, R: 3},
		{C: `mkdirat 3 "rofs" 0755`, E: syscall.EEXIST},
		{C: `openat 3 "rofs" O_NOFOLLOW|O_CLOEXEC|O_DIRECTORY 0`, R: 4},
		{C: `close 3`},
		{C: `mkdirat 4 "target" 0755`},
		{C: `openat 4 "target" O_NOFOLLOW|O_CLOEXEC|O_DIRECTORY 0`, R: 3},
		{C: `fchown 3 0 0`},
		{C: `close 3`},
		{C: `close 4`},

		// sniff mount source
		{C: `lstat "/source"`, R: testutil.FileInfoDir},

		// mount the filesystem
		{C: `open "/" O_NOFOLLOW|O_CLOEXEC|O_DIRECTORY|O_PATH 0`, R: 3},
		{C: `openat 3 "source" O_NOFOLLOW|O_CLOEXEC|O_PATH 0`, R: 4},
		{C: `fstat 4 <ptr>`, R: syscall.Stat_t{}},
		{C: `close 3`},
		{C: `open "/" O_NOFOLLOW|O_CLOEXEC|O_DIRECTORY|O_PATH 0`, R: 3},
		{C: `openat 3 "rofs" O_NOFOLLOW|O_CLOEXEC|O_DIRECTORY|O_PATH 0`, R: 5},
		{C: `openat 5 "target" O_NOFOLLOW|O_CLOEXEC|O_PATH 0`, R: 6},
		{C: `fstat 6 <ptr>`, R: syscall.Stat_t{}},
		{C: `close 5`},
		{C: `close 3`},
		{C: `mount "/proc/self/fd/4" "/proc/self/fd/6" "" MS_BIND ""`},
		{C: `close 6`},
		{C: `close 4`},
	})
}

// Change.Perform wants to bind mount a directory but the mount source isn't there and the parent is read-only.
func (s *changeSuite) TestPerformDirectoryBindMountWithoutMountSourceAndReadOnlyBase(c *C) {
	defer s.as.MockUnrestrictedPaths("/")() // Treat test path as unrestricted.
	s.sys.InsertOsLstatResult(`lstat "/rofs"`, testutil.FileInfoDir)
	s.sys.InsertFault(`lstat "/rofs/source"`, syscall.ENOENT)
	s.sys.InsertOsLstatResult(`lstat "/target"`, testutil.FileInfoDir)
	s.sys.InsertFault(`mkdirat 3 "rofs" 0755`, syscall.EEXIST)
	s.sys.InsertFault(`mkdirat 4 "source" 0755`, syscall.EROFS)

	chg := &update.Change{Action: update.Mount, Entry: osutil.MountEntry{Name: "/rofs/source", Dir: "/target", Options: []string{"bind"}}}
	synth, err := chg.Perform(s.as)
	c.Assert(err, ErrorMatches, `cannot operate on read-only filesystem at /rofs`)
	c.Assert(synth, HasLen, 0)
	c.Assert(s.sys.RCalls(), testutil.SyscallsEqual, []testutil.CallResultError{
		{C: `lstat "/target"`, R: testutil.FileInfoDir},
		{C: `lstat "/rofs/source"`, E: syscall.ENOENT},
		{C: `open "/" O_NOFOLLOW|O_CLOEXEC|O_DIRECTORY 0`, R: 3},
		{C: `mkdirat 3 "rofs" 0755`, E: syscall.EEXIST},
		{C: `openat 3 "rofs" O_NOFOLLOW|O_CLOEXEC|O_DIRECTORY 0`, R: 4},
		{C: `close 3`},
		{C: `mkdirat 4 "source" 0755`, E: syscall.EROFS},
		{C: `close 4`},
	})
}

// Change.Perform wants to bind mount a directory but the mount source isn't there and the parent is read-only but this is for a layout.
func (s *changeSuite) TestPerformDirectoryBindMountWithoutMountSourceAndReadOnlyBaseForLayout(c *C) {
	defer s.as.MockUnrestrictedPaths("/")() // Treat test path as unrestricted.
	s.sys.InsertOsLstatResult(`lstat "/target"`, testutil.FileInfoDir)
	s.sys.InsertFault(`lstat "/rofs/source"`, syscall.ENOENT)
	s.sys.InsertFault(`mkdirat 3 "rofs" 0755`, syscall.EEXIST)
	s.sys.InsertFault(`openat 3 "source" O_NOFOLLOW|O_CLOEXEC|O_DIRECTORY 0`, syscall.ENOENT, nil) // works on 2nd try
	s.sys.InsertFault(`mkdirat 4 "source" 0755`, syscall.EROFS, nil)                               // works on 2nd try
	s.sys.InsertReadDirResult(`readdir "/rofs"`, nil)                                              // pretend /rofs is empty.
	s.sys.InsertFault(`lstat "/tmp/.snap/rofs"`, syscall.ENOENT)
	s.sys.InsertOsLstatResult(`lstat "/rofs"`, testutil.FileInfoDir)
	s.sys.InsertSysLstatResult(`lstat "/rofs" <ptr>`, syscall.Stat_t{Uid: 0, Gid: 0, Mode: 0755})
	s.sys.InsertFstatResult(`fstat 4 <ptr>`, syscall.Stat_t{})
	s.sys.InsertFstatResult(`fstat 5 <ptr>`, syscall.Stat_t{})
	s.sys.InsertFstatResult(`fstat 7 <ptr>`, syscall.Stat_t{})
	s.sys.InsertFstatResult(`fstat 6 <ptr>`, syscall.Stat_t{})
	s.sys.InsertFstatfsResult(`fstatfs 6 <ptr>`, syscall.Statfs_t{})

	chg := &update.Change{Action: update.Mount, Entry: osutil.MountEntry{Name: "/rofs/source", Dir: "/target", Options: []string{"bind", "x-snapd.origin=layout"}}}
	synth, err := chg.Perform(s.as)
	c.Assert(err, IsNil)
	c.Check(synth, DeepEquals, []*update.Change{
		{Action: update.Mount, Entry: osutil.MountEntry{
			Name: "tmpfs", Dir: "/rofs", Type: "tmpfs",
			Options: []string{"x-snapd.synthetic", "x-snapd.needed-by=/rofs/source", "mode=0755", "uid=0", "gid=0"}},
		},
	})
	c.Assert(s.sys.RCalls(), testutil.SyscallsEqual, []testutil.CallResultError{
		// sniff mount target and source
		{C: `lstat "/target"`, R: testutil.FileInfoDir},
		{C: `lstat "/rofs/source"`, E: syscall.ENOENT},

		// /rofs/source is missing, create it
		{C: `open "/" O_NOFOLLOW|O_CLOEXEC|O_DIRECTORY 0`, R: 3},
		{C: `mkdirat 3 "rofs" 0755`, E: syscall.EEXIST},
		{C: `openat 3 "rofs" O_NOFOLLOW|O_CLOEXEC|O_DIRECTORY 0`, R: 4},
		{C: `close 3`},
		{C: `mkdirat 4 "source" 0755`, E: syscall.EROFS},
		{C: `close 4`},

		// error /rofs is a read-only filesystem, create a mimic
		{C: `lstat "/rofs" <ptr>`, R: syscall.Stat_t{Mode: 0755}},
		{C: `readdir "/rofs"`, R: []os.FileInfo(nil)},
		{C: `lstat "/tmp/.snap/rofs"`, E: syscall.ENOENT},
		{C: `open "/" O_NOFOLLOW|O_CLOEXEC|O_DIRECTORY 0`, R: 3},
		{C: `mkdirat 3 "tmp" 0755`},
		{C: `openat 3 "tmp" O_NOFOLLOW|O_CLOEXEC|O_DIRECTORY 0`, R: 4},
		{C: `fchown 4 0 0`},
		{C: `mkdirat 4 ".snap" 0755`},
		{C: `openat 4 ".snap" O_NOFOLLOW|O_CLOEXEC|O_DIRECTORY 0`, R: 5},
		{C: `fchown 5 0 0`},
		{C: `close 4`},
		{C: `close 3`},
		{C: `mkdirat 5 "rofs" 0755`},
		{C: `openat 5 "rofs" O_NOFOLLOW|O_CLOEXEC|O_DIRECTORY 0`, R: 3},
		{C: `fchown 3 0 0`},
		{C: `close 3`},
		{C: `close 5`},
		{C: `lstat "/rofs"`, R: testutil.FileInfoDir},
		{C: `open "/" O_NOFOLLOW|O_CLOEXEC|O_DIRECTORY|O_PATH 0`, R: 3},
		{C: `openat 3 "rofs" O_NOFOLLOW|O_CLOEXEC|O_PATH 0`, R: 4},
		{C: `fstat 4 <ptr>`, R: syscall.Stat_t{}},
		{C: `close 3`},
		{C: `open "/" O_NOFOLLOW|O_CLOEXEC|O_DIRECTORY|O_PATH 0`, R: 3},
		{C: `openat 3 "tmp" O_NOFOLLOW|O_CLOEXEC|O_DIRECTORY|O_PATH 0`, R: 5},
		{C: `openat 5 ".snap" O_NOFOLLOW|O_CLOEXEC|O_DIRECTORY|O_PATH 0`, R: 6},
		{C: `openat 6 "rofs" O_NOFOLLOW|O_CLOEXEC|O_PATH 0`, R: 7},
		{C: `fstat 7 <ptr>`, R: syscall.Stat_t{}},
		{C: `close 6`},
		{C: `close 5`},
		{C: `close 3`},
		{C: `mount "/proc/self/fd/4" "/proc/self/fd/7" "" MS_BIND|MS_REC ""`},
		{C: `close 7`},
		{C: `close 4`},
		{C: `lstat "/rofs"`, R: testutil.FileInfoDir},
		{C: `mount "tmpfs" "/rofs" "tmpfs" 0 "mode=0755,uid=0,gid=0"`},
		{C: `unmount "/tmp/.snap/rofs" UMOUNT_NOFOLLOW|MNT_DETACH`},

		// Perform clean up after the unmount operation.
		{C: `open "/" O_NOFOLLOW|O_CLOEXEC|O_DIRECTORY|O_PATH 0`, R: 3},
		{C: `openat 3 "tmp" O_NOFOLLOW|O_CLOEXEC|O_DIRECTORY|O_PATH 0`, R: 4},
		{C: `openat 4 ".snap" O_NOFOLLOW|O_CLOEXEC|O_DIRECTORY|O_PATH 0`, R: 5},
		{C: `openat 5 "rofs" O_NOFOLLOW|O_CLOEXEC|O_PATH 0`, R: 6},
		{C: `fstat 6 <ptr>`, R: syscall.Stat_t{}},
		{C: `close 5`},
		{C: `close 4`},
		{C: `close 3`},
		{C: `fstatfs 6 <ptr>`, R: syscall.Statfs_t{}},
		{C: `remove "/tmp/.snap/rofs"`},
		{C: `close 6`},

		// /rofs/source was missing (we checked earlier), create it
		{C: `open "/" O_NOFOLLOW|O_CLOEXEC|O_DIRECTORY 0`, R: 3},
		{C: `mkdirat 3 "rofs" 0755`, E: syscall.EEXIST},
		{C: `openat 3 "rofs" O_NOFOLLOW|O_CLOEXEC|O_DIRECTORY 0`, R: 4},
		{C: `close 3`},
		{C: `mkdirat 4 "source" 0755`},
		{C: `openat 4 "source" O_NOFOLLOW|O_CLOEXEC|O_DIRECTORY 0`, R: 3},
		{C: `fchown 3 0 0`},
		{C: `close 3`},
		{C: `close 4`},

		// bind mount /rofs/source -> /target
		{C: `open "/" O_NOFOLLOW|O_CLOEXEC|O_DIRECTORY|O_PATH 0`, R: 3},
		{C: `openat 3 "rofs" O_NOFOLLOW|O_CLOEXEC|O_DIRECTORY|O_PATH 0`, R: 4},
		{C: `openat 4 "source" O_NOFOLLOW|O_CLOEXEC|O_PATH 0`, R: 5},
		{C: `fstat 5 <ptr>`, R: syscall.Stat_t{}},
		{C: `close 4`},
		{C: `close 3`},
		{C: `open "/" O_NOFOLLOW|O_CLOEXEC|O_DIRECTORY|O_PATH 0`, R: 3},
		{C: `openat 3 "target" O_NOFOLLOW|O_CLOEXEC|O_PATH 0`, R: 4},
		{C: `fstat 4 <ptr>`, R: syscall.Stat_t{}},
		{C: `close 3`},
		{C: `mount "/proc/self/fd/5" "/proc/self/fd/4" "" MS_BIND ""`},
		{C: `close 4`},
		{C: `close 5`},
	})
}

// Change.Perform wants to bind mount a directory but there's a symlink in mount point.
func (s *changeSuite) TestPerformDirectoryBindMountWithSymlinkInMountPoint(c *C) {
	s.sys.InsertOsLstatResult(`lstat "/target"`, testutil.FileInfoSymlink)
	chg := &update.Change{Action: update.Mount, Entry: osutil.MountEntry{Name: "/source", Dir: "/target", Options: []string{"bind"}}}
	synth, err := chg.Perform(s.as)
	c.Assert(err, ErrorMatches, `cannot use "/target" as mount point: not a directory`)
	c.Assert(synth, HasLen, 0)
	c.Assert(s.sys.RCalls(), testutil.SyscallsEqual, []testutil.CallResultError{
		{C: `lstat "/target"`, R: testutil.FileInfoSymlink},
	})
}

// Change.Perform wants to bind mount a directory but there's a file in mount mount.
func (s *changeSuite) TestPerformDirectoryBindMountWithFileInMountPoint(c *C) {
	s.sys.InsertOsLstatResult(`lstat "/target"`, testutil.FileInfoFile)
	chg := &update.Change{Action: update.Mount, Entry: osutil.MountEntry{Name: "/source", Dir: "/target", Options: []string{"bind"}}}
	synth, err := chg.Perform(s.as)
	c.Assert(err, ErrorMatches, `cannot use "/target" as mount point: not a directory`)
	c.Assert(synth, HasLen, 0)
	c.Assert(s.sys.RCalls(), testutil.SyscallsEqual, []testutil.CallResultError{
		{C: `lstat "/target"`, R: testutil.FileInfoFile},
	})
}

// Change.Perform wants to bind mount a directory but there's a symlink in source.
func (s *changeSuite) TestPerformDirectoryBindMountWithSymlinkInMountSource(c *C) {
	s.sys.InsertOsLstatResult(`lstat "/target"`, testutil.FileInfoDir)
	s.sys.InsertOsLstatResult(`lstat "/source"`, testutil.FileInfoSymlink)
	chg := &update.Change{Action: update.Mount, Entry: osutil.MountEntry{Name: "/source", Dir: "/target", Options: []string{"bind"}}}
	synth, err := chg.Perform(s.as)
	c.Assert(err, ErrorMatches, `cannot use "/source" as bind-mount source: not a directory`)
	c.Assert(synth, HasLen, 0)
	c.Assert(s.sys.RCalls(), testutil.SyscallsEqual, []testutil.CallResultError{
		{C: `lstat "/target"`, R: testutil.FileInfoDir},
		{C: `lstat "/source"`, R: testutil.FileInfoSymlink},
	})
}

// Change.Perform wants to bind mount a directory but there's a file in source.
func (s *changeSuite) TestPerformDirectoryBindMountWithFileInMountSource(c *C) {
	s.sys.InsertOsLstatResult(`lstat "/target"`, testutil.FileInfoDir)
	s.sys.InsertOsLstatResult(`lstat "/source"`, testutil.FileInfoFile)
	chg := &update.Change{Action: update.Mount, Entry: osutil.MountEntry{Name: "/source", Dir: "/target", Options: []string{"bind"}}}
	synth, err := chg.Perform(s.as)
	c.Assert(err, ErrorMatches, `cannot use "/source" as bind-mount source: not a directory`)
	c.Assert(synth, HasLen, 0)
	c.Assert(s.sys.RCalls(), testutil.SyscallsEqual, []testutil.CallResultError{
		{C: `lstat "/target"`, R: testutil.FileInfoDir},
		{C: `lstat "/source"`, R: testutil.FileInfoFile},
	})
}

// Change.Perform wants to unmount a directory bind mount.
func (s *changeSuite) TestPerformDirectoryBindUnmount(c *C) {
	s.sys.InsertFstatResult(`fstat 4 <ptr>`, syscall.Stat_t{})
	s.sys.InsertFstatfsResult(`fstatfs 4 <ptr>`, syscall.Statfs_t{})
	chg := &update.Change{Action: update.Unmount, Entry: osutil.MountEntry{Name: "/source", Dir: "/target", Options: []string{"bind"}}}
	synth, err := chg.Perform(s.as)
	c.Assert(err, IsNil)
	c.Assert(s.sys.RCalls(), testutil.SyscallsEqual, []testutil.CallResultError{
		{C: `unmount "/target" UMOUNT_NOFOLLOW`},

		// Perform clean up after the unmount operation.
		{C: `open "/" O_NOFOLLOW|O_CLOEXEC|O_DIRECTORY|O_PATH 0`, R: 3},
		{C: `openat 3 "target" O_NOFOLLOW|O_CLOEXEC|O_PATH 0`, R: 4},
		{C: `fstat 4 <ptr>`, R: syscall.Stat_t{}},
		{C: `close 3`},
		{C: `fstatfs 4 <ptr>`, R: syscall.Statfs_t{}},
		{C: `remove "/target"`},
		{C: `close 4`},
	})
	c.Assert(synth, HasLen, 0)
}

// Change.Perform wants to unmount a directory bind mount but it fails.
func (s *changeSuite) TestPerformDirectoryBindUnmountError(c *C) {
	s.sys.InsertFault(`unmount "/target" UMOUNT_NOFOLLOW`, errTesting)
	chg := &update.Change{Action: update.Unmount, Entry: osutil.MountEntry{Name: "/source", Dir: "/target", Options: []string{"bind"}}}
	synth, err := chg.Perform(s.as)
	c.Assert(err, Equals, errTesting)
	c.Assert(s.sys.RCalls(), testutil.SyscallsEqual, []testutil.CallResultError{
		{C: `unmount "/target" UMOUNT_NOFOLLOW`, E: errTesting},
	})
	c.Assert(synth, HasLen, 0)
}

// #########################################
// Topic: bind-mounting and unmounting files
// #########################################

// Change.Perform wants to bind mount a file but the target cannot be stat'ed.
func (s *changeSuite) TestPerformFileBindMountTargetLstatError(c *C) {
	s.sys.InsertFault(`lstat "/target"`, errTesting)
	chg := &update.Change{Action: update.Mount, Entry: osutil.MountEntry{Name: "/source", Dir: "/target", Options: []string{"bind", "x-snapd.kind=file"}}}
	synth, err := chg.Perform(s.as)
	c.Assert(err, ErrorMatches, `cannot inspect "/target": testing`)
	c.Assert(synth, HasLen, 0)
	c.Assert(s.sys.RCalls(), testutil.SyscallsEqual, []testutil.CallResultError{
		{C: `lstat "/target"`, E: errTesting},
	})
}

// Change.Perform wants to bind mount a file but the source cannot be stat'ed.
func (s *changeSuite) TestPerformFileBindMountSourceLstatError(c *C) {
	s.sys.InsertOsLstatResult(`lstat "/target"`, testutil.FileInfoFile)
	s.sys.InsertFault(`lstat "/source"`, errTesting)
	chg := &update.Change{Action: update.Mount, Entry: osutil.MountEntry{Name: "/source", Dir: "/target", Options: []string{"bind", "x-snapd.kind=file"}}}
	synth, err := chg.Perform(s.as)
	c.Assert(err, ErrorMatches, `cannot inspect "/source": testing`)
	c.Assert(synth, HasLen, 0)
	c.Assert(s.sys.RCalls(), testutil.SyscallsEqual, []testutil.CallResultError{
		{C: `lstat "/target"`, R: testutil.FileInfoFile},
		{C: `lstat "/source"`, E: errTesting},
	})
}

// Change.Perform wants to bind mount a file.
func (s *changeSuite) TestPerformFileBindMount(c *C) {
	s.sys.InsertOsLstatResult(`lstat "/source"`, testutil.FileInfoFile)
	s.sys.InsertOsLstatResult(`lstat "/target"`, testutil.FileInfoFile)
	s.sys.InsertFstatResult(`fstat 4 <ptr>`, syscall.Stat_t{})
	s.sys.InsertFstatResult(`fstat 5 <ptr>`, syscall.Stat_t{})
	chg := &update.Change{Action: update.Mount, Entry: osutil.MountEntry{Name: "/source", Dir: "/target", Options: []string{"bind", "x-snapd.kind=file"}}}
	synth, err := chg.Perform(s.as)
	c.Assert(err, IsNil)
	c.Assert(synth, HasLen, 0)
	c.Assert(s.sys.RCalls(), testutil.SyscallsEqual, []testutil.CallResultError{
		{C: `lstat "/target"`, R: testutil.FileInfoFile},
		{C: `lstat "/source"`, R: testutil.FileInfoFile},
		{C: `open "/" O_NOFOLLOW|O_CLOEXEC|O_DIRECTORY|O_PATH 0`, R: 3},
		{C: `openat 3 "source" O_NOFOLLOW|O_CLOEXEC|O_PATH 0`, R: 4},
		{C: `fstat 4 <ptr>`, R: syscall.Stat_t{}},
		{C: `close 3`},
		{C: `open "/" O_NOFOLLOW|O_CLOEXEC|O_DIRECTORY|O_PATH 0`, R: 3},
		{C: `openat 3 "target" O_NOFOLLOW|O_CLOEXEC|O_PATH 0`, R: 5},
		{C: `fstat 5 <ptr>`, R: syscall.Stat_t{}},
		{C: `close 3`},
		{C: `mount "/proc/self/fd/4" "/proc/self/fd/5" "" MS_BIND ""`},
		{C: `close 5`},
		{C: `close 4`},
	})
}

// Change.Perform wants to bind mount a file but it fails.
func (s *changeSuite) TestPerformFileBindMountWithError(c *C) {
	s.sys.InsertOsLstatResult(`lstat "/target"`, testutil.FileInfoFile)
	s.sys.InsertOsLstatResult(`lstat "/source"`, testutil.FileInfoFile)
	s.sys.InsertFstatResult(`fstat 4 <ptr>`, syscall.Stat_t{})
	s.sys.InsertFstatResult(`fstat 5 <ptr>`, syscall.Stat_t{})
	s.sys.InsertFault(`mount "/proc/self/fd/4" "/proc/self/fd/5" "" MS_BIND ""`, errTesting)
	chg := &update.Change{Action: update.Mount, Entry: osutil.MountEntry{Name: "/source", Dir: "/target", Options: []string{"bind", "x-snapd.kind=file"}}}
	synth, err := chg.Perform(s.as)
	c.Assert(err, Equals, errTesting)
	c.Assert(synth, HasLen, 0)
	c.Assert(s.sys.RCalls(), testutil.SyscallsEqual, []testutil.CallResultError{
		{C: `lstat "/target"`, R: testutil.FileInfoFile},
		{C: `lstat "/source"`, R: testutil.FileInfoFile},
		{C: `open "/" O_NOFOLLOW|O_CLOEXEC|O_DIRECTORY|O_PATH 0`, R: 3},
		{C: `openat 3 "source" O_NOFOLLOW|O_CLOEXEC|O_PATH 0`, R: 4},
		{C: `fstat 4 <ptr>`, R: syscall.Stat_t{}},
		{C: `close 3`},
		{C: `open "/" O_NOFOLLOW|O_CLOEXEC|O_DIRECTORY|O_PATH 0`, R: 3},
		{C: `openat 3 "target" O_NOFOLLOW|O_CLOEXEC|O_PATH 0`, R: 5},
		{C: `fstat 5 <ptr>`, R: syscall.Stat_t{}},
		{C: `close 3`},
		{C: `mount "/proc/self/fd/4" "/proc/self/fd/5" "" MS_BIND ""`, E: errTesting},
		{C: `close 5`},
		{C: `close 4`},
	})
}

// Change.Perform wants to bind mount a file but the mount point isn't there.
func (s *changeSuite) TestPerformFileBindMountWithoutMountPoint(c *C) {
	defer s.as.MockUnrestrictedPaths("/")() // Treat test path as unrestricted.
	s.sys.InsertOsLstatResult(`lstat "/source"`, testutil.FileInfoFile)
	s.sys.InsertFault(`lstat "/target"`, syscall.ENOENT)
	s.sys.InsertFstatResult(`fstat 4 <ptr>`, syscall.Stat_t{})
	s.sys.InsertFstatResult(`fstat 5 <ptr>`, syscall.Stat_t{})
	chg := &update.Change{Action: update.Mount, Entry: osutil.MountEntry{Name: "/source", Dir: "/target", Options: []string{"bind", "x-snapd.kind=file"}}}
	synth, err := chg.Perform(s.as)
	c.Assert(err, IsNil)
	c.Assert(synth, HasLen, 0)
	c.Assert(s.sys.RCalls(), testutil.SyscallsEqual, []testutil.CallResultError{
		{C: `lstat "/target"`, E: syscall.ENOENT},
		{C: `open "/" O_NOFOLLOW|O_CLOEXEC|O_DIRECTORY 0`, R: 3},
		{C: `openat 3 "target" O_NOFOLLOW|O_CLOEXEC|O_CREAT|O_EXCL 0755`, R: 4},
		{C: `fchown 4 0 0`},
		{C: `close 4`},
		{C: `close 3`},
		{C: `lstat "/source"`, R: testutil.FileInfoFile},
		{C: `open "/" O_NOFOLLOW|O_CLOEXEC|O_DIRECTORY|O_PATH 0`, R: 3},
		{C: `openat 3 "source" O_NOFOLLOW|O_CLOEXEC|O_PATH 0`, R: 4},
		{C: `fstat 4 <ptr>`, R: syscall.Stat_t{}},
		{C: `close 3`},
		{C: `open "/" O_NOFOLLOW|O_CLOEXEC|O_DIRECTORY|O_PATH 0`, R: 3},
		{C: `openat 3 "target" O_NOFOLLOW|O_CLOEXEC|O_PATH 0`, R: 5},
		{C: `fstat 5 <ptr>`, R: syscall.Stat_t{}},
		{C: `close 3`},
		{C: `mount "/proc/self/fd/4" "/proc/self/fd/5" "" MS_BIND ""`},
		{C: `close 5`},
		{C: `close 4`},
	})
}

// Change.Perform wants to create a directory bind mount but the mount point isn't there and cannot be created.
func (s *changeSuite) TestPerformFileBindMountWithoutMountPointWithErrors(c *C) {
	defer s.as.MockUnrestrictedPaths("/")() // Treat test path as unrestricted.
	s.sys.InsertFault(`lstat "/target"`, syscall.ENOENT)
	s.sys.InsertFault(`openat 3 "target" O_NOFOLLOW|O_CLOEXEC|O_CREAT|O_EXCL 0755`, errTesting)
	chg := &update.Change{Action: update.Mount, Entry: osutil.MountEntry{Name: "/source", Dir: "/target", Options: []string{"bind", "x-snapd.kind=file"}}}
	synth, err := chg.Perform(s.as)
	c.Assert(err, ErrorMatches, `cannot open file "/target": testing`)
	c.Assert(synth, HasLen, 0)
	c.Assert(s.sys.RCalls(), testutil.SyscallsEqual, []testutil.CallResultError{
		{C: `lstat "/target"`, E: syscall.ENOENT},
		{C: `open "/" O_NOFOLLOW|O_CLOEXEC|O_DIRECTORY 0`, R: 3},
		{C: `openat 3 "target" O_NOFOLLOW|O_CLOEXEC|O_CREAT|O_EXCL 0755`, E: errTesting},
		{C: `close 3`},
	})
}

// Change.Perform wants to bind mount a file but the mount source isn't there.
func (s *changeSuite) TestPerformFileBindMountWithoutMountSource(c *C) {
	defer s.as.MockUnrestrictedPaths("/")() // Treat test path as unrestricted.
	s.sys.InsertFault(`lstat "/source"`, syscall.ENOENT)
	s.sys.InsertOsLstatResult(`lstat "/target"`, testutil.FileInfoFile)
	s.sys.InsertFstatResult(`fstat 4 <ptr>`, syscall.Stat_t{})
	s.sys.InsertFstatResult(`fstat 5 <ptr>`, syscall.Stat_t{})
	chg := &update.Change{Action: update.Mount, Entry: osutil.MountEntry{Name: "/source", Dir: "/target", Options: []string{"bind", "x-snapd.kind=file"}}}
	synth, err := chg.Perform(s.as)
	c.Assert(err, IsNil)
	c.Assert(synth, HasLen, 0)
	c.Assert(s.sys.RCalls(), testutil.SyscallsEqual, []testutil.CallResultError{
		{C: `lstat "/target"`, R: testutil.FileInfoFile},
		{C: `lstat "/source"`, E: syscall.ENOENT},
		{C: `open "/" O_NOFOLLOW|O_CLOEXEC|O_DIRECTORY 0`, R: 3},
		{C: `openat 3 "source" O_NOFOLLOW|O_CLOEXEC|O_CREAT|O_EXCL 0755`, R: 4},
		{C: `fchown 4 0 0`},
		{C: `close 4`},
		{C: `close 3`},
		{C: `open "/" O_NOFOLLOW|O_CLOEXEC|O_DIRECTORY|O_PATH 0`, R: 3},
		{C: `openat 3 "source" O_NOFOLLOW|O_CLOEXEC|O_PATH 0`, R: 4},
		{C: `fstat 4 <ptr>`, R: syscall.Stat_t{}},
		{C: `close 3`},
		{C: `open "/" O_NOFOLLOW|O_CLOEXEC|O_DIRECTORY|O_PATH 0`, R: 3},
		{C: `openat 3 "target" O_NOFOLLOW|O_CLOEXEC|O_PATH 0`, R: 5},
		{C: `fstat 5 <ptr>`, R: syscall.Stat_t{}},
		{C: `close 3`},
		{C: `mount "/proc/self/fd/4" "/proc/self/fd/5" "" MS_BIND ""`},
		{C: `close 5`},
		{C: `close 4`},
	})
}

// Change.Perform wants to create a file bind mount but the mount source isn't there and cannot be created.
func (s *changeSuite) TestPerformFileBindMountWithoutMountSourceWithErrors(c *C) {
	defer s.as.MockUnrestrictedPaths("/")() // Treat test path as unrestricted.
	s.sys.InsertFault(`lstat "/source"`, syscall.ENOENT)
	s.sys.InsertFault(`openat 3 "source" O_NOFOLLOW|O_CLOEXEC|O_CREAT|O_EXCL 0755`, errTesting)
	s.sys.InsertOsLstatResult(`lstat "/target"`, testutil.FileInfoFile)
	chg := &update.Change{Action: update.Mount, Entry: osutil.MountEntry{Name: "/source", Dir: "/target", Options: []string{"bind", "x-snapd.kind=file"}}}
	synth, err := chg.Perform(s.as)
	c.Assert(err, ErrorMatches, `cannot open file "/source": testing`)
	c.Assert(synth, HasLen, 0)
	c.Assert(s.sys.RCalls(), testutil.SyscallsEqual, []testutil.CallResultError{
		{C: `lstat "/target"`, R: testutil.FileInfoFile},
		{C: `lstat "/source"`, E: syscall.ENOENT},
		{C: `open "/" O_NOFOLLOW|O_CLOEXEC|O_DIRECTORY 0`, R: 3},
		{C: `openat 3 "source" O_NOFOLLOW|O_CLOEXEC|O_CREAT|O_EXCL 0755`, E: errTesting},
		{C: `close 3`},
	})
}

// Change.Perform wants to bind mount a file but the mount point isn't there and the parent is read-only.
func (s *changeSuite) TestPerformFileBindMountWithoutMountPointAndReadOnlyBase(c *C) {
	defer s.as.MockUnrestrictedPaths("/")() // Treat test path as unrestricted.
	s.sys.InsertFault(`lstat "/rofs/target"`, syscall.ENOENT)
	s.sys.InsertFault(`mkdirat 3 "rofs" 0755`, syscall.EEXIST)
	s.sys.InsertFault(`openat 4 "target" O_NOFOLLOW|O_CLOEXEC|O_CREAT|O_EXCL 0755`, syscall.EROFS, nil) // works on 2nd try
	s.sys.InsertSysLstatResult(`lstat "/rofs" <ptr>`, syscall.Stat_t{Uid: 0, Gid: 0, Mode: 0755})
	s.sys.InsertReadDirResult(`readdir "/rofs"`, nil) // pretend /rofs is empty.
	s.sys.InsertFault(`lstat "/tmp/.snap/rofs"`, syscall.ENOENT)
	s.sys.InsertOsLstatResult(`lstat "/rofs"`, testutil.FileInfoDir)
	s.sys.InsertOsLstatResult(`lstat "/source"`, testutil.FileInfoFile)
	s.sys.InsertFstatResult(`fstat 4 <ptr>`, syscall.Stat_t{})
	s.sys.InsertFstatResult(`fstat 6 <ptr>`, syscall.Stat_t{})
	s.sys.InsertFstatResult(`fstat 7 <ptr>`, syscall.Stat_t{})
	s.sys.InsertFstatResult(`fstat 6 <ptr>`, syscall.Stat_t{})
	s.sys.InsertFstatfsResult(`fstatfs 6 <ptr>`, syscall.Statfs_t{})

	chg := &update.Change{Action: update.Mount, Entry: osutil.MountEntry{Name: "/source", Dir: "/rofs/target", Options: []string{"bind", "x-snapd.kind=file"}}}
	synth, err := chg.Perform(s.as)
	c.Assert(err, IsNil)
	c.Assert(synth, DeepEquals, []*update.Change{
		{Action: update.Mount, Entry: osutil.MountEntry{
			Name: "tmpfs", Dir: "/rofs", Type: "tmpfs",
			Options: []string{"x-snapd.synthetic", "x-snapd.needed-by=/rofs/target", "mode=0755", "uid=0", "gid=0"}},
		},
	})
	c.Assert(s.sys.RCalls(), testutil.SyscallsEqual, []testutil.CallResultError{
		// sniff mount target
		{C: `lstat "/rofs/target"`, E: syscall.ENOENT},

		// /rofs/target is missing, create it
		{C: `open "/" O_NOFOLLOW|O_CLOEXEC|O_DIRECTORY 0`, R: 3},
		{C: `mkdirat 3 "rofs" 0755`, E: syscall.EEXIST},
		{C: `openat 3 "rofs" O_NOFOLLOW|O_CLOEXEC|O_DIRECTORY 0`, R: 4},
		{C: `close 3`},
		{C: `openat 4 "target" O_NOFOLLOW|O_CLOEXEC|O_CREAT|O_EXCL 0755`, E: syscall.EROFS},
		{C: `close 4`},

		// error, read only filesystem, create a mimic
		{C: `lstat "/rofs" <ptr>`, R: syscall.Stat_t{Mode: 0755}},
		{C: `readdir "/rofs"`, R: []os.FileInfo(nil)},
		{C: `lstat "/tmp/.snap/rofs"`, E: syscall.ENOENT},
		{C: `open "/" O_NOFOLLOW|O_CLOEXEC|O_DIRECTORY 0`, R: 3},
		{C: `mkdirat 3 "tmp" 0755`},
		{C: `openat 3 "tmp" O_NOFOLLOW|O_CLOEXEC|O_DIRECTORY 0`, R: 4},
		{C: `fchown 4 0 0`},
		{C: `mkdirat 4 ".snap" 0755`},
		{C: `openat 4 ".snap" O_NOFOLLOW|O_CLOEXEC|O_DIRECTORY 0`, R: 5},
		{C: `fchown 5 0 0`},
		{C: `close 4`},
		{C: `close 3`},
		{C: `mkdirat 5 "rofs" 0755`},
		{C: `openat 5 "rofs" O_NOFOLLOW|O_CLOEXEC|O_DIRECTORY 0`, R: 3},
		{C: `fchown 3 0 0`},
		{C: `close 3`},
		{C: `close 5`},
		{C: `lstat "/rofs"`, R: testutil.FileInfoDir},

		{C: `open "/" O_NOFOLLOW|O_CLOEXEC|O_DIRECTORY|O_PATH 0`, R: 3},
		{C: `openat 3 "rofs" O_NOFOLLOW|O_CLOEXEC|O_PATH 0`, R: 4},
		{C: `fstat 4 <ptr>`, R: syscall.Stat_t{}},
		{C: `close 3`},
		{C: `open "/" O_NOFOLLOW|O_CLOEXEC|O_DIRECTORY|O_PATH 0`, R: 3},
		{C: `openat 3 "tmp" O_NOFOLLOW|O_CLOEXEC|O_DIRECTORY|O_PATH 0`, R: 5},
		{C: `openat 5 ".snap" O_NOFOLLOW|O_CLOEXEC|O_DIRECTORY|O_PATH 0`, R: 6},
		{C: `openat 6 "rofs" O_NOFOLLOW|O_CLOEXEC|O_PATH 0`, R: 7},
		{C: `fstat 7 <ptr>`, R: syscall.Stat_t{}},
		{C: `close 6`},
		{C: `close 5`},
		{C: `close 3`},
		{C: `mount "/proc/self/fd/4" "/proc/self/fd/7" "" MS_BIND|MS_REC ""`},
		{C: `close 7`},
		{C: `close 4`},

		{C: `lstat "/rofs"`, R: testutil.FileInfoDir},
		{C: `mount "tmpfs" "/rofs" "tmpfs" 0 "mode=0755,uid=0,gid=0"`},
		{C: `unmount "/tmp/.snap/rofs" UMOUNT_NOFOLLOW|MNT_DETACH`},

		// Perform clean up after the unmount operation.
		{C: `open "/" O_NOFOLLOW|O_CLOEXEC|O_DIRECTORY|O_PATH 0`, R: 3},
		{C: `openat 3 "tmp" O_NOFOLLOW|O_CLOEXEC|O_DIRECTORY|O_PATH 0`, R: 4},
		{C: `openat 4 ".snap" O_NOFOLLOW|O_CLOEXEC|O_DIRECTORY|O_PATH 0`, R: 5},
		{C: `openat 5 "rofs" O_NOFOLLOW|O_CLOEXEC|O_PATH 0`, R: 6},
		{C: `fstat 6 <ptr>`, R: syscall.Stat_t{}},
		{C: `close 5`},
		{C: `close 4`},
		{C: `close 3`},
		{C: `fstatfs 6 <ptr>`, R: syscall.Statfs_t{}},
		{C: `remove "/tmp/.snap/rofs"`},
		{C: `close 6`},

		// mimic ready, re-try initial mkdir
		{C: `open "/" O_NOFOLLOW|O_CLOEXEC|O_DIRECTORY 0`, R: 3},
		{C: `mkdirat 3 "rofs" 0755`, E: syscall.EEXIST},
		{C: `openat 3 "rofs" O_NOFOLLOW|O_CLOEXEC|O_DIRECTORY 0`, R: 4},
		{C: `close 3`},
		{C: `openat 4 "target" O_NOFOLLOW|O_CLOEXEC|O_CREAT|O_EXCL 0755`, R: 3},
		{C: `fchown 3 0 0`},
		{C: `close 3`},
		{C: `close 4`},

		// sniff mount source
		{C: `lstat "/source"`, R: testutil.FileInfoFile},

		// mount the filesystem
		{C: `open "/" O_NOFOLLOW|O_CLOEXEC|O_DIRECTORY|O_PATH 0`, R: 3},
		{C: `openat 3 "source" O_NOFOLLOW|O_CLOEXEC|O_PATH 0`, R: 4},
		{C: `fstat 4 <ptr>`, R: syscall.Stat_t{}},
		{C: `close 3`},
		{C: `open "/" O_NOFOLLOW|O_CLOEXEC|O_DIRECTORY|O_PATH 0`, R: 3},
		{C: `openat 3 "rofs" O_NOFOLLOW|O_CLOEXEC|O_DIRECTORY|O_PATH 0`, R: 5},
		{C: `openat 5 "target" O_NOFOLLOW|O_CLOEXEC|O_PATH 0`, R: 6},
		{C: `fstat 6 <ptr>`, R: syscall.Stat_t{}},
		{C: `close 5`},
		{C: `close 3`},
		{C: `mount "/proc/self/fd/4" "/proc/self/fd/6" "" MS_BIND ""`},
		{C: `close 6`},
		{C: `close 4`},
	})
}

// Change.Perform wants to bind mount a file but there's a symlink in mount point.
func (s *changeSuite) TestPerformFileBindMountWithSymlinkInMountPoint(c *C) {
	s.sys.InsertOsLstatResult(`lstat "/target"`, testutil.FileInfoSymlink)
	chg := &update.Change{Action: update.Mount, Entry: osutil.MountEntry{Name: "/source", Dir: "/target", Options: []string{"bind", "x-snapd.kind=file"}}}
	synth, err := chg.Perform(s.as)
	c.Assert(err, ErrorMatches, `cannot use "/target" as mount point: not a regular file`)
	c.Assert(synth, HasLen, 0)
	c.Assert(s.sys.RCalls(), testutil.SyscallsEqual, []testutil.CallResultError{
		{C: `lstat "/target"`, R: testutil.FileInfoSymlink},
	})
}

// Change.Perform wants to bind mount a file but there's a directory in mount point.
func (s *changeSuite) TestPerformBindMountFileWithDirectoryInMountPoint(c *C) {
	s.sys.InsertOsLstatResult(`lstat "/target"`, testutil.FileInfoDir)
	chg := &update.Change{Action: update.Mount, Entry: osutil.MountEntry{Name: "/source", Dir: "/target", Options: []string{"bind", "x-snapd.kind=file"}}}
	synth, err := chg.Perform(s.as)
	c.Assert(err, ErrorMatches, `cannot use "/target" as mount point: not a regular file`)
	c.Assert(synth, HasLen, 0)
	c.Assert(s.sys.RCalls(), testutil.SyscallsEqual, []testutil.CallResultError{
		{C: `lstat "/target"`, R: testutil.FileInfoDir},
	})
}

// Change.Perform wants to bind mount a file but there's a symlink in source.
func (s *changeSuite) TestPerformFileBindMountWithSymlinkInMountSource(c *C) {
	s.sys.InsertOsLstatResult(`lstat "/target"`, testutil.FileInfoFile)
	s.sys.InsertOsLstatResult(`lstat "/source"`, testutil.FileInfoSymlink)
	chg := &update.Change{Action: update.Mount, Entry: osutil.MountEntry{Name: "/source", Dir: "/target", Options: []string{"bind", "x-snapd.kind=file"}}}
	synth, err := chg.Perform(s.as)
	c.Assert(err, ErrorMatches, `cannot use "/source" as bind-mount source: not a regular file`)
	c.Assert(synth, HasLen, 0)
	c.Assert(s.sys.RCalls(), testutil.SyscallsEqual, []testutil.CallResultError{
		{C: `lstat "/target"`, R: testutil.FileInfoFile},
		{C: `lstat "/source"`, R: testutil.FileInfoSymlink},
	})
}

// Change.Perform wants to bind mount a file but there's a directory in source.
func (s *changeSuite) TestPerformFileBindMountWithDirectoryInMountSource(c *C) {
	s.sys.InsertOsLstatResult(`lstat "/target"`, testutil.FileInfoFile)
	s.sys.InsertOsLstatResult(`lstat "/source"`, testutil.FileInfoDir)
	chg := &update.Change{Action: update.Mount, Entry: osutil.MountEntry{Name: "/source", Dir: "/target", Options: []string{"bind", "x-snapd.kind=file"}}}
	synth, err := chg.Perform(s.as)
	c.Assert(err, ErrorMatches, `cannot use "/source" as bind-mount source: not a regular file`)
	c.Assert(synth, HasLen, 0)
	c.Assert(s.sys.RCalls(), testutil.SyscallsEqual, []testutil.CallResultError{
		{C: `lstat "/target"`, R: testutil.FileInfoFile},
		{C: `lstat "/source"`, R: testutil.FileInfoDir},
	})
}

// Change.Perform wants to unmount a file bind mount made on empty squashfs placeholder.
func (s *changeSuite) TestPerformFileBindUnmountOnSquashfs(c *C) {
	s.sys.InsertFstatfsResult(`fstatfs 4 <ptr>`, syscall.Statfs_t{Type: update.SquashfsMagic})
	s.sys.InsertFstatResult(`fstat 4 <ptr>`, syscall.Stat_t{Size: 0})
	chg := &update.Change{Action: update.Unmount, Entry: osutil.MountEntry{Name: "/source", Dir: "/target", Options: []string{"bind", "x-snapd.kind=file"}}}
	synth, err := chg.Perform(s.as)
	c.Assert(err, IsNil)
	c.Assert(s.sys.RCalls(), testutil.SyscallsEqual, []testutil.CallResultError{
		{C: `unmount "/target" UMOUNT_NOFOLLOW`},
		{C: `open "/" O_NOFOLLOW|O_CLOEXEC|O_DIRECTORY|O_PATH 0`, R: 3},
		{C: `openat 3 "target" O_NOFOLLOW|O_CLOEXEC|O_PATH 0`, R: 4},
		{C: `fstat 4 <ptr>`, R: syscall.Stat_t{}},
		{C: `close 3`},
		{C: `fstatfs 4 <ptr>`, R: syscall.Statfs_t{Type: update.SquashfsMagic}},
		{C: `close 4`},
	})
	c.Assert(synth, HasLen, 0)
}

// Change.Perform wants to unmount a file bind mount made on non-empty ext4 placeholder.
func (s *changeSuite) TestPerformFileBindUnmountOnExt4NonEmpty(c *C) {
	s.sys.InsertFstatfsResult(`fstatfs 4 <ptr>`, syscall.Statfs_t{Type: update.Ext4Magic})
	s.sys.InsertFstatResult(`fstat 4 <ptr>`, syscall.Stat_t{Size: 1})
	chg := &update.Change{Action: update.Unmount, Entry: osutil.MountEntry{Name: "/source", Dir: "/target", Options: []string{"bind", "x-snapd.kind=file"}}}
	synth, err := chg.Perform(s.as)
	c.Assert(err, IsNil)
	c.Assert(s.sys.RCalls(), testutil.SyscallsEqual, []testutil.CallResultError{
		{C: `unmount "/target" UMOUNT_NOFOLLOW`},
		{C: `open "/" O_NOFOLLOW|O_CLOEXEC|O_DIRECTORY|O_PATH 0`, R: 3},
		{C: `openat 3 "target" O_NOFOLLOW|O_CLOEXEC|O_PATH 0`, R: 4},
		{C: `fstat 4 <ptr>`, R: syscall.Stat_t{Size: 1}},
		{C: `close 3`},
		{C: `fstatfs 4 <ptr>`, R: syscall.Statfs_t{Type: update.Ext4Magic}},
		{C: `fstat 4 <ptr>`, R: syscall.Stat_t{Size: 1}},
		{C: `close 4`},
	})
	c.Assert(synth, HasLen, 0)
}

// Change.Perform wants to unmount a file bind mount made on empty tmpfs placeholder.
func (s *changeSuite) TestPerformFileBindUnmountOnTmpfsEmpty(c *C) {
	s.sys.InsertFstatfsResult(`fstatfs 4 <ptr>`, syscall.Statfs_t{Type: update.TmpfsMagic})
	s.sys.InsertFstatResult(`fstat 4 <ptr>`, syscall.Stat_t{Size: 0})
	chg := &update.Change{Action: update.Unmount, Entry: osutil.MountEntry{Name: "/source", Dir: "/target", Options: []string{"bind", "x-snapd.kind=file"}}}
	synth, err := chg.Perform(s.as)
	c.Assert(err, IsNil)
	c.Assert(s.sys.RCalls(), testutil.SyscallsEqual, []testutil.CallResultError{
		{C: `unmount "/target" UMOUNT_NOFOLLOW`},
		{C: `open "/" O_NOFOLLOW|O_CLOEXEC|O_DIRECTORY|O_PATH 0`, R: 3},
		{C: `openat 3 "target" O_NOFOLLOW|O_CLOEXEC|O_PATH 0`, R: 4},
		{C: `fstat 4 <ptr>`, R: syscall.Stat_t{Size: 0}},
		{C: `close 3`},
		{C: `fstatfs 4 <ptr>`, R: syscall.Statfs_t{Type: update.TmpfsMagic}},
		{C: `fstat 4 <ptr>`, R: syscall.Stat_t{Size: 0}},
		{C: `remove "/target"`},
		{C: `close 4`},
	})
	c.Assert(synth, HasLen, 0)
}

// Change.Perform wants to unmount a file bind mount made on empty tmpfs placeholder but it is busy!.
func (s *changeSuite) TestPerformFileBindUnmountOnTmpfsEmptyButBusy(c *C) {
	s.sys.InsertFstatfsResult(`fstatfs 4 <ptr>`, syscall.Statfs_t{Type: update.TmpfsMagic})
	s.sys.InsertFstatResult(`fstat 4 <ptr>`, syscall.Stat_t{Size: 0})
	s.sys.InsertFault(`remove "/target"`, syscall.EBUSY)
	chg := &update.Change{Action: update.Unmount, Entry: osutil.MountEntry{Name: "/source", Dir: "/target", Options: []string{"bind", "x-snapd.kind=file"}}}
	synth, err := chg.Perform(s.as)
	c.Assert(err, ErrorMatches, "device or resource busy")
	c.Assert(s.sys.RCalls(), testutil.SyscallsEqual, []testutil.CallResultError{
		{C: `unmount "/target" UMOUNT_NOFOLLOW`},
		{C: `open "/" O_NOFOLLOW|O_CLOEXEC|O_DIRECTORY|O_PATH 0`, R: 3},
		{C: `openat 3 "target" O_NOFOLLOW|O_CLOEXEC|O_PATH 0`, R: 4},
		{C: `fstat 4 <ptr>`, R: syscall.Stat_t{Size: 0}},
		{C: `close 3`},
		{C: `fstatfs 4 <ptr>`, R: syscall.Statfs_t{Type: update.TmpfsMagic}},
		{C: `fstat 4 <ptr>`, R: syscall.Stat_t{Size: 0}},
		{C: `remove "/target"`, E: syscall.EBUSY},
		{C: `close 4`},
	})
	c.Assert(synth, HasLen, 0)
}

// Change.Perform wants to unmount a file bind mount but it fails.
func (s *changeSuite) TestPerformFileBindUnmountError(c *C) {
	s.sys.InsertFault(`unmount "/target" UMOUNT_NOFOLLOW`, errTesting)
	chg := &update.Change{Action: update.Unmount, Entry: osutil.MountEntry{Name: "/source", Dir: "/target", Options: []string{"bind", "x-snapd.kind=file"}}}
	synth, err := chg.Perform(s.as)
	c.Assert(err, Equals, errTesting)
	c.Assert(s.sys.RCalls(), testutil.SyscallsEqual, []testutil.CallResultError{
		{C: `unmount "/target" UMOUNT_NOFOLLOW`, E: errTesting},
	})
	c.Assert(synth, HasLen, 0)
}

// #############################################################
// Topic: handling mounts with the x-snapd.ignore-missing option
// #############################################################

func (s *changeSuite) TestPerformMountWithIgnoredMissingMountSource(c *C) {
	s.sys.InsertFault(`lstat "/source"`, syscall.ENOENT)
	s.sys.InsertOsLstatResult(`lstat "/target"`, testutil.FileInfoDir)
	chg := &update.Change{Action: update.Mount, Entry: osutil.MountEntry{Name: "/source", Dir: "/target", Options: []string{"bind", "x-snapd.ignore-missing"}}}
	synth, err := chg.Perform(s.as)
	c.Assert(err, Equals, update.ErrIgnoredMissingMount)
	c.Assert(synth, HasLen, 0)
	c.Assert(s.sys.RCalls(), testutil.SyscallsEqual, []testutil.CallResultError{
		{C: `lstat "/target"`, R: testutil.FileInfoDir},
		{C: `lstat "/source"`, E: syscall.ENOENT},
	})
}

func (s *changeSuite) TestPerformMountWithIgnoredMissingMountPoint(c *C) {
	s.sys.InsertFault(`lstat "/target"`, syscall.ENOENT)
	chg := &update.Change{Action: update.Mount, Entry: osutil.MountEntry{Name: "/source", Dir: "/target", Options: []string{"bind", "x-snapd.ignore-missing"}}}
	synth, err := chg.Perform(s.as)
	c.Assert(err, Equals, update.ErrIgnoredMissingMount)
	c.Assert(synth, HasLen, 0)
	c.Assert(s.sys.RCalls(), testutil.SyscallsEqual, []testutil.CallResultError{
		{C: `lstat "/target"`, E: syscall.ENOENT},
	})
}

// ########################
// Topic: creating symlinks
// ########################

// Change.Perform wants to create a symlink but name cannot be stat'ed.
func (s *changeSuite) TestPerformCreateSymlinkNameLstatError(c *C) {
	s.sys.InsertFault(`lstat "/name"`, errTesting)
	chg := &update.Change{Action: update.Mount, Entry: osutil.MountEntry{Name: "unused", Dir: "/name", Options: []string{"x-snapd.kind=symlink", "x-snapd.symlink=/oldname"}}}
	synth, err := chg.Perform(s.as)
	c.Assert(err, ErrorMatches, `cannot inspect "/name": testing`)
	c.Assert(synth, HasLen, 0)
	c.Assert(s.sys.RCalls(), testutil.SyscallsEqual, []testutil.CallResultError{
		{C: `lstat "/name"`, E: errTesting},
	})
}

// Change.Perform wants to create a symlink.
func (s *changeSuite) TestPerformCreateSymlink(c *C) {
	defer s.as.MockUnrestrictedPaths("/")() // Treat test path as unrestricted.
	s.sys.InsertFault(`lstat "/name"`, syscall.ENOENT)
	chg := &update.Change{Action: update.Mount, Entry: osutil.MountEntry{Name: "unused", Dir: "/name", Options: []string{"x-snapd.kind=symlink", "x-snapd.symlink=/oldname"}}}
	synth, err := chg.Perform(s.as)
	c.Assert(err, IsNil)
	c.Assert(synth, HasLen, 0)
	c.Assert(s.sys.RCalls(), testutil.SyscallsEqual, []testutil.CallResultError{
		{C: `lstat "/name"`, E: syscall.ENOENT},
		{C: `open "/" O_NOFOLLOW|O_CLOEXEC|O_DIRECTORY 0`, R: 3},
		{C: `symlinkat "/oldname" 3 "name"`},
		{C: `close 3`},
	})
}

// Change.Perform wants to create a symlink but it fails.
func (s *changeSuite) TestPerformCreateSymlinkWithError(c *C) {
	defer s.as.MockUnrestrictedPaths("/")() // Treat test path as unrestricted.
	s.sys.InsertFault(`lstat "/name"`, syscall.ENOENT)
	s.sys.InsertFault(`symlinkat "/oldname" 3 "name"`, errTesting)
	chg := &update.Change{Action: update.Mount, Entry: osutil.MountEntry{Name: "unused", Dir: "/name", Options: []string{"x-snapd.kind=symlink", "x-snapd.symlink=/oldname"}}}
	synth, err := chg.Perform(s.as)
	c.Assert(err, ErrorMatches, `cannot create symlink "/name": testing`)
	c.Assert(synth, HasLen, 0)
	c.Assert(s.sys.RCalls(), testutil.SyscallsEqual, []testutil.CallResultError{
		{C: `lstat "/name"`, E: syscall.ENOENT},
		{C: `open "/" O_NOFOLLOW|O_CLOEXEC|O_DIRECTORY 0`, R: 3},
		{C: `symlinkat "/oldname" 3 "name"`, E: errTesting},
		{C: `close 3`},
	})
}

// Change.Perform wants to create a symlink but the target is empty.
func (s *changeSuite) TestPerformCreateSymlinkWithNoTargetError(c *C) {
	s.sys.InsertFault(`lstat "/name"`, syscall.ENOENT)
	chg := &update.Change{Action: update.Mount, Entry: osutil.MountEntry{Name: "unused", Dir: "/name", Options: []string{"x-snapd.kind=symlink", "x-snapd.symlink="}}}
	synth, err := chg.Perform(s.as)
	c.Assert(err, ErrorMatches, `cannot create symlink with empty target: "/name"`)
	c.Assert(synth, HasLen, 0)
	c.Assert(s.sys.RCalls(), testutil.SyscallsEqual, []testutil.CallResultError{
		{C: `lstat "/name"`, E: syscall.ENOENT},
	})
}

// Change.Perform wants to create a symlink but the base directory isn't there.
func (s *changeSuite) TestPerformCreateSymlinkWithoutBaseDir(c *C) {
	defer s.as.MockUnrestrictedPaths("/")() // Treat test path as unrestricted.
	s.sys.InsertFault(`lstat "/base/name"`, syscall.ENOENT)
	chg := &update.Change{Action: update.Mount, Entry: osutil.MountEntry{Name: "unused", Dir: "/base/name", Options: []string{"x-snapd.kind=symlink", "x-snapd.symlink=/oldname"}}}
	synth, err := chg.Perform(s.as)
	c.Assert(err, IsNil)
	c.Assert(synth, HasLen, 0)
	c.Assert(s.sys.RCalls(), testutil.SyscallsEqual, []testutil.CallResultError{
		{C: `lstat "/base/name"`, E: syscall.ENOENT},
		{C: `open "/" O_NOFOLLOW|O_CLOEXEC|O_DIRECTORY 0`, R: 3},
		{C: `mkdirat 3 "base" 0755`},
		{C: `openat 3 "base" O_NOFOLLOW|O_CLOEXEC|O_DIRECTORY 0`, R: 4},
		{C: `fchown 4 0 0`},
		{C: `close 3`},
		{C: `symlinkat "/oldname" 4 "name"`},
		{C: `close 4`},
	})
}

// Change.Perform wants to create a symlink but the base directory isn't there and cannot be created.
func (s *changeSuite) TestPerformCreateSymlinkWithoutBaseDirWithErrors(c *C) {
	defer s.as.MockUnrestrictedPaths("/")() // Treat test path as unrestricted.
	s.sys.InsertFault(`lstat "/base/name"`, syscall.ENOENT)
	s.sys.InsertFault(`mkdirat 3 "base" 0755`, errTesting)
	chg := &update.Change{Action: update.Mount, Entry: osutil.MountEntry{Name: "unused", Dir: "/base/name", Options: []string{"x-snapd.kind=symlink", "x-snapd.symlink=/oldname"}}}
	synth, err := chg.Perform(s.as)
	c.Assert(err, ErrorMatches, `cannot create directory "/base": testing`)
	c.Assert(synth, HasLen, 0)
	c.Assert(s.sys.RCalls(), testutil.SyscallsEqual, []testutil.CallResultError{
		{C: `lstat "/base/name"`, E: syscall.ENOENT},
		{C: `open "/" O_NOFOLLOW|O_CLOEXEC|O_DIRECTORY 0`, R: 3},
		{C: `mkdirat 3 "base" 0755`, E: errTesting},
		{C: `close 3`},
	})
}

// Change.Perform wants to create a symlink but the base directory isn't there and the parent is read-only.
func (s *changeSuite) TestPerformCreateSymlinkWithoutBaseDirAndReadOnlyBase(c *C) {
	defer s.as.MockUnrestrictedPaths("/")() // Treat test path as unrestricted.
	s.sys.InsertFault(`lstat "/rofs/name"`, syscall.ENOENT)
	s.sys.InsertFault(`mkdirat 3 "rofs" 0755`, syscall.EEXIST)
	s.sys.InsertFault(`symlinkat "/oldname" 4 "name"`, syscall.EROFS, nil) // works on 2nd try
	s.sys.InsertSysLstatResult(`lstat "/rofs" <ptr>`, syscall.Stat_t{Uid: 0, Gid: 0, Mode: 0755})
	s.sys.InsertReadDirResult(`readdir "/rofs"`, nil) // pretend /rofs is empty.
	s.sys.InsertFault(`lstat "/tmp/.snap/rofs"`, syscall.ENOENT)
	s.sys.InsertOsLstatResult(`lstat "/rofs"`, testutil.FileInfoDir)
	s.sys.InsertFstatResult(`fstat 4 <ptr>`, syscall.Stat_t{})
	s.sys.InsertFstatResult(`fstat 7 <ptr>`, syscall.Stat_t{})
	s.sys.InsertFstatResult(`fstat 6 <ptr>`, syscall.Stat_t{})
	s.sys.InsertFstatfsResult(`fstatfs 6 <ptr>`, syscall.Statfs_t{})

	chg := &update.Change{Action: update.Mount, Entry: osutil.MountEntry{Name: "unused", Dir: "/rofs/name", Options: []string{"x-snapd.kind=symlink", "x-snapd.symlink=/oldname"}}}
	synth, err := chg.Perform(s.as)
	c.Assert(err, IsNil)
	c.Assert(synth, DeepEquals, []*update.Change{
		{Action: update.Mount, Entry: osutil.MountEntry{
			Name: "tmpfs", Dir: "/rofs", Type: "tmpfs",
			Options: []string{"x-snapd.synthetic", "x-snapd.needed-by=/rofs/name", "mode=0755", "uid=0", "gid=0"}},
		},
	})
	c.Assert(s.sys.RCalls(), testutil.SyscallsEqual, []testutil.CallResultError{
		// sniff symlink name
		{C: `lstat "/rofs/name"`, E: syscall.ENOENT},

		// create base name (/rofs)
		{C: `open "/" O_NOFOLLOW|O_CLOEXEC|O_DIRECTORY 0`, R: 3},
		{C: `mkdirat 3 "rofs" 0755`, E: syscall.EEXIST},
		{C: `openat 3 "rofs" O_NOFOLLOW|O_CLOEXEC|O_DIRECTORY 0`, R: 4},
		{C: `close 3`},
		// create symlink
		{C: `symlinkat "/oldname" 4 "name"`, E: syscall.EROFS},
		{C: `close 4`},

		// error, read only filesystem, create a mimic
		{C: `lstat "/rofs" <ptr>`, R: syscall.Stat_t{Mode: 0755}},
		{C: `readdir "/rofs"`, R: []os.FileInfo(nil)},
		{C: `lstat "/tmp/.snap/rofs"`, E: syscall.ENOENT},
		{C: `open "/" O_NOFOLLOW|O_CLOEXEC|O_DIRECTORY 0`, R: 3},
		{C: `mkdirat 3 "tmp" 0755`},
		{C: `openat 3 "tmp" O_NOFOLLOW|O_CLOEXEC|O_DIRECTORY 0`, R: 4},
		{C: `fchown 4 0 0`},
		{C: `mkdirat 4 ".snap" 0755`},
		{C: `openat 4 ".snap" O_NOFOLLOW|O_CLOEXEC|O_DIRECTORY 0`, R: 5},
		{C: `fchown 5 0 0`},
		{C: `close 4`},
		{C: `close 3`},
		{C: `mkdirat 5 "rofs" 0755`},
		{C: `openat 5 "rofs" O_NOFOLLOW|O_CLOEXEC|O_DIRECTORY 0`, R: 3},
		{C: `fchown 3 0 0`},
		{C: `close 3`},
		{C: `close 5`},
		{C: `lstat "/rofs"`, R: testutil.FileInfoDir},

		{C: `open "/" O_NOFOLLOW|O_CLOEXEC|O_DIRECTORY|O_PATH 0`, R: 3},
		{C: `openat 3 "rofs" O_NOFOLLOW|O_CLOEXEC|O_PATH 0`, R: 4},
		{C: `fstat 4 <ptr>`, R: syscall.Stat_t{}},
		{C: `close 3`},
		{C: `open "/" O_NOFOLLOW|O_CLOEXEC|O_DIRECTORY|O_PATH 0`, R: 3},
		{C: `openat 3 "tmp" O_NOFOLLOW|O_CLOEXEC|O_DIRECTORY|O_PATH 0`, R: 5},
		{C: `openat 5 ".snap" O_NOFOLLOW|O_CLOEXEC|O_DIRECTORY|O_PATH 0`, R: 6},
		{C: `openat 6 "rofs" O_NOFOLLOW|O_CLOEXEC|O_PATH 0`, R: 7},
		{C: `fstat 7 <ptr>`, R: syscall.Stat_t{}},
		{C: `close 6`},
		{C: `close 5`},
		{C: `close 3`},
		{C: `mount "/proc/self/fd/4" "/proc/self/fd/7" "" MS_BIND|MS_REC ""`},
		{C: `close 7`},
		{C: `close 4`},

		{C: `lstat "/rofs"`, R: testutil.FileInfoDir},
		{C: `mount "tmpfs" "/rofs" "tmpfs" 0 "mode=0755,uid=0,gid=0"`},
		{C: `unmount "/tmp/.snap/rofs" UMOUNT_NOFOLLOW|MNT_DETACH`},

		// Perform clean up after the unmount operation.
		{C: `open "/" O_NOFOLLOW|O_CLOEXEC|O_DIRECTORY|O_PATH 0`, R: 3},
		{C: `openat 3 "tmp" O_NOFOLLOW|O_CLOEXEC|O_DIRECTORY|O_PATH 0`, R: 4},
		{C: `openat 4 ".snap" O_NOFOLLOW|O_CLOEXEC|O_DIRECTORY|O_PATH 0`, R: 5},
		{C: `openat 5 "rofs" O_NOFOLLOW|O_CLOEXEC|O_PATH 0`, R: 6},
		{C: `fstat 6 <ptr>`, R: syscall.Stat_t{}},
		{C: `close 5`},
		{C: `close 4`},
		{C: `close 3`},
		{C: `fstatfs 6 <ptr>`, R: syscall.Statfs_t{}},
		{C: `remove "/tmp/.snap/rofs"`},
		{C: `close 6`},

		// mimic ready, re-try initial base mkdir
		{C: `open "/" O_NOFOLLOW|O_CLOEXEC|O_DIRECTORY 0`, R: 3},
		{C: `mkdirat 3 "rofs" 0755`, E: syscall.EEXIST},
		{C: `openat 3 "rofs" O_NOFOLLOW|O_CLOEXEC|O_DIRECTORY 0`, R: 4},
		{C: `close 3`},
		// create symlink
		{C: `symlinkat "/oldname" 4 "name"`},
		{C: `close 4`},
	})
}

// Change.Perform wants to create a symlink but there's a file in the way.
func (s *changeSuite) TestPerformCreateSymlinkWithFileInTheWay(c *C) {
	s.sys.InsertOsLstatResult(`lstat "/name"`, testutil.FileInfoFile)
	chg := &update.Change{Action: update.Mount, Entry: osutil.MountEntry{Name: "unused", Dir: "/name", Options: []string{"x-snapd.kind=symlink", "x-snapd.symlink=/oldname"}}}
	synth, err := chg.Perform(s.as)
	c.Assert(err, ErrorMatches, `cannot create symlink in "/name": existing file in the way`)
	c.Assert(synth, HasLen, 0)
	c.Assert(s.sys.RCalls(), testutil.SyscallsEqual, []testutil.CallResultError{
		{C: `lstat "/name"`, R: testutil.FileInfoFile},
	})
}

// Change.Perform wants to create a symlink but a correct symlink is already present.
func (s *changeSuite) TestPerformCreateSymlinkWithGoodSymlinkPresent(c *C) {
	defer s.as.MockUnrestrictedPaths("/")() // Treat test path as unrestricted.
	s.sys.InsertOsLstatResult(`lstat "/name"`, testutil.FileInfoSymlink)
	s.sys.InsertFault(`symlinkat "/oldname" 3 "name"`, syscall.EEXIST)
	s.sys.InsertFstatResult(`fstat 4 <ptr>`, syscall.Stat_t{Mode: syscall.S_IFLNK})
	s.sys.InsertReadlinkatResult(`readlinkat 4 "" <ptr>`, "/oldname")
	chg := &update.Change{Action: update.Mount, Entry: osutil.MountEntry{Name: "unused", Dir: "/name", Options: []string{"x-snapd.kind=symlink", "x-snapd.symlink=/oldname"}}}
	synth, err := chg.Perform(s.as)
	c.Assert(err, IsNil)
	c.Assert(synth, HasLen, 0)
	c.Assert(s.sys.RCalls(), testutil.SyscallsEqual, []testutil.CallResultError{
		{C: `lstat "/name"`, R: testutil.FileInfoSymlink},
		{C: `open "/" O_NOFOLLOW|O_CLOEXEC|O_DIRECTORY 0`, R: 3},
		{C: `symlinkat "/oldname" 3 "name"`, E: syscall.EEXIST},
		{C: `openat 3 "name" O_NOFOLLOW|O_CLOEXEC|O_PATH 0`, R: 4},
		{C: `fstat 4 <ptr>`, R: syscall.Stat_t{Mode: syscall.S_IFLNK}},
		{C: `readlinkat 4 "" <ptr>`, R: "/oldname"},
		{C: `close 4`},
		{C: `close 3`},
	})
}

// Change.Perform wants to create a symlink but a incorrect symlink is already present.
func (s *changeSuite) TestPerformCreateSymlinkWithBadSymlinkPresent(c *C) {
	defer s.as.MockUnrestrictedPaths("/")() // Treat test path as unrestricted.
	s.sys.InsertOsLstatResult(`lstat "/name"`, testutil.FileInfoSymlink)
	s.sys.InsertFault(`symlinkat "/oldname" 3 "name"`, syscall.EEXIST)
	s.sys.InsertFstatResult(`fstat 4 <ptr>`, syscall.Stat_t{Mode: syscall.S_IFLNK})
	s.sys.InsertReadlinkatResult(`readlinkat 4 "" <ptr>`, "/evil")
	chg := &update.Change{Action: update.Mount, Entry: osutil.MountEntry{Name: "unused", Dir: "/name", Options: []string{"x-snapd.kind=symlink", "x-snapd.symlink=/oldname"}}}
	synth, err := chg.Perform(s.as)
	c.Assert(err, ErrorMatches, `cannot create symbolic link "/name": existing symbolic link in the way`)
	c.Assert(synth, HasLen, 0)
	c.Assert(s.sys.RCalls(), testutil.SyscallsEqual, []testutil.CallResultError{
		{C: `lstat "/name"`, R: testutil.FileInfoSymlink},
		{C: `open "/" O_NOFOLLOW|O_CLOEXEC|O_DIRECTORY 0`, R: 3},
		{C: `symlinkat "/oldname" 3 "name"`, E: syscall.EEXIST},
		{C: `openat 3 "name" O_NOFOLLOW|O_CLOEXEC|O_PATH 0`, R: 4},
		{C: `fstat 4 <ptr>`, R: syscall.Stat_t{Mode: syscall.S_IFLNK}},
		{C: `readlinkat 4 "" <ptr>`, R: "/evil"},
		{C: `close 4`},
		{C: `close 3`},
	})
}

func (s *changeSuite) TestPerformRemoveSymlink(c *C) {
	chg := &update.Change{Action: update.Unmount, Entry: osutil.MountEntry{Name: "unused", Dir: "/name", Options: []string{"x-snapd.kind=symlink", "x-snapd.symlink=/oldname"}}}
	synth, err := chg.Perform(s.as)
	c.Assert(err, IsNil)
	c.Assert(synth, HasLen, 0)
	c.Assert(s.sys.RCalls(), testutil.SyscallsEqual, []testutil.CallResultError{
		{C: `remove "/name"`},
	})
}

// Change.Perform wants to create a symlink in /etc and the write is made private.
func (s *changeSuite) TestPerformCreateSymlinkWithAvoidedTrespassing(c *C) {
	defer s.as.MockUnrestrictedPaths("/tmp/")() // Allow writing to /tmp

	s.sys.InsertFault(`lstat "/etc/demo.conf"`, syscall.ENOENT)
	s.sys.InsertFstatfsResult(`fstatfs 3 <ptr>`, syscall.Statfs_t{Type: update.SquashfsMagic})
	s.sys.InsertFstatResult(`fstat 3 <ptr>`, syscall.Stat_t{})
	s.sys.InsertFault(`mkdirat 3 "etc" 0755`, syscall.EEXIST)
	s.sys.InsertFstatfsResult(`fstatfs 4 <ptr>`,
		// On 1st call ext4, on 2nd call tmpfs
		syscall.Statfs_t{Type: update.Ext4Magic},
		syscall.Statfs_t{Type: update.TmpfsMagic})
	s.sys.InsertFstatResult(`fstat 4 <ptr>`, syscall.Stat_t{})
	s.sys.InsertSysLstatResult(`lstat "/etc" <ptr>`, syscall.Stat_t{Mode: 0755})
	otherConf := testutil.FakeFileInfo("other.conf", 0755)
	s.sys.InsertReadDirResult(`readdir "/etc"`, []os.FileInfo{otherConf})
	s.sys.InsertFault(`lstat "/tmp/.snap/etc"`, syscall.ENOENT)
	s.sys.InsertFault(`lstat "/tmp/.snap/etc/other.conf"`, syscall.ENOENT)
	s.sys.InsertOsLstatResult(`lstat "/etc"`, testutil.FileInfoDir)
	s.sys.InsertOsLstatResult(`lstat "/etc/other.conf"`, otherConf)
	s.sys.InsertFault(`mkdirat 3 "tmp" 0755`, syscall.EEXIST)
	s.sys.InsertFstatResult(`fstat 5 <ptr>`, syscall.Stat_t{Mode: syscall.S_IFREG})
	s.sys.InsertFstatResult(`fstat 4 <ptr>`, syscall.Stat_t{Mode: syscall.S_IFDIR})
	s.sys.InsertFstatResult(`fstat 7 <ptr>`, syscall.Stat_t{Mode: syscall.S_IFDIR})
	s.sys.InsertFstatResult(`fstat 6 <ptr>`, syscall.Stat_t{})
	s.sys.InsertFstatfsResult(`fstatfs 6 <ptr>`, syscall.Statfs_t{})

	// This is the change we want to perform:
	// put a layout symlink at /etc/demo.conf -> /oldname
	chg := &update.Change{Action: update.Mount, Entry: osutil.MountEntry{Name: "unused", Dir: "/etc/demo.conf", Options: []string{"x-snapd.kind=symlink", "x-snapd.symlink=/oldname"}}}
	synth, err := chg.Perform(s.as)
	c.Check(err, IsNil)
	c.Check(synth, HasLen, 2)
	// We have created some synthetic change (made /etc a new tmpfs and re-populate it)
	c.Assert(synth[0], DeepEquals, &update.Change{
		Entry:  osutil.MountEntry{Name: "tmpfs", Dir: "/etc", Type: "tmpfs", Options: []string{"x-snapd.synthetic", "x-snapd.needed-by=/etc/demo.conf", "mode=0755", "uid=0", "gid=0"}},
		Action: "mount"})
	c.Assert(synth[1], DeepEquals, &update.Change{
		Entry:  osutil.MountEntry{Name: "/etc/other.conf", Dir: "/etc/other.conf", Options: []string{"bind", "x-snapd.kind=file", "x-snapd.synthetic", "x-snapd.needed-by=/etc/demo.conf"}},
		Action: "mount"})

	// And this is exactly how we made that happen:
	c.Assert(s.sys.RCalls(), testutil.SyscallsEqual, []testutil.CallResultError{
		// Attempt to construct a symlink /etc/demo.conf -> /oldname.
		// This stops as soon as we notice that /etc is an ext4 filesystem.
		// To avoid writing to it directly we need a writable mimic.
		{C: `lstat "/etc/demo.conf"`, E: syscall.ENOENT},
		{C: `open "/" O_NOFOLLOW|O_CLOEXEC|O_DIRECTORY 0`, R: 3},
		{C: `fstatfs 3 <ptr>`, R: syscall.Statfs_t{Type: update.SquashfsMagic}},
		{C: `fstat 3 <ptr>`, R: syscall.Stat_t{}},
		{C: `mkdirat 3 "etc" 0755`, E: syscall.EEXIST},
		{C: `openat 3 "etc" O_NOFOLLOW|O_CLOEXEC|O_DIRECTORY 0`, R: 4},
		{C: `close 3`},
		{C: `fstatfs 4 <ptr>`, R: syscall.Statfs_t{Type: update.Ext4Magic}},
		{C: `fstat 4 <ptr>`, R: syscall.Stat_t{Mode: 0x4000}},
		{C: `close 4`},

		// Create a writable mimic over /etc, scan the contents of /etc first.
		// For convenience we pretend that /etc is empty. The mimic
		// replicates /etc in /tmp/.snap/etc for subsequent re-construction.
		{C: `lstat "/etc" <ptr>`, R: syscall.Stat_t{Mode: 0755}},
		{C: `readdir "/etc"`, R: []os.FileInfo{otherConf}},
		{C: `lstat "/tmp/.snap/etc"`, E: syscall.ENOENT},
		{C: `open "/" O_NOFOLLOW|O_CLOEXEC|O_DIRECTORY 0`, R: 3},
		{C: `mkdirat 3 "tmp" 0755`, E: syscall.EEXIST},
		{C: `openat 3 "tmp" O_NOFOLLOW|O_CLOEXEC|O_DIRECTORY 0`, R: 4},
		{C: `mkdirat 4 ".snap" 0755`},
		{C: `openat 4 ".snap" O_NOFOLLOW|O_CLOEXEC|O_DIRECTORY 0`, R: 5},
		{C: `fchown 5 0 0`},
		{C: `close 4`},
		{C: `close 3`},
		{C: `mkdirat 5 "etc" 0755`},
		{C: `openat 5 "etc" O_NOFOLLOW|O_CLOEXEC|O_DIRECTORY 0`, R: 3},
		{C: `fchown 3 0 0`},
		{C: `close 3`},
		{C: `close 5`},

		// Prepare a secure bind mount operation /etc -> /tmp/.snap/etc
		{C: `lstat "/etc"`, R: testutil.FileInfoDir},

		// Open an O_PATH descriptor to /etc. We need this as a source of a
		// secure bind mount operation. We also ensure that the descriptor
		// refers to a directory.
		// NOTE: we keep fd 4 open for subsequent use.
		{C: `open "/" O_NOFOLLOW|O_CLOEXEC|O_DIRECTORY|O_PATH 0`, R: 3},
		{C: `openat 3 "etc" O_NOFOLLOW|O_CLOEXEC|O_PATH 0`, R: 4},
		{C: `fstat 4 <ptr>`, R: syscall.Stat_t{Mode: syscall.S_IFDIR}},
		{C: `close 3`},

		// Open an O_PATH descriptor to /tmp/.snap/etc. We need this as a
		// target of a secure bind mount operation. We also ensure that the
		// descriptor refers to a directory.
		// NOTE: we keep fd 7 open for subsequent use.
		{C: `open "/" O_NOFOLLOW|O_CLOEXEC|O_DIRECTORY|O_PATH 0`, R: 3},
		{C: `openat 3 "tmp" O_NOFOLLOW|O_CLOEXEC|O_DIRECTORY|O_PATH 0`, R: 5},
		{C: `openat 5 ".snap" O_NOFOLLOW|O_CLOEXEC|O_DIRECTORY|O_PATH 0`, R: 6},
		{C: `openat 6 "etc" O_NOFOLLOW|O_CLOEXEC|O_PATH 0`, R: 7},
		{C: `fstat 7 <ptr>`, R: syscall.Stat_t{Mode: syscall.S_IFDIR}},
		{C: `close 6`},
		{C: `close 5`},
		{C: `close 3`},

		// Perform the secure bind mount operation /etc -> /tmp/.snap/etc
		// and release the two associated file descriptors.
		{C: `mount "/proc/self/fd/4" "/proc/self/fd/7" "" MS_BIND|MS_REC ""`},
		{C: `close 7`},
		{C: `close 4`},

		// Mount a tmpfs over /etc, re-constructing the original mode and
		// ownership. Bind mount each original file over and detach the copy
		// of /etc we had in /tmp/.snap/etc.

		{C: `lstat "/etc"`, R: testutil.FileInfoDir},
		{C: `mount "tmpfs" "/etc" "tmpfs" 0 "mode=0755,uid=0,gid=0"`},
		// Here we restore the contents of /etc: here it's just one file - other.conf
		{C: `lstat "/etc/other.conf"`, R: otherConf},
		{C: `lstat "/tmp/.snap/etc/other.conf"`, E: syscall.ENOENT},

		// Create /tmp/.snap/etc/other.conf as an empty file.
		{C: `open "/" O_NOFOLLOW|O_CLOEXEC|O_DIRECTORY 0`, R: 3},
		{C: `mkdirat 3 "tmp" 0755`, E: syscall.EEXIST},
		{C: `openat 3 "tmp" O_NOFOLLOW|O_CLOEXEC|O_DIRECTORY 0`, R: 4},
		{C: `mkdirat 4 ".snap" 0755`},
		{C: `openat 4 ".snap" O_NOFOLLOW|O_CLOEXEC|O_DIRECTORY 0`, R: 5},
		{C: `fchown 5 0 0`},
		{C: `mkdirat 5 "etc" 0755`},
		{C: `openat 5 "etc" O_NOFOLLOW|O_CLOEXEC|O_DIRECTORY 0`, R: 6},
		{C: `fchown 6 0 0`},
		{C: `close 5`},
		{C: `close 4`},
		{C: `close 3`},
		// NOTE: This is without O_DIRECTORY and with O_CREAT|O_EXCL,
		// we are creating an empty file for the subsequent bind mount.
		{C: `openat 6 "other.conf" O_NOFOLLOW|O_CLOEXEC|O_CREAT|O_EXCL 0755`, R: 3},
		{C: `fchown 3 0 0`},
		{C: `close 3`},
		{C: `close 6`},

		// Open O_PATH to /tmp/.snap/etc/other.conf
		{C: `open "/" O_NOFOLLOW|O_CLOEXEC|O_DIRECTORY|O_PATH 0`, R: 3},
		{C: `openat 3 "tmp" O_NOFOLLOW|O_CLOEXEC|O_DIRECTORY|O_PATH 0`, R: 4},
		{C: `openat 4 ".snap" O_NOFOLLOW|O_CLOEXEC|O_DIRECTORY|O_PATH 0`, R: 5},
		{C: `openat 5 "etc" O_NOFOLLOW|O_CLOEXEC|O_DIRECTORY|O_PATH 0`, R: 6},
		{C: `openat 6 "other.conf" O_NOFOLLOW|O_CLOEXEC|O_PATH 0`, R: 7},
		{C: `fstat 7 <ptr>`, R: syscall.Stat_t{Mode: syscall.S_IFDIR}},
		{C: `close 6`},
		{C: `close 5`},
		{C: `close 4`},
		{C: `close 3`},

		// Open O_PATH to /etc/other.conf
		{C: `open "/" O_NOFOLLOW|O_CLOEXEC|O_DIRECTORY|O_PATH 0`, R: 3},
		{C: `openat 3 "etc" O_NOFOLLOW|O_CLOEXEC|O_DIRECTORY|O_PATH 0`, R: 4},
		{C: `openat 4 "other.conf" O_NOFOLLOW|O_CLOEXEC|O_PATH 0`, R: 5},
		{C: `fstat 5 <ptr>`, R: syscall.Stat_t{Mode: syscall.S_IFREG}},
		{C: `close 4`},
		{C: `close 3`},

		// Restore the /etc/other.conf file with a secure bind mount.
		{C: `mount "/proc/self/fd/7" "/proc/self/fd/5" "" MS_BIND ""`},
		{C: `close 5`},
		{C: `close 7`},

		// We're done restoring now.
		{C: `unmount "/tmp/.snap/etc" UMOUNT_NOFOLLOW|MNT_DETACH`},

		// Perform clean up after the unmount operation.
		{C: `open "/" O_NOFOLLOW|O_CLOEXEC|O_DIRECTORY|O_PATH 0`, R: 3},
		{C: `openat 3 "tmp" O_NOFOLLOW|O_CLOEXEC|O_DIRECTORY|O_PATH 0`, R: 4},
		{C: `openat 4 ".snap" O_NOFOLLOW|O_CLOEXEC|O_DIRECTORY|O_PATH 0`, R: 5},
		{C: `openat 5 "etc" O_NOFOLLOW|O_CLOEXEC|O_PATH 0`, R: 6},
		{C: `fstat 6 <ptr>`, R: syscall.Stat_t{}},
		{C: `close 5`},
		{C: `close 4`},
		{C: `close 3`},
		{C: `fstatfs 6 <ptr>`, R: syscall.Statfs_t{}},
		{C: `remove "/tmp/.snap/etc"`},
		{C: `close 6`},

		// The mimic is now complete and subsequent writes to /etc are private
		// to the mount namespace of the process.

		{C: `open "/" O_NOFOLLOW|O_CLOEXEC|O_DIRECTORY 0`, R: 3},
		{C: `fstatfs 3 <ptr>`, R: syscall.Statfs_t{Type: update.SquashfsMagic}},
		{C: `fstat 3 <ptr>`, R: syscall.Stat_t{}},
		{C: `mkdirat 3 "etc" 0755`, E: syscall.EEXIST},
		{C: `openat 3 "etc" O_NOFOLLOW|O_CLOEXEC|O_DIRECTORY 0`, R: 4},
		{C: `close 3`},
		{C: `fstatfs 4 <ptr>`, R: syscall.Statfs_t{Type: update.TmpfsMagic}},
		{C: `fstat 4 <ptr>`, R: syscall.Stat_t{Mode: 0x4000}},
		{C: `symlinkat "/oldname" 4 "demo.conf"`},
		{C: `close 4`},
	})
}

// ###########
// Topic: misc
// ###########

// Change.Perform handles unknown actions.
func (s *changeSuite) TestPerformUnknownAction(c *C) {
	chg := &update.Change{Action: update.Action(42)}
	synth, err := chg.Perform(s.as)
	c.Assert(err, ErrorMatches, `cannot process mount change: unknown action: .*`)
	c.Assert(synth, HasLen, 0)
	c.Assert(s.sys.RCalls(), HasLen, 0)
}

// Change.Perform wants to keep a mount entry unchanged.
func (s *changeSuite) TestPerformKeep(c *C) {
	chg := &update.Change{Action: update.Keep}
	synth, err := chg.Perform(s.as)
	c.Assert(err, IsNil)
	c.Assert(synth, HasLen, 0)
	c.Assert(s.sys.RCalls(), HasLen, 0)
}

// ############################################
// Topic: change history tracked in Assumptions
// ############################################

func (s *changeSuite) TestPerformedChangesAreTracked(c *C) {
	s.sys.InsertOsLstatResult(`lstat "/target"`, testutil.FileInfoDir)
	c.Assert(s.as.PastChanges(), HasLen, 0)

	chg := &update.Change{Action: update.Mount, Entry: osutil.MountEntry{Name: "device", Dir: "/target", Type: "type"}}
	_, err := chg.Perform(s.as)
	c.Assert(err, IsNil)
	c.Assert(s.as.PastChanges(), DeepEquals, []*update.Change{
		{Action: update.Mount, Entry: osutil.MountEntry{Name: "device", Dir: "/target", Type: "type"}},
	})

	s.sys.InsertFstatResult(`fstat 4 <ptr>`, syscall.Stat_t{})
	s.sys.InsertFstatfsResult(`fstatfs 4 <ptr>`, syscall.Statfs_t{})
	chg = &update.Change{Action: update.Unmount, Entry: osutil.MountEntry{Name: "device", Dir: "/target", Type: "type"}}
	_, err = chg.Perform(s.as)
	c.Assert(err, IsNil)
	c.Assert(s.as.PastChanges(), DeepEquals, []*update.Change{
		// past changes stack in order.
		{Action: update.Mount, Entry: osutil.MountEntry{Name: "device", Dir: "/target", Type: "type"}},
		{Action: update.Unmount, Entry: osutil.MountEntry{Name: "device", Dir: "/target", Type: "type"}},
	})
}<|MERGE_RESOLUTION|>--- conflicted
+++ resolved
@@ -488,11 +488,7 @@
 	c.Assert(s.sys.RCalls(), testutil.SyscallsEqual, []testutil.CallResultError{
 		{C: `lstat "/target"`, R: testutil.FileInfoDir},
 		{C: `mount "device" "/target" "type" 0 ""`},
-<<<<<<< HEAD
-		{C: `mount "" "/target" "" MS_SHARED ""`},
-=======
 		{C: `mount "none" "/target" "" MS_SHARED ""`},
->>>>>>> c51d99a3
 	})
 }
 
@@ -932,11 +928,7 @@
 		{C: `mount "/proc/self/fd/4" "/proc/self/fd/5" "" MS_BIND|MS_REC ""`},
 		{C: `close 5`},
 		{C: `close 4`},
-<<<<<<< HEAD
-		{C: `mount "" "/target" "" MS_REC|MS_SHARED ""`},
-=======
 		{C: `mount "none" "/target" "" MS_REC|MS_SHARED ""`},
->>>>>>> c51d99a3
 	})
 }
 
