--- conflicted
+++ resolved
@@ -52,11 +52,7 @@
 		return snappy.ErrNeedRoot
 	}
 	for {
-<<<<<<< HEAD
-		err := priv.WithMutex(dirs.SnapLockFile, f)
-=======
-		err := lockfile.WithLock(snappyLockFile, f)
->>>>>>> 89891863
+		err := lockfile.WithLock(dirs.SnapLockFile, f)
 		// if already locked, auto-retry
 		if err == lockfile.ErrAlreadyLocked {
 			var msg string
