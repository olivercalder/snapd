--- conflicted
+++ resolved
@@ -39,12 +39,8 @@
 	secbootMeasureSnapModelWhenPossible = func(_ func() (*asserts.Model, error)) error {
 		return errNotImplemented
 	}
-	secbootUnlockVolumeUsingSealedKeyIfEncrypted = func(disk disks.Disk, name string, encryptionKeyFile string, opts *secboot.UnlockVolumeUsingSealedKeyOptions) (secboot.UnlockResult, error) {
-<<<<<<< HEAD
-		return "", false, errNotImplemented
-=======
+	secbootUnlockVolumeUsingSealedKeyIfEncrypted = func(disk disks.Disk, name string, sealedEncryptionKeyFile string, opts *secboot.UnlockVolumeUsingSealedKeyOptions) (secboot.UnlockResult, error) {
 		return secboot.UnlockResult{}, errNotImplemented
->>>>>>> dbb3bc02
 	}
 	secbootUnlockEncryptedVolumeUsingKey = func(disk disks.Disk, name string, key []byte) (string, error) {
 		return "", errNotImplemented
