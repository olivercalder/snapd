// -*- Mode: Go; indent-tabs-mode: t -*-

/*
 * Copyright (C) 2019 Canonical Ltd
 *
 * This program is free software: you can redistribute it and/or modify
 * it under the terms of the GNU General Public License version 3 as
 * published by the Free Software Foundation.
 *
 * This program is distributed in the hope that it will be useful,
 * but WITHOUT ANY WARRANTY; without even the implied warranty of
 * MERCHANTABILITY or FITNESS FOR A PARTICULAR PURPOSE.  See the
 * GNU General Public License for more details.
 *
 * You should have received a copy of the GNU General Public License
 * along with this program.  If not, see <http://www.gnu.org/licenses/>.
 *
 */
package partition

import (
	"bytes"
	"encoding/json"
	"fmt"
	"os/exec"
	"strings"
	"time"

	"github.com/snapcore/snapd/gadget"
	"github.com/snapcore/snapd/osutil"
)

const (
<<<<<<< HEAD
=======
	ubuntuBootLabel = "ubuntu-boot"
	ubuntuDataLabel = "ubuntu-data"

>>>>>>> 510c4d4b
	sectorSize gadget.Size = 512
)

// sfdiskDeviceDump represents the sfdisk --dump JSON output format.
type sfdiskDeviceDump struct {
	PartitionTable sfdiskPartitionTable `json:"partitiontable"`
}

type sfdiskPartitionTable struct {
	Label      string            `json:"label"`
	ID         string            `json:"id"`
	Device     string            `json:"device"`
	Unit       string            `json:"unit"`
	FirstLBA   uint64            `json:"firstlba"`
	LastLBA    uint64            `json:"lastlba"`
	Partitions []sfdiskPartition `json:"partitions"`
}

type sfdiskPartition struct {
	Node  string `json:"node"`
	Start uint64 `json:"start"`
	Size  uint64 `json:"size"`
	Type  string `json:"type"`
	UUID  string `json:"uuid"`
	Name  string `json:"name"`
}

type DeviceLayout struct {
	Structure      []DeviceStructure
	ID             string
	Device         string
	Schema         string
	Size           gadget.Size
	SectorSize     gadget.Size
	partitionTable *sfdiskPartitionTable
}

type DeviceStructure struct {
	gadget.LaidOutStructure

	Node string
}

// NewDeviceLayout obtains the partitioning and filesystem information from the
// block device.
func DeviceLayoutFromDisk(device string) (*DeviceLayout, error) {
	output, err := exec.Command("sfdisk", "--json", "-d", device).CombinedOutput()
	if err != nil {
		return nil, osutil.OutputErr(output, err)
	}

	var dump sfdiskDeviceDump
	if err := json.Unmarshal(output, &dump); err != nil {
		return nil, fmt.Errorf("cannot parse sfdisk output: %v", err)
	}

	dl, err := deviceLayoutFromDump(&dump)
	if err != nil {
		return nil, err
	}
	dl.Device = device

	return dl, nil
}

var (
	ensureNodesExist = ensureNodesExistImpl
)

// CreateMissing creates the partitions listed in the positioned volume pv
// that are missing from the existing device layout.
func (dl *DeviceLayout) CreateMissing(pv *gadget.LaidOutVolume) ([]DeviceStructure, error) {
	buf, created := buildPartitionList(dl.partitionTable, pv)

	// Write the partition table. By default sfdisk will try to re-read the
	// partition table with the BLKRRPART ioctl but will fail because the
	// kernel side rescan removes and adds partitions and we have partitions
	// mounted (so it fails on removal). Use --no-reread to skip this attempt.
	cmd := exec.Command("sfdisk", "--no-reread", dl.Device)
	cmd.Stdin = buf
	if output, err := cmd.CombinedOutput(); err != nil {
		return created, osutil.OutputErr(output, err)
	}

	// Re-read the partition table using the BLKPG ioctl, which doesn't
	// remove existing partitions only appends new partitions with the right
	// size and offset. As long as we provide consistent partitioning from
	// userspace we're safe. At this point we also trigger udev to create
	// the new partition device nodes.
	output, err := exec.Command("partx", "-u", dl.Device).CombinedOutput()
	if err != nil {
		return nil, osutil.OutputErr(output, err)
	}

	// Make sure the devices for the partitions we created are available
	if err := ensureNodesExist(created, 5*time.Second); err != nil {
		return nil, fmt.Errorf("partition not available: %v", err)
	}

	return created, nil
}

// ensureNodeExists makes sure the device nodes for all device structures are
// available within a specified amount of time.
func ensureNodesExistImpl(ds []DeviceStructure, timeout time.Duration) error {
	t0 := time.Now()
	for _, part := range ds {
		found := false
		for time.Since(t0) < timeout {
			if osutil.FileExists(part.Node) {
				found = true
				break
			}
			time.Sleep(100 * time.Millisecond)
		}
		if !found {
			return fmt.Errorf("device %s not available", part.Node)
		}
	}
	return nil
}

// deviceLayoutFromDump takes an sfdisk dump format and returns the partitioning
// information as a device layout.
func deviceLayoutFromDump(dump *sfdiskDeviceDump) (*DeviceLayout, error) {
	ptable := dump.PartitionTable

	if ptable.Unit != "sectors" {
		return nil, fmt.Errorf("cannot position partitions: unknown unit %q", ptable.Unit)
	}

	structure := make([]gadget.VolumeStructure, len(ptable.Partitions))
	ds := make([]DeviceStructure, len(ptable.Partitions))

	for i, p := range ptable.Partitions {
		info, err := filesystemInfo(p.Node)
		if err != nil {
			return nil, fmt.Errorf("cannot obtain filesystem information: %v", err)
		}
		switch {
		case len(info.BlockDevices) == 0:
			continue
		case len(info.BlockDevices) > 1:
			return nil, fmt.Errorf("unexpected number of blockdevices for node %q: %v", p.Node, info.BlockDevices)
		}
		bd := info.BlockDevices[0]

		structure[i] = gadget.VolumeStructure{
			Name:       p.Name,
			Size:       gadget.Size(p.Size) * sectorSize,
			Label:      bd.Label,
			Type:       p.Type,
			Filesystem: bd.FSType,
		}
		ds[i] = DeviceStructure{
			LaidOutStructure: gadget.LaidOutStructure{
				VolumeStructure: &structure[i],
				StartOffset:     gadget.Size(p.Start) * sectorSize,
				Index:           i + 1,
			},
			Node: p.Node,
		}
	}

	dl := &DeviceLayout{
		Structure:      ds,
		ID:             ptable.ID,
		Device:         ptable.Device,
		Schema:         ptable.Label,
		Size:           gadget.Size(ptable.LastLBA),
		SectorSize:     sectorSize,
		partitionTable: &ptable,
	}

	return dl, nil
}

func deviceName(name string, index int) string {
	if len(name) > 0 {
		last := name[len(name)-1]
		if last >= '0' && last <= '9' {
			return fmt.Sprintf("%sp%d", name, index)
		}
	}
	return fmt.Sprintf("%s%d", name, index)
}

// buildPartitionList builds a list of partitions based on the current
// device contents and gadget structure list, in sfdisk dump
// format. Return a partitioning description suitable for sfdisk input
// and a list of the partitions to be created
func buildPartitionList(ptable *sfdiskPartitionTable, pv *gadget.LaidOutVolume) (sfdiskInput *bytes.Buffer, toBeCreated []DeviceStructure) {
	buf := &bytes.Buffer{}

	// Write partition data in sfdisk dump format
	fmt.Fprintf(buf, "label: %s\nlabel-id: %s\ndevice: %s\nunit: %s\nfirst-lba: %d\nlast-lba: %d\n\n",
		ptable.Label, ptable.ID, ptable.Device, ptable.Unit, ptable.FirstLBA, ptable.LastLBA)

	// Keep track what partitions we already have on disk
	seen := map[uint64]bool{}
	for _, p := range ptable.Partitions {
		fmt.Fprintf(buf, "%s : start=%12d, size=%12d, type=%s, uuid=%s", p.Node, p.Start,
			p.Size, p.Type, p.UUID)
		if p.Name != "" {
			fmt.Fprintf(buf, ", name=%q", p.Name)
		}
		fmt.Fprintf(buf, "\n")
		seen[p.Start] = true
	}

	// Add missing partitions
	for _, p := range pv.LaidOutStructure {
		s := p.VolumeStructure
		// Skip partitions that are already in the volume
		// Skip MBR structure
		if s.Type == "mbr" || s.Type == "bare" {
			continue
		}
		start := p.StartOffset / sectorSize
		if seen[uint64(start)] {
			continue
		}
		// Can we use the index here? Get the largest existing partition number and
		// build from there could be safer if the disk partitions are not consecutive
		// (can this actually happen in our images?)
		node := deviceName(ptable.Device, p.Index)
		fmt.Fprintf(buf, "%s : start=%12d, size=%12d, type=%s, name=%q\n", node, p.StartOffset/sectorSize,
			s.Size/sectorSize, partitionType(ptable.Label, p.Type), s.Name)

		// Set expected labels based on role
		switch s.Role {
		case gadget.SystemBoot:
			s.Label = ubuntuBootLabel
		case gadget.SystemData:
			s.Label = ubuntuDataLabel
		}

		toBeCreated = append(toBeCreated, DeviceStructure{p, node})
	}

	return buf, toBeCreated
}

func partitionType(label, ptype string) string {
	t := strings.Split(ptype, ",")
	if len(t) < 1 {
		return ""
	}
	if len(t) == 1 {
		return t[0]
	}
	if label == "gpt" {
		return t[1]
	}
	return t[0]
}

// lsblkFilesystemInfo represents the lsblk --fs JSON output format.
type lsblkFilesystemInfo struct {
	BlockDevices []lsblkBlockDevice `json:"blockdevices"`
}

type lsblkBlockDevice struct {
	Name       string `json:"name"`
	FSType     string `json:"fstype"`
	Label      string `json:"label"`
	UUID       string `json:"uuid"`
	Mountpoint string `json:"mountpoint"`
}

func filesystemInfo(node string) (*lsblkFilesystemInfo, error) {
	output, err := exec.Command("lsblk", "--fs", "--json", node).CombinedOutput()
	if err != nil {
		return nil, osutil.OutputErr(output, err)
	}

	var info lsblkFilesystemInfo
	if err := json.Unmarshal(output, &info); err != nil {
		return nil, fmt.Errorf("cannot parse lsblk output: %v", err)
	}

	return &info, nil
}<|MERGE_RESOLUTION|>--- conflicted
+++ resolved
@@ -31,12 +31,9 @@
 )
 
 const (
-<<<<<<< HEAD
-=======
 	ubuntuBootLabel = "ubuntu-boot"
 	ubuntuDataLabel = "ubuntu-data"
 
->>>>>>> 510c4d4b
 	sectorSize gadget.Size = 512
 )
 
