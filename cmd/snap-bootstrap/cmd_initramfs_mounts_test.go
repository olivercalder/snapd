// -*- Mode: Go; indent-tabs-mode: t -*-

/*
 * Copyright (C) 2019-2020 Canonical Ltd
 *
 * This program is free software: you can redistribute it and/or modify
 * it under the terms of the GNU General Public License version 3 as
 * published by the Free Software Foundation.
 *
 * This program is distributed in the hope that it will be useful,
 * but WITHOUT ANY WARRANTY; without even the implied warranty of
 * MERCHANTABILITY or FITNESS FOR A PARTICULAR PURPOSE.  See the
 * GNU General Public License for more details.
 *
 * You should have received a copy of the GNU General Public License
 * along with this program.  If not, see <http://www.gnu.org/licenses/>.
 *
 */

package main_test

import (
	"bytes"
	"fmt"
	"io/ioutil"
	"os"
	"path/filepath"
	"time"

	. "gopkg.in/check.v1"

	"github.com/snapcore/snapd/asserts"
	"github.com/snapcore/snapd/asserts/assertstest"
	"github.com/snapcore/snapd/boot"
	"github.com/snapcore/snapd/boot/boottest"
	"github.com/snapcore/snapd/bootloader"
	"github.com/snapcore/snapd/bootloader/bootloadertest"
	main "github.com/snapcore/snapd/cmd/snap-bootstrap"
	"github.com/snapcore/snapd/dirs"
	"github.com/snapcore/snapd/logger"
	"github.com/snapcore/snapd/seed"
	"github.com/snapcore/snapd/seed/seedtest"
	"github.com/snapcore/snapd/snap"
	"github.com/snapcore/snapd/systemd"
	"github.com/snapcore/snapd/testutil"
)

var brandPrivKey, _ = assertstest.GenerateKey(752)

type initramfsMountsSuite struct {
	testutil.BaseTest

	// makes available a bunch of helper (like MakeAssertedSnap)
	*seedtest.TestingSeed20

	Stdout *bytes.Buffer

	seedDir  string
	sysLabel string
	model    *asserts.Model
<<<<<<< HEAD
	tmpDir   string
=======

	kernel   snap.PlaceInfo
	kernelr2 snap.PlaceInfo
	core20   snap.PlaceInfo
	core20r2 snap.PlaceInfo
	snapd    snap.PlaceInfo
>>>>>>> 7df5244a
}

var _ = Suite(&initramfsMountsSuite{})

var (
	tmpfsMountOpts = &main.SystemdMountOptions{
		Tmpfs: true,
	}
	needsFsckDiskMountOpts = &main.SystemdMountOptions{
		NeedsFsck: true,
	}

	mockStateContent = `{"data":{"auth":{"users":[{"id":1,"name":"mvo"}],"macaroon-key":"not-a-cookie","last-id":1}},"some":{"other":"stuff"}}`
)

// because 1.9 vet does not like xerrors.Errorf(".. %w")
type mockedWrappedError struct {
	err error
	fmt string
}

func (m *mockedWrappedError) Unwrap() error { return m.err }

func (m *mockedWrappedError) Error() string { return fmt.Sprintf(m.fmt, m.err) }

func (s *initramfsMountsSuite) SetUpTest(c *C) {
	s.BaseTest.SetUpTest(c)

	s.Stdout = bytes.NewBuffer(nil)

	_, restore := logger.MockLogger()
	s.AddCleanup(restore)

	s.tmpDir = c.MkDir()

	// mock /run/mnt
	dirs.SetRootDir(s.tmpDir)
	restore = func() { dirs.SetRootDir("") }
	s.AddCleanup(restore)

	// pretend /run/mnt/ubuntu-seed has a valid seed
	s.seedDir = boot.InitramfsUbuntuSeedDir

	// now create a minimal uc20 seed dir with snaps/assertions
	seed20 := &seedtest.TestingSeed20{SeedDir: s.seedDir}
	seed20.SetupAssertSigning("canonical")
	restore = seed.MockTrusted(seed20.StoreSigning.Trusted)
	s.AddCleanup(restore)

	// XXX: we don't really use this but seedtest always expects my-brand
	seed20.Brands.Register("my-brand", brandPrivKey, map[string]interface{}{
		"verification": "verified",
	})

	// add a bunch of snaps
	seed20.MakeAssertedSnap(c, "name: snapd\nversion: 1\ntype: snapd", nil, snap.R(1), "canonical", seed20.StoreSigning.Database)
	seed20.MakeAssertedSnap(c, "name: pc\nversion: 1\ntype: gadget\nbase: core20", nil, snap.R(1), "canonical", seed20.StoreSigning.Database)
	seed20.MakeAssertedSnap(c, "name: pc-kernel\nversion: 1\ntype: kernel", nil, snap.R(1), "canonical", seed20.StoreSigning.Database)
	seed20.MakeAssertedSnap(c, "name: core20\nversion: 1\ntype: base", nil, snap.R(1), "canonical", seed20.StoreSigning.Database)

	s.sysLabel = "20191118"
	s.model = seed20.MakeSeed(c, s.sysLabel, "my-brand", "my-model", map[string]interface{}{
		"display-name": "my model",
		"architecture": "amd64",
		"base":         "core20",
		"snaps": []interface{}{
			map[string]interface{}{
				"name":            "pc-kernel",
				"id":              seed20.AssertedSnapID("pc-kernel"),
				"type":            "kernel",
				"default-channel": "20",
			},
			map[string]interface{}{
				"name":            "pc",
				"id":              seed20.AssertedSnapID("pc"),
				"type":            "gadget",
				"default-channel": "20",
			}},
	}, nil)

	// make test snap PlaceInfo's for various boot functionality
	var err error
	s.kernel, err = snap.ParsePlaceInfoFromSnapFileName("pc-kernel_1.snap")
	c.Assert(err, IsNil)

	s.core20, err = snap.ParsePlaceInfoFromSnapFileName("core20_1.snap")
	c.Assert(err, IsNil)

	s.kernelr2, err = snap.ParsePlaceInfoFromSnapFileName("pc-kernel_2.snap")
	c.Assert(err, IsNil)

	s.core20r2, err = snap.ParsePlaceInfoFromSnapFileName("core20_2.snap")
	c.Assert(err, IsNil)

	s.snapd, err = snap.ParsePlaceInfoFromSnapFileName("snapd_1.snap")
	c.Assert(err, IsNil)

	// by default mock that we don't have UEFI vars, etc. to get the booted
	// kernel partition partition uuid
	s.AddCleanup(main.MockPartitionUUIDForBootedKernelDisk(""))
}

// makeSnapFilesOnEarlyBootUbuntuData creates the snap files on ubuntu-data as
// we
func makeSnapFilesOnEarlyBootUbuntuData(c *C, snaps ...snap.PlaceInfo) {
	snapDir := dirs.SnapBlobDirUnder(boot.InitramfsWritableDir)
	err := os.MkdirAll(snapDir, 0755)
	c.Assert(err, IsNil)
	for _, sn := range snaps {
		snFilename := sn.Filename()
		err = ioutil.WriteFile(filepath.Join(snapDir, snFilename), nil, 0644)
		c.Assert(err, IsNil)
	}
}

func (s *initramfsMountsSuite) mockProcCmdlineContent(c *C, newContent string) {
	mockProcCmdline := filepath.Join(c.MkDir(), "proc-cmdline")
	err := ioutil.WriteFile(mockProcCmdline, []byte(newContent), 0644)
	c.Assert(err, IsNil)
	restore := boot.MockProcCmdline(mockProcCmdline)
	s.AddCleanup(restore)
}

func (s *initramfsMountsSuite) TestInitramfsMountsNoModeError(c *C) {
	s.mockProcCmdlineContent(c, "nothing-to-see")

	_, err := main.Parser().ParseArgs([]string{"initramfs-mounts"})
	c.Assert(err, ErrorMatches, "cannot detect mode nor recovery system to use")
}

func (s *initramfsMountsSuite) TestInitramfsMountsUnknownMode(c *C) {
	s.mockProcCmdlineContent(c, "snapd_recovery_mode=install-foo")

	_, err := main.Parser().ParseArgs([]string{"initramfs-mounts"})
	c.Assert(err, ErrorMatches, `cannot use unknown mode "install-foo"`)
}

type systemdMount struct {
	what  string
	where string
	opts  *main.SystemdMountOptions
}

// this is a function so we evaluate InitramfsUbuntuBootDir, etc at the time of
// the test to pick up test-specific dirs.GlobalRootDir
func ubuntuLabelMount(label string, mode string) systemdMount {
	mnt := systemdMount{
		opts: needsFsckDiskMountOpts,
	}
	switch label {
	case "ubuntu-boot":
		mnt.what = "/dev/disk/by-label/ubuntu-boot"
		mnt.where = boot.InitramfsUbuntuBootDir
	case "ubuntu-seed":
		mnt.what = "/dev/disk/by-label/ubuntu-seed"
		mnt.where = boot.InitramfsUbuntuSeedDir
		if mode == "run" {
			mnt.opts = nil
		}
	case "ubuntu-data":
		mnt.what = "/dev/disk/by-label/ubuntu-data"
		mnt.where = boot.InitramfsDataDir
	}

	return mnt
}

func (s *initramfsMountsSuite) makeSeedSnapSystemdMount(typ snap.Type) systemdMount {
	mnt := systemdMount{}
	var name, dir string
	switch typ {
	case snap.TypeSnapd:
		name = "snapd"
		dir = "snapd"
	case snap.TypeBase:
		name = "core20"
		dir = "base"
	case snap.TypeKernel:
		name = "pc-kernel"
		dir = "kernel"
	}
	mnt.what = filepath.Join(s.seedDir, "snaps", name+"_1.snap")
	mnt.where = filepath.Join(boot.InitramfsRunMntDir, dir)

	return mnt
}

func (s *initramfsMountsSuite) makeRunSnapSystemdMount(typ snap.Type, sn snap.PlaceInfo) systemdMount {
	mnt := systemdMount{}
	var dir string
	switch typ {
	case snap.TypeSnapd:
		dir = "snapd"
	case snap.TypeBase:
		dir = "base"
	case snap.TypeKernel:
		dir = "kernel"
	}

	mnt.what = filepath.Join(dirs.SnapBlobDirUnder(boot.InitramfsWritableDir), sn.Filename())
	mnt.where = filepath.Join(boot.InitramfsRunMntDir, dir)

	return mnt
}

func (s *initramfsMountsSuite) mockSystemdMounts(c *C, mounts []systemdMount, comment CommentInterface) (restore func()) {
	n := 0
	if comment == nil {
		comment = Commentf("")
	}
	s.AddCleanup(func() {
		// make sure that after the test is done, we had as many mount calls as
		// mocked mounts
		c.Assert(n, Equals, len(mounts), comment)
	})
	return main.MockSystemdMount(func(what, where string, opts *main.SystemdMountOptions) error {
		n++
		c.Assert(n <= len(mounts), Equals, true)
		if n > len(mounts) {
			return fmt.Errorf("unexpected systemd-mount call: %s, %s, %+v", what, where, opts)
		}
		mnt := mounts[n-1]
		c.Assert(what, Equals, mnt.what, comment)
		c.Assert(where, Equals, mnt.where, comment)
		c.Assert(opts, DeepEquals, mnt.opts, comment)
		return nil
	})
}

// TODO:UC20: write version that actually calls a mocked systemd-mount and
//            ensures the right symlinks are there, etc.
func (s *initramfsMountsSuite) TestInitramfsMountsInstallModeHappy(c *C) {
	s.mockProcCmdlineContent(c, "snapd_recovery_mode=install snapd_recovery_system="+s.sysLabel)

	restore := s.mockSystemdMounts(c, []systemdMount{
		ubuntuLabelMount("ubuntu-seed", "install"),
		s.makeSeedSnapSystemdMount(snap.TypeSnapd),
		s.makeSeedSnapSystemdMount(snap.TypeKernel),
		s.makeSeedSnapSystemdMount(snap.TypeBase),
		{
			"tmpfs",
			boot.InitramfsDataDir,
			tmpfsMountOpts,
		},
	}, nil)
	defer restore()

	_, err := main.Parser().ParseArgs([]string{"initramfs-mounts"})
	c.Assert(err, IsNil)

	modeEnv := dirs.SnapModeenvFileUnder(boot.InitramfsWritableDir)
	c.Check(modeEnv, testutil.FileEquals, `mode=install
recovery_system=20191118
`)
	cloudInitDisable := filepath.Join(boot.InitramfsWritableDir, "_writable_defaults/etc/cloud/cloud-init.disabled")
	c.Check(cloudInitDisable, testutil.FilePresent)
}

func (s *initramfsMountsSuite) TestInitramfsMountsInstallModeBootedKernelPartitionUUIDHappy(c *C) {
	s.mockProcCmdlineContent(c, "snapd_recovery_mode=install snapd_recovery_system="+s.sysLabel)

	restore := main.MockPartitionUUIDForBootedKernelDisk("specific-ubuntu-seed-partuuid")
	defer restore()

	restore = s.mockSystemdMounts(c, []systemdMount{
		{
			"/dev/disk/by-partuuid/specific-ubuntu-seed-partuuid",
			boot.InitramfsUbuntuSeedDir,
			needsFsckDiskMountOpts,
		},
		s.makeSeedSnapSystemdMount(snap.TypeSnapd),
		s.makeSeedSnapSystemdMount(snap.TypeKernel),
		s.makeSeedSnapSystemdMount(snap.TypeBase),
		{
			"tmpfs",
			boot.InitramfsDataDir,
			tmpfsMountOpts,
		},
	}, nil)
	defer restore()

	_, err := main.Parser().ParseArgs([]string{"initramfs-mounts"})
	c.Assert(err, IsNil)

	modeEnv := dirs.SnapModeenvFileUnder(boot.InitramfsWritableDir)
	c.Check(modeEnv, testutil.FileEquals, `mode=install
recovery_system=20191118
`)
	cloudInitDisable := filepath.Join(boot.InitramfsWritableDir, "_writable_defaults/etc/cloud/cloud-init.disabled")
	c.Check(cloudInitDisable, testutil.FilePresent)
}

func (s *initramfsMountsSuite) TestInitramfsMountsRunModeHappy(c *C) {
	s.mockProcCmdlineContent(c, "snapd_recovery_mode=run")

	restore := s.mockSystemdMounts(c, []systemdMount{
		ubuntuLabelMount("ubuntu-boot", "run"),
		ubuntuLabelMount("ubuntu-seed", "run"),
		ubuntuLabelMount("ubuntu-data", "run"),
		s.makeRunSnapSystemdMount(snap.TypeBase, s.core20),
		s.makeRunSnapSystemdMount(snap.TypeKernel, s.kernel),
	}, nil)
	defer restore()

	// mock a bootloader
	bloader := boottest.MockUC20RunBootenv(bootloadertest.Mock("mock", c.MkDir()))
	bootloader.Force(bloader)
	defer bootloader.Force(nil)

	// set the current kernel
	restore = bloader.SetEnabledKernel(s.kernel)
	defer restore()

	makeSnapFilesOnEarlyBootUbuntuData(c, s.kernel, s.core20)

	// write modeenv
	modeEnv := boot.Modeenv{
		Mode:           "run",
		Base:           s.core20.Filename(),
		CurrentKernels: []string{s.kernel.Filename()},
	}
	err := modeEnv.WriteTo(boot.InitramfsWritableDir)
	c.Assert(err, IsNil)

	_, err = main.Parser().ParseArgs([]string{"initramfs-mounts"})
	c.Assert(err, IsNil)
}

<<<<<<< HEAD
func (s *initramfsMountsSuite) TestInitramfsMountsRunModeStep3EncryptedData(c *C) {
	s.mockProcCmdlineContent(c, "snapd_recovery_mode=run")

	// write the installed model like makebootable does it
	err := os.MkdirAll(boot.InitramfsUbuntuBootDir, 0755)
	c.Assert(err, IsNil)
	mf, err := os.Create(filepath.Join(boot.InitramfsUbuntuBootDir, "model"))
	c.Assert(err, IsNil)
	defer mf.Close()
	err = asserts.NewEncoder(mf).Encode(s.model)
	c.Assert(err, IsNil)

	activated := false
	restore := main.MockSecbootUnlockVolumeIfEncrypted(func(name, encryptionKeyDir string, lockKeysOnFinish bool) (string, error) {
		c.Assert(name, Equals, "ubuntu-data")
		c.Assert(encryptionKeyDir, Equals, filepath.Join(s.tmpDir, "run/mnt/ubuntu-seed/device/fde"))
		c.Assert(lockKeysOnFinish, Equals, true)
		activated = true
		return "path-to-device", nil
	})
	defer restore()

	n := s.mockExpectedMountChecks(c,
		mounted{
			boot.InitramfsUbuntuBootDir,
			boot.InitramfsUbuntuSeedDir,
		},
		notYetMounted{boot.InitramfsDataDir},
	)
=======
func (s *initramfsMountsSuite) TestInitramfsMountsInstallModeRealSystemdMountTimesOutNoMount(c *C) {
	s.mockProcCmdlineContent(c, "snapd_recovery_mode=install snapd_recovery_system="+s.sysLabel)
>>>>>>> 7df5244a

	testStart := time.Now()
	timeCalls := 0
	restore := main.MockTimeNow(func() time.Time {
		timeCalls++
		switch timeCalls {
		case 1, 2:
			return testStart
		case 3:
			// 1:31 later, we should time out
			return testStart.Add(1*time.Minute + 31*time.Second)
		default:
			c.Errorf("unexpected time.Now() call (%d)", timeCalls)
			// we want the test to fail at some point and not run forever, so
			// move time way forward to make it for sure time out
			return testStart.Add(10000 * time.Hour)
		}
	})
	defer restore()

	cmd := testutil.MockCommand(c, "systemd-mount", ``)
	defer cmd.Restore()

	isMountedCalls := 0
	restore = main.MockOsutilIsMounted(func(where string) (bool, error) {
		isMountedCalls++
		switch isMountedCalls {
		// always return false for the mount
		case 1, 2:
			c.Assert(where, Equals, boot.InitramfsUbuntuSeedDir)
			return false, nil
		default:
			// shouldn't be called more than twice due to the time.Now() mocking
			c.Errorf("test broken, IsMounted called too many (%d) times", isMountedCalls)
			return false, fmt.Errorf("test broken, IsMounted called too many (%d) times", isMountedCalls)
		}
	})
	defer restore()

	_, err := main.Parser().ParseArgs([]string{"initramfs-mounts"})
	c.Assert(err, ErrorMatches, fmt.Sprintf("timed out after 1m30s waiting for mount %s on %s", "/dev/disk/by-label/ubuntu-seed", boot.InitramfsUbuntuSeedDir))
	c.Check(s.Stdout.String(), Equals, "")

}

func (s *initramfsMountsSuite) TestInitramfsMountsInstallModeHappyRealSystemdMount(c *C) {
	s.mockProcCmdlineContent(c, "snapd_recovery_mode=install snapd_recovery_system="+s.sysLabel)

	baseMnt := filepath.Join(boot.InitramfsRunMntDir, "base")
	kernelMnt := filepath.Join(boot.InitramfsRunMntDir, "kernel")
	snapdMnt := filepath.Join(boot.InitramfsRunMntDir, "snapd")

	// don't do anything from systemd-mount, we verify the arguments passed at
	// the end with cmd.Calls
	cmd := testutil.MockCommand(c, "systemd-mount", ``)
	defer cmd.Restore()

	// mock that in turn, /run/mnt/ubuntu-boot, /run/mnt/ubuntu-seed, etc. are
	// mounted
	n := 0
	restore := main.MockOsutilIsMounted(func(where string) (bool, error) {
		n++
		switch n {
		// first call for each mount returns false, then returns true, this
		// tests in the case where systemd is racy / inconsistent and things
		// aren't mounted by the time systemd-mount returns
		case 1, 2:
			c.Assert(where, Equals, boot.InitramfsUbuntuSeedDir)
			return n%2 == 0, nil
		case 3, 4:
			c.Assert(where, Equals, snapdMnt)
			return n%2 == 0, nil
		case 5, 6:
			c.Assert(where, Equals, kernelMnt)
			return n%2 == 0, nil
		case 7, 8:
			c.Assert(where, Equals, baseMnt)
			return n%2 == 0, nil
		case 9, 10:
			c.Assert(where, Equals, boot.InitramfsDataDir)
			return n%2 == 0, nil
		default:
			c.Errorf("unexpected IsMounted check on %s", where)
			return false, fmt.Errorf("unexpected IsMounted check on %s", where)
		}
	})
	defer restore()

	// mock a bootloader
	bloader := boottest.MockUC20RunBootenv(bootloadertest.Mock("mock", c.MkDir()))
	bootloader.Force(bloader)
	defer bootloader.Force(nil)

	// set the current kernel
	restore = bloader.SetEnabledKernel(s.kernel)
	defer restore()

	makeSnapFilesOnEarlyBootUbuntuData(c, s.kernel, s.core20)

	// write modeenv
	modeEnv := boot.Modeenv{
		Mode:           "run",
		Base:           s.core20.Filename(),
		CurrentKernels: []string{s.kernel.Filename()},
	}
	err := modeEnv.WriteTo(boot.InitramfsWritableDir)
	c.Assert(err, IsNil)

	_, err = main.Parser().ParseArgs([]string{"initramfs-mounts"})
	c.Assert(err, IsNil)
	c.Check(s.Stdout.String(), Equals, "")

	// check that all of the override files are present
	for _, initrdUnit := range []string{
		"initrd.target",
		"initrd-fs.target",
		"initrd-switch-root.target",
		"local-fs.target",
	} {
		for _, mountUnit := range []string{
			systemd.EscapeUnitNamePath(boot.InitramfsUbuntuSeedDir),
			systemd.EscapeUnitNamePath(snapdMnt),
			systemd.EscapeUnitNamePath(kernelMnt),
			systemd.EscapeUnitNamePath(baseMnt),
			systemd.EscapeUnitNamePath(boot.InitramfsDataDir),
		} {
			fname := fmt.Sprintf("snap_bootstrap_%s.conf", mountUnit)
			unitFile := filepath.Join(dirs.GlobalRootDir, "/run/systemd/system", initrdUnit+".d", fname)
			c.Assert(unitFile, testutil.FileEquals, fmt.Sprintf(`[Unit]
Requires=%[1]s
After=%[1]s
`, mountUnit+".mount"))
		}
	}

	// 2 IsMounted calls per mount point, so 10 total IsMounted calls
	c.Assert(n, Equals, 10)

	c.Assert(cmd.Calls(), DeepEquals, [][]string{
		{
			"systemd-mount",
			"/dev/disk/by-label/ubuntu-seed",
			boot.InitramfsUbuntuSeedDir,
			"--no-pager",
			"--no-ask-password",
			"--fsck=yes",
		},
		{
			"systemd-mount",
			filepath.Join(s.seedDir, "snaps", s.snapd.Filename()),
			snapdMnt,
			"--no-pager",
			"--no-ask-password",
			"--fsck=no",
		},
		{
			"systemd-mount",
			filepath.Join(s.seedDir, "snaps", s.kernel.Filename()),
			kernelMnt,
			"--no-pager",
			"--no-ask-password",
			"--fsck=no",
		},
		{
			"systemd-mount",
			filepath.Join(s.seedDir, "snaps", s.core20.Filename()),
			baseMnt,
			"--no-pager",
			"--no-ask-password",
			"--fsck=no",
		},
		{
			"systemd-mount",
			"tmpfs",
			boot.InitramfsDataDir,
			"--no-pager",
			"--no-ask-password",
			"--type=tmpfs",
			"--fsck=no",
		},
	})
}

func (s *initramfsMountsSuite) TestInitramfsMountsRecoverModeHappyRealSystemdMount(c *C) {
	s.mockProcCmdlineContent(c, "snapd_recovery_mode=recover snapd_recovery_system="+s.sysLabel)

	baseMnt := filepath.Join(boot.InitramfsRunMntDir, "base")
	kernelMnt := filepath.Join(boot.InitramfsRunMntDir, "kernel")
	snapdMnt := filepath.Join(boot.InitramfsRunMntDir, "snapd")

	// don't do anything from systemd-mount, we verify the arguments passed at
	// the end with cmd.Calls
	cmd := testutil.MockCommand(c, "systemd-mount", ``)
	defer cmd.Restore()

	// mock that in turn, /run/mnt/ubuntu-boot, /run/mnt/ubuntu-seed, etc. are
	// mounted
	n := 0
	restore := main.MockOsutilIsMounted(func(where string) (bool, error) {
		n++
		switch n {
		// first call for each mount returns false, then returns true, this
		// tests in the case where systemd is racy / inconsistent and things
		// aren't mounted by the time systemd-mount returns
		case 1, 2:
			c.Assert(where, Equals, boot.InitramfsUbuntuSeedDir)
			return n%2 == 0, nil
		case 3, 4:
			c.Assert(where, Equals, snapdMnt)
			return n%2 == 0, nil
		case 5, 6:
			c.Assert(where, Equals, kernelMnt)
			return n%2 == 0, nil
		case 7, 8:
			c.Assert(where, Equals, baseMnt)
			return n%2 == 0, nil
		case 9, 10:
			c.Assert(where, Equals, boot.InitramfsDataDir)
			return n%2 == 0, nil
		case 11, 12:
			c.Assert(where, Equals, boot.InitramfsHostUbuntuDataDir)
			return n%2 == 0, nil
		default:
			c.Errorf("unexpected IsMounted check on %s", where)
			return false, fmt.Errorf("unexpected IsMounted check on %s", where)
		}
	})
	defer restore()

	// mock a bootloader
	bloader := boottest.MockUC20RunBootenv(bootloadertest.Mock("mock", c.MkDir()))
	bootloader.Force(bloader)
	defer bootloader.Force(nil)

	// set the current kernel
	restore = bloader.SetEnabledKernel(s.kernel)
	defer restore()

	makeSnapFilesOnEarlyBootUbuntuData(c, s.kernel, s.core20)

	// write modeenv
	modeEnv := boot.Modeenv{
		Mode:           "run",
		Base:           s.core20.Filename(),
		CurrentKernels: []string{s.kernel.Filename()},
	}
	err := modeEnv.WriteTo(boot.InitramfsWritableDir)
	c.Assert(err, IsNil)

	s.testRecoverModeHappy(c)

	c.Check(s.Stdout.String(), Equals, "")

	// check that all of the override files are present
	for _, initrdUnit := range []string{
		"initrd.target",
		"initrd-fs.target",
		"initrd-switch-root.target",
		"local-fs.target",
	} {
		for _, mountUnit := range []string{
			systemd.EscapeUnitNamePath(boot.InitramfsUbuntuSeedDir),
			systemd.EscapeUnitNamePath(snapdMnt),
			systemd.EscapeUnitNamePath(kernelMnt),
			systemd.EscapeUnitNamePath(baseMnt),
			systemd.EscapeUnitNamePath(boot.InitramfsDataDir),
			systemd.EscapeUnitNamePath(boot.InitramfsHostUbuntuDataDir),
		} {
			fname := fmt.Sprintf("snap_bootstrap_%s.conf", mountUnit)
			unitFile := filepath.Join(dirs.GlobalRootDir, "/run/systemd/system", initrdUnit+".d", fname)
			c.Assert(unitFile, testutil.FileEquals, fmt.Sprintf(`[Unit]
Requires=%[1]s
After=%[1]s
`, mountUnit+".mount"))
		}
	}

	// 2 IsMounted calls per mount point, so 12 total IsMounted calls
	c.Assert(n, Equals, 12)

	c.Assert(cmd.Calls(), DeepEquals, [][]string{
		{
			"systemd-mount",
			"/dev/disk/by-label/ubuntu-seed",
			boot.InitramfsUbuntuSeedDir,
			"--no-pager",
			"--no-ask-password",
			"--fsck=yes",
		},
		{
			"systemd-mount",
			filepath.Join(s.seedDir, "snaps", s.snapd.Filename()),
			snapdMnt,
			"--no-pager",
			"--no-ask-password",
			"--fsck=no",
		},
		{
			"systemd-mount",
			filepath.Join(s.seedDir, "snaps", s.kernel.Filename()),
			kernelMnt,
			"--no-pager",
			"--no-ask-password",
			"--fsck=no",
		},
		{
			"systemd-mount",
			filepath.Join(s.seedDir, "snaps", s.core20.Filename()),
			baseMnt,
			"--no-pager",
			"--no-ask-password",
			"--fsck=no",
		},
		{
			"systemd-mount",
			"tmpfs",
			boot.InitramfsDataDir,
			"--no-pager",
			"--no-ask-password",
			"--type=tmpfs",
			"--fsck=no",
		},
		{
			"systemd-mount",
			"/dev/disk/by-label/ubuntu-data",
			boot.InitramfsHostUbuntuDataDir,
			"--no-pager",
			"--no-ask-password",
			"--fsck=no",
		},
	})
}

func (s *initramfsMountsSuite) TestInitramfsMountsRunModeHappyRealSystemdMount(c *C) {
	s.mockProcCmdlineContent(c, "snapd_recovery_mode=run")

	baseMnt := filepath.Join(boot.InitramfsRunMntDir, "base")
	kernelMnt := filepath.Join(boot.InitramfsRunMntDir, "kernel")

	// don't do anything from systemd-mount, we verify the arguments passed at
	// the end with cmd.Calls
	cmd := testutil.MockCommand(c, "systemd-mount", ``)
	defer cmd.Restore()

	// mock that in turn, /run/mnt/ubuntu-boot, /run/mnt/ubuntu-seed, etc. are
	// mounted
	n := 0
	restore := main.MockOsutilIsMounted(func(where string) (bool, error) {
		n++
		switch n {
		// first call for each mount returns false, then returns true, this
		// tests in the case where systemd is racy / inconsistent and things
		// aren't mounted by the time systemd-mount returns
		case 1, 2:
			c.Assert(where, Equals, boot.InitramfsUbuntuBootDir)
			return n%2 == 0, nil
		case 3, 4:
			c.Assert(where, Equals, boot.InitramfsUbuntuSeedDir)
			return n%2 == 0, nil
		case 5, 6:
			c.Assert(where, Equals, boot.InitramfsDataDir)
			return n%2 == 0, nil
		case 7, 8:
			c.Assert(where, Equals, baseMnt)
			return n%2 == 0, nil
		case 9, 10:
			c.Assert(where, Equals, kernelMnt)
			return n%2 == 0, nil
		default:
			c.Errorf("unexpected IsMounted check on %s", where)
			return false, fmt.Errorf("unexpected IsMounted check on %s", where)
		}
	})
	defer restore()

	// mock a bootloader
	bloader := boottest.MockUC20RunBootenv(bootloadertest.Mock("mock", c.MkDir()))
	bootloader.Force(bloader)
	defer bootloader.Force(nil)

	// set the current kernel
	restore = bloader.SetEnabledKernel(s.kernel)
	defer restore()

	makeSnapFilesOnEarlyBootUbuntuData(c, s.kernel, s.core20)

	// write modeenv
	modeEnv := boot.Modeenv{
		Mode:           "run",
		Base:           s.core20.Filename(),
		CurrentKernels: []string{s.kernel.Filename()},
	}
	err := modeEnv.WriteTo(boot.InitramfsWritableDir)
	c.Assert(err, IsNil)

	_, err = main.Parser().ParseArgs([]string{"initramfs-mounts"})
	c.Assert(err, IsNil)
	c.Check(s.Stdout.String(), Equals, "")

	// check that all of the override files are present
	for _, initrdUnit := range []string{
		"initrd.target",
		"initrd-fs.target",
		"initrd-switch-root.target",
		"local-fs.target",
	} {
		for _, mountUnit := range []string{
			systemd.EscapeUnitNamePath(boot.InitramfsUbuntuBootDir),
			systemd.EscapeUnitNamePath(boot.InitramfsUbuntuSeedDir),
			systemd.EscapeUnitNamePath(boot.InitramfsDataDir),
			systemd.EscapeUnitNamePath(baseMnt),
			systemd.EscapeUnitNamePath(kernelMnt),
		} {
			fname := fmt.Sprintf("snap_bootstrap_%s.conf", mountUnit)
			unitFile := filepath.Join(dirs.GlobalRootDir, "/run/systemd/system", initrdUnit+".d", fname)
			c.Assert(unitFile, testutil.FileEquals, fmt.Sprintf(`[Unit]
Requires=%[1]s
After=%[1]s
`, mountUnit+".mount"))
		}
	}

	// 2 IsMounted calls per mount point, so 10 total IsMounted calls
	c.Assert(n, Equals, 10)

	c.Assert(cmd.Calls(), DeepEquals, [][]string{
		{
			"systemd-mount",
			"/dev/disk/by-label/ubuntu-boot",
			boot.InitramfsUbuntuBootDir,
			"--no-pager",
			"--no-ask-password",
			"--fsck=yes",
		},
		{
			"systemd-mount",
			"/dev/disk/by-label/ubuntu-seed",
			boot.InitramfsUbuntuSeedDir,
			"--no-pager",
			"--no-ask-password",
			"--fsck=no",
		},
		{
			"systemd-mount",
			"/dev/disk/by-label/ubuntu-data",
			boot.InitramfsDataDir,
			"--no-pager",
			"--no-ask-password",
			"--fsck=yes",
		},
		{
			"systemd-mount",
			filepath.Join(dirs.SnapBlobDirUnder(boot.InitramfsWritableDir), s.core20.Filename()),
			baseMnt,
			"--no-pager",
			"--no-ask-password",
			"--fsck=no",
		},
		{
			"systemd-mount",
			filepath.Join(dirs.SnapBlobDirUnder(boot.InitramfsWritableDir), s.kernel.Filename()),
			kernelMnt,
			"--no-pager",
			"--no-ask-password",
			"--fsck=no",
		},
	})
}

func (s *initramfsMountsSuite) TestInitramfsMountsRunModeFirstBootRecoverySystemSetHappy(c *C) {
	s.mockProcCmdlineContent(c, "snapd_recovery_mode=run")

	restore := s.mockSystemdMounts(c, []systemdMount{
		ubuntuLabelMount("ubuntu-boot", "run"),
		ubuntuLabelMount("ubuntu-seed", "run"),
		ubuntuLabelMount("ubuntu-data", "run"),
		s.makeRunSnapSystemdMount(snap.TypeBase, s.core20),
		s.makeRunSnapSystemdMount(snap.TypeKernel, s.kernel),
		// RecoverySystem set makes us mount the snapd snap here
		s.makeSeedSnapSystemdMount(snap.TypeSnapd),
	}, nil)
	defer restore()

	// mock a bootloader
	bloader := boottest.MockUC20RunBootenv(bootloadertest.Mock("mock", c.MkDir()))
	bootloader.Force(bloader)
	defer bootloader.Force(nil)

	// set the current kernel
	restore = bloader.SetEnabledKernel(s.kernel)
	defer restore()

	makeSnapFilesOnEarlyBootUbuntuData(c, s.kernel, s.core20)

	// write modeenv
	modeEnv := boot.Modeenv{
		Mode:           "run",
		RecoverySystem: "20191118",
		Base:           s.core20.Filename(),
		CurrentKernels: []string{s.kernel.Filename()},
	}
	err := modeEnv.WriteTo(boot.InitramfsWritableDir)
	c.Assert(err, IsNil)

	_, err = main.Parser().ParseArgs([]string{"initramfs-mounts"})
	c.Assert(err, IsNil)
}

func (s *initramfsMountsSuite) TestInitramfsMountsRunModeWithBootedKernelPartUUIDHappy(c *C) {
	s.mockProcCmdlineContent(c, "snapd_recovery_mode=run")

	restore := main.MockPartitionUUIDForBootedKernelDisk("specific-ubuntu-boot-partuuid")
	defer restore()

	restore = s.mockSystemdMounts(c, []systemdMount{
		{
			"/dev/disk/by-partuuid/specific-ubuntu-boot-partuuid",
			boot.InitramfsUbuntuBootDir,
			needsFsckDiskMountOpts,
		},
		ubuntuLabelMount("ubuntu-seed", "run"),
		ubuntuLabelMount("ubuntu-data", "run"),
		s.makeRunSnapSystemdMount(snap.TypeBase, s.core20),
		s.makeRunSnapSystemdMount(snap.TypeKernel, s.kernel),
	}, nil)
	defer restore()

	// mock a bootloader
	bloader := boottest.MockUC20RunBootenv(bootloadertest.Mock("mock", c.MkDir()))
	bootloader.Force(bloader)
	defer bootloader.Force(nil)

	// set the current kernel
	restore = bloader.SetEnabledKernel(s.kernel)
	defer restore()

	makeSnapFilesOnEarlyBootUbuntuData(c, s.kernel, s.core20)

	// write modeenv
	modeEnv := boot.Modeenv{
		Mode:           "run",
		Base:           s.core20.Filename(),
		CurrentKernels: []string{s.kernel.Filename()},
	}
	err := modeEnv.WriteTo(boot.InitramfsWritableDir)
	c.Assert(err, IsNil)

	_, err = main.Parser().ParseArgs([]string{"initramfs-mounts"})
	c.Assert(err, IsNil)
}

func (s *initramfsMountsSuite) TestInitramfsMountsRunModeEncryptedDataHappy(c *C) {
	s.mockProcCmdlineContent(c, "snapd_recovery_mode=run")

	restore := s.mockSystemdMounts(c, []systemdMount{
		ubuntuLabelMount("ubuntu-boot", "run"),
		ubuntuLabelMount("ubuntu-seed", "run"),
		{
			"path-to-device",
			boot.InitramfsDataDir,
			needsFsckDiskMountOpts,
		},
		s.makeRunSnapSystemdMount(snap.TypeBase, s.core20),
		s.makeRunSnapSystemdMount(snap.TypeKernel, s.kernel),
	}, nil)
	defer restore()

	// write the installed model like makebootable does it
	err := os.MkdirAll(boot.InitramfsUbuntuBootDir, 0755)
	c.Assert(err, IsNil)
	mf, err := os.Create(filepath.Join(boot.InitramfsUbuntuBootDir, "model"))
	c.Assert(err, IsNil)
	defer mf.Close()
	err = asserts.NewEncoder(mf).Encode(s.model)
	c.Assert(err, IsNil)

	activated := false
<<<<<<< HEAD
	restore := main.MockSecbootUnlockVolumeIfEncrypted(func(name, encryptionKeyDir string, lockKeysOnFinish bool) (string, error) {
=======
	restore = main.MockSecbootUnlockVolumeIfEncrypted(func(name string, lockKeysOnFinish bool) (string, error) {
>>>>>>> 7df5244a
		c.Assert(name, Equals, "ubuntu-data")
		c.Assert(encryptionKeyDir, Equals, filepath.Join(s.tmpDir, "run/mnt/ubuntu-seed/device/fde"))
		c.Assert(lockKeysOnFinish, Equals, true)
		activated = true
		return "path-to-device", nil
	})
	defer restore()

	measureEpochCalls := 0
	measureModelCalls := 0
	restore = main.MockSecbootMeasureSnapSystemEpochWhenPossible(func() error {
		measureEpochCalls++
		return nil
	})
	defer restore()

	var measuredModel *asserts.Model
	restore = main.MockSecbootMeasureSnapModelWhenPossible(func(findModel func() (*asserts.Model, error)) error {
		measureModelCalls++
		var err error
		measuredModel, err = findModel()
		if err != nil {
			return err
		}
		return nil
	})
	defer restore()

	// mock a bootloader
	bloader := boottest.MockUC20RunBootenv(bootloadertest.Mock("mock", c.MkDir()))
	bootloader.Force(bloader)
	defer bootloader.Force(nil)

	// set the current kernel
	restore = bloader.SetEnabledKernel(s.kernel)
	defer restore()

	makeSnapFilesOnEarlyBootUbuntuData(c, s.kernel, s.core20)

	// write modeenv
	modeEnv := boot.Modeenv{
		Mode:           "run",
		Base:           s.core20.Filename(),
		CurrentKernels: []string{s.kernel.Filename()},
	}
	err = modeEnv.WriteTo(boot.InitramfsWritableDir)
	c.Assert(err, IsNil)

	_, err = main.Parser().ParseArgs([]string{"initramfs-mounts"})
	c.Assert(err, IsNil)
	c.Check(activated, Equals, true)
	c.Check(measureEpochCalls, Equals, 1)
	c.Check(measureModelCalls, Equals, 1)
	c.Check(measuredModel, DeepEquals, s.model)

	c.Assert(filepath.Join(dirs.SnapBootstrapRunDir, "secboot-epoch-measured"), testutil.FilePresent)
	c.Assert(filepath.Join(dirs.SnapBootstrapRunDir, "run-model-measured"), testutil.FilePresent)
}

func (s *initramfsMountsSuite) TestInitramfsMountsRunModeEncryptedNoModel(c *C) {
	s.testInitramfsMountsEncryptedNoModel(c, "run", "")
}

func (s *initramfsMountsSuite) TestInitramfsMountsInstallModeEncryptedNoModel(c *C) {
	s.testInitramfsMountsEncryptedNoModel(c, "install", s.sysLabel)
}

func (s *initramfsMountsSuite) TestInitramfsMountsRecoverModeEncryptedNoModel(c *C) {
	s.testInitramfsMountsEncryptedNoModel(c, "recover", s.sysLabel)
}

func (s *initramfsMountsSuite) testInitramfsMountsEncryptedNoModel(c *C, mode, label string) {
	s.mockProcCmdlineContent(c, fmt.Sprintf("snapd_recovery_mode=%s", mode))

	// install and recover mounts are just ubuntu-seed before we fail
	var restore func()
	if mode == "run" {
		// run mode will mount ubuntu-boot and ubuntu-seed
		restore = s.mockSystemdMounts(c, []systemdMount{
			ubuntuLabelMount("ubuntu-boot", mode),
			ubuntuLabelMount("ubuntu-seed", mode),
		}, nil)
	} else {
		restore = s.mockSystemdMounts(c, []systemdMount{
			ubuntuLabelMount("ubuntu-seed", mode),
		}, nil)
	}
	defer restore()

	if label != "" {
		s.mockProcCmdlineContent(c,
			fmt.Sprintf("snapd_recovery_mode=%s snapd_recovery_system=%s", mode, label))
		// break the seed
		err := os.Remove(filepath.Join(s.seedDir, "systems", label, "model"))
		c.Assert(err, IsNil)
	}

	measureEpochCalls := 0
	restore = main.MockSecbootMeasureSnapSystemEpochWhenPossible(func() error {
		measureEpochCalls++
		return nil
	})
	defer restore()

	measureModelCalls := 0
	restore = main.MockSecbootMeasureSnapModelWhenPossible(func(findModel func() (*asserts.Model, error)) error {
		measureModelCalls++
		_, err := findModel()
		if err != nil {
			return err
		}
		return fmt.Errorf("unexpected call")
	})
	defer restore()

	_, err := main.Parser().ParseArgs([]string{"initramfs-mounts"})
	where := "/run/mnt/ubuntu-boot/model"
	if mode != "run" {
		where = fmt.Sprintf("/run/mnt/ubuntu-seed/systems/%s/model", label)
	}
	c.Assert(err, ErrorMatches, fmt.Sprintf("cannot read model assertion: open .*%s: no such file or directory", where))
	c.Assert(measureEpochCalls, Equals, 1)
	c.Assert(measureModelCalls, Equals, 1)
	c.Assert(filepath.Join(dirs.SnapBootstrapRunDir, "secboot-epoch-measured"), testutil.FilePresent)
	gl, err := filepath.Glob(filepath.Join(dirs.SnapBootstrapRunDir, "*-model-measured"))
	c.Assert(err, IsNil)
	c.Assert(gl, HasLen, 0)
}

func (s *initramfsMountsSuite) TestInitramfsMountsRunModeUpgradeScenarios(c *C) {
	tt := []struct {
		modeenv *boot.Modeenv
		// this is a function so we can have delayed execution, typical values
		// depend on the root dir which changes for each test case
		additionalMountsFunc func() []systemdMount
		enableKernel         snap.PlaceInfo
		enableTryKernel      snap.PlaceInfo
		snapFiles            []snap.PlaceInfo
		kernelStatus         string

		expLog     string
		expError   string
		expModeenv *boot.Modeenv
		comment    string
	}{
		// default case no upgrades
		{
			modeenv: &boot.Modeenv{
				Mode:           "run",
				Base:           s.core20.Filename(),
				CurrentKernels: []string{s.kernel.Filename()},
			},
			additionalMountsFunc: func() []systemdMount {
				return []systemdMount{
					s.makeRunSnapSystemdMount(snap.TypeBase, s.core20),
					s.makeRunSnapSystemdMount(snap.TypeKernel, s.kernel),
				}
			},
			enableKernel: s.kernel,
			snapFiles:    []snap.PlaceInfo{s.core20, s.kernel},
			comment:      "happy default no upgrades",
		},

		// happy upgrade cases
		{
			modeenv: &boot.Modeenv{
				Mode:           "run",
				Base:           s.core20.Filename(),
				CurrentKernels: []string{s.kernel.Filename(), s.kernelr2.Filename()},
			},
			additionalMountsFunc: func() []systemdMount {
				return []systemdMount{
					s.makeRunSnapSystemdMount(snap.TypeBase, s.core20),
					s.makeRunSnapSystemdMount(snap.TypeKernel, s.kernelr2),
				}
			},
			kernelStatus:    boot.TryingStatus,
			enableKernel:    s.kernel,
			enableTryKernel: s.kernelr2,
			snapFiles:       []snap.PlaceInfo{s.core20, s.kernel, s.kernelr2},
			comment:         "happy kernel snap upgrade",
		},
		{
			modeenv: &boot.Modeenv{
				Mode:           "run",
				Base:           s.core20.Filename(),
				TryBase:        s.core20r2.Filename(),
				BaseStatus:     boot.TryStatus,
				CurrentKernels: []string{s.kernel.Filename()},
			},
			additionalMountsFunc: func() []systemdMount {
				return []systemdMount{
					s.makeRunSnapSystemdMount(snap.TypeBase, s.core20r2),
					s.makeRunSnapSystemdMount(snap.TypeKernel, s.kernel),
				}
			},
			enableKernel: s.kernel,
			snapFiles:    []snap.PlaceInfo{s.kernel, s.core20, s.core20r2},
			expModeenv: &boot.Modeenv{
				Mode:           "run",
				Base:           s.core20.Filename(),
				TryBase:        s.core20r2.Filename(),
				BaseStatus:     boot.TryingStatus,
				CurrentKernels: []string{s.kernel.Filename()},
			},
			comment: "happy base snap upgrade",
		},
		{
			modeenv: &boot.Modeenv{
				Mode:           "run",
				Base:           s.core20.Filename(),
				TryBase:        s.core20r2.Filename(),
				BaseStatus:     boot.TryStatus,
				CurrentKernels: []string{s.kernel.Filename(), s.kernelr2.Filename()},
			},
			additionalMountsFunc: func() []systemdMount {
				return []systemdMount{
					s.makeRunSnapSystemdMount(snap.TypeBase, s.core20r2),
					s.makeRunSnapSystemdMount(snap.TypeKernel, s.kernelr2),
				}
			},
			enableKernel:    s.kernel,
			enableTryKernel: s.kernelr2,
			snapFiles:       []snap.PlaceInfo{s.kernel, s.kernelr2, s.core20, s.core20r2},
			kernelStatus:    boot.TryingStatus,
			expModeenv: &boot.Modeenv{
				Mode:           "run",
				Base:           s.core20.Filename(),
				TryBase:        s.core20r2.Filename(),
				BaseStatus:     boot.TryingStatus,
				CurrentKernels: []string{s.kernel.Filename(), s.kernelr2.Filename()},
			},
			comment: "happy simultaneous base snap and kernel snap upgrade",
		},

		// fallback cases
		{
			modeenv: &boot.Modeenv{
				Mode:           "run",
				Base:           s.core20.Filename(),
				TryBase:        s.core20r2.Filename(),
				BaseStatus:     boot.TryStatus,
				CurrentKernels: []string{s.kernel.Filename()},
			},
			additionalMountsFunc: func() []systemdMount {
				return []systemdMount{
					s.makeRunSnapSystemdMount(snap.TypeBase, s.core20),
					s.makeRunSnapSystemdMount(snap.TypeKernel, s.kernel),
				}
			},
			enableKernel: s.kernel,
			snapFiles:    []snap.PlaceInfo{s.kernel, s.core20},
			comment:      "happy fallback try base not existing",
		},
		{
			modeenv: &boot.Modeenv{
				Mode:           "run",
				Base:           s.core20.Filename(),
				BaseStatus:     boot.TryStatus,
				TryBase:        "",
				CurrentKernels: []string{s.kernel.Filename()},
			},
			additionalMountsFunc: func() []systemdMount {
				return []systemdMount{
					s.makeRunSnapSystemdMount(snap.TypeBase, s.core20),
					s.makeRunSnapSystemdMount(snap.TypeKernel, s.kernel),
				}
			},
			enableKernel: s.kernel,
			snapFiles:    []snap.PlaceInfo{s.kernel, s.core20},
			comment:      "happy fallback base_status try, empty try_base",
		},
		{
			modeenv: &boot.Modeenv{
				Mode:           "run",
				Base:           s.core20.Filename(),
				TryBase:        s.core20r2.Filename(),
				BaseStatus:     boot.TryingStatus,
				CurrentKernels: []string{s.kernel.Filename()},
			},
			additionalMountsFunc: func() []systemdMount {
				return []systemdMount{
					s.makeRunSnapSystemdMount(snap.TypeBase, s.core20),
					s.makeRunSnapSystemdMount(snap.TypeKernel, s.kernel),
				}
			},
			enableKernel: s.kernel,
			snapFiles:    []snap.PlaceInfo{s.kernel, s.core20, s.core20r2},
			expModeenv: &boot.Modeenv{
				Mode:           "run",
				Base:           s.core20.Filename(),
				TryBase:        s.core20r2.Filename(),
				BaseStatus:     boot.DefaultStatus,
				CurrentKernels: []string{s.kernel.Filename()},
			},
			comment: "happy fallback failed boot with try snap",
		},
		// TODO:UC20: in this case snap-bootstrap should request a reboot, since we
		//            already booted the try snap, so mounting the fallback kernel will
		//            not match in some cases
		{
			modeenv: &boot.Modeenv{
				Mode:           "run",
				Base:           s.core20.Filename(),
				CurrentKernels: []string{s.kernel.Filename()},
			},
			additionalMountsFunc: func() []systemdMount {
				return []systemdMount{
					s.makeRunSnapSystemdMount(snap.TypeBase, s.core20),
					s.makeRunSnapSystemdMount(snap.TypeKernel, s.kernel),
				}
			},
			enableKernel:    s.kernel,
			enableTryKernel: s.kernelr2,
			snapFiles:       []snap.PlaceInfo{s.core20, s.kernel, s.kernelr2},
			kernelStatus:    boot.TryingStatus,
			comment:         "happy fallback untrusted try kernel snap",
		},
		// TODO:UC20: if we ever have a way to compare what kernel was booted,
		//            and we compute that the booted kernel was the try kernel,
		//            but the try kernel is not enabled on the bootloader
		//            (somehow??), then this should become a reboot case rather
		//            than mount the old kernel snap
		{
			modeenv: &boot.Modeenv{
				Mode:           "run",
				Base:           s.core20.Filename(),
				CurrentKernels: []string{s.kernel.Filename()},
			},
			kernelStatus: boot.TryingStatus,
			additionalMountsFunc: func() []systemdMount {
				return []systemdMount{
					s.makeRunSnapSystemdMount(snap.TypeBase, s.core20),
					s.makeRunSnapSystemdMount(snap.TypeKernel, s.kernel),
				}
			},
			enableKernel: s.kernel,
			snapFiles:    []snap.PlaceInfo{s.core20, s.kernel},
			comment:      "happy fallback kernel_status trying no try kernel",
		},

		// unhappy cases
		{
			modeenv: &boot.Modeenv{
				Mode: "run",
			},
			expError: "fallback base snap unusable: cannot get snap revision: modeenv base boot variable is empty",
			comment:  "unhappy empty modeenv",
		},
		// TODO:UC20: in this case snap-bootstrap should request a reboot, since we
		//            already booted the try snap, so mounting the fallback kernel will
		//            not match in some cases
		{
			modeenv: &boot.Modeenv{
				Mode:           "run",
				Base:           s.core20.Filename(),
				CurrentKernels: []string{s.kernel.Filename()},
			},
			enableKernel: s.kernelr2,
			snapFiles:    []snap.PlaceInfo{s.core20, s.kernelr2},
			expError:     fmt.Sprintf("fallback kernel snap %q is not trusted in the modeenv", s.kernelr2.Filename()),
			comment:      "unhappy untrusted main kernel snap",
		},
	}

	s.mockProcCmdlineContent(c, "snapd_recovery_mode=run")

	for _, t := range tt {
		comment := Commentf(t.comment)

		var cleanups []func()

		// setup unique root dir per test
		rootDir := c.MkDir()
		cleanups = append(cleanups, func() { dirs.SetRootDir(dirs.GlobalRootDir) })
		dirs.SetRootDir(rootDir)

		// setup expected systemd-mount calls - every test case has ubuntu-boot,
		// ubuntu-seed and ubuntu-data mounts because all those mounts happen
		// before any boot logic
		mnts := []systemdMount{
			ubuntuLabelMount("ubuntu-boot", "run"),
			ubuntuLabelMount("ubuntu-seed", "run"),
			ubuntuLabelMount("ubuntu-data", "run"),
		}
		if t.additionalMountsFunc != nil {
			mnts = append(mnts, t.additionalMountsFunc()...)
		}
		cleanups = append(cleanups, s.mockSystemdMounts(c, mnts, comment))

		// mock a bootloader
		bloader := boottest.MockUC20RunBootenv(bootloadertest.Mock("mock", c.MkDir()))
		bootloader.Force(bloader)
		cleanups = append(cleanups, func() { bootloader.Force(nil) })

		if t.enableKernel != nil {
			// don't need to restore since each test case has a unique bloader
			bloader.SetEnabledKernel(t.enableKernel)
		}

		if t.enableTryKernel != nil {
			bloader.SetEnabledTryKernel(t.enableTryKernel)
		}

		// set the kernel_status boot var
		err := bloader.SetBootVars(map[string]string{"kernel_status": t.kernelStatus})
		c.Assert(err, IsNil, comment)

		// write the initial modeenv
		err = t.modeenv.WriteTo(boot.InitramfsWritableDir)
		c.Assert(err, IsNil, comment)

		// make the snap files - no restore needed because we use a unique root
		// dir for each test case
		makeSnapFilesOnEarlyBootUbuntuData(c, t.snapFiles...)

		_, err = main.Parser().ParseArgs([]string{"initramfs-mounts"})
		if t.expError != "" {
			c.Assert(err, ErrorMatches, t.expError, comment)
		} else {
			c.Assert(err, IsNil, comment)

			// check the resultant modeenv
			// if the expModeenv is nil, we just compare to the start
			newModeenv, err := boot.ReadModeenv(boot.InitramfsWritableDir)
			c.Assert(err, IsNil, comment)
			m := t.modeenv
			if t.expModeenv != nil {
				m = t.expModeenv
			}
			c.Assert(newModeenv.BaseStatus, DeepEquals, m.BaseStatus, comment)
			c.Assert(newModeenv.TryBase, DeepEquals, m.TryBase, comment)
			c.Assert(newModeenv.Base, DeepEquals, m.Base, comment)
		}

		for _, r := range cleanups {
			r()
		}
	}
}

func (s *initramfsMountsSuite) testRecoverModeHappy(c *C) {
	// mock various files that are copied around during recover mode (and files
	// that shouldn't be copied around)
	ephemeralUbuntuData := filepath.Join(boot.InitramfsRunMntDir, "data/")
	err := os.MkdirAll(ephemeralUbuntuData, 0755)
	c.Assert(err, IsNil)
	// mock a auth data in the host's ubuntu-data
	hostUbuntuData := filepath.Join(boot.InitramfsRunMntDir, "host/ubuntu-data/")
	err = os.MkdirAll(hostUbuntuData, 0755)
	c.Assert(err, IsNil)
	mockCopiedFiles := []string{
		// extrausers
		"system-data/var/lib/extrausers/passwd",
		"system-data/var/lib/extrausers/shadow",
		"system-data/var/lib/extrausers/group",
		"system-data/var/lib/extrausers/gshadow",
		// sshd
		"system-data/etc/ssh/ssh_host_rsa.key",
		"system-data/etc/ssh/ssh_host_rsa.key.pub",
		// user ssh
		"user-data/user1/.ssh/authorized_keys",
		"user-data/user2/.ssh/authorized_keys",
		// user snap authentication
		"user-data/user1/.snap/auth.json",
		// sudoers
		"system-data/etc/sudoers.d/create-user-test",
		// netplan networking
		"system-data/etc/netplan/00-snapd-config.yaml", // example console-conf filename
		"system-data/etc/netplan/50-cloud-init.yaml",   // example cloud-init filename
		// systemd clock file
		"system-data/var/lib/systemd/timesync/clock",
	}
	mockUnrelatedFiles := []string{
		"system-data/var/lib/foo",
		"system-data/etc/passwd",
		"user-data/user1/some-random-data",
		"user-data/user2/other-random-data",
		"user-data/user2/.snap/sneaky-not-auth.json",
		"system-data/etc/not-networking/netplan",
		"system-data/var/lib/systemd/timesync/clock-not-the-clock",
	}
	for _, mockFile := range append(mockCopiedFiles, mockUnrelatedFiles...) {
		p := filepath.Join(hostUbuntuData, mockFile)
		err = os.MkdirAll(filepath.Dir(p), 0750)
		c.Assert(err, IsNil)
		mockContent := fmt.Sprintf("content of %s", filepath.Base(mockFile))
		err = ioutil.WriteFile(p, []byte(mockContent), 0640)
		c.Assert(err, IsNil)
	}
	// create a mock state
	mockedState := filepath.Join(hostUbuntuData, "system-data/var/lib/snapd/state.json")
	err = os.MkdirAll(filepath.Dir(mockedState), 0750)
	c.Assert(err, IsNil)
	err = ioutil.WriteFile(mockedState, []byte(mockStateContent), 0640)
	c.Assert(err, IsNil)

	_, err = main.Parser().ParseArgs([]string{"initramfs-mounts"})
	c.Assert(err, IsNil)

	modeEnv := filepath.Join(ephemeralUbuntuData, "/system-data/var/lib/snapd/modeenv")
	c.Check(modeEnv, testutil.FileEquals, `mode=recover
recovery_system=20191118
`)
	for _, p := range mockUnrelatedFiles {
		c.Check(filepath.Join(ephemeralUbuntuData, p), testutil.FileAbsent)
	}
	for _, p := range mockCopiedFiles {
		c.Check(filepath.Join(ephemeralUbuntuData, p), testutil.FilePresent)
		fi, err := os.Stat(filepath.Join(ephemeralUbuntuData, p))
		// check file mode is set
		c.Assert(err, IsNil)
		c.Check(fi.Mode(), Equals, os.FileMode(0640))
		// check dir mode is set in parent dir
		fiParent, err := os.Stat(filepath.Dir(filepath.Join(ephemeralUbuntuData, p)))
		c.Assert(err, IsNil)
		c.Check(fiParent.Mode(), Equals, os.FileMode(os.ModeDir|0750))
	}

	c.Check(filepath.Join(ephemeralUbuntuData, "system-data/var/lib/snapd/state.json"), testutil.FileEquals, `{"data":{"auth":{"last-id":1,"macaroon-key":"not-a-cookie","users":[{"id":1,"name":"mvo"}]}},"changes":{},"tasks":{},"last-change-id":0,"last-task-id":0,"last-lane-id":0}`)
}

func (s *initramfsMountsSuite) TestInitramfsMountsRecoverModeHappy(c *C) {
	s.mockProcCmdlineContent(c, "snapd_recovery_mode=recover snapd_recovery_system="+s.sysLabel)

	// mock that we don't know which partition uuid the kernel was booted from
	restore := main.MockPartitionUUIDForBootedKernelDisk("")
	defer restore()

	restore = s.mockSystemdMounts(c, []systemdMount{
		ubuntuLabelMount("ubuntu-seed", "recover"),
		s.makeSeedSnapSystemdMount(snap.TypeSnapd),
		s.makeSeedSnapSystemdMount(snap.TypeKernel),
		s.makeSeedSnapSystemdMount(snap.TypeBase),
		{
			"tmpfs",
			boot.InitramfsDataDir,
			tmpfsMountOpts,
		},
		{
			"/dev/disk/by-label/ubuntu-data",
			boot.InitramfsHostUbuntuDataDir,
			nil,
		},
	}, nil)
	defer restore()

	s.testRecoverModeHappy(c)
}

func (s *initramfsMountsSuite) TestInitramfsMountsRecoverModeHappyBootedKernelPartitionUUID(c *C) {
	s.mockProcCmdlineContent(c, "snapd_recovery_mode=recover snapd_recovery_system="+s.sysLabel)

	restore := main.MockPartitionUUIDForBootedKernelDisk("specific-ubuntu-seed-partuuid")
	defer restore()

	restore = s.mockSystemdMounts(c, []systemdMount{
		{
			"/dev/disk/by-partuuid/specific-ubuntu-seed-partuuid",
			boot.InitramfsUbuntuSeedDir,
			needsFsckDiskMountOpts,
		},
		s.makeSeedSnapSystemdMount(snap.TypeSnapd),
		s.makeSeedSnapSystemdMount(snap.TypeKernel),
		s.makeSeedSnapSystemdMount(snap.TypeBase),
		{
			"tmpfs",
			boot.InitramfsDataDir,
			tmpfsMountOpts,
		},
		{
			"/dev/disk/by-label/ubuntu-data",
			boot.InitramfsHostUbuntuDataDir,
			nil,
		},
	}, nil)
	defer restore()

	s.testRecoverModeHappy(c)
}

func (s *initramfsMountsSuite) TestInitramfsMountsRecoverModeHappyEncrypted(c *C) {
	s.mockProcCmdlineContent(c, "snapd_recovery_mode=recover snapd_recovery_system="+s.sysLabel)

	restore := main.MockPartitionUUIDForBootedKernelDisk("")
	defer restore()

	activated := false
	restore = main.MockSecbootUnlockVolumeIfEncrypted(func(name string, lockKeysOnFinish bool) (string, error) {
		c.Assert(name, Equals, "ubuntu-data")
		c.Assert(lockKeysOnFinish, Equals, true)
		activated = true
		return "path-to-device", nil
	})
	defer restore()

	measureEpochCalls := 0
	measureModelCalls := 0
	restore = main.MockSecbootMeasureSnapSystemEpochWhenPossible(func() error {
		measureEpochCalls++
		return nil
	})
	defer restore()

	var measuredModel *asserts.Model
	restore = main.MockSecbootMeasureSnapModelWhenPossible(func(findModel func() (*asserts.Model, error)) error {
		measureModelCalls++
		var err error
		measuredModel, err = findModel()
		if err != nil {
			return err
		}
		return nil
	})
	defer restore()

	restore = s.mockSystemdMounts(c, []systemdMount{
		ubuntuLabelMount("ubuntu-seed", "recover"),
		s.makeSeedSnapSystemdMount(snap.TypeSnapd),
		s.makeSeedSnapSystemdMount(snap.TypeKernel),
		s.makeSeedSnapSystemdMount(snap.TypeBase),
		{
			"tmpfs",
			boot.InitramfsDataDir,
			tmpfsMountOpts,
		},
		{
			"path-to-device",
			boot.InitramfsHostUbuntuDataDir,
			nil,
		},
	}, nil)
	defer restore()

	s.testRecoverModeHappy(c)

	c.Check(activated, Equals, true)
	c.Check(measureEpochCalls, Equals, 1)
	c.Check(measureModelCalls, Equals, 1)
	c.Check(measuredModel, DeepEquals, s.model)

	c.Assert(filepath.Join(dirs.SnapBootstrapRunDir, "secboot-epoch-measured"), testutil.FilePresent)
	c.Assert(filepath.Join(dirs.SnapBootstrapRunDir, fmt.Sprintf("%s-model-measured", s.sysLabel)), testutil.FilePresent)
}

func (s *initramfsMountsSuite) testInitramfsMountsInstallRecoverModeMeasure(c *C, mode string) {
	s.mockProcCmdlineContent(c, fmt.Sprintf("snapd_recovery_mode=%s snapd_recovery_system=%s", mode, s.sysLabel))

	modeMnts := []systemdMount{
		ubuntuLabelMount("ubuntu-seed", mode),
		s.makeSeedSnapSystemdMount(snap.TypeSnapd),
		s.makeSeedSnapSystemdMount(snap.TypeKernel),
		s.makeSeedSnapSystemdMount(snap.TypeBase),
		{
			"tmpfs",
			boot.InitramfsDataDir,
			tmpfsMountOpts,
		},
	}

	if mode == "recover" {
		modeMnts = append(modeMnts, systemdMount{
			"/dev/disk/by-label/ubuntu-data",
			boot.InitramfsHostUbuntuDataDir,
			nil,
		})
	}

	measureEpochCalls := 0
	measureModelCalls := 0
	restore := main.MockSecbootMeasureSnapSystemEpochWhenPossible(func() error {
		measureEpochCalls++
		return nil
	})
	defer restore()

	var measuredModel *asserts.Model
	restore = main.MockSecbootMeasureSnapModelWhenPossible(func(findModel func() (*asserts.Model, error)) error {
		measureModelCalls++
		var err error
		measuredModel, err = findModel()
		if err != nil {
			return err
		}
		return nil
	})
	defer restore()

	restore = s.mockSystemdMounts(c, modeMnts, nil)
	defer restore()

	if mode == "recover" {
		// use the helper
		s.testRecoverModeHappy(c)
	} else {
		_, err := main.Parser().ParseArgs([]string{"initramfs-mounts"})
		c.Assert(err, IsNil)

		modeEnv := filepath.Join(boot.InitramfsDataDir, "/system-data/var/lib/snapd/modeenv")
		c.Check(modeEnv, testutil.FileEquals, `mode=install
recovery_system=20191118
`)
	}

	c.Check(measuredModel, NotNil)
	c.Check(measuredModel, DeepEquals, s.model)
	c.Check(measureEpochCalls, Equals, 1)
	c.Check(measureModelCalls, Equals, 1)
	c.Assert(filepath.Join(dirs.SnapBootstrapRunDir, "secboot-epoch-measured"), testutil.FilePresent)
	c.Assert(filepath.Join(dirs.SnapBootstrapRunDir, s.sysLabel+"-model-measured"), testutil.FilePresent)
}

func (s *initramfsMountsSuite) TestInitramfsMountsInstallModeMeasure(c *C) {
	s.testInitramfsMountsInstallRecoverModeMeasure(c, "install")
}

func (s *initramfsMountsSuite) TestInitramfsMountsInstallModeUnsetMeasure(c *C) {
	// TODO:UC20: eventually we should require snapd_recovery_mode to be set to
	// explicitly "install" for install mode, but we originally allowed
	// snapd_recovery_mode="" and interpreted it as install mode, so test that
	// case too
	s.testInitramfsMountsInstallRecoverModeMeasure(c, "")
}

func (s *initramfsMountsSuite) TestInitramfsMountsRecoverModeMeasure(c *C) {
	s.testInitramfsMountsInstallRecoverModeMeasure(c, "recover")
}<|MERGE_RESOLUTION|>--- conflicted
+++ resolved
@@ -58,16 +58,13 @@
 	seedDir  string
 	sysLabel string
 	model    *asserts.Model
-<<<<<<< HEAD
 	tmpDir   string
-=======
 
 	kernel   snap.PlaceInfo
 	kernelr2 snap.PlaceInfo
 	core20   snap.PlaceInfo
 	core20r2 snap.PlaceInfo
 	snapd    snap.PlaceInfo
->>>>>>> 7df5244a
 }
 
 var _ = Suite(&initramfsMountsSuite{})
@@ -396,40 +393,8 @@
 	c.Assert(err, IsNil)
 }
 
-<<<<<<< HEAD
-func (s *initramfsMountsSuite) TestInitramfsMountsRunModeStep3EncryptedData(c *C) {
-	s.mockProcCmdlineContent(c, "snapd_recovery_mode=run")
-
-	// write the installed model like makebootable does it
-	err := os.MkdirAll(boot.InitramfsUbuntuBootDir, 0755)
-	c.Assert(err, IsNil)
-	mf, err := os.Create(filepath.Join(boot.InitramfsUbuntuBootDir, "model"))
-	c.Assert(err, IsNil)
-	defer mf.Close()
-	err = asserts.NewEncoder(mf).Encode(s.model)
-	c.Assert(err, IsNil)
-
-	activated := false
-	restore := main.MockSecbootUnlockVolumeIfEncrypted(func(name, encryptionKeyDir string, lockKeysOnFinish bool) (string, error) {
-		c.Assert(name, Equals, "ubuntu-data")
-		c.Assert(encryptionKeyDir, Equals, filepath.Join(s.tmpDir, "run/mnt/ubuntu-seed/device/fde"))
-		c.Assert(lockKeysOnFinish, Equals, true)
-		activated = true
-		return "path-to-device", nil
-	})
-	defer restore()
-
-	n := s.mockExpectedMountChecks(c,
-		mounted{
-			boot.InitramfsUbuntuBootDir,
-			boot.InitramfsUbuntuSeedDir,
-		},
-		notYetMounted{boot.InitramfsDataDir},
-	)
-=======
 func (s *initramfsMountsSuite) TestInitramfsMountsInstallModeRealSystemdMountTimesOutNoMount(c *C) {
 	s.mockProcCmdlineContent(c, "snapd_recovery_mode=install snapd_recovery_system="+s.sysLabel)
->>>>>>> 7df5244a
 
 	testStart := time.Now()
 	timeCalls := 0
@@ -1007,11 +972,7 @@
 	c.Assert(err, IsNil)
 
 	activated := false
-<<<<<<< HEAD
-	restore := main.MockSecbootUnlockVolumeIfEncrypted(func(name, encryptionKeyDir string, lockKeysOnFinish bool) (string, error) {
-=======
-	restore = main.MockSecbootUnlockVolumeIfEncrypted(func(name string, lockKeysOnFinish bool) (string, error) {
->>>>>>> 7df5244a
+	restore = main.MockSecbootUnlockVolumeIfEncrypted(func(name, encryptionKeyDir string, lockKeysOnFinish bool) (string, error) {
 		c.Assert(name, Equals, "ubuntu-data")
 		c.Assert(encryptionKeyDir, Equals, filepath.Join(s.tmpDir, "run/mnt/ubuntu-seed/device/fde"))
 		c.Assert(lockKeysOnFinish, Equals, true)
