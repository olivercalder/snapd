--- conflicted
+++ resolved
@@ -144,13 +144,7 @@
 		mode:           mode,
 		recoverySystem: recoverySystem,
 	}
-<<<<<<< HEAD
-
-	// rootfs is different in UC vs classic with modes
-	rootfsDir := boot.InitramfsWritableDir
-=======
 	// generate mounts and set mst.validatedModel
->>>>>>> fa550816
 	switch mode {
 	case "recover":
 		err = generateMountsModeRecover(mst)
@@ -159,11 +153,7 @@
 	case "factory-reset":
 		err = generateMountsModeFactoryReset(mst)
 	case "run":
-<<<<<<< HEAD
-		rootfsDir, err = generateMountsModeRun(mst)
-=======
 		err = generateMountsModeRun(mst)
->>>>>>> fa550816
 	case "cloudimg-rootfs":
 		err = generateMountsModeRunCVM(mst)
 	default:
@@ -1507,8 +1497,6 @@
 	return true, nil
 }
 
-<<<<<<< HEAD
-=======
 // XXX: workaround for the lack of model in CVM systems
 type genericCVMModel struct{}
 
@@ -1520,7 +1508,6 @@
 	return "signed"
 }
 
->>>>>>> fa550816
 func generateMountsModeRunCVM(mst *initramfsMountsState) error {
 	// Mount ESP as UbuntuSeedDir which has UEFI label
 	if err := mountNonDataPartitionMatchingKernelDisk(boot.InitramfsUbuntuSeedDir, "UEFI"); err != nil {
@@ -1577,12 +1564,6 @@
 		return err
 	}
 
-<<<<<<< HEAD
-	return nil
-}
-
-func generateMountsModeRun(mst *initramfsMountsState) (string, error) {
-=======
 	// There is no real model on a CVM device but minimal model
 	// information is required by the later code
 	mst.SetVerifiedBootModel(&genericCVMModel{})
@@ -1591,43 +1572,18 @@
 }
 
 func generateMountsModeRun(mst *initramfsMountsState) error {
->>>>>>> fa550816
 	// 1. mount ubuntu-boot
 	if err := mountNonDataPartitionMatchingKernelDisk(boot.InitramfsUbuntuBootDir, "ubuntu-boot"); err != nil {
-		return "", err
+		return err
 	}
 
 	// get the disk that we mounted the ubuntu-boot partition from as a
 	// reference point for future mounts
 	disk, err := disks.DiskFromMountPoint(boot.InitramfsUbuntuBootDir, nil)
 	if err != nil {
-		return "", err
-	}
-
-	// 1.1. measure model
-	err = stampedAction("run-model-measured", func() error {
-		return secbootMeasureSnapModelWhenPossible(mst.UnverifiedBootModel)
-	})
-	if err != nil {
-		return "", err
-	}
-
-<<<<<<< HEAD
-	// The model is now measured, use it to check if this is a classic install
-	model, err := mst.UnverifiedBootModel()
-	if err != nil {
-		return "", err
-	}
-	isClassic := model.Classic()
-	var rootfsDir string
-	if isClassic {
-		logger.Noticef("generating mounts for classic system, run mode")
-		rootfsDir = boot.InitramfsDataDir
-	} else {
-		logger.Noticef("generating mounts for Ubuntu Core system, run mode")
-		rootfsDir = boot.InitramfsWritableDir
-	}
-=======
+		return err
+	}
+
 	// 1.1. measure model
 	err = stampedAction("run-model-measured", func() error {
 		return secbootMeasureSnapModelWhenPossible(mst.UnverifiedBootModel)
@@ -1649,7 +1605,6 @@
 		logger.Noticef("generating mounts for Ubuntu Core system, run mode")
 	}
 	isRunMode := true
->>>>>>> fa550816
 
 	// 2. mount ubuntu-seed (optional for classic)
 	systemdOpts := &systemdMountOptions{
@@ -1664,19 +1619,11 @@
 		if isClassic {
 			// If there is no ubuntu-seed on classic, that's fine
 			if _, ok := err.(disks.PartitionNotFoundError); !ok {
-<<<<<<< HEAD
-				return "", err
-			}
-			hasSeedPart = false
-		} else {
-			return "", err
-=======
 				return err
 			}
 			hasSeedPart = false
 		} else {
 			return err
->>>>>>> fa550816
 		}
 	}
 	// fsck is safe to run on ubuntu-seed as per the manpage, it should not
@@ -1687,17 +1634,13 @@
 	if partUUID != "" {
 		if err := doSystemdMount(fmt.Sprintf("/dev/disk/by-partuuid/%s", partUUID),
 			boot.InitramfsUbuntuSeedDir, systemdOpts); err != nil {
-<<<<<<< HEAD
-			return "", err
-=======
 			return err
->>>>>>> fa550816
 		}
 	}
 
 	// 2.1 Update bootloader variables now that boot/seed are mounted
 	if err := boot.InitramfsRunModeUpdateBootloaderVars(); err != nil {
-		return "", err
+		return err
 	}
 
 	// at this point on a system with TPM-based encryption
@@ -1715,7 +1658,7 @@
 	}
 	unlockRes, err := secbootUnlockVolumeUsingSealedKeyIfEncrypted(disk, "ubuntu-data", runModeKey, opts)
 	if err != nil {
-		return "", err
+		return err
 	}
 
 	// TODO: do we actually need fsck if we are mounting a mapper device?
@@ -1732,21 +1675,18 @@
 		dataMountOpts.Private = true
 	}
 	if err := doSystemdMount(unlockRes.FsDevice, boot.InitramfsDataDir, dataMountOpts); err != nil {
-		return "", err
+		return err
 	}
 	isEncryptedDev := unlockRes.IsEncrypted
 
-<<<<<<< HEAD
-=======
 	// at this point data was opened so we can consider the model okay
 	mst.SetVerifiedBootModel(model)
 	rootfsDir := boot.InitramfsWritableDir(model, isRunMode)
 
->>>>>>> fa550816
 	// 3.2. mount ubuntu-save (if present)
 	haveSave, err := maybeMountSave(disk, rootfsDir, isEncryptedDev, systemdOpts)
 	if err != nil {
-		return "", err
+		return err
 	}
 
 	// 4.1 verify that ubuntu-data comes from where we expect it to
@@ -1759,21 +1699,21 @@
 
 	matches, err := disk.MountPointIsFromDisk(boot.InitramfsDataDir, diskOpts)
 	if err != nil {
-		return "", err
+		return err
 	}
 	if !matches {
 		// failed to verify that ubuntu-data mountpoint comes from the same disk
 		// as ubuntu-boot
-		return "", fmt.Errorf("cannot validate boot: ubuntu-data mountpoint is expected to be from disk %s but is not", disk.Dev())
+		return fmt.Errorf("cannot validate boot: ubuntu-data mountpoint is expected to be from disk %s but is not", disk.Dev())
 	}
 	if haveSave {
 		// 4.1a we have ubuntu-save, verify it as well
 		matches, err = disk.MountPointIsFromDisk(boot.InitramfsUbuntuSaveDir, diskOpts)
 		if err != nil {
-			return "", err
+			return err
 		}
 		if !matches {
-			return "", fmt.Errorf("cannot validate boot: ubuntu-save mountpoint is expected to be from disk %s but is not", disk.Dev())
+			return fmt.Errorf("cannot validate boot: ubuntu-save mountpoint is expected to be from disk %s but is not", disk.Dev())
 		}
 
 		if isEncryptedDev {
@@ -1787,10 +1727,10 @@
 			// though also check that the markers match.
 			paired, err := checkDataAndSavePairing(rootfsDir)
 			if err != nil {
-				return "", err
+				return err
 			}
 			if !paired {
-				return "", fmt.Errorf("cannot validate boot: ubuntu-save and ubuntu-data are not marked as from the same install")
+				return fmt.Errorf("cannot validate boot: ubuntu-save and ubuntu-data are not marked as from the same install")
 			}
 		}
 	}
@@ -1798,7 +1738,7 @@
 	// 4.2. read modeenv
 	modeEnv, err := boot.ReadModeenv(rootfsDir)
 	if err != nil {
-		return "", err
+		return err
 	}
 
 	// order in the list must not change as it determines the mount order
@@ -1811,7 +1751,7 @@
 	//     modeenv if needed to try the base snap)
 	mounts, err := boot.InitramfsRunModeSelectSnapsToMount(typs, modeEnv, rootfsDir)
 	if err != nil {
-		return "", err
+		return err
 	}
 
 	// TODO:UC20: with grade > dangerous, verify the kernel snap hash against
@@ -1825,7 +1765,7 @@
 			dir := snapTypeToMountDir[typ]
 			snapPath := filepath.Join(dirs.SnapBlobDirUnder(rootfsDir), sn.Filename())
 			if err := doSystemdMount(snapPath, filepath.Join(boot.InitramfsRunMntDir, dir), mountReadOnlyOptions); err != nil {
-				return "", err
+				return err
 			}
 		}
 	}
@@ -1835,7 +1775,7 @@
 		gadgetDir := filepath.Join(boot.InitramfsRunMntDir, snapTypeToMountDir[snap.TypeGadget])
 		gadgetInfo, err := gadget.ReadInfo(gadgetDir, model)
 		if err != nil {
-			return "", err
+			return err
 		}
 		seedDefinedInGadget := false
 	volLoop:
@@ -1848,33 +1788,6 @@
 			}
 		}
 		if hasSeedPart && !seedDefinedInGadget {
-			return "", fmt.Errorf("seed partition found but not defined in the gadget")
-		}
-		if !hasSeedPart && seedDefinedInGadget {
-			return "", fmt.Errorf("seed partition not found but defined in the gadget")
-		}
-	}
-
-<<<<<<< HEAD
-=======
-	// 4.4 check if we expected a ubuntu-seed partition from the gadget data
-	if isClassic {
-		gadgetDir := filepath.Join(boot.InitramfsRunMntDir, snapTypeToMountDir[snap.TypeGadget])
-		gadgetInfo, err := gadget.ReadInfo(gadgetDir, model)
-		if err != nil {
-			return err
-		}
-		seedDefinedInGadget := false
-	volLoop:
-		for _, vol := range gadgetInfo.Volumes {
-			for _, part := range vol.Structure {
-				if part.Role == gadget.SystemSeed {
-					seedDefinedInGadget = true
-					break volLoop
-				}
-			}
-		}
-		if hasSeedPart && !seedDefinedInGadget {
 			return fmt.Errorf("seed partition found but not defined in the gadget")
 		}
 		if !hasSeedPart && seedDefinedInGadget {
@@ -1882,26 +1795,19 @@
 		}
 	}
 
->>>>>>> fa550816
 	// 4.5 mount snapd snap only on first boot
 	if modeEnv.RecoverySystem != "" && !isClassic {
 		// load the recovery system and generate mount for snapd
 		_, essSnaps, err := mst.ReadEssential(modeEnv.RecoverySystem, []snap.Type{snap.TypeSnapd})
 		if err != nil {
-			return "", fmt.Errorf("cannot load metadata and verify snapd snap: %v", err)
-		}
-		if err := doSystemdMount(essSnaps[0].Path, filepath.Join(boot.InitramfsRunMntDir, "snapd"), mountReadOnlyOptions); err != nil {
-			return "", fmt.Errorf("cannot mount snapd snap: %v", err)
-		}
-<<<<<<< HEAD
-=======
+			return fmt.Errorf("cannot load metadata and verify snapd snap: %v", err)
+		}
 		if err := doSystemdMount(essSnaps[0].Path, filepath.Join(boot.InitramfsRunMntDir, "snapd"), mountReadOnlyOptions); err != nil {
 			return fmt.Errorf("cannot mount snapd snap: %v", err)
 		}
->>>>>>> fa550816
-	}
-
-	return rootfsDir, nil
+	}
+
+	return nil
 }
 
 var tryRecoverySystemHealthCheck = func(model gadget.Model) error {
