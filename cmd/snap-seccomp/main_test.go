--- conflicted
+++ resolved
@@ -103,23 +103,17 @@
 		/* -101 is __PNR_socket */
 		switch {
 		case sc == -101 && scmpArch == seccomp.ArchX86:
-			sc = 359 /* see src/arch-x86.c socket */
+			sc = 359 // see src/arch-x86.c socket
 		case sc == -101 && scmpArch == seccomp.ArchS390X:
-			sc = 359 /* see src/arch-s390x.c socket */
+			sc = 359 // see src/arch-s390x.c socket
 		case sc == -10165 && scmpArch == seccomp.ArchARM64:
 			// -10165 is mknod on aarch64 and it is translated
-<<<<<<< HEAD
 			// to mknodat. For our simulation -10165 is fine
-			// though.
-		} else {
-=======
-			// to mknodat. for our simulation -10165 is fine
 			// though
 		case sc == -10150 && scmpArch == seccomp.ArchARM64:
 			// -10150 is __PNR_chown on aarch64. Fine for the
 			// simulation
 		default:
->>>>>>> 93c1d780
 			panic(fmt.Sprintf("cannot resolve syscall %v for arch %v, got %v", l[0], l[1], sc))
 		}
 	}
