/*
 * Copyright (C) 2016 Canonical Ltd
 *
 * This program is free software: you can redistribute it and/or modify
 * it under the terms of the GNU General Public License version 3 as
 * published by the Free Software Foundation.
 *
 * This program is distributed in the hope that it will be useful,
 * but WITHOUT ANY WARRANTY; without even the implied warranty of
 * MERCHANTABILITY or FITNESS FOR A PARTICULAR PURPOSE.  See the
 * GNU General Public License for more details.
 *
 * You should have received a copy of the GNU General Public License
 * along with this program.  If not, see <http://www.gnu.org/licenses/>.
 *
 */

#include "ns-support.h"

#ifdef HAVE_CONFIG_H
#include "config.h"
#endif

#include <errno.h>
#include <fcntl.h>
#include <linux/magic.h>
#include <linux/kdev_t.h>
#include <sched.h>
#include <signal.h>
#include <string.h>
#include <sys/eventfd.h>
#include <sys/file.h>
#include <sys/mount.h>
#include <sys/prctl.h>
#include <sys/stat.h>
#include <sys/types.h>
#include <sys/vfs.h>
#include <sys/wait.h>
#include <unistd.h>

#include "../libsnap-confine-private/cgroup-freezer-support.h"
#include "../libsnap-confine-private/classic.h"
#include "../libsnap-confine-private/cleanup-funcs.h"
#include "../libsnap-confine-private/locking.h"
#include "../libsnap-confine-private/mountinfo.h"
#include "../libsnap-confine-private/string-utils.h"
#include "../libsnap-confine-private/tool.h"
#include "../libsnap-confine-private/utils.h"
#include "user-support.h"

/*!
 * The void directory.
 *
 * Snap confine moves to that directory in case it cannot retain the current
 * working directory across the pivot_root call.
 **/
#define SC_VOID_DIR "/var/lib/snapd/void"

/**
 * Directory where snap-confine keeps namespace files.
 **/
#define SC_NS_DIR "/run/snapd/ns"

/**
 * Effective value of SC_NS_DIR.
 *
 * We use 'const char *' so we can update sc_ns_dir in the testsuite
 **/
static const char *sc_ns_dir = SC_NS_DIR;

/**
 * Name of the preserved mount namespace associated with SC_NS_DIR
 * and a given group identifier (typically SNAP_NAME).
 **/
#define SC_NS_MNT_FILE ".mnt"

<<<<<<< HEAD
/**
 * Read /proc/self/mountinfo and check if /run/snapd/ns is a private bind mount.
 *
 * We do this because /run/snapd/ns cannot be shared with any other peers as per:
 * https://www.kernel.org/doc/Documentation/filesystems/sharedsubtree.txt
 **/
static bool sc_is_mount_ns_dir_private(void)
{
	struct sc_mountinfo *info SC_CLEANUP(sc_cleanup_mountinfo) = NULL;
	info = sc_parse_mountinfo(NULL);
	if (info == NULL) {
		die("cannot parse /proc/self/mountinfo");
	}
	struct sc_mountinfo_entry *entry = sc_first_mountinfo_entry(info);
	while (entry != NULL) {
		const char *mount_dir = entry->mount_dir;
		const char *optional_fields = entry->optional_fields;
		if (strcmp(mount_dir, sc_ns_dir) == 0
		    && strcmp(optional_fields, "") == 0) {
			// If /run/snapd/ns has no optional fields, we know it is mounted
			// private and there is nothing else to do.
			return true;
		}
		entry = sc_next_mountinfo_entry(entry);
	}
	return false;
}
=======
enum {
	HELPER_CMD_EXIT,
	HELPER_CMD_CAPTURE_MOUNT_NS,
	HELPER_CMD_CAPTURE_PER_USER_MOUNT_NS,
};
>>>>>>> db25f3a0

void sc_reassociate_with_pid1_mount_ns(void)
{
	int init_mnt_fd SC_CLEANUP(sc_cleanup_close) = -1;
	int self_mnt_fd SC_CLEANUP(sc_cleanup_close) = -1;
	const char *path_pid_1 = "/proc/1/ns/mnt";
	const char *path_pid_self = "/proc/self/ns/mnt";

	init_mnt_fd = open(path_pid_1,
			   O_RDONLY | O_CLOEXEC | O_NOFOLLOW | O_PATH);
	if (init_mnt_fd < 0) {
		die("cannot open path %s", path_pid_1);
	}
	self_mnt_fd = open(path_pid_self,
			   O_RDONLY | O_CLOEXEC | O_NOFOLLOW | O_PATH);
	if (self_mnt_fd < 0) {
		die("cannot open path %s", path_pid_1);
	}
	char init_buf[128] = { 0 };
	char self_buf[128] = { 0 };
	memset(init_buf, 0, sizeof init_buf);
	if (readlinkat(init_mnt_fd, "", init_buf, sizeof init_buf) < 0) {
		if (errno == ENOENT) {
			// According to namespaces(7) on a pre 3.8 kernel the namespace
			// files are hardlinks, not sylinks. If that happens readlinkat
			// fails with ENOENT. As a quick workaround for this special-case
			// functionality, just bail out and do nothing without raising an
			// error.
			return;
		}
		die("cannot read mount namespace identifier of pid 1");
	}
	memset(self_buf, 0, sizeof self_buf);
	if (readlinkat(self_mnt_fd, "", self_buf, sizeof self_buf) < 0) {
		die("cannot read mount namespace identifier of the current process");
	}
	if (memcmp(init_buf, self_buf, sizeof init_buf) != 0) {
		debug("moving to mount namespace of pid 1");
		// We cannot use O_NOFOLLOW here because that file will always be a
		// symbolic link. We actually want to open it this way.
		int init_mnt_fd_real SC_CLEANUP(sc_cleanup_close) = -1;
		init_mnt_fd_real = open(path_pid_1, O_RDONLY | O_CLOEXEC);
		if (init_mnt_fd_real < 0) {
			die("cannot open %s", path_pid_1);
		}
		if (setns(init_mnt_fd_real, CLONE_NEWNS) < 0) {
			die("cannot join mount namespace of pid 1");
		}
	}
}

void sc_initialize_mount_ns(void)
{
	/* Ensure that /run/snapd/ns is a directory. */
	if (sc_nonfatal_mkpath(sc_ns_dir, 0755) < 0) {
		die("cannot create directory %s", sc_ns_dir);
	}
<<<<<<< HEAD
	if (!sc_is_mount_ns_dir_private()) {
		debug
		    ("bind mounting the namespace group directory over itself");
=======

	/* Read and analyze the mount table. We need to see whether /run/snapd/ns
	 * is a mount point with private event propagation. */
	struct sc_mountinfo *info SC_CLEANUP(sc_cleanup_mountinfo) = NULL;
	info = sc_parse_mountinfo(NULL);
	if (info == NULL) {
		die("cannot parse /proc/self/mountinfo");
	}

	bool is_mnt = false;
	bool is_private = false;
	for (struct sc_mountinfo_entry * entry = sc_first_mountinfo_entry(info);
	     entry != NULL; entry = sc_next_mountinfo_entry(entry)) {
		/* Find /run/snapd/ns */
		if (!sc_streq(entry->mount_dir, sc_ns_dir)) {
			continue;
		}
		is_mnt = true;
		if (strstr(entry->optional_fields, "shared:") == NULL) {
			/* Mount event propagation is not set to shared, good. */
			is_private = true;
		}
		break;
	}

	if (!is_mnt) {
>>>>>>> db25f3a0
		if (mount(sc_ns_dir, sc_ns_dir, NULL, MS_BIND | MS_REC, NULL) <
		    0) {
			die("cannot self-bind mount %s", sc_ns_dir);
		}
	}

	if (!is_private) {
		if (mount(NULL, sc_ns_dir, NULL, MS_PRIVATE, NULL) < 0) {
			die("cannot change propagation type to MS_PRIVATE in %s", sc_ns_dir);
		}
	}
}

struct sc_mount_ns {
	// Name of the namespace group ($SNAP_NAME).
	char *name;
	// Descriptor to the namespace group control directory.  This descriptor is
	// opened with O_PATH|O_DIRECTORY so it's only used for openat() calls.
	int dir_fd;
	// Pair of descriptors for a pair for a pipe file descriptors (read end,
	// write end) that snap-confine uses to send messages to the helper
	// process and back.
	int pipe_helper[2];
	int pipe_master[2];
	// Identifier of the child process that is used during the one-time (per
	// group) initialization and capture process.
	pid_t child;
};

static struct sc_mount_ns *sc_alloc_mount_ns(void)
{
	struct sc_mount_ns *group = calloc(1, sizeof *group);
	if (group == NULL) {
		die("cannot allocate memory for sc_mount_ns");
	}
	group->dir_fd = -1;
	group->pipe_helper[0] = -1;
	group->pipe_helper[1] = -1;
	group->pipe_master[0] = -1;
	group->pipe_master[1] = -1;
	// Redundant with calloc but some functions check for the non-zero value so
	// I'd like to keep this explicit in the code.
	group->child = 0;
	return group;
}

<<<<<<< HEAD
struct sc_mount_ns *sc_open_mount_ns(const char *group_name,
				     const unsigned flags)
{
	struct sc_mount_ns *group = sc_alloc_mount_ns();
	debug("opening namespace group directory %s", sc_ns_dir);
	group->dir_fd =
	    open(sc_ns_dir, O_DIRECTORY | O_PATH | O_CLOEXEC | O_NOFOLLOW);
=======
struct sc_mount_ns *sc_open_mount_ns(const char *group_name)
{
	struct sc_mount_ns *group = sc_alloc_mount_ns();
	group->dir_fd = open(sc_ns_dir,
			     O_DIRECTORY | O_PATH | O_CLOEXEC | O_NOFOLLOW);
>>>>>>> db25f3a0
	if (group->dir_fd < 0) {
		die("cannot open directory %s", sc_ns_dir);
	}
	group->name = sc_strdup(group_name);
	return group;
}

void sc_close_mount_ns(struct sc_mount_ns *group)
{
	if (group->child != 0) {
		sc_wait_for_helper(group);
	}
	sc_cleanup_close(&group->dir_fd);
	sc_cleanup_close(&group->pipe_master[0]);
	sc_cleanup_close(&group->pipe_master[1]);
	sc_cleanup_close(&group->pipe_helper[0]);
	sc_cleanup_close(&group->pipe_helper[1]);
	free(group->name);
	free(group);
}

static dev_t find_base_snap_device(const char *base_snap_name,
				   const char *base_snap_rev)
{
	// Find the backing device of the base snap.
	// TODO: add support for "try mode" base snaps that also need
	// consideration of the mie->root component.
	dev_t base_snap_dev = 0;
	char base_squashfs_path[PATH_MAX];
	sc_must_snprintf(base_squashfs_path,
			 sizeof base_squashfs_path, "%s/%s/%s",
			 SNAP_MOUNT_DIR, base_snap_name, base_snap_rev);
	struct sc_mountinfo *mi SC_CLEANUP(sc_cleanup_mountinfo) = NULL;
	mi = sc_parse_mountinfo(NULL);
	if (mi == NULL) {
		die("cannot parse mountinfo of the current process");
	}
	bool found = false;
	for (struct sc_mountinfo_entry * mie =
	     sc_first_mountinfo_entry(mi); mie != NULL;
	     mie = sc_next_mountinfo_entry(mie)) {
		if (sc_streq(mie->mount_dir, base_squashfs_path)) {
			base_snap_dev = MKDEV(mie->dev_major, mie->dev_minor);
			debug("block device of snap %s, revision %s is %d:%d",
			      base_snap_name, base_snap_rev, mie->dev_major,
			      mie->dev_minor);
			// Don't break when found, we are interested in the last
			// entry as this is the "effective" one.
			found = true;
		}
	}
	if (!found) {
		die("cannot find mount entry for snap %s revision %s",
		    base_snap_name, base_snap_rev);
	}
	return base_snap_dev;
}

static bool should_discard_current_ns(dev_t base_snap_dev)
{
	// Inspect the namespace and check if we should discard it.
	//
	// The namespace may become "stale" when the rootfs is not the same
	// device we found above. This will happen whenever the base snap is
	// refreshed since the namespace was first created.
	struct sc_mountinfo_entry *mie;
	struct sc_mountinfo *mi SC_CLEANUP(sc_cleanup_mountinfo) = NULL;

	mi = sc_parse_mountinfo(NULL);
	if (mi == NULL) {
		die("cannot parse mountinfo of the current process");
	}
	for (mie = sc_first_mountinfo_entry(mi); mie != NULL;
	     mie = sc_next_mountinfo_entry(mie)) {
		if (!sc_streq(mie->mount_dir, "/")) {
			continue;
		}
		// NOTE: we want the initial rootfs just in case overmount
		// was used to do something weird. The initial rootfs was
		// set up by snap-confine and that is the one we want to
		// measure.
		debug("block device of the root filesystem is %d:%d",
		      mie->dev_major, mie->dev_minor);
		return base_snap_dev != MKDEV(mie->dev_major, mie->dev_minor);
	}
	die("cannot find mount entry of the root filesystem");
}

enum sc_discard_vote {
	SC_DISCARD_NO = 1,
	SC_DISCARD_YES = 2,
};

// The namespace may be stale. To check this we must actually switch into it
// but then we use up our setns call (the kernel misbehaves if we setns twice).
// To work around this we'll fork a child and use it to probe. The child will
// inspect the namespace and send information back via eventfd and then exit
// unconditionally.
static int sc_inspect_and_maybe_discard_stale_ns(int mnt_fd,
						 const char *snap_name,
						 const char *base_snap_name,
						 int snap_discard_ns_fd)
{
	char base_snap_rev[PATH_MAX] = { 0 };
	char fname[PATH_MAX] = { 0 };
	dev_t base_snap_dev;
	int event_fd SC_CLEANUP(sc_cleanup_close) = -1;

	// Read the revision of the base snap by looking at the current symlink.
	sc_must_snprintf(fname, sizeof fname, "%s/%s/current",
			 SNAP_MOUNT_DIR, base_snap_name);
	if (readlink(fname, base_snap_rev, sizeof base_snap_rev) < 0) {
		die("cannot read current revision of snap %s", snap_name);
	}
	if (base_snap_rev[sizeof base_snap_rev - 1] != '\0') {
		die("cannot read current revision of snap %s: value too long",
		    snap_name);
	}
	// Find the device that is backing the current revision of the base snap.
	base_snap_dev = find_base_snap_device(base_snap_name, base_snap_rev);

	// Check if we are running in normal mode with pivot root. Do this here
	// because once on the inside of the transformed mount namespace we can no
	// longer tell.
	bool is_normal_mode =
	    sc_should_use_normal_mode(sc_classify_distro(), base_snap_name);

	// Store the PID of this process. This is done instead of calls to
	// getppid() below because then we can reliably track the PID of the
	// parent even if the child process is re-parented.
	pid_t parent = getpid();

	// Create an eventfd for the communication with the child.
	event_fd = eventfd(0, EFD_CLOEXEC);
	if (event_fd < 0) {
		die("cannot create eventfd");
	}
	// Fork a child, it will do the inspection for us.
	pid_t child = fork();
	if (child < 0) {
		die("cannot fork support process");
	}

	if (child == 0) {
		// This is the child process which will inspect the mount namespace.
		//
		// Configure the child to die as soon as the parent dies. In an odd
		// case where the parent is killed then we don't want to complete our
		// task or wait for anything.
		if (prctl(PR_SET_PDEATHSIG, SIGINT, 0, 0, 0) < 0) {
			die("cannot set parent process death notification signal to SIGINT");
		}
		// Check that parent process is still alive. If this is the case then
		// we can *almost* reliably rely on the PR_SET_PDEATHSIG signal to wake
		// us up from eventfd_read() below. In the rare case that the PID
		// numbers overflow and the now-dead parent PID is recycled we will
		// still hang forever on the read from eventfd below.
		if (kill(parent, 0) < 0) {
			switch (errno) {
			case ESRCH:
				debug("parent process has terminated");
				abort();
			default:
				die("cannot confirm that parent process is alive");
				break;
			}
		}

		debug("joining preserved mount namespace for inspection");
		// Move to the mount namespace of the snap we're trying to inspect.
		if (setns(mnt_fd, CLONE_NEWNS) < 0) {
			die("cannot join preserved mount namespace");
		}
		// Check if the namespace needs to be discarded.
		//
		// TODO: enable this for core distributions. This is complex because on
		// core the rootfs is mounted in initrd and is _not_ changed (no
		// pivot_root) and the base snap is again mounted (2nd time) by
		// systemd. This makes us end up in a situation where the outer base
		// snap will never match the rootfs inside the mount namespace.
		bool should_discard =
		    is_normal_mode ? should_discard_current_ns(base_snap_dev) :
		    false;

		// Send this back to the parent: 2 - discard, 1 - keep.
		// Note that we cannot just use 0 and 1 because of the semantics of eventfd(2).
		if (eventfd_write(event_fd, should_discard ?
				  SC_DISCARD_YES : SC_DISCARD_NO) < 0) {
			die("cannot send information to %s preserved mount namespace", should_discard ? "discard" : "keep");
		}
		// Exit, we're done.
		exit(0);
	}
	// This is back in the parent process.
	//
	// Enable a sanity timeout in case the read blocks for unbound amount of
	// time. This will ensure we will not hang around while holding the lock.
	// Next, read the value written by the child process.
	sc_enable_sanity_timeout();
	eventfd_t value = 0;
	if (eventfd_read(event_fd, &value) < 0) {
		die("cannot read from eventfd");
	}
	sc_disable_sanity_timeout();

	// Wait for the child process to exit and collect its exit status.
	errno = 0;
	int status = 0;
	if (waitpid(child, &status, 0) < 0) {
		die("cannot wait for the support process for mount namespace inspection");
	}
	if (!WIFEXITED(status) || WEXITSTATUS(status) != 0) {
		die("support process for mount namespace inspection exited abnormally");
	}
	// If the namespace is up-to-date then we are done.
	if (value == SC_DISCARD_NO) {
		debug("preserved mount namespace can be reused");
		return 0;
	}
	// The namespace is stale, let's check if we can discard it.
	if (sc_cgroup_freezer_occupied(snap_name)) {
		// Some processes are still using the namespace so we cannot discard it
		// as that would fracture the view that the set of processes inside
		// have on what is mounted.
		debug("preserved mount namespace is stale but occupied");
		return 0;
	}
	// The namespace is both stale and empty. We can discard it now.
	sc_call_snap_discard_ns(snap_discard_ns_fd, snap_name);
	return EAGAIN;
}

<<<<<<< HEAD
int sc_create_or_join_mount_ns(struct sc_mount_ns *group,
			       struct sc_apparmor *apparmor,
			       const char *base_snap_name,
			       const char *snap_name)
=======
static void helper_fork(struct sc_mount_ns *group,
			struct sc_apparmor *apparmor);
static void helper_main(struct sc_mount_ns *group, struct sc_apparmor *apparmor,
			pid_t parent);
static void helper_capture_ns(struct sc_mount_ns *group, pid_t parent);
static void helper_capture_per_user_ns(struct sc_mount_ns *group, pid_t parent);

int sc_join_preserved_ns(struct sc_mount_ns *group, struct sc_apparmor
			 *apparmor, const char *base_snap_name,
			 const char *snap_name, int snap_discard_ns_fd)
>>>>>>> db25f3a0
{
	// Open the mount namespace file.
	char mnt_fname[PATH_MAX] = { 0 };
	sc_must_snprintf(mnt_fname, sizeof mnt_fname, "%s%s", group->name,
			 SC_NS_MNT_FILE);
	int mnt_fd SC_CLEANUP(sc_cleanup_close) = -1;
	// NOTE: There is no O_EXCL here because the file can be around but
	// doesn't have to be a mounted namespace.
	//
	// If the mounted namespace is discarded with
	// sc_discard_preserved_mount_ns() it will revert to a regular file.  If
	// snap-confine is killed for whatever reason after the file is created but
	// before the file is bind-mounted it will also be a regular file.
	mnt_fd = openat(group->dir_fd, mnt_fname,
			O_CREAT | O_RDONLY | O_CLOEXEC | O_NOFOLLOW, 0600);
	if (mnt_fd < 0) {
		die("cannot open preserved mount namespace %s", group->name);
	}
	// Check if we got an nsfs-based or procfs file or a regular file. This can
	// be reliably tested because nsfs has an unique filesystem type
	// NSFS_MAGIC.  On older kernels that don't support nsfs yet we can look
	// for PROC_SUPER_MAGIC instead.
	// We can just ensure that this is the case thanks to fstatfs.
	struct statfs ns_statfs_buf;
	if (fstatfs(mnt_fd, &ns_statfs_buf) < 0) {
		die("cannot inspect filesystem of preserved mount namespace file");
	}
	// Stat the mount namespace as well, this is later used to check if the
	// namespace is used by other processes if we are considering discarding a
	// stale namespace.
	struct stat ns_stat_buf;
	if (fstat(mnt_fd, &ns_stat_buf) < 0) {
		die("cannot inspect preserved mount namespace file");
	}
#ifndef NSFS_MAGIC
// Account for kernel headers old enough to not know about NSFS_MAGIC.
#define NSFS_MAGIC 0x6e736673
#endif
	if (ns_statfs_buf.f_type == NSFS_MAGIC
	    || ns_statfs_buf.f_type == PROC_SUPER_MAGIC) {

		// Inspect and perhaps discard the preserved mount namespace.
		if (sc_inspect_and_maybe_discard_stale_ns
		    (mnt_fd, snap_name, base_snap_name,
		     snap_discard_ns_fd) == EAGAIN) {
			return ESRCH;
		}
		// Remember the vanilla working directory so that we may attempt to restore it later.
		char *vanilla_cwd SC_CLEANUP(sc_cleanup_string) = NULL;
		vanilla_cwd = get_current_dir_name();
		if (vanilla_cwd == NULL) {
			die("cannot get the current working directory");
		}
		// Move to the mount namespace of the snap we're trying to start.
		if (setns(mnt_fd, CLONE_NEWNS) < 0) {
			die("cannot join preserved mount namespace %s",
			    group->name);
		}
		debug("joined preserved mount namespace %s", group->name);

		// Try to re-locate back to vanilla working directory. This can fail
		// because that directory is no longer present.
		if (chdir(vanilla_cwd) != 0) {
			debug("cannot enter %s, moving to void", vanilla_cwd);
			if (chdir(SC_VOID_DIR) != 0) {
				die("cannot change directory to %s",
				    SC_VOID_DIR);
			}
		}
		return 0;
	}
	return ESRCH;
}

int sc_join_preserved_per_user_ns(struct sc_mount_ns *group,
				  const char *snap_name)
{
	uid_t uid = getuid();
	char mnt_fname[PATH_MAX] = { 0 };
	sc_must_snprintf(mnt_fname, sizeof mnt_fname, "%s.%d.mnt", group->name,
			 (int)uid);

	int mnt_fd SC_CLEANUP(sc_cleanup_close) = -1;
	mnt_fd = openat(group->dir_fd, mnt_fname,
			O_CREAT | O_RDONLY | O_CLOEXEC | O_NOFOLLOW, 0600);
	if (mnt_fd < 0) {
		die("cannot open preserved mount namespace %s", group->name);
	}
	struct statfs ns_statfs_buf;
	if (fstatfs(mnt_fd, &ns_statfs_buf) < 0) {
		die("cannot inspect filesystem of preserved mount namespace file");
	}
	struct stat ns_stat_buf;
	if (fstat(mnt_fd, &ns_stat_buf) < 0) {
		die("cannot inspect preserved mount namespace file");
	}
#ifndef NSFS_MAGIC
	/* Define NSFS_MAGIC for Ubuntu 14.04 and other older systems. */
#define NSFS_MAGIC 0x6e736673
#endif
	if (ns_statfs_buf.f_type == NSFS_MAGIC
	    || ns_statfs_buf.f_type == PROC_SUPER_MAGIC) {
		// TODO: refactor the cwd workflow across all of snap-confine.
		char *vanilla_cwd SC_CLEANUP(sc_cleanup_string) = NULL;
		vanilla_cwd = get_current_dir_name();
		if (vanilla_cwd == NULL) {
			die("cannot get the current working directory");
		}
		if (setns(mnt_fd, CLONE_NEWNS) < 0) {
			die("cannot join preserved per-user mount namespace %s",
			    group->name);
		}
		debug("joined preserved mount namespace %s", group->name);
		if (chdir(vanilla_cwd) != 0) {
			debug("cannot enter %s, moving to void", vanilla_cwd);
			if (chdir(SC_VOID_DIR) != 0) {
				die("cannot change directory to %s",
				    SC_VOID_DIR);
			}
		}
		return 0;
	}
	return ESRCH;
}

static void helper_fork(struct sc_mount_ns *group, struct sc_apparmor *apparmor)
{
	// Create a pipe for sending commands to the helper process.
	if (pipe2(group->pipe_master, O_CLOEXEC | O_DIRECT) < 0) {
		die("cannot create pipes for commanding the helper process");
	}
	if (pipe2(group->pipe_helper, O_CLOEXEC | O_DIRECT) < 0) {
		die("cannot create pipes for responding to master process");
	}
	// Store the PID of the "parent" process. This done instead of calls to
	// getppid() because then we can reliably track the PID of the parent even
	// if the child process is re-parented.
	pid_t parent = getpid();

	// For rationale of forking see this:
	// https://lists.linuxfoundation.org/pipermail/containers/2013-August/033386.html
	pid_t pid = fork();
	if (pid < 0) {
		die("cannot fork helper process for mount namespace capture");
	}
	if (pid == 0) {
		/* helper */
		sc_cleanup_close(&group->pipe_master[1]);
		sc_cleanup_close(&group->pipe_helper[0]);
		helper_main(group, apparmor, parent);
	} else {
		/* master */
		sc_cleanup_close(&group->pipe_master[0]);
		sc_cleanup_close(&group->pipe_helper[1]);

		// Glibc defines pid as a signed 32bit integer. There's no standard way to
		// print pid's portably so this is the best we can do.
		debug("forked support process %d", (int)pid);
		group->child = pid;
	}
}

static void helper_main(struct sc_mount_ns *group, struct sc_apparmor *apparmor,
			pid_t parent)
{
	// This is the child process which will capture the mount namespace.
	//
	// It will do so by bind-mounting the SC_NS_MNT_FILE after the parent
	// process calls unshare() and finishes setting up the namespace
	// completely.
	// Change the hat to a sub-profile that has limited permissions
	// necessary to accomplish the capture of the mount namespace.
	sc_maybe_aa_change_hat(apparmor, "mount-namespace-capture-helper", 0);
	// Configure the child to die as soon as the parent dies. In an odd
	// case where the parent is killed then we don't want to complete our
	// task or wait for anything.
	if (prctl(PR_SET_PDEATHSIG, SIGINT, 0, 0, 0) < 0) {
		die("cannot set parent process death notification signal to SIGINT");
	}
	// Check that parent process is still alive. If this is the case then we
	// can *almost* reliably rely on the PR_SET_PDEATHSIG signal to wake us up
	// from read(2) below. In the rare case that the PID numbers overflow and
	// the now-dead parent PID is recycled we will still hang forever on the
	// read from the pipe below.
	if (kill(parent, 0) < 0) {
		switch (errno) {
		case ESRCH:
			debug("parent process has terminated");
			abort();
		default:
			die("cannot confirm that parent process is alive");
			break;
		}
	}
	if (fchdir(group->dir_fd) < 0) {
		die("cannot move to directory with preserved namespaces");
	}
	int command = -1;
	int run = 1;
	while (run) {
		debug("helper process waiting for command");
		sc_enable_sanity_timeout();
		if (read(group->pipe_master[0], &command, sizeof command) < 0) {
			die("cannot read command from the pipe");
		}
		sc_disable_sanity_timeout();
		debug("helper process received command %d", command);
		switch (command) {
		case HELPER_CMD_EXIT:
			run = 0;
			break;
		case HELPER_CMD_CAPTURE_MOUNT_NS:
			helper_capture_ns(group, parent);
			break;
		case HELPER_CMD_CAPTURE_PER_USER_MOUNT_NS:
			helper_capture_per_user_ns(group, parent);
			break;
		}
		if (write(group->pipe_helper[1], &command, sizeof command) < 0) {
			die("cannot write ack");
		}
	}
	debug("helper process exiting");
	exit(0);
}

<<<<<<< HEAD
bool sc_should_populate_mount_ns(struct sc_mount_ns * group)
=======
static void helper_capture_ns(struct sc_mount_ns *group, pid_t parent)
>>>>>>> db25f3a0
{
	char src[PATH_MAX] = { 0 };
	char dst[PATH_MAX] = { 0 };

	debug("capturing per-snap mount namespace");
	sc_must_snprintf(src, sizeof src, "/proc/%d/ns/mnt", (int)parent);
	sc_must_snprintf(dst, sizeof dst, "%s%s", group->name, SC_NS_MNT_FILE);

	/* Ensure the bind mount destination exists. */
	int fd = open(dst, O_CREAT | O_CLOEXEC | O_NOFOLLOW | O_RDONLY, 0600);
	if (fd < 0) {
		die("cannot create file %s", dst);
	}
	close(fd);
	if (mount(src, dst, NULL, MS_BIND, NULL) < 0) {
		die("cannot preserve mount namespace of process %d as %s",
		    (int)parent, dst);
	}
	debug("mount namespace of process %d preserved as %s",
	      (int)parent, dst);
}

<<<<<<< HEAD
void sc_preserve_populated_mount_ns(struct sc_mount_ns *group)
=======
static void helper_capture_per_user_ns(struct sc_mount_ns *group, pid_t parent)
>>>>>>> db25f3a0
{
	char src[PATH_MAX] = { 0 };
	char dst[PATH_MAX] = { 0 };
	uid_t uid = getuid();

	debug("capturing per-snap, per-user mount namespace");
	sc_must_snprintf(src, sizeof src, "/proc/%d/ns/mnt", (int)parent);
	sc_must_snprintf(dst, sizeof dst, "%s.%d.mnt", group->name, (int)uid);
	if (mount(src, dst, NULL, MS_BIND, NULL) < 0) {
		die("cannot preserve per-user mount namespace of process %d as %s", (int)parent, dst);
	}
	debug("per-user mount namespace of process %d preserved as %s",
	      (int)parent, dst);
}

static void sc_message_capture_helper(struct sc_mount_ns *group, int command_id)
{
	int ack;
	if (group->child == 0) {
		die("precondition failed: we don't have a helper process");
	}
	if (group->pipe_master[1] < 0) {
		die("precondition failed: we don't have an pipe");
	}
	if (group->pipe_helper[0] < 0) {
		die("precondition failed: we don't have an pipe");
	}
	debug("sending command %d to helper process (pid: %d)",
	      command_id, group->child);
	if (write(group->pipe_master[1], &command_id, sizeof command_id) < 0) {
		die("cannot send command %d to helper process", command_id);
	}
	debug("waiting for response from helper");
	if (read(group->pipe_helper[0], &ack, sizeof ack) < 0) {
		die("cannot receive ack from helper process");
	}
}

static void sc_wait_for_capture_helper(struct sc_mount_ns *group)
{
	if (group->child == 0) {
		die("precondition failed: we don't have a helper process");
	}
	debug("waiting for the helper process to exit");
	int status = 0;
	errno = 0;
	if (waitpid(group->child, &status, 0) < 0) {
		die("cannot wait for the helper process");
	}
	if (!WIFEXITED(status) || WEXITSTATUS(status) != 0) {
		die("helper process exited abnormally");
	}
	debug("helper process exited normally");
	group->child = 0;
}

<<<<<<< HEAD
=======
void sc_fork_helper(struct sc_mount_ns *group, struct sc_apparmor *apparmor)
{
	helper_fork(group, apparmor);
}

void sc_preserve_populated_mount_ns(struct sc_mount_ns *group)
{
	sc_message_capture_helper(group, HELPER_CMD_CAPTURE_MOUNT_NS);
}

void sc_preserve_populated_per_user_mount_ns(struct sc_mount_ns *group)
{
	sc_message_capture_helper(group, HELPER_CMD_CAPTURE_PER_USER_MOUNT_NS);
}

void sc_wait_for_helper(struct sc_mount_ns *group)
{
	sc_message_capture_helper(group, HELPER_CMD_EXIT);
	sc_wait_for_capture_helper(group);
}

>>>>>>> db25f3a0
void sc_discard_preserved_mount_ns(struct sc_mount_ns *group)
{
	// Remember the current working directory
	int old_dir_fd SC_CLEANUP(sc_cleanup_close) = -1;
	old_dir_fd = open(".", O_PATH | O_DIRECTORY | O_CLOEXEC);
	if (old_dir_fd < 0) {
		die("cannot open current directory");
	}
	// Move to the mount namespace directory (/run/snapd/ns)
	if (fchdir(group->dir_fd) < 0) {
		die("cannot move to namespace group directory");
	}
	// Unmount ${group_name}.mnt which holds the preserved namespace
	char mnt_fname[PATH_MAX] = { 0 };
	sc_must_snprintf(mnt_fname, sizeof mnt_fname, "%s%s", group->name,
			 SC_NS_MNT_FILE);
	debug("unmounting preserved mount namespace file %s", mnt_fname);
	if (umount2(mnt_fname, UMOUNT_NOFOLLOW) < 0) {
		switch (errno) {
		case EINVAL:
			// EINVAL is returned when there's nothing to unmount (no bind-mount).
			// Instead of checking for this explicitly (which is always racy) we
			// just unmount and check the return code.
			break;
		case ENOENT:
			// We may be asked to discard a namespace that doesn't yet
			// exist (even the mount point may be absent). We just
			// ignore that error and return gracefully.
			break;
		default:
			die("cannot unmount preserved mount namespace file %s",
			    mnt_fname);
			break;
		}
	}
	// Get back to the original directory
	if (fchdir(old_dir_fd) < 0) {
		die("cannot move back to original directory");
	}
}<|MERGE_RESOLUTION|>--- conflicted
+++ resolved
@@ -74,41 +74,11 @@
  **/
 #define SC_NS_MNT_FILE ".mnt"
 
-<<<<<<< HEAD
-/**
- * Read /proc/self/mountinfo and check if /run/snapd/ns is a private bind mount.
- *
- * We do this because /run/snapd/ns cannot be shared with any other peers as per:
- * https://www.kernel.org/doc/Documentation/filesystems/sharedsubtree.txt
- **/
-static bool sc_is_mount_ns_dir_private(void)
-{
-	struct sc_mountinfo *info SC_CLEANUP(sc_cleanup_mountinfo) = NULL;
-	info = sc_parse_mountinfo(NULL);
-	if (info == NULL) {
-		die("cannot parse /proc/self/mountinfo");
-	}
-	struct sc_mountinfo_entry *entry = sc_first_mountinfo_entry(info);
-	while (entry != NULL) {
-		const char *mount_dir = entry->mount_dir;
-		const char *optional_fields = entry->optional_fields;
-		if (strcmp(mount_dir, sc_ns_dir) == 0
-		    && strcmp(optional_fields, "") == 0) {
-			// If /run/snapd/ns has no optional fields, we know it is mounted
-			// private and there is nothing else to do.
-			return true;
-		}
-		entry = sc_next_mountinfo_entry(entry);
-	}
-	return false;
-}
-=======
 enum {
 	HELPER_CMD_EXIT,
 	HELPER_CMD_CAPTURE_MOUNT_NS,
 	HELPER_CMD_CAPTURE_PER_USER_MOUNT_NS,
 };
->>>>>>> db25f3a0
 
 void sc_reassociate_with_pid1_mount_ns(void)
 {
@@ -166,11 +136,6 @@
 	if (sc_nonfatal_mkpath(sc_ns_dir, 0755) < 0) {
 		die("cannot create directory %s", sc_ns_dir);
 	}
-<<<<<<< HEAD
-	if (!sc_is_mount_ns_dir_private()) {
-		debug
-		    ("bind mounting the namespace group directory over itself");
-=======
 
 	/* Read and analyze the mount table. We need to see whether /run/snapd/ns
 	 * is a mount point with private event propagation. */
@@ -197,7 +162,6 @@
 	}
 
 	if (!is_mnt) {
->>>>>>> db25f3a0
 		if (mount(sc_ns_dir, sc_ns_dir, NULL, MS_BIND | MS_REC, NULL) <
 		    0) {
 			die("cannot self-bind mount %s", sc_ns_dir);
@@ -244,21 +208,11 @@
 	return group;
 }
 
-<<<<<<< HEAD
-struct sc_mount_ns *sc_open_mount_ns(const char *group_name,
-				     const unsigned flags)
-{
-	struct sc_mount_ns *group = sc_alloc_mount_ns();
-	debug("opening namespace group directory %s", sc_ns_dir);
-	group->dir_fd =
-	    open(sc_ns_dir, O_DIRECTORY | O_PATH | O_CLOEXEC | O_NOFOLLOW);
-=======
 struct sc_mount_ns *sc_open_mount_ns(const char *group_name)
 {
 	struct sc_mount_ns *group = sc_alloc_mount_ns();
 	group->dir_fd = open(sc_ns_dir,
 			     O_DIRECTORY | O_PATH | O_CLOEXEC | O_NOFOLLOW);
->>>>>>> db25f3a0
 	if (group->dir_fd < 0) {
 		die("cannot open directory %s", sc_ns_dir);
 	}
@@ -491,12 +445,6 @@
 	return EAGAIN;
 }
 
-<<<<<<< HEAD
-int sc_create_or_join_mount_ns(struct sc_mount_ns *group,
-			       struct sc_apparmor *apparmor,
-			       const char *base_snap_name,
-			       const char *snap_name)
-=======
 static void helper_fork(struct sc_mount_ns *group,
 			struct sc_apparmor *apparmor);
 static void helper_main(struct sc_mount_ns *group, struct sc_apparmor *apparmor,
@@ -507,7 +455,6 @@
 int sc_join_preserved_ns(struct sc_mount_ns *group, struct sc_apparmor
 			 *apparmor, const char *base_snap_name,
 			 const char *snap_name, int snap_discard_ns_fd)
->>>>>>> db25f3a0
 {
 	// Open the mount namespace file.
 	char mnt_fname[PATH_MAX] = { 0 };
@@ -734,11 +681,7 @@
 	exit(0);
 }
 
-<<<<<<< HEAD
-bool sc_should_populate_mount_ns(struct sc_mount_ns * group)
-=======
 static void helper_capture_ns(struct sc_mount_ns *group, pid_t parent)
->>>>>>> db25f3a0
 {
 	char src[PATH_MAX] = { 0 };
 	char dst[PATH_MAX] = { 0 };
@@ -761,11 +704,7 @@
 	      (int)parent, dst);
 }
 
-<<<<<<< HEAD
-void sc_preserve_populated_mount_ns(struct sc_mount_ns *group)
-=======
 static void helper_capture_per_user_ns(struct sc_mount_ns *group, pid_t parent)
->>>>>>> db25f3a0
 {
 	char src[PATH_MAX] = { 0 };
 	char dst[PATH_MAX] = { 0 };
@@ -822,8 +761,6 @@
 	group->child = 0;
 }
 
-<<<<<<< HEAD
-=======
 void sc_fork_helper(struct sc_mount_ns *group, struct sc_apparmor *apparmor)
 {
 	helper_fork(group, apparmor);
@@ -845,7 +782,6 @@
 	sc_wait_for_capture_helper(group);
 }
 
->>>>>>> db25f3a0
 void sc_discard_preserved_mount_ns(struct sc_mount_ns *group)
 {
 	// Remember the current working directory
