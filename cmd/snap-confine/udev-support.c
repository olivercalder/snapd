/*
 * Copyright (C) 2015-2016 Canonical Ltd
 *
 * This program is free software: you can redistribute it and/or modify
 * it under the terms of the GNU General Public License version 3 as
 * published by the Free Software Foundation.
 *
 * This program is distributed in the hope that it will be useful,
 * but WITHOUT ANY WARRANTY; without even the implied warranty of
 * MERCHANTABILITY or FITNESS FOR A PARTICULAR PURPOSE.  See the
 * GNU General Public License for more details.
 *
 * You should have received a copy of the GNU General Public License
 * along with this program.  If not, see <http://www.gnu.org/licenses/>.
 *
 */
#include "config.h"

#include <ctype.h>
#include <errno.h>
#include <limits.h>
#include <linux/kdev_t.h>
#include <sched.h>
#include <string.h>
#include <sys/stat.h>
#include <sys/types.h>
#include <sys/wait.h>
#include <unistd.h>

#include "../libsnap-confine-private/snap.h"
#include "../libsnap-confine-private/string-utils.h"
#include "../libsnap-confine-private/utils.h"
#include "udev-support.h"

void
_run_snappy_app_dev_add_majmin(struct snappy_udev *udev_s,
			       const char *path, unsigned major, unsigned minor)
{
	int status = 0;
	pid_t pid = fork();
	if (pid < 0) {
		die("cannot fork support process for device cgroup assignment");
	}
	if (pid == 0) {
		uid_t real_uid, effective_uid, saved_uid;
		if (getresuid(&real_uid, &effective_uid, &saved_uid) != 0)
			die("cannot get real, effective and saved user IDs");
		// can't update the cgroup unless the real_uid is 0, euid as
		// 0 is not enough
		if (real_uid != 0 && effective_uid == 0)
			if (setuid(0) != 0)
<<<<<<< HEAD
				die("cannot set user ID to zero");
		char buf[64];
=======
				die("setuid failed");
		char buf[64] = { 0 };
>>>>>>> bc06d513
		// pass snappy-add-dev an empty environment so the
		// user-controlled environment can't be used to subvert
		// snappy-add-dev
		char *env[] = { NULL };
		sc_must_snprintf(buf, sizeof(buf), "%u:%u", major, minor);
		debug("running snappy-app-dev add %s %s %s", udev_s->tagname,
		      path, buf);
		execle("/lib/udev/snappy-app-dev", "/lib/udev/snappy-app-dev",
		       "add", udev_s->tagname, path, buf, NULL, env);
		die("execl failed");
	}
	if (waitpid(pid, &status, 0) < 0)
		die("waitpid failed");
	if (WIFEXITED(status) && WEXITSTATUS(status) != 0)
		die("child exited with status %i", WEXITSTATUS(status));
	else if (WIFSIGNALED(status))
		die("child died with signal %i", WTERMSIG(status));
}

void run_snappy_app_dev_add(struct snappy_udev *udev_s, const char *path)
{
	if (udev_s == NULL)
		die("snappy_udev is NULL");
	if (udev_s->udev == NULL)
		die("snappy_udev->udev is NULL");
	if (udev_s->tagname_len == 0
	    || udev_s->tagname_len >= MAX_BUF
	    || strnlen(udev_s->tagname, MAX_BUF) != udev_s->tagname_len
	    || udev_s->tagname[udev_s->tagname_len] != '\0')
		die("snappy_udev->tagname has invalid length");

	debug("%s: %s %s", __func__, path, udev_s->tagname);

	struct udev_device *d =
	    udev_device_new_from_syspath(udev_s->udev, path);
	if (d == NULL)
		die("cannot find device from syspath %s", path);
	dev_t devnum = udev_device_get_devnum(d);
	udev_device_unref(d);

	unsigned major = MAJOR(devnum);
	unsigned minor = MINOR(devnum);
	_run_snappy_app_dev_add_majmin(udev_s, path, major, minor);
}

/*
 * snappy_udev_init() - setup the snappy_udev structure. Return 0 if devices
 * are assigned, else return -1. Callers should use snappy_udev_cleanup() to
 * cleanup.
 */
int snappy_udev_init(const char *security_tag, struct snappy_udev *udev_s)
{
	debug("%s", __func__);
	int rc = 0;

	udev_s->tagname[0] = '\0';
	udev_s->tagname_len = 0;
	// TAG+="snap_<security tag>" (udev doesn't like '.' in the tag name)
	udev_s->tagname_len = sc_must_snprintf(udev_s->tagname, MAX_BUF,
					       "%s", security_tag);
	for (int i = 0; i < udev_s->tagname_len; i++)
		if (udev_s->tagname[i] == '.')
			udev_s->tagname[i] = '_';

	udev_s->udev = udev_new();
	if (udev_s->udev == NULL)
		die("udev_new failed");

	udev_s->devices = udev_enumerate_new(udev_s->udev);
	if (udev_s->devices == NULL)
		die("udev_enumerate_new failed");

	if (udev_enumerate_add_match_tag(udev_s->devices, udev_s->tagname) != 0)
		die("udev_enumerate_add_match_tag");

	if (udev_enumerate_scan_devices(udev_s->devices) != 0)
		die("udev_enumerate_scan failed");

	udev_s->assigned = udev_enumerate_get_list_entry(udev_s->devices);
	if (udev_s->assigned == NULL)
		rc = -1;

	return rc;
}

void snappy_udev_cleanup(struct snappy_udev *udev_s)
{
	// udev_s->assigned does not need to be unreferenced since it is a
	// pointer into udev_s->devices
	if (udev_s->devices != NULL)
		udev_enumerate_unref(udev_s->devices);
	if (udev_s->udev != NULL)
		udev_unref(udev_s->udev);
}

void setup_devices_cgroup(const char *security_tag, struct snappy_udev *udev_s)
{
	debug("%s", __func__);
	// Devices that must always be present
	const char *static_devices[] = {
		"/sys/class/mem/null",
		"/sys/class/mem/full",
		"/sys/class/mem/zero",
		"/sys/class/mem/random",
		"/sys/class/mem/urandom",
		"/sys/class/tty/tty",
		"/sys/class/tty/console",
		"/sys/class/tty/ptmx",
		NULL,
	};

	if (udev_s == NULL)
		die("snappy_udev is NULL");
	if (udev_s->udev == NULL)
		die("snappy_udev->udev is NULL");
	if (udev_s->devices == NULL)
		die("snappy_udev->devices is NULL");
	if (udev_s->assigned == NULL)
		die("snappy_udev->assigned is NULL");
	if (udev_s->tagname_len == 0
	    || udev_s->tagname_len >= MAX_BUF
	    || strnlen(udev_s->tagname, MAX_BUF) != udev_s->tagname_len
	    || udev_s->tagname[udev_s->tagname_len] != '\0')
		die("snappy_udev->tagname has invalid length");

	// create devices cgroup controller
	char cgroup_dir[PATH_MAX] = { 0 };

	sc_must_snprintf(cgroup_dir, sizeof(cgroup_dir),
			 "/sys/fs/cgroup/devices/%s/", security_tag);

	if (mkdir(cgroup_dir, 0755) < 0 && errno != EEXIST)
		die("cannot create cgroup hierarchy %s", cgroup_dir);

	// move ourselves into it
	char cgroup_file[PATH_MAX] = { 0 };
	sc_must_snprintf(cgroup_file, sizeof(cgroup_file), "%s%s", cgroup_dir,
			 "tasks");

	char buf[128] = { 0 };
	sc_must_snprintf(buf, sizeof(buf), "%i", getpid());
	write_string_to_file(cgroup_file, buf);

	// deny by default. Write 'a' to devices.deny to remove all existing
	// devices that were added in previous launcher invocations, then add
	// the static and assigned devices. This ensures that at application
	// launch the cgroup only has what is currently assigned.
	sc_must_snprintf(cgroup_file, sizeof(cgroup_file), "%s%s", cgroup_dir,
			 "devices.deny");
	write_string_to_file(cgroup_file, "a");

	// add the common devices
	for (int i = 0; static_devices[i] != NULL; i++)
		run_snappy_app_dev_add(udev_s, static_devices[i]);

	// nvidia modules are proprietary and therefore aren't in sysfs and
	// can't be udev tagged. For now, just add existing nvidia devices to
	// the cgroup unconditionally (AppArmor will still mediate the access).
	// We'll want to rethink this if snapd needs to mediate access to other
	// proprietary devices.
	//
	// Device major and minor numbers are described in (though nvidia-uvm
	// currently isn't listed):
	// https://github.com/torvalds/linux/blob/master/Documentation/admin-guide/devices.txt
	char nv_path[15] = { 0 };	// /dev/nvidiaXXX
	const char *nvctl_path = "/dev/nvidiactl";
	const char *nvuvm_path = "/dev/nvidia-uvm";
	const char *nvidia_modeset_path = "/dev/nvidia-modeset";

	struct stat sbuf;

	// /dev/nvidia0 through /dev/nvidia254
	for (unsigned nv_minor = 0; nv_minor < 255; nv_minor++) {
		sc_must_snprintf(nv_path, sizeof(nv_path), "/dev/nvidia%u",
				 nv_minor);

		// Stop trying to find devices after one is not found. In this
		// manner, we'll add /dev/nvidia0 and /dev/nvidia1 but stop
		// trying to find nvidia3 - nvidia254 if nvidia2 is not found.
		if (stat(nv_path, &sbuf) != 0) {
			break;
		}
		_run_snappy_app_dev_add_majmin(udev_s, nv_path,
					       MAJOR(sbuf.st_rdev),
					       MINOR(sbuf.st_rdev));
	}

	// /dev/nvidiactl
	if (stat(nvctl_path, &sbuf) == 0) {
		_run_snappy_app_dev_add_majmin(udev_s, nvctl_path,
					       MAJOR(sbuf.st_rdev),
					       MINOR(sbuf.st_rdev));
	}
	// /dev/nvidia-uvm
	if (stat(nvuvm_path, &sbuf) == 0) {
		_run_snappy_app_dev_add_majmin(udev_s, nvuvm_path,
					       MAJOR(sbuf.st_rdev),
					       MINOR(sbuf.st_rdev));
	}
	// /dev/nvidia-modeset
	if (stat(nvidia_modeset_path, &sbuf) == 0) {
		_run_snappy_app_dev_add_majmin(udev_s, nvidia_modeset_path,
					       MAJOR(sbuf.st_rdev),
					       MINOR(sbuf.st_rdev));
	}
	// add the assigned devices
	while (udev_s->assigned != NULL) {
		const char *path = udev_list_entry_get_name(udev_s->assigned);
		if (path == NULL)
			die("udev_list_entry_get_name failed");
		run_snappy_app_dev_add(udev_s, path);
		udev_s->assigned = udev_list_entry_get_next(udev_s->assigned);
	}
}<|MERGE_RESOLUTION|>--- conflicted
+++ resolved
@@ -49,13 +49,8 @@
 		// 0 is not enough
 		if (real_uid != 0 && effective_uid == 0)
 			if (setuid(0) != 0)
-<<<<<<< HEAD
 				die("cannot set user ID to zero");
-		char buf[64];
-=======
-				die("setuid failed");
 		char buf[64] = { 0 };
->>>>>>> bc06d513
 		// pass snappy-add-dev an empty environment so the
 		// user-controlled environment can't be used to subvert
 		// snappy-add-dev
