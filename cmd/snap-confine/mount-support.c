--- conflicted
+++ resolved
@@ -354,13 +354,8 @@
 				     dst, src);
 				continue;
 			}
-<<<<<<< HEAD
-			// both source and destination exist and are either files or
-			// directories
-=======
 			// both source and destination exist where both are either files
 			// or both are directories
->>>>>>> d66c7a19
 			sc_do_mount(src, dst, NULL, MS_BIND, NULL);
 			sc_do_mount("none", dst, NULL, MS_SLAVE, NULL);
 		}
@@ -683,17 +678,6 @@
 	}
 }
 
-<<<<<<< HEAD
-static void sc_make_slave_mount_ns(void)
-{
-	// In our new mount namespace, recursively change all mounts
-	// to slave mode, so we see changes from the parent namespace
-	// but don't propagate our own changes.
-	sc_do_mount("none", "/", NULL, MS_REC | MS_SLAVE, NULL);
-}
-
-=======
->>>>>>> d66c7a19
 void sc_setup_user_mounts(struct sc_apparmor *apparmor, int snap_update_ns_fd,
 			  const char *snap_name)
 {
