--- conflicted
+++ resolved
@@ -98,17 +98,6 @@
 	if (mkdir(base_dir, 0700) < 0 && errno != EEXIST) {
 		die("cannot create base directory %s", base_dir);
 	}
-<<<<<<< HEAD
-	// now we create a 1777 /tmp inside our private dir
-	char *d = sc_strdup(tmpdir);
-	sc_must_snprintf(tmpdir, sizeof(tmpdir), "%s/tmp", d);
-	free(d);
-
-	if (mkdir(tmpdir, 01777) != 0) {
-		die("cannot create temporary directory for private /tmp");
-	}
-
-=======
 	base_dir_fd = open(base_dir,
 			   O_RDONLY | O_DIRECTORY | O_CLOEXEC | O_NOFOLLOW);
 	if (base_dir_fd < 0) {
@@ -139,7 +128,6 @@
 		    base_dir);
 	}
 	// TODO: move cwd jump to main of snap-confine.
->>>>>>> 115f8700
 	// chdir to '/' since the mount won't apply to the current directory
 	char *pwd SC_CLEANUP(sc_cleanup_string) = NULL;
 	pwd = get_current_dir_name();
