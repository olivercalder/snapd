--- conflicted
+++ resolved
@@ -450,15 +450,9 @@
 }
 
 func (s *clientSuite) TestPendingRefreshNotification(c *C) {
-<<<<<<< HEAD
-	n := 0
-	s.handler = http.HandlerFunc(func(w http.ResponseWriter, r *http.Request) {
-		n++
-=======
 	var n int32
 	s.handler = http.HandlerFunc(func(w http.ResponseWriter, r *http.Request) {
 		atomic.AddInt32(&n, 1)
->>>>>>> a0435b1b
 		c.Assert(r.URL.Path, Equals, "/v1/notifications/pending-refresh")
 		w.Header().Set("Content-Type", "application/json")
 		w.WriteHeader(200)
@@ -466,10 +460,7 @@
 	})
 	err := s.cli.PendingRefreshNotification(context.Background(), &client.PendingSnapRefreshInfo{})
 	c.Assert(err, IsNil)
-<<<<<<< HEAD
-	// two calls because clientSuite simulates two user sessions (two
-	// snapd-session-agent.socket sockets).
-	c.Check(n, Equals, 2)
+	c.Check(atomic.LoadInt32(&n), Equals, int32(2))
 }
 
 func (s *clientSuite) TestFinishRefreshNotification(c *C) {
@@ -480,8 +471,11 @@
 		body, err := ioutil.ReadAll(r.Body)
 		c.Check(err, IsNil)
 		c.Check(string(body), DeepEquals, `{"instance-name":"some-snap"}`)
-
-=======
+	})
+	err := s.cli.FinishRefreshNotification(context.Background(), &client.FinishedSnapRefreshInfo{InstanceName: "some-snap"})
+	c.Assert(err, IsNil)
+	// two calls because clientSuite simulates two user sessions (two
+	// snapd-session-agent.socket sockets).
 	c.Check(atomic.LoadInt32(&n), Equals, int32(2))
 }
 
@@ -491,20 +485,11 @@
 	s.handler = http.HandlerFunc(func(w http.ResponseWriter, r *http.Request) {
 		atomic.AddInt32(&n, 1)
 		c.Assert(r.URL.Path, Equals, "/v1/notifications/pending-refresh")
->>>>>>> a0435b1b
 		w.Header().Set("Content-Type", "application/json")
 		w.WriteHeader(200)
 		w.Write([]byte(`{"type": "sync"}`))
 	})
-<<<<<<< HEAD
-	err := s.cli.FinishRefreshNotification(context.Background(), &client.FinishedSnapRefreshInfo{InstanceName: "some-snap"})
-	c.Assert(err, IsNil)
-	// two calls because clientSuite simulates two user sessions (two
-	// snapd-session-agent.socket sockets).
-	c.Check(atomic.LoadInt32(&n), Equals, int32(2))
-=======
 	err := cli.PendingRefreshNotification(context.Background(), &client.PendingSnapRefreshInfo{})
 	c.Assert(err, IsNil)
 	c.Check(atomic.LoadInt32(&n), Equals, int32(1))
->>>>>>> a0435b1b
 }