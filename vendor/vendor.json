--- conflicted
+++ resolved
@@ -7,13 +7,6 @@
 			"revision": ""
 		},
 		{
-<<<<<<< HEAD
-			"checksumSHA1": "XbZpb2UIPLBLgzoGPGlatKLa1vw=",
-			"path": "github.com/chrisccoulson/go-tpm2",
-			"revision": "c9680171bd57ce6028ecd5c895a54abe6bccc1d6",
-			"revisionTime": "2020-04-06T19:53:07Z",
-			"tree": true
-=======
 			"checksumSHA1": "vdoEbcZanhiMfNOmqdCoizz3CRI=",
 			"path": "github.com/chrisccoulson/go-tpm2",
 			"revision": "c9680171bd57ce6028ecd5c895a54abe6bccc1d6",
@@ -24,7 +17,6 @@
 			"path": "github.com/chrisccoulson/go-tpm2/internal/crypto",
 			"revision": "c9680171bd57ce6028ecd5c895a54abe6bccc1d6",
 			"revisionTime": "2020-04-06T19:53:07Z"
->>>>>>> b975321d
 		},
 		{
 			"checksumSHA1": "eDjzake0GpHm9kfTH7FMUWX8zVA=",
@@ -125,11 +117,7 @@
 			"revisionTime": "2017-09-28T14:21:59Z"
 		},
 		{
-<<<<<<< HEAD
-			"checksumSHA1": "J/c0JfchOjeEubDuT6m3GNqRHAg=",
-=======
 			"checksumSHA1": "rg++Of1pqZF7emKLOV0LoDL1WvU=",
->>>>>>> b975321d
 			"path": "github.com/snapcore/secboot",
 			"revision": "1bdd70d66dc41c1b6b138ee0204ea1e7d188d307",
 			"revisionTime": "2020-04-08T11:02:26Z"
@@ -214,7 +202,7 @@
 			"revisionTime": "2017-06-28T23:42:41Z"
 		},
 		{
-			"checksumSHA1": "U4ZQCRcFfuKZvLIUmB1kXgWSd9U=",
+			"checksumSHA1": "kohbRG3D0CRhcgwH6z7YQ6uq1xo=",
 			"path": "golang.org/x/sys/unix",
 			"revision": "e3b113bbe6a423737ae98f42118ce9366e112e12",
 			"revisionTime": "2020-04-06T14:27:27Z"
