// -*- Mode: Go; indent-tabs-mode: t -*-

/*
 * Copyright (C) 2016 Canonical Ltd
 *
 * This program is free software: you can redistribute it and/or modify
 * it under the terms of the GNU General Public License version 3 as
 * published by the Free Software Foundation.
 *
 * This program is distributed in the hope that it will be useful,
 * but WITHOUT ANY WARRANTY; without even the implied warranty of
 * MERCHANTABILITY or FITNESS FOR A PARTICULAR PURPOSE.  See the
 * GNU General Public License for more details.
 *
 * You should have received a copy of the GNU General Public License
 * along with this program.  If not, see <http://www.gnu.org/licenses/>.
 *
 */

package snap

import (
	"bytes"
	"fmt"
	"os"
	"path/filepath"
	"regexp"
	"sort"
	"strconv"
	"strings"

	"github.com/snapcore/snapd/spdx"
	"github.com/snapcore/snapd/strutil"
	"github.com/snapcore/snapd/timeutil"
)

// Regular expressions describing correct identifiers.
var validHookName = regexp.MustCompile("^[a-z](?:-?[a-z0-9])*$")

// almostValidName is part of snap and socket name validation.
//   the full regexp we could use, "^(?:[a-z0-9]+-?)*[a-z](?:-?[a-z0-9])*$", is
//   O(2ⁿ) on the length of the string in python. An equivalent regexp that
//   doesn't have the nested quantifiers that trip up Python's re would be
//   "^(?:[a-z0-9]|(?<=[a-z0-9])-)*[a-z](?:[a-z0-9]|-(?=[a-z0-9]))*$", but Go's
//   regexp package doesn't support look-aheads nor look-behinds, so in order to
//   have a unified implementation in the Go and Python bits of the project
//   we're doing it this way instead. Check the length (if applicable), check
//   this regexp, then check the dashes.
//   This still leaves sc_snap_name_validate (in cmd/snap-confine/snap.c) and
//   snap_validate (cmd/snap-update-ns/bootstrap.c) with their own handcrafted
//   validators.
var almostValidName = regexp.MustCompile("^[a-z0-9-]*[a-z][a-z0-9-]*$")

// isValidName checks snap and socket socket identifiers.
func isValidName(name string) bool {
	if !almostValidName.MatchString(name) {
		return false
	}
	if name[0] == '-' || name[len(name)-1] == '-' || strings.Contains(name, "--") {
		return false
	}
	return true
}

// ValidateName checks if a string can be used as a snap name.
func ValidateName(name string) error {
	// NOTE: This function should be synchronized with the two other
	// implementations: sc_snap_name_validate and validate_snap_name .
	if len(name) > 40 || !isValidName(name) {
		return fmt.Errorf("invalid snap name: %q", name)
	}
	return nil
}

// NB keep this in sync with snapcraft and the review tools :-)
var isValidVersion = regexp.MustCompile("^[a-zA-Z0-9](?:[a-zA-Z0-9:.+~-]{0,30}[a-zA-Z0-9+~])?$").MatchString

var isNonGraphicalASCII = regexp.MustCompile("[^[:graph:]]").MatchString
var isInvalidFirstVersionChar = regexp.MustCompile("^[^a-zA-Z0-9]").MatchString
var isInvalidLastVersionChar = regexp.MustCompile("[^a-zA-Z0-9+~]$").MatchString
var invalidMiddleVersionChars = regexp.MustCompile("[^a-zA-Z0-9:.+~-]+").FindAllString

// ValidateVersion checks if a string is a valid snap version.
func ValidateVersion(version string) error {
	if !isValidVersion(version) {
		// maybe it was too short?
		if len(version) == 0 {
			return fmt.Errorf("invalid snap version: cannot be empty")
		}
		if isNonGraphicalASCII(version) {
			// note that while this way of quoting the version can produce ugly
			// output in some cases (e.g. if you're trying to set a version to
			// "hello😁", seeing “invalid version "hello😁"” could be clearer than
			// “invalid snap version "hello\U0001f601"”), in a lot of more
			// interesting cases you _need_ to have the thing that's not ASCII
			// pointed out: homoglyphs and near-homoglyphs are too hard to spot
			// otherwise. Take for example a version of "аерс". Or "v1.0‑x".
			return fmt.Errorf("invalid snap version %s: must be printable, non-whitespace ASCII",
				strconv.QuoteToASCII(version))
		}
		// now we know it's a non-empty ASCII string, we can get serious
		var reasons []string
		// ... too long?
		if len(version) > 32 {
			reasons = append(reasons, fmt.Sprintf("cannot be longer than 32 characters (got: %d)", len(version)))
		}
		// started with a symbol?
		if isInvalidFirstVersionChar(version) {
			// note that we can only say version[0] because we know it's ASCII :-)
			reasons = append(reasons, fmt.Sprintf("must start with an ASCII alphanumeric (and not %q)", version[0]))
		}
		if len(version) > 1 {
			if isInvalidLastVersionChar(version) {
				tpl := "must end with an ASCII alphanumeric or one of '+' or '~' (and not %q)"
				reasons = append(reasons, fmt.Sprintf(tpl, version[len(version)-1]))
			}
			if len(version) > 2 {
				if all := invalidMiddleVersionChars(version[1:len(version)-1], -1); len(all) > 0 {
					reasons = append(reasons, fmt.Sprintf("contains invalid characters: %s", strutil.Quoted(all)))
				}
			}
		}
		switch len(reasons) {
		case 0:
			// huh
			return fmt.Errorf("invalid snap version %q", version)
		case 1:
			return fmt.Errorf("invalid snap version %q: %s", version, reasons[0])
		default:
			reasons, last := reasons[:len(reasons)-1], reasons[len(reasons)-1]
			return fmt.Errorf("invalid snap version %q: %s, and %s", version, strings.Join(reasons, ", "), last)
		}
	}
	return nil
}

// ValidateLicense checks if a string is a valid SPDX expression.
func ValidateLicense(license string) error {
	if err := spdx.ValidateLicense(license); err != nil {
		return fmt.Errorf("cannot validate license %q: %s", license, err)
	}
	return nil
}

// ValidateHook validates the content of the given HookInfo
func ValidateHook(hook *HookInfo) error {
	valid := validHookName.MatchString(hook.Name)
	if !valid {
		return fmt.Errorf("invalid hook name: %q", hook.Name)
	}
	return nil
}

var validAlias = regexp.MustCompile("^[a-zA-Z0-9][-_.a-zA-Z0-9]*$")

// ValidateAlias checks if a string can be used as an alias name.
func ValidateAlias(alias string) error {
	valid := validAlias.MatchString(alias)
	if !valid {
		return fmt.Errorf("invalid alias name: %q", alias)
	}
	return nil
}

// validateSocketName checks if a string ca be used as a name for a socket (for
// socket activation).
func validateSocketName(name string) error {
	if !isValidName(name) {
		return fmt.Errorf("invalid socket name: %q", name)
	}
	return nil
}

// validateSocketmode checks that the socket mode is a valid file mode.
func validateSocketMode(mode os.FileMode) error {
	if mode > 0777 {
		return fmt.Errorf("cannot use socket mode: %04o", mode)
	}

	return nil
}

// validateSocketAddr checks that the value of socket addresses.
func validateSocketAddr(socket *SocketInfo, fieldName string, address string) error {
	if address == "" {
		return fmt.Errorf("socket %q must define %q", socket.Name, fieldName)
	}

	switch address[0] {
	case '/', '$':
		return validateSocketAddrPath(socket, fieldName, address)
	case '@':
		return validateSocketAddrAbstract(socket, fieldName, address)
	default:
		return validateSocketAddrNet(socket, fieldName, address)
	}
}

func validateSocketAddrPath(socket *SocketInfo, fieldName string, path string) error {
	if clean := filepath.Clean(path); clean != path {
		return fmt.Errorf("socket %q has invalid %q: %q should be written as %q", socket.Name, fieldName, path, clean)
	}

	if !(strings.HasPrefix(path, "$SNAP_DATA/") || strings.HasPrefix(path, "$SNAP_COMMON/")) {
		return fmt.Errorf(
			"socket %q has invalid %q: only $SNAP_DATA and $SNAP_COMMON prefixes are allowed", socket.Name, fieldName)
	}

	return nil
}

func validateSocketAddrAbstract(socket *SocketInfo, fieldName string, path string) error {
	prefix := fmt.Sprintf("@snap.%s.", socket.App.Snap.Name())
	if !strings.HasPrefix(path, prefix) {
		return fmt.Errorf("socket %q path for %q must be prefixed with %q", socket.Name, fieldName, prefix)
	}
	return nil
}

func validateSocketAddrNet(socket *SocketInfo, fieldName string, address string) error {
	lastIndex := strings.LastIndex(address, ":")
	if lastIndex >= 0 {
		if err := validateSocketAddrNetHost(socket, fieldName, address[:lastIndex]); err != nil {
			return err
		}
		return validateSocketAddrNetPort(socket, fieldName, address[lastIndex+1:])
	}

	// Address only contains a port
	return validateSocketAddrNetPort(socket, fieldName, address)
}

func validateSocketAddrNetHost(socket *SocketInfo, fieldName string, address string) error {
	for _, validAddress := range []string{"127.0.0.1", "[::1]", "[::]"} {
		if address == validAddress {
			return nil
		}
	}

	return fmt.Errorf("socket %q has invalid %q address %q", socket.Name, fieldName, address)
}

func validateSocketAddrNetPort(socket *SocketInfo, fieldName string, port string) error {
	var val uint64
	var err error
	retErr := fmt.Errorf("socket %q has invalid %q port number %q", socket.Name, fieldName, port)
	if val, err = strconv.ParseUint(port, 10, 16); err != nil {
		return retErr
	}
	if val < 1 || val > 65535 {
		return retErr
	}
	return nil
}

// Validate verifies the content in the info.
func Validate(info *Info) error {
	name := info.Name()
	if name == "" {
		return fmt.Errorf("snap name cannot be empty")
	}

	if err := ValidateName(name); err != nil {
		return err
	}

	if err := ValidateVersion(info.Version); err != nil {
		return err
	}

	if err := info.Epoch.Validate(); err != nil {
		return err
	}

	if license := info.License; license != "" {
		if err := ValidateLicense(license); err != nil {
			return err
		}
	}

	// validate app entries
	for _, app := range info.Apps {
		if err := ValidateApp(app); err != nil {
			return err
		}
	}

	// validate apps ordering according to after/before
	if err := validateAppOrderCycles(info.Apps); err != nil {
		return err
	}

	// validate aliases
	for alias, app := range info.LegacyAliases {
		if !validAlias.MatchString(alias) {
			return fmt.Errorf("cannot have %q as alias name for app %q - use only letters, digits, dash, underscore and dot characters", alias, app.Name)
		}
	}

	// validate hook entries
	for _, hook := range info.Hooks {
		if err := ValidateHook(hook); err != nil {
			return err
		}
	}

	// ensure that plug and slot have unique names
	if err := plugsSlotsUniqueNames(info); err != nil {
		return err
	}

	// validate that bases do not have base fields
	if info.Type == TypeOS || info.Type == TypeBase {
		if info.Base != "" {
			return fmt.Errorf(`cannot have "base" field on %q snap %q`, info.Type, info.Name())
		}
	}

	return ValidateLayoutAll(info)
}

// ValidateLayoutAll validates the consistency of all the layout elements in a snap.
func ValidateLayoutAll(info *Info) error {
	paths := make([]string, 0, len(info.Layout))
	for _, layout := range info.Layout {
		paths = append(paths, layout.Path)
	}
	sort.Strings(paths)

	// Validate that each source path is used consistently as a file or as a directory.
	sourceKindMap := make(map[string]string)
	for _, path := range paths {
		layout := info.Layout[path]
		if layout.Bind != "" {
			// Layout refers to a directory.
			sourcePath := info.ExpandSnapVariables(layout.Bind)
			if kind, ok := sourceKindMap[sourcePath]; ok {
				if kind != "dir" {
					return fmt.Errorf("layout %q refers to directory %q but another layout treats it as file", layout.Path, layout.Bind)
				}
			}
			sourceKindMap[sourcePath] = "dir"
		}
		if layout.BindFile != "" {
			// Layout refers to a file.
			sourcePath := info.ExpandSnapVariables(layout.BindFile)
			if kind, ok := sourceKindMap[sourcePath]; ok {
				if kind != "file" {
					return fmt.Errorf("layout %q refers to file %q but another layout treats it as a directory", layout.Path, layout.BindFile)
				}
			}
			sourceKindMap[sourcePath] = "file"
		}
	}

	// Validate each layout item and collect resulting constraints.
	constraints := make([]LayoutConstraint, 0, len(info.Layout))
	for _, path := range paths {
		layout := info.Layout[path]
		if err := ValidateLayout(layout, constraints); err != nil {
			return err
		}
		constraints = append(constraints, layout.constraint())
	}
	return nil
}

func plugsSlotsUniqueNames(info *Info) error {
	// we could choose the smaller collection if we wanted to optimize this check
	for plugName := range info.Plugs {
		if info.Slots[plugName] != nil {
			return fmt.Errorf("cannot have plug and slot with the same name: %q", plugName)
		}
	}
	return nil
}

func validateField(name, cont string, whitelist *regexp.Regexp) error {
	if !whitelist.MatchString(cont) {
		return fmt.Errorf("app description field '%s' contains illegal %q (legal: '%s')", name, cont, whitelist)

	}
	return nil
}

func validateAppSocket(socket *SocketInfo) error {
	if err := validateSocketName(socket.Name); err != nil {
		return err
	}

	if err := validateSocketMode(socket.SocketMode); err != nil {
		return err
	}
	return validateSocketAddr(socket, "listen-stream", socket.ListenStream)
}

// validateAppOrderCycles checks for cycles in app ordering dependencies
func validateAppOrderCycles(apps map[string]*AppInfo) error {
	// list of successors of given app
	successors := make(map[string][]string, len(apps))
	// count of predecessors (i.e. incoming edges) of given app
	predecessors := make(map[string]int, len(apps))

	for _, app := range apps {
		for _, other := range app.After {
			predecessors[app.Name]++
			successors[other] = append(successors[other], app.Name)
		}
		for _, other := range app.Before {
			predecessors[other]++
			successors[app.Name] = append(successors[app.Name], other)
		}
	}

	// list of apps without predecessors (no incoming edges)
	queue := make([]string, 0, len(apps))
	for _, app := range apps {
		if predecessors[app.Name] == 0 {
			queue = append(queue, app.Name)
		}
	}

	// Kahn:
	//
	// Apps without predecessors are 'top' nodes. On each iteration, take
	// the next 'top' node, and decrease the predecessor count of each
	// successor app. Once that successor app has no more predecessors, take
	// it out of the predecessors set and add it to the queue of 'top'
	// nodes.
	for len(queue) > 0 {
		app := queue[0]
		queue = queue[1:]
		for _, successor := range successors[app] {
			predecessors[successor]--
			if predecessors[successor] == 0 {
				delete(predecessors, successor)
				queue = append(queue, successor)
			}
		}
	}

	if len(predecessors) != 0 {
		// apps with predecessors unaccounted for are a part of
		// dependency cycle
		unsatisifed := bytes.Buffer{}
		for name := range predecessors {
			if unsatisifed.Len() > 0 {
				unsatisifed.WriteString(", ")
			}
			unsatisifed.WriteString(name)
		}
		return fmt.Errorf("applications are part of a before/after cycle: %s", unsatisifed.String())
	}
	return nil
}

func validateAppOrderNames(app *AppInfo, dependencies []string) error {
	// we must be a service to request ordering
	if len(dependencies) > 0 && !app.IsService() {
		return fmt.Errorf("cannot define before/after in application %q as it's not a service", app.Name)
	}

	for _, dep := range dependencies {
		// dependency is not defined
		other, ok := app.Snap.Apps[dep]
		if !ok {
			return fmt.Errorf("application %q refers to missing application %q in before/after",
				app.Name, dep)
		}

		if !other.IsService() {
			return fmt.Errorf("application %q refers to non-service application %q in before/after",
				app.Name, dep)
		}
	}
	return nil
}

func validateAppTimer(app *AppInfo) error {
	if app.Timer == nil {
		return nil
	}

	if !app.IsService() {
		return fmt.Errorf("cannot use timer with application %q as it's not a service", app.Name)
	}

	if _, err := timeutil.ParseSchedule(app.Timer.Timer); err != nil {
		return fmt.Errorf("application %q timer has invalid format: %v", app.Name, err)
	}

	return nil
}

// appContentWhitelist is the whitelist of legal chars in the "apps"
// section of snap.yaml. Do not allow any of [',",`] here or snap-exec
// will get confused.
var appContentWhitelist = regexp.MustCompile(`^[A-Za-z0-9/. _#:$-]*$`)

// ValidAppName tells whether a string is a valid application name.
func ValidAppName(n string) bool {
	var validAppName = regexp.MustCompile("^[a-zA-Z0-9](?:-?[a-zA-Z0-9])*$")

	return validAppName.MatchString(n)
}

// ValidateApp verifies the content in the app info.
func ValidateApp(app *AppInfo) error {
	switch app.Daemon {
	case "", "simple", "forking", "oneshot", "dbus", "notify":
		// valid
	default:
		return fmt.Errorf(`"daemon" field contains invalid value %q`, app.Daemon)
	}

	// Validate app name
	if !ValidAppName(app.Name) {
		return fmt.Errorf("cannot have %q as app name - use letters, digits, and dash as separator", app.Name)
	}

	// Validate the rest of the app info
	checks := map[string]string{
		"command":           app.Command,
		"stop-command":      app.StopCommand,
		"reload-command":    app.ReloadCommand,
		"post-stop-command": app.PostStopCommand,
		"bus-name":          app.BusName,
	}

	for name, value := range checks {
		if err := validateField(name, value, appContentWhitelist); err != nil {
			return err
		}
	}

	// Socket activation requires the "network-bind" plug
	if len(app.Sockets) > 0 {
		if _, ok := app.Plugs["network-bind"]; !ok {
			return fmt.Errorf(`"network-bind" interface plug is required when sockets are used`)
		}
	}

	for _, socket := range app.Sockets {
		err := validateAppSocket(socket)
		if err != nil {
			return err
		}
	}

	if err := validateAppOrderNames(app, app.Before); err != nil {
		return err
	}
	if err := validateAppOrderNames(app, app.After); err != nil {
		return err
	}

	// validate stop-mode
	if err := app.StopMode.Valid(); err != nil {
		return err
	}
<<<<<<< HEAD
	// validate stop-mode
=======
	// validate refresh-mode
>>>>>>> 4fb9755a
	switch app.RefreshMode {
	case "", "endure", "restart":
		// valid
	default:
		return fmt.Errorf(`"refresh-mode" field contains invalid value %q`, app.RefreshMode)
	}
	if app.StopMode != "" && app.Daemon == "" {
		return fmt.Errorf(`"stop-mode" cannot be used for %q, only for services`, app.Name)
	}
	if app.RefreshMode != "" && app.Daemon == "" {
		return fmt.Errorf(`"refresh-mode" cannot be used for %q, only for services`, app.Name)
	}

	return validateAppTimer(app)
}

// ValidatePathVariables ensures that given path contains only $SNAP, $SNAP_DATA or $SNAP_COMMON.
func ValidatePathVariables(path string) error {
	for path != "" {
		start := strings.IndexRune(path, '$')
		if start < 0 {
			break
		}
		path = path[start+1:]
		end := strings.IndexFunc(path, func(c rune) bool {
			return (c < 'a' || c > 'z') && (c < 'A' || c > 'Z') && c != '_'
		})
		if end < 0 {
			end = len(path)
		}
		v := path[:end]
		if v != "SNAP" && v != "SNAP_DATA" && v != "SNAP_COMMON" {
			return fmt.Errorf("reference to unknown variable %q", "$"+v)
		}
		path = path[end:]
	}
	return nil
}

func isAbsAndClean(path string) bool {
	return (filepath.IsAbs(path) || strings.HasPrefix(path, "$")) && filepath.Clean(path) == path
}

// LayoutConstraint abstracts validation of conflicting layout elements.
type LayoutConstraint interface {
	IsOffLimits(path string) bool
}

// mountedTree represents a mounted file-system tree or a bind-mounted directory.
type mountedTree string

// IsOffLimits returns true if the mount point is (perhaps non-proper) prefix of a given path.
func (mountPoint mountedTree) IsOffLimits(path string) bool {
	return strings.HasPrefix(path, string(mountPoint)+"/") || path == string(mountPoint)
}

// mountedFile represents a bind-mounted file.
type mountedFile string

// IsOffLimits returns true if the mount point is (perhaps non-proper) prefix of a given path.
func (mountPoint mountedFile) IsOffLimits(path string) bool {
	return strings.HasPrefix(path, string(mountPoint)+"/") || path == string(mountPoint)
}

// symlinkFile represents a layout using symbolic link.
type symlinkFile string

// IsOffLimits returns true for mounted files  if a path is identical to the path of the mount point.
func (mountPoint symlinkFile) IsOffLimits(path string) bool {
	return strings.HasPrefix(path, string(mountPoint)+"/") || path == string(mountPoint)
}

func (layout *Layout) constraint() LayoutConstraint {
	path := layout.Snap.ExpandSnapVariables(layout.Path)
	if layout.Symlink != "" {
		return symlinkFile(path)
	} else if layout.BindFile != "" {
		return mountedFile(path)
	}
	return mountedTree(path)
}

// ValidateLayout ensures that the given layout contains only valid subset of constructs.
func ValidateLayout(layout *Layout, constraints []LayoutConstraint) error {
	si := layout.Snap
	// Rules for validating layouts:
	//
	// * source of mount --bind must be in on of $SNAP, $SNAP_DATA or $SNAP_COMMON
	// * target of symlink must in in one of $SNAP, $SNAP_DATA, or $SNAP_COMMON
	// * may not mount on top of an existing layout mountpoint

	mountPoint := layout.Path

	if mountPoint == "" {
		return fmt.Errorf("layout cannot use an empty path")
	}

	if err := ValidatePathVariables(mountPoint); err != nil {
		return fmt.Errorf("layout %q uses invalid mount point: %s", layout.Path, err)
	}
	mountPoint = si.ExpandSnapVariables(mountPoint)
	if !isAbsAndClean(mountPoint) {
		return fmt.Errorf("layout %q uses invalid mount point: must be absolute and clean", layout.Path)
	}

	for _, path := range []string{"/proc", "/sys", "/dev", "/run", "/boot", "/lost+found", "/media"} {
		// We use the mountedTree constraint as this has the right semantics.
		if mountedTree(path).IsOffLimits(mountPoint) {
			return fmt.Errorf("layout %q in an off-limits area", layout.Path)
		}
	}

	for _, constraint := range constraints {
		if constraint.IsOffLimits(mountPoint) {
			return fmt.Errorf("layout %q underneath prior layout item %q", layout.Path, constraint)
		}
	}

	var nused int
	if layout.Bind != "" {
		nused++
	}
	if layout.BindFile != "" {
		nused++
	}
	if layout.Type != "" {
		nused++
	}
	if layout.Symlink != "" {
		nused++
	}
	if nused != 1 {
		return fmt.Errorf("layout %q must define a bind mount, a filesystem mount or a symlink", layout.Path)
	}

	if layout.Bind != "" || layout.BindFile != "" {
		mountSource := layout.Bind + layout.BindFile
		if err := ValidatePathVariables(mountSource); err != nil {
			return fmt.Errorf("layout %q uses invalid bind mount source %q: %s", layout.Path, mountSource, err)
		}
		mountSource = si.ExpandSnapVariables(mountSource)
		if !isAbsAndClean(mountSource) {
			return fmt.Errorf("layout %q uses invalid bind mount source %q: must be absolute and clean", layout.Path, mountSource)
		}
		// Bind mounts *must* use $SNAP, $SNAP_DATA or $SNAP_COMMON as bind
		// mount source. This is done so that snaps cannot bypass restrictions
		// by mounting something outside into their own space.
		if !strings.HasPrefix(mountSource, si.ExpandSnapVariables("$SNAP")) &&
			!strings.HasPrefix(mountSource, si.ExpandSnapVariables("$SNAP_DATA")) &&
			!strings.HasPrefix(mountSource, si.ExpandSnapVariables("$SNAP_COMMON")) {
			return fmt.Errorf("layout %q uses invalid bind mount source %q: must start with $SNAP, $SNAP_DATA or $SNAP_COMMON", layout.Path, mountSource)
		}
	}

	switch layout.Type {
	case "tmpfs":
	case "":
		// nothing to do
	default:
		return fmt.Errorf("layout %q uses invalid filesystem %q", layout.Path, layout.Type)
	}

	if layout.Symlink != "" {
		oldname := layout.Symlink
		if err := ValidatePathVariables(oldname); err != nil {
			return fmt.Errorf("layout %q uses invalid symlink old name %q: %s", layout.Path, oldname, err)
		}
		oldname = si.ExpandSnapVariables(oldname)
		if !isAbsAndClean(oldname) {
			return fmt.Errorf("layout %q uses invalid symlink old name %q: must be absolute and clean", layout.Path, oldname)
		}
		// Symlinks *must* use $SNAP, $SNAP_DATA or $SNAP_COMMON as oldname.
		// This is done so that snaps cannot attempt to bypass restrictions
		// by mounting something outside into their own space.
		if !strings.HasPrefix(oldname, si.ExpandSnapVariables("$SNAP")) &&
			!strings.HasPrefix(oldname, si.ExpandSnapVariables("$SNAP_DATA")) &&
			!strings.HasPrefix(oldname, si.ExpandSnapVariables("$SNAP_COMMON")) {
			return fmt.Errorf("layout %q uses invalid symlink old name %q: must start with $SNAP, $SNAP_DATA or $SNAP_COMMON", layout.Path, oldname)
		}
	}

	// When new users and groups are supported those must be added to interfaces/mount/spec.go as well.
	// For now only "root" is allowed (and default).

	switch layout.User {
	case "root", "":
	// TODO: allow declared snap user and group names.
	default:
		return fmt.Errorf("layout %q uses invalid user %q", layout.Path, layout.User)
	}
	switch layout.Group {
	case "root", "":
	default:
		return fmt.Errorf("layout %q uses invalid group %q", layout.Path, layout.Group)
	}

	if layout.Mode&01777 != layout.Mode {
		return fmt.Errorf("layout %q uses invalid mode %#o", layout.Path, layout.Mode)
	}
	return nil
}<|MERGE_RESOLUTION|>--- conflicted
+++ resolved
@@ -558,11 +558,7 @@
 	if err := app.StopMode.Valid(); err != nil {
 		return err
 	}
-<<<<<<< HEAD
-	// validate stop-mode
-=======
 	// validate refresh-mode
->>>>>>> 4fb9755a
 	switch app.RefreshMode {
 	case "", "endure", "restart":
 		// valid
