--- conflicted
+++ resolved
@@ -23,12 +23,9 @@
 	"fmt"
 	"os"
 	"regexp"
-<<<<<<< HEAD
+	"strings"
 
 	"github.com/snapcore/snapd/spdx"
-=======
-	"strings"
->>>>>>> 5da3c876
 )
 
 // Regular expression describing correct identifiers.
