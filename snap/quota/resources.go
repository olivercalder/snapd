// -*- Mode: Go; indent-tabs-mode: t -*-

/*
* Copyright (C) 2021 Canonical Ltd
*
* This program is free software: you can redistribute it and/or modify
* it under the terms of the GNU General Public License version 3 as
* published by the Free Software Foundation.
*
* This program is distributed in the hope that it will be useful,
* but WITHOUT ANY WARRANTY; without even the implied warranty of
* MERCHANTABILITY or FITNESS FOR A PARTICULAR PURPOSE.  See the
* GNU General Public License for more details.
*
* You should have received a copy of the GNU General Public License
* along with this program.  If not, see <http://www.gnu.org/licenses/>.
*
 */

package quota

import (
	"fmt"

	"github.com/snapcore/snapd/gadget/quantity"
	"github.com/snapcore/snapd/sandbox/cgroup"
)

var (
	cgroupVer    int
	cgroupVerErr error
<<<<<<< HEAD
=======

	cgroupCheckMemoryCgroupErr error
>>>>>>> 6a3f61fe
)

func init() {
	cgroupVer, cgroupVerErr = cgroup.Version()
<<<<<<< HEAD
=======
	cgroupCheckMemoryCgroupErr = cgroup.CheckMemoryCgroup()
>>>>>>> 6a3f61fe
}

type ResourceMemory struct {
	Limit quantity.Size `json:"limit"`
}

type ResourceCPU struct {
	Count      int `json:"count"`
	Percentage int `json:"percentage"`
}

type ResourceCPUSet struct {
	CPUs []int `json:"cpus"`
}

type ResourceThreads struct {
	Limit int `json:"limit"`
}

// Resources are built up of multiple quota limits. Each quota limit is a pointer
// value to indicate that their presence may be optional, and because we want to detect
// whenever someone changes a limit to '0' explicitly.
type Resources struct {
	Memory  *ResourceMemory  `json:"memory,omitempty"`
	CPU     *ResourceCPU     `json:"cpu,omitempty"`
	CPUSet  *ResourceCPUSet  `json:"cpu-set,omitempty"`
	Threads *ResourceThreads `json:"thread,omitempty"`
}

func (qr *Resources) validateMemoryQuota() error {
	// make sure the memory limit is not zero
	if qr.Memory.Limit == 0 {
		return fmt.Errorf("memory quota must have a limit set")
	}
	return nil
}

func cpuFitsIntoCPUSet(count, percentage int, cpuSet []int) error {
	if len(cpuSet) > 0 && count != 0 {
		maxCPUUsage := len(cpuSet) * 100
		cpuUsage := count * percentage
		if cpuUsage > maxCPUUsage {
			return fmt.Errorf("cpu usage %d%% is larger than the maximum allowed for provided set %v of %d%%",
				cpuUsage, cpuSet, maxCPUUsage)
		}
	}
	return nil
}

func (qr *Resources) validateCPUQuota() error {
	// if cpu count is non-zero, then percentage should be set
	if qr.CPU.Count != 0 && qr.CPU.Percentage == 0 {
		return fmt.Errorf("invalid cpu quota with count of >0 and percentage of 0")
	}

	// at least one cpu limit value must be set
	if qr.CPU.Count == 0 && qr.CPU.Percentage == 0 {
		return fmt.Errorf("invalid cpu quota with a cpu quota of 0")
	}

	// make sure the limit is not going above any cpu-set limit also
	// provided, note that this check is very preliminary, and we
	// cant take all circumstances into account, but we can check
	// against bad input that is obviously not allowed.
	if qr.CPUSet != nil {
		if err := cpuFitsIntoCPUSet(qr.CPU.Count, qr.CPU.Percentage, qr.CPUSet.CPUs); err != nil {
			return err
		}
	}
	return nil
}

func (qr *Resources) validateCPUSetQuota() error {
	if len(qr.CPUSet.CPUs) == 0 {
		return fmt.Errorf("cpu-set quota must not be empty")
	}

	return nil
}

func (qr *Resources) validateThreadQuota() error {
	// make sure the thread count is greater than 0
	if qr.Threads.Limit <= 0 {
		return fmt.Errorf("invalid thread quota with a thread count of %d", qr.Threads.Limit)
	}
	return nil
}

// CheckFeatureRequirements checks if the current system meets the
// requirements for the given resource request.
//
// E.g. a CPUSet only only be set set on systems with cgroup v2.
func (qr *Resources) CheckFeatureRequirements() error {
	if qr.CPUSet != nil {
		if cgroupVerErr != nil {
			return cgroupVerErr
		}
		if cgroupVer < 2 {
			return fmt.Errorf("cannot use CPU set with cgroup version %d", cgroupVer)
		}
	}
<<<<<<< HEAD
=======
	if qr.Memory != nil && cgroupCheckMemoryCgroupErr != nil {
		return fmt.Errorf("cannot use memory quota: %v", cgroupCheckMemoryCgroupErr)
	}
>>>>>>> 6a3f61fe

	return nil
}

// Validate performs basic validation of the provided quota resources for a group.
// The restrictions imposed are that at least one limit should be set, and each
// of the imposed limits are not zero.
//
// Note that before applying the quota to the system
// CheckFeatureRequirements() should be called.
func (qr *Resources) Validate() error {
	if qr.Memory == nil && qr.CPU == nil && qr.CPUSet == nil && qr.Threads == nil {
		return fmt.Errorf("quota group must have at least one resource limit set")
	}

	if qr.Memory != nil {
		if err := qr.validateMemoryQuota(); err != nil {
			return err
		}
	}

	if qr.CPU != nil {
		if err := qr.validateCPUQuota(); err != nil {
			return err
		}
	}

	if qr.CPUSet != nil {
		if err := qr.validateCPUSetQuota(); err != nil {
			return err
		}
	}

	if qr.Threads != nil {
		if err := qr.validateThreadQuota(); err != nil {
			return err
		}
	}
	return nil
}

// ValidateChange performs validation of new quota limits against the current limits.
// We do this validation each time a new group/subgroup is created or updated.
// This is to catch issues where we want to guard against lowering limits where not supported
// or to make sure that certain/all limits are not removed.
// We also require memory limits are above 640kB.
func (qr *Resources) ValidateChange(newLimits Resources) error {
	// Check that the memory limit is not being decreased
	if newLimits.Memory != nil {
		if newLimits.Memory.Limit == 0 {
			return fmt.Errorf("cannot remove memory limit from quota group")
		}

		// make sure the memory limit is at least 640K, that is the minimum size
		// we will require for a quota group. Newer systemd versions require up to
		// 12kB per slice, so we need to ensure 'plenty' of space for this, and also
		// 640kB seems sensible as a minimum.
		if newLimits.Memory.Limit <= 640*quantity.SizeKiB {
			return fmt.Errorf("memory limit %d is too small: size must be larger than 640KB", newLimits.Memory.Limit)
		}

		// we disallow decreasing the memory limit because it is difficult to do
		// so correctly with the current state of our code in
		// EnsureSnapServices, see comment in ensureSnapServicesForGroup for
		// full details
		if qr.Memory != nil && newLimits.Memory.Limit < qr.Memory.Limit {
			return fmt.Errorf("cannot decrease memory limit, remove and re-create it to decrease the limit")
		}
	}

	// Check that the cpu limit is not being removed, and we want to verify the new limit
	// is valid.
	if newLimits.CPU != nil {
		// Allow count to be changed to zero, but not percentage. This is because count
		// is an optional setting and we want to allow the user to remove the count to indicate
		// that we just want to use % of all cpus
		if qr.CPU != nil && newLimits.CPU.Percentage == 0 && qr.CPU.Percentage != 0 {
			return fmt.Errorf("cannot remove cpu limit from quota group")
		}

		// Check that the CPU percentage still fits into any pre-existing CPU set or
		// the new one if set.
		if newLimits.CPUSet != nil {
			if err := cpuFitsIntoCPUSet(newLimits.CPU.Count, newLimits.CPU.Percentage, newLimits.CPUSet.CPUs); err != nil {
				return err
			}
		} else if qr.CPUSet != nil {
			if err := cpuFitsIntoCPUSet(newLimits.CPU.Count, newLimits.CPU.Percentage, qr.CPUSet.CPUs); err != nil {
				return err
			}
		}
	}

	// Check that we are not removing the entire cpu set, or applying a CPU set that is
	// more restrictive than the current usage
	if newLimits.CPUSet != nil {
		if qr.CPUSet != nil && len(newLimits.CPUSet.CPUs) == 0 {
			return fmt.Errorf("cannot remove all allowed cpus from quota group")
		}

		// if we are applying a new CPU set and not a new CPU quota, we need to make sure
		// that the existing CPU quota fits with the new set
		if newLimits.CPU == nil && qr.CPU != nil {
			if err := cpuFitsIntoCPUSet(qr.CPU.Count, qr.CPU.Percentage, newLimits.CPUSet.CPUs); err != nil {
				return err
			}
		}
	}

	// Check that the thread limit is not being decreased
	if newLimits.Threads != nil {
		if newLimits.Threads.Limit == 0 {
			return fmt.Errorf("cannot remove thread limit from quota group")
		}

		// we disallow decreasing the thread limit initially until we understand
		// the full consequences of doing so.
		if qr.Threads != nil && newLimits.Threads.Limit < qr.Threads.Limit {
			return fmt.Errorf("cannot decrease thread limit, remove and re-create it to decrease the limit")
		}
	}

	return nil
}

// clone returns a deep copy of the resources.
func (qr *Resources) clone() Resources {
	var resourcesCopy Resources
	if qr.Memory != nil {
		resourcesCopy.Memory = &ResourceMemory{Limit: qr.Memory.Limit}
	}
	if qr.CPU != nil {
		resourcesCopy.CPU = &ResourceCPU{Count: qr.CPU.Count, Percentage: qr.CPU.Percentage}
	}
	if qr.CPUSet != nil {
		resourcesCopy.CPUSet = &ResourceCPUSet{CPUs: qr.CPUSet.CPUs}
	}
	if qr.Threads != nil {
		resourcesCopy.Threads = &ResourceThreads{Limit: qr.Threads.Limit}
	}
	return resourcesCopy
}

// changeInternal applies each new limit provided
func (qr *Resources) changeInternal(newLimits Resources) {
	if newLimits.Memory != nil {
		qr.Memory = newLimits.Memory
	}
	if newLimits.CPU != nil {
		qr.CPU = newLimits.CPU
	}
	if newLimits.CPUSet != nil {
		qr.CPUSet = newLimits.CPUSet
	}
	if newLimits.Threads != nil {
		qr.Threads = newLimits.Threads
	}
}

// Change updates the current quota limits with the new limits. Additional verification
// logic exists for this operation compared to when setting initial limits. Some changes
// of limits are not allowed.
func (qr *Resources) Change(newLimits Resources) error {
	if err := qr.ValidateChange(newLimits); err != nil {
		return err
	}

	// perform the changes initially on a dry-run so we can validate
	// the resulting quotas combined.
	resultingLimits := qr.clone()
	resultingLimits.changeInternal(newLimits)

	// now perform validation on the dry run
	if err := resultingLimits.Validate(); err != nil {
		return err
	}

	// if we get here, we can perform the actual changes
	qr.changeInternal(newLimits)
	return nil
}<|MERGE_RESOLUTION|>--- conflicted
+++ resolved
@@ -29,19 +29,13 @@
 var (
 	cgroupVer    int
 	cgroupVerErr error
-<<<<<<< HEAD
-=======
 
 	cgroupCheckMemoryCgroupErr error
->>>>>>> 6a3f61fe
 )
 
 func init() {
 	cgroupVer, cgroupVerErr = cgroup.Version()
-<<<<<<< HEAD
-=======
 	cgroupCheckMemoryCgroupErr = cgroup.CheckMemoryCgroup()
->>>>>>> 6a3f61fe
 }
 
 type ResourceMemory struct {
@@ -143,12 +137,9 @@
 			return fmt.Errorf("cannot use CPU set with cgroup version %d", cgroupVer)
 		}
 	}
-<<<<<<< HEAD
-=======
 	if qr.Memory != nil && cgroupCheckMemoryCgroupErr != nil {
 		return fmt.Errorf("cannot use memory quota: %v", cgroupCheckMemoryCgroupErr)
 	}
->>>>>>> 6a3f61fe
 
 	return nil
 }
