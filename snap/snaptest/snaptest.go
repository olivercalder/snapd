--- conflicted
+++ resolved
@@ -213,8 +213,6 @@
 		panic(err)
 	}
 	return c
-<<<<<<< HEAD
-=======
 }
 
 // RenameSlot renames gives an existing slot a new name.
@@ -259,5 +257,4 @@
 	}
 
 	return nil
->>>>>>> bb6aad39
 }