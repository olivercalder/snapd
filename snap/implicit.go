// -*- Mode: Go; indent-tabs-mode: t -*-

/*
 * Copyright (C) 2016 Canonical Ltd
 *
 * This program is free software: you can redistribute it and/or modify
 * it under the terms of the GNU General Public License version 3 as
 * published by the Free Software Foundation.
 *
 * This program is distributed in the hope that it will be useful,
 * but WITHOUT ANY WARRANTY; without even the implied warranty of
 * MERCHANTABILITY or FITNESS FOR A PARTICULAR PURPOSE.  See the
 * GNU General Public License for more details.
 *
 * You should have received a copy of the GNU General Public License
 * along with this program.  If not, see <http://www.gnu.org/licenses/>.
 *
 */

package snap

import (
	"fmt"
	"io/ioutil"

	"github.com/snapcore/snapd/osutil"
	"github.com/snapcore/snapd/release"
)

var implicitSlots = []string{
	"bluetooth-control",
	"firewall-control",
	"home",
	"hardware-observe",
	"locale-control",
	"log-observe",
        "mir",
	"mount-observe",
	"network",
	"network-bind",
	"network-control",
	"network-observe",
	"opengl",
	"ppp",
	"process-control",
	"snapd-control",
	"system-observe",
	"system-trace",
	"timeserver-control",
	"timezone-control",
}

var implicitClassicSlots = []string{
	"browser-support",
	"camera",
	"cups-control",
	"gsettings",
<<<<<<< HEAD
        "network-manager",
=======
	"modem-manager",
	"network-manager",
	"opengl",
	"optical-drive",
>>>>>>> 6a6b352b
	"pulseaudio",
	"unity7",
	"x11",
}

// AddImplicitSlots adds implicitly defined slots to a given snap.
//
// Only the OS snap has implicit slots.
//
// It is assumed that slots have names matching the interface name. Existing
// slots are not changed, only missing slots are added.
func AddImplicitSlots(snapInfo *Info) {
	if snapInfo.Type != TypeOS {
		return
	}
	for _, ifaceName := range implicitSlots {
		if _, ok := snapInfo.Slots[ifaceName]; !ok {
			snapInfo.Slots[ifaceName] = makeImplicitSlot(snapInfo, ifaceName)
		}
	}
	if !release.OnClassic {
		return
	}
	for _, ifaceName := range implicitClassicSlots {
		if _, ok := snapInfo.Slots[ifaceName]; !ok {
			snapInfo.Slots[ifaceName] = makeImplicitSlot(snapInfo, ifaceName)
		}
	}
}

func makeImplicitSlot(snapInfo *Info, ifaceName string) *SlotInfo {
	return &SlotInfo{
		Name:      ifaceName,
		Snap:      snapInfo,
		Interface: ifaceName,
	}
}

// addImplicitHooks adds hooks from the installed snap's hookdir to the snap info.
//
// Existing hooks (i.e. ones defined in the YAML) are not changed; only missing
// hooks are added.
func addImplicitHooks(snapInfo *Info) error {
	// First of all, check to ensure the hooks directory exists. If it doesn't,
	// it's not an error-- there's just nothing to do.
	hooksDir := snapInfo.HooksDir()
	if !osutil.IsDirectory(hooksDir) {
		return nil
	}

	fileInfos, err := ioutil.ReadDir(hooksDir)
	if err != nil {
		return fmt.Errorf("unable to read hooks directory: %s", err)
	}

	for _, fileInfo := range fileInfos {
		addHookIfValid(snapInfo, fileInfo.Name())
	}

	return nil
}

// addImplicitHooksFromContainer adds hooks from the snap file's hookdir to the snap info.
//
// Existing hooks (i.e. ones defined in the YAML) are not changed; only missing
// hooks are added.
func addImplicitHooksFromContainer(snapInfo *Info, snapf Container) error {
	// Read the hooks directory. If this fails we assume the hooks directory
	// doesn't exist, which means there are no implicit hooks to load (not an
	// error).
	fileNames, err := snapf.ListDir("meta/hooks")
	if err != nil {
		return nil
	}

	for _, fileName := range fileNames {
		addHookIfValid(snapInfo, fileName)
	}

	return nil
}

func addHookIfValid(snapInfo *Info, hookName string) {
	// Verify that the hook name is actually supported. If not, ignore it.
	if !IsHookSupported(hookName) {
		return
	}

	// Don't overwrite a hook that has already been loaded from the YAML
	if _, ok := snapInfo.Hooks[hookName]; !ok {
		snapInfo.Hooks[hookName] = &HookInfo{Snap: snapInfo, Name: hookName}
	}
}<|MERGE_RESOLUTION|>--- conflicted
+++ resolved
@@ -55,14 +55,9 @@
 	"camera",
 	"cups-control",
 	"gsettings",
-<<<<<<< HEAD
-        "network-manager",
-=======
 	"modem-manager",
 	"network-manager",
-	"opengl",
 	"optical-drive",
->>>>>>> 6a6b352b
 	"pulseaudio",
 	"unity7",
 	"x11",
