--- conflicted
+++ resolved
@@ -59,11 +59,8 @@
 	"camera",
 	"cups-control",
 	"gsettings",
-<<<<<<< HEAD
 	"mir",
-=======
 	"libvirt",
->>>>>>> 9394a7fb
 	"modem-manager",
 	"network-manager",
 	"optical-drive",
