--- conflicted
+++ resolved
@@ -41,11 +41,8 @@
 	"unity7",
 	"x11",
 	"opengl",
-<<<<<<< HEAD
+	"network-manager",
 	"pulseaudio",
-=======
-	"network-manager",
->>>>>>> 79c671eb
 }
 
 // AddImplicitSlots adds implicitly defined slots to a given snap.
