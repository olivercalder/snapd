--- conflicted
+++ resolved
@@ -1629,7 +1629,6 @@
 		Group:   "root",
 		Mode:    0755,
 	})
-<<<<<<< HEAD
 	c.Assert(info.Layout["/etc/froz"], DeepEquals, &snap.Layout{
 		Snap:     info,
 		Path:     "/etc/froz",
@@ -1638,7 +1637,6 @@
 		Group:    "root",
 		Mode:     0755,
 	})
-=======
 }
 
 func (s *YamlSuite) TestSnapYamlAppTimer(c *C) {
@@ -1654,5 +1652,4 @@
 	c.Assert(err, IsNil)
 	app := info.Apps["foo"]
 	c.Check(app.Timer, DeepEquals, &snap.TimerInfo{App: app, Timer: "mon,10:00-12:00"})
->>>>>>> 024645b1
 }