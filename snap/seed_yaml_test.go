// -*- Mode: Go; indent-tabs-mode: t -*-

/*
 * Copyright (C) 2014-2016 Canonical Ltd
 *
 * This program is free software: you can redistribute it and/or modify
 * it under the terms of the GNU General Public License version 3 as
 * published by the Free Software Foundation.
 *
 * This program is distributed in the hope that it will be useful,
 * but WITHOUT ANY WARRANTY; without even the implied warranty of
 * MERCHANTABILITY or FITNESS FOR A PARTICULAR PURPOSE.  See the
 * GNU General Public License for more details.
 *
 * You should have received a copy of the GNU General Public License
 * along with this program.  If not, see <http://www.gnu.org/licenses/>.
 *
 */

package snap_test

import (
	"io/ioutil"
	"path/filepath"

	. "gopkg.in/check.v1"

	"github.com/snapcore/snapd/snap"
)

type seedYamlTestSuite struct{}

var _ = Suite(&seedYamlTestSuite{})

var mockSeedYaml = []byte(`
snaps:
 - name: foo
   snap-id: snapidsnapidsnapid
   channel: stable
   devmode: true
<<<<<<< HEAD
 - name: local
   sideloaded: true
=======
   file: foo_1.0_all.snap
 - name: local
   unasserted: true
>>>>>>> 6d722582
   file: local.snap
`)

func (s *seedYamlTestSuite) TestSimple(c *C) {
	fn := filepath.Join(c.MkDir(), "seed.yaml")
	err := ioutil.WriteFile(fn, mockSeedYaml, 0644)
	c.Assert(err, IsNil)

	seed, err := snap.ReadSeedYaml(fn)
	c.Assert(err, IsNil)
	c.Assert(seed.Snaps, HasLen, 2)
	c.Assert(seed.Snaps[0], DeepEquals, &snap.SeedSnap{
		File:   "foo_1.0_all.snap",
		Name:   "foo",
		SnapID: "snapidsnapidsnapid",

		Channel: "stable",
		DevMode: true,
	})
	c.Assert(seed.Snaps[1], DeepEquals, &snap.SeedSnap{
		File:       "local.snap",
		Name:       "local",
		Unasserted: true,
	})
	c.Assert(seed.Snaps[1], DeepEquals, &snap.SeedSnap{
		File:       "local.snap",
		Name:       "local",
		Sideloaded: true,
	})
}

var badMockSeedYaml = []byte(`
snaps:
 - name: foo
   file: foo/bar.snap
`)

func (s *seedYamlTestSuite) TestNoPathAllowed(c *C) {
	fn := filepath.Join(c.MkDir(), "seed.yaml")
	err := ioutil.WriteFile(fn, badMockSeedYaml, 0644)
	c.Assert(err, IsNil)

	_, err = snap.ReadSeedYaml(fn)
	c.Assert(err, ErrorMatches, `"foo/bar.snap" must be a filename, not a path`)
}<|MERGE_RESOLUTION|>--- conflicted
+++ resolved
@@ -38,14 +38,9 @@
    snap-id: snapidsnapidsnapid
    channel: stable
    devmode: true
-<<<<<<< HEAD
- - name: local
-   sideloaded: true
-=======
    file: foo_1.0_all.snap
  - name: local
    unasserted: true
->>>>>>> 6d722582
    file: local.snap
 `)
 
@@ -70,11 +65,6 @@
 		Name:       "local",
 		Unasserted: true,
 	})
-	c.Assert(seed.Snaps[1], DeepEquals, &snap.SeedSnap{
-		File:       "local.snap",
-		Name:       "local",
-		Sideloaded: true,
-	})
 }
 
 var badMockSeedYaml = []byte(`
