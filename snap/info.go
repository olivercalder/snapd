// -*- Mode: Go; indent-tabs-mode: t -*-

/*
 * Copyright (C) 2014-2016 Canonical Ltd
 *
 * This program is free software: you can redistribute it and/or modify
 * it under the terms of the GNU General Public License version 3 as
 * published by the Free Software Foundation.
 *
 * This program is distributed in the hope that it will be useful,
 * but WITHOUT ANY WARRANTY; without even the implied warranty of
 * MERCHANTABILITY or FITNESS FOR A PARTICULAR PURPOSE.  See the
 * GNU General Public License for more details.
 *
 * You should have received a copy of the GNU General Public License
 * along with this program.  If not, see <http://www.gnu.org/licenses/>.
 *
 */

package snap

import (
	"fmt"
	"io/ioutil"
	"os"
	"path/filepath"
	"strings"

	"github.com/snapcore/snapd/dirs"
	"github.com/snapcore/snapd/systemd"
	"github.com/snapcore/snapd/timeout"
)

// PlaceInfo offers all the information about where a snap and its data are located and exposed in the filesystem.
type PlaceInfo interface {
	// Name returns the name of the snap.
	Name() string

	// MountDir returns the base directory of the snap.
	MountDir() string

	// MountFile returns the path where the snap file that is mounted is installed.
	MountFile() string

	// HooksDir returns the directory containing the snap's hooks.
	HooksDir() string

	// DataDir returns the data directory of the snap.
	DataDir() string

	// CommonDataDir returns the data directory common across revisions of the snap.
	CommonDataDir() string

	// DataHomeDir returns the per user data directory of the snap.
	DataHomeDir() string

	// CommonDataHomeDir returns the per user data directory common across revisions of the snap.
	CommonDataHomeDir() string
}

// MinimalPlaceInfo returns a PlaceInfo with just the location information for a snap of the given name and revision.
func MinimalPlaceInfo(name string, revision Revision) PlaceInfo {
	return &Info{SideInfo: SideInfo{OfficialName: name, Revision: revision}}
}

// MountDir returns the base directory where it gets mounted of the snap with the given name and revision.
func MountDir(name string, revision Revision) string {
	return filepath.Join(dirs.SnapSnapsDir, name, revision.String())
}

// AppSecurityTag returns the application-specific security tag.
func AppSecurityTag(snapName, appName string) string {
	return fmt.Sprintf("snap.%s.%s", snapName, appName)
}

// HookSecurityTag returns the hook-specific security tag.
func HookSecurityTag(snapName, hookName string) string {
	return fmt.Sprintf("snap.%s.hook.%s", snapName, hookName)
}

// SideInfo holds snap metadata that is crucial for the tracking of
// snaps and for the working of the system offline and which is not
// included in snap.yaml or for which the store is the canonical
// source overriding snap.yaml content.
//
// It can be marshalled and will be stored in the system state for
// each currently installed snap revision so it needs to be evolved
// carefully.
//
// Information that can be taken directly from snap.yaml or that comes
// from the store but is not required for working offline should not
// end up in SideInfo.
type SideInfo struct {
	OfficialName      string   `yaml:"name,omitempty" json:"name,omitempty"`
	SnapID            string   `yaml:"snap-id" json:"snap-id"`
	Revision          Revision `yaml:"revision" json:"revision"`
	Channel           string   `yaml:"channel,omitempty" json:"channel,omitempty"`
	DeveloperID       string   `yaml:"developer-id,omitempty" json:"developer-id,omitempty"`
	Developer         string   `yaml:"developer,omitempty" json:"developer,omitempty"` // XXX: obsolete, will be retired after full backfilling of DeveloperID
	EditedSummary     string   `yaml:"summary,omitempty" json:"summary,omitempty"`
	EditedDescription string   `yaml:"description,omitempty" json:"description,omitempty"`
	Size              int64    `yaml:"size,omitempty" json:"size,omitempty"`
	Sha512            string   `yaml:"sha512,omitempty" json:"sha512,omitempty"`
	Private           bool     `yaml:"private,omitempty" json:"private,omitempty"`
}

// Info provides information about snaps.
type Info struct {
	SuggestedName string
	Version       string
	Type          Type
	Architectures []string
	Assumes       []string

	OriginalSummary     string
	OriginalDescription string

	Environment map[string]string

	LicenseAgreement string
	LicenseVersion   string
	Epoch            string
	Confinement      ConfinementType
	Apps             map[string]*AppInfo
	Hooks            map[string]*HookInfo
	Plugs            map[string]*PlugInfo
	Slots            map[string]*SlotInfo

	// The information in all the remaining fields is not sourced from the snap blob itself.
	SideInfo

	// The information in these fields is ephemeral, available only from the store.
	DownloadInfo

	IconURL string
	Prices  map[string]float64 `yaml:"prices,omitempty" json:"prices,omitempty"`
	MustBuy bool
<<<<<<< HEAD

	Broken string
=======
	Broken  string
>>>>>>> 2c174403
}

// Name returns the blessed name for the snap.
func (s *Info) Name() string {
	if s.OfficialName != "" {
		return s.OfficialName
	}
	return s.SuggestedName
}

// Summary returns the blessed summary for the snap.
func (s *Info) Summary() string {
	if s.EditedSummary != "" {
		return s.EditedSummary
	}
	return s.OriginalSummary
}

// Description returns the blessed description for the snap.
func (s *Info) Description() string {
	if s.EditedDescription != "" {
		return s.EditedDescription
	}
	return s.OriginalDescription
}

// MountDir returns the base directory of the snap where it gets mounted.
func (s *Info) MountDir() string {
	return MountDir(s.Name(), s.Revision)
}

// MountFile returns the path where the snap file that is mounted is installed.
func (s *Info) MountFile() string {
	return filepath.Join(dirs.SnapBlobDir, fmt.Sprintf("%s_%s.snap", s.Name(), s.Revision))
}

// HooksDir returns the directory containing the snap's hooks.
func (s *Info) HooksDir() string {
	return filepath.Join(s.MountDir(), "meta", "hooks")
}

// DataDir returns the data directory of the snap.
func (s *Info) DataDir() string {
	return filepath.Join(dirs.SnapDataDir, s.Name(), s.Revision.String())
}

// CommonDataDir returns the data directory common across revisions of the snap.
func (s *Info) CommonDataDir() string {
	return filepath.Join(dirs.SnapDataDir, s.Name(), "common")
}

// DataHomeDir returns the per user data directory of the snap.
func (s *Info) DataHomeDir() string {
	return filepath.Join(dirs.SnapDataHomeGlob, s.Name(), s.Revision.String())
}

// CommonDataHomeDir returns the per user data directory common across revisions of the snap.
func (s *Info) CommonDataHomeDir() string {
	return filepath.Join(dirs.SnapDataHomeGlob, s.Name(), "common")
}

// NeedsDevMode retursn whether the snap needs devmode.
func (s *Info) NeedsDevMode() bool {
	return s.Confinement == DevmodeConfinement
}

// DownloadInfo contains the information to download a snap.
// It can be marshalled.
type DownloadInfo struct {
	AnonDownloadURL string `json:"anon-download-url,omitempty"`
	DownloadURL     string `json:"download-url,omitempty"`
}

// sanity check that Info is a PlaceInfo
var _ PlaceInfo = (*Info)(nil)

// PlugInfo provides information about a plug.
type PlugInfo struct {
	Snap *Info

	Name      string
	Interface string
	Attrs     map[string]interface{}
	Label     string
	Apps      map[string]*AppInfo
	Hooks     map[string]*HookInfo
}

// SlotInfo provides information about a slot.
type SlotInfo struct {
	Snap *Info

	Name      string
	Interface string
	Attrs     map[string]interface{}
	Label     string
	Apps      map[string]*AppInfo
}

// AppInfo provides information about a app.
type AppInfo struct {
	Snap *Info

	Name    string
	Command string

	Daemon          string
	StopTimeout     timeout.Timeout
	StopCommand     string
	PostStopCommand string
	RestartCond     systemd.RestartCondition

	Socket       bool
	SocketMode   string
	ListenStream string

	// TODO: this should go away once we have more plumbing and can change
	// things vs refactor
	// https://github.com/snapcore/snapd/pull/794#discussion_r58688496
	BusName string

	Plugs map[string]*PlugInfo
	Slots map[string]*SlotInfo

	Environment map[string]string
}

// HookInfo provides information about a hook.
type HookInfo struct {
	Snap *Info

	Name  string
	Plugs map[string]*PlugInfo
}

// SecurityTag returns application-specific security tag.
//
// Security tags are used by various security subsystems as "profile names" and
// sometimes also as a part of the file name.
func (app *AppInfo) SecurityTag() string {
	return AppSecurityTag(app.Snap.Name(), app.Name)
}

// WrapperPath returns the path to wrapper invoking the app binary.
func (app *AppInfo) WrapperPath() string {
	var binName string
	if app.Name == app.Snap.Name() {
		binName = filepath.Base(app.Name)
	} else {
		binName = fmt.Sprintf("%s.%s", app.Snap.Name(), filepath.Base(app.Name))
	}

	return filepath.Join(dirs.SnapBinariesDir, binName)
}

func (app *AppInfo) launcherCommand(command string) string {
	securityTag := app.SecurityTag()
	return fmt.Sprintf("/usr/bin/ubuntu-core-launcher %s %s %s", securityTag, securityTag, filepath.Join(app.Snap.MountDir(), command))

}

// LauncherCommand returns the launcher command line to use when invoking the app binary.
func (app *AppInfo) LauncherCommand() string {
	return app.launcherCommand(app.Command)
}

// LauncherStopCommand returns the launcher command line to use when invoking the app stop command binary.
func (app *AppInfo) LauncherStopCommand() string {
	return app.launcherCommand(app.StopCommand)
}

// LauncherPostStopCommand returns the launcher command line to use when invoking the app post-stop command binary.
func (app *AppInfo) LauncherPostStopCommand() string {
	return app.launcherCommand(app.PostStopCommand)
}

// ServiceFile returns the systemd service file path for the daemon app.
func (app *AppInfo) ServiceFile() string {
	return filepath.Join(dirs.SnapServicesDir, app.SecurityTag()+".service")
}

// ServiceSocketFile returns the systemd socket file path for the daemon app.
func (app *AppInfo) ServiceSocketFile() string {
	return filepath.Join(dirs.SnapServicesDir, app.SecurityTag()+".socket")
}

func copyEnv(in map[string]string) map[string]string {
	out := make(map[string]string)
	for k, v := range in {
		out[k] = v
	}

	return out
}

// Env returns the app specific environment overrides
func (app *AppInfo) Env() []string {
	env := []string{}
	appEnv := copyEnv(app.Snap.Environment)
	for k, v := range app.Environment {
		appEnv[k] = v
	}
	for k, v := range appEnv {
		env = append(env, fmt.Sprintf("%s=%s\n", k, v))
	}
	return env
}

// SecurityTag returns the hook-specific security tag.
//
// Security tags are used by various security subsystems as "profile names" and
// sometimes also as a part of the file name.
func (hook *HookInfo) SecurityTag() string {
	return HookSecurityTag(hook.Snap.Name(), hook.Name)
}

func infoFromSnapYamlWithSideInfo(meta []byte, si *SideInfo) (*Info, error) {
	info, err := InfoFromSnapYaml(meta)
	if err != nil {
		return nil, err
	}

	if si != nil {
		info.SideInfo = *si
	}

	return info, nil
}

type NotFoundError struct {
	Snap     string
	Revision Revision
}

func (e NotFoundError) Error() string {
	return fmt.Sprintf("cannot find installed snap %q at revision %s", e.Snap, e.Revision)
}

// ReadInfo reads the snap information for the installed snap with the given name and given side-info.
func ReadInfo(name string, si *SideInfo) (*Info, error) {
	snapYamlFn := filepath.Join(MountDir(name, si.Revision), "meta", "snap.yaml")
	meta, err := ioutil.ReadFile(snapYamlFn)
	if os.IsNotExist(err) {
		return nil, &NotFoundError{Snap: name, Revision: si.Revision}
	}
	if err != nil {
		return nil, err
	}

	info, err := infoFromSnapYamlWithSideInfo(meta, si)
	if err != nil {
		return nil, err
	}

	err = addImplicitHooks(info)
	if err != nil {
		return nil, err
	}

	return info, nil
}

// ReadInfoFromSnapFile reads the snap information from the given File
// and completes it with the given side-info if this is not nil.
func ReadInfoFromSnapFile(snapf Container, si *SideInfo) (*Info, error) {
	meta, err := snapf.ReadFile("meta/snap.yaml")
	if err != nil {
		return nil, err
	}

	info, err := infoFromSnapYamlWithSideInfo(meta, si)
	if err != nil {
		return nil, err
	}

	err = addImplicitHooksFromContainer(info, snapf)
	if err != nil {
		return nil, err
	}

	err = Validate(info)
	if err != nil {
		return nil, err
	}

	return info, nil
}

// SplitSnapApp will split a string of the form `snap.app` into
// the `snap` and the `app` part. It also deals with the special
// case of snapName == appName.
func SplitSnapApp(snapApp string) (snap, app string) {
	l := strings.SplitN(snapApp, ".", 2)
	if len(l) < 2 {
		return l[0], l[0]
	}
	return l[0], l[1]
}<|MERGE_RESOLUTION|>--- conflicted
+++ resolved
@@ -135,12 +135,7 @@
 	IconURL string
 	Prices  map[string]float64 `yaml:"prices,omitempty" json:"prices,omitempty"`
 	MustBuy bool
-<<<<<<< HEAD
-
-	Broken string
-=======
 	Broken  string
->>>>>>> 2c174403
 }
 
 // Name returns the blessed name for the snap.
