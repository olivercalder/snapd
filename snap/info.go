--- conflicted
+++ resolved
@@ -147,12 +147,8 @@
 	IconURL string
 	Prices  map[string]float64 `yaml:"prices,omitempty" json:"prices,omitempty"`
 	MustBuy bool
-<<<<<<< HEAD
-	Broken  string
 
 	Screenshots []ScreenshotInfo
-=======
->>>>>>> 3492fa55
 }
 
 // Name returns the blessed name for the snap.
