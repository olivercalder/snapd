// -*- Mode: Go; indent-tabs-mode: t -*-

/*
 * Copyright (C) 2014-2016 Canonical Ltd
 *
 * This program is free software: you can redistribute it and/or modify
 * it under the terms of the GNU General Public License version 3 as
 * published by the Free Software Foundation.
 *
 * This program is distributed in the hope that it will be useful,
 * but WITHOUT ANY WARRANTY; without even the implied warranty of
 * MERCHANTABILITY or FITNESS FOR A PARTICULAR PURPOSE.  See the
 * GNU General Public License for more details.
 *
 * You should have received a copy of the GNU General Public License
 * along with this program.  If not, see <http://www.gnu.org/licenses/>.
 *
 */

package snap

import (
	"bytes"
	"fmt"
	"io/ioutil"
	"os"
	"path/filepath"
	"reflect"
	"sort"
	"strings"
	"time"

	"github.com/snapcore/snapd/dirs"
	"github.com/snapcore/snapd/osutil/sys"
	"github.com/snapcore/snapd/strutil"
	"github.com/snapcore/snapd/timeout"
)

// PlaceInfo offers all the information about where a snap and its data are located and exposed in the filesystem.
type PlaceInfo interface {
	// Name returns the name of the snap.
	Name() string

	// MountDir returns the base directory of the snap.
	MountDir() string

	// MountFile returns the path where the snap file that is mounted is installed.
	MountFile() string

	// HooksDir returns the directory containing the snap's hooks.
	HooksDir() string

	// DataDir returns the data directory of the snap.
	DataDir() string

	// UserDataDir returns the per user data directory of the snap.
	UserDataDir(home string) string

	// CommonDataDir returns the data directory common across revisions of the snap.
	CommonDataDir() string

	// UserCommonDataDir returns the per user data directory common across revisions of the snap.
	UserCommonDataDir(home string) string

	// UserXdgRuntimeDir returns the per user XDG_RUNTIME_DIR directory
	UserXdgRuntimeDir(userID sys.UserID) string

	// DataHomeDir returns the a glob that matches all per user data directories of a snap.
	DataHomeDir() string

	// CommonDataHomeDir returns a glob that matches all per user data directories common across revisions of the snap.
	CommonDataHomeDir() string

	// XdgRuntimeDirs returns a glob that matches all XDG_RUNTIME_DIR directories for all users of the snap.
	XdgRuntimeDirs() string
}

// MinimalPlaceInfo returns a PlaceInfo with just the location information for a snap of the given name and revision.
func MinimalPlaceInfo(name string, revision Revision) PlaceInfo {
	return &Info{SideInfo: SideInfo{RealName: name, Revision: revision}}
}

// MountDir returns the base directory where it gets mounted of the snap with the given name and revision.
func MountDir(name string, revision Revision) string {
	return filepath.Join(dirs.SnapMountDir, name, revision.String())
}

// MountFile returns the path where the snap file that is mounted is installed.
func MountFile(name string, revision Revision) string {
	return filepath.Join(dirs.SnapBlobDir, fmt.Sprintf("%s_%s.snap", name, revision))
}

// ScopedSecurityTag returns the snap-specific, scope specific, security tag.
func ScopedSecurityTag(snapName, scopeName, suffix string) string {
	return fmt.Sprintf("snap.%s.%s.%s", snapName, scopeName, suffix)
}

// SecurityTag returns the snap-specific security tag.
func SecurityTag(snapName string) string {
	return fmt.Sprintf("snap.%s", snapName)
}

// AppSecurityTag returns the application-specific security tag.
func AppSecurityTag(snapName, appName string) string {
	return fmt.Sprintf("%s.%s", SecurityTag(snapName), appName)
}

// HookSecurityTag returns the hook-specific security tag.
func HookSecurityTag(snapName, hookName string) string {
	return ScopedSecurityTag(snapName, "hook", hookName)
}

// NoneSecurityTag returns the security tag for interfaces that
// are not associated to an app or hook in the snap.
func NoneSecurityTag(snapName, uniqueName string) string {
	return ScopedSecurityTag(snapName, "none", uniqueName)
}

// SideInfo holds snap metadata that is crucial for the tracking of
// snaps and for the working of the system offline and which is not
// included in snap.yaml or for which the store is the canonical
// source overriding snap.yaml content.
//
// It can be marshalled and will be stored in the system state for
// each currently installed snap revision so it needs to be evolved
// carefully.
//
// Information that can be taken directly from snap.yaml or that comes
// from the store but is not required for working offline should not
// end up in SideInfo.
type SideInfo struct {
	RealName          string   `yaml:"name,omitempty" json:"name,omitempty"`
	SnapID            string   `yaml:"snap-id" json:"snap-id"`
	Revision          Revision `yaml:"revision" json:"revision"`
	Channel           string   `yaml:"channel,omitempty" json:"channel,omitempty"`
	Contact           string   `yaml:"contact,omitempty" json:"contact,omitempty"`
	EditedTitle       string   `yaml:"title,omitempty" json:"title,omitempty"`
	EditedSummary     string   `yaml:"summary,omitempty" json:"summary,omitempty"`
	EditedDescription string   `yaml:"description,omitempty" json:"description,omitempty"`
	Private           bool     `yaml:"private,omitempty" json:"private,omitempty"`
	Paid              bool     `yaml:"paid,omitempty" json:"paid,omitempty"`
}

// Info provides information about snaps.
type Info struct {
	SuggestedName string
	Version       string
	Type          Type
	Architectures []string
	Assumes       []string

	OriginalTitle       string
	OriginalSummary     string
	OriginalDescription string

	Environment strutil.OrderedMap

	LicenseAgreement string
	LicenseVersion   string
	License          string
	Epoch            Epoch
	Base             string
	Confinement      ConfinementType
	Apps             map[string]*AppInfo
	LegacyAliases    map[string]*AppInfo // FIXME: eventually drop this
	Hooks            map[string]*HookInfo
	Plugs            map[string]*PlugInfo
	Slots            map[string]*SlotInfo

	// Plugs or slots with issues (they are not included in Plugs or Slots)
	BadInterfaces map[string]string // slot or plug => message

	// The information in all the remaining fields is not sourced from the snap blob itself.
	SideInfo

	// Broken marks whether the snap is broken and the reason.
	Broken string

	// The information in these fields is ephemeral, available only from the store.
	DownloadInfo

	IconURL string
	Prices  map[string]float64
	MustBuy bool

	PublisherID string
	Publisher   string

	Screenshots []ScreenshotInfo

	// The flattended channel map with $track/$risk
	Channels map[string]*ChannelSnapInfo

	// The ordered list of tracks that contain channels
	Tracks []string

	Layout map[string]*Layout
}

// Layout describes a single element of the layout section.
type Layout struct {
	Snap *Info

	Path     string      `json:"path"`
	Bind     string      `json:"bind,omitempty"`
	BindFile string      `json:"bind-file,omitempty"`
	Type     string      `json:"type,omitempty"`
	User     string      `json:"user,omitempty"`
	Group    string      `json:"group,omitempty"`
	Mode     os.FileMode `json:"mode,omitempty"`
	Symlink  string      `json:"symlink,omitempty"`
}

// ChannelSnapInfo is the minimum information that can be used to clearly
// distinguish different revisions of the same snap.
type ChannelSnapInfo struct {
	Revision    Revision        `json:"revision"`
	Confinement ConfinementType `json:"confinement"`
	Version     string          `json:"version"`
	Channel     string          `json:"channel"`
	Epoch       Epoch           `json:"epoch"`
	Size        int64           `json:"size"`
}

// Name returns the blessed name for the snap.
func (s *Info) Name() string {
	if s.RealName != "" {
		return s.RealName
	}
	return s.SuggestedName
}

// Title returns the blessed title for the snap.
func (s *Info) Title() string {
	if s.EditedTitle != "" {
		return s.EditedTitle
	}
	return s.OriginalTitle
}

// Summary returns the blessed summary for the snap.
func (s *Info) Summary() string {
	if s.EditedSummary != "" {
		return s.EditedSummary
	}
	return s.OriginalSummary
}

// Description returns the blessed description for the snap.
func (s *Info) Description() string {
	if s.EditedDescription != "" {
		return s.EditedDescription
	}
	return s.OriginalDescription
}

// MountDir returns the base directory of the snap where it gets mounted.
func (s *Info) MountDir() string {
	return MountDir(s.Name(), s.Revision)
}

// MountFile returns the path where the snap file that is mounted is installed.
func (s *Info) MountFile() string {
	return MountFile(s.Name(), s.Revision)
}

// HooksDir returns the directory containing the snap's hooks.
func (s *Info) HooksDir() string {
	return filepath.Join(s.MountDir(), "meta", "hooks")
}

// DataDir returns the data directory of the snap.
func (s *Info) DataDir() string {
	return filepath.Join(dirs.SnapDataDir, s.Name(), s.Revision.String())
}

// UserDataDir returns the user-specific data directory of the snap.
func (s *Info) UserDataDir(home string) string {
	return filepath.Join(home, "snap", s.Name(), s.Revision.String())
}

// UserCommonDataDir returns the user-specific data directory common across revision of the snap.
func (s *Info) UserCommonDataDir(home string) string {
	return filepath.Join(home, "snap", s.Name(), "common")
}

// CommonDataDir returns the data directory common across revisions of the snap.
func (s *Info) CommonDataDir() string {
	return filepath.Join(dirs.SnapDataDir, s.Name(), "common")
}

// DataHomeDir returns the per user data directory of the snap.
func (s *Info) DataHomeDir() string {
	return filepath.Join(dirs.SnapDataHomeGlob, s.Name(), s.Revision.String())
}

// CommonDataHomeDir returns the per user data directory common across revisions of the snap.
func (s *Info) CommonDataHomeDir() string {
	return filepath.Join(dirs.SnapDataHomeGlob, s.Name(), "common")
}

// UserXdgRuntimeDir returns the XDG_RUNTIME_DIR directory of the snap for a particular user.
func (s *Info) UserXdgRuntimeDir(euid sys.UserID) string {
	return filepath.Join("/run/user", fmt.Sprintf("%d/snap.%s", euid, s.Name()))
}

// XdgRuntimeDirs returns the XDG_RUNTIME_DIR directories for all users of the snap.
func (s *Info) XdgRuntimeDirs() string {
	return filepath.Join(dirs.XdgRuntimeDirGlob, fmt.Sprintf("snap.%s", s.Name()))
}

// NeedsDevMode returns whether the snap needs devmode.
func (s *Info) NeedsDevMode() bool {
	return s.Confinement == DevModeConfinement
}

// NeedsClassic  returns whether the snap needs classic confinement consent.
func (s *Info) NeedsClassic() bool {
	return s.Confinement == ClassicConfinement
}

// Services returns a list of the apps that have "daemon" set.
func (s *Info) Services() []*AppInfo {
	svcs := make([]*AppInfo, 0, len(s.Apps))
	for _, app := range s.Apps {
		if !app.IsService() {
			continue
		}
		svcs = append(svcs, app)
	}

	return svcs
}

// ExpandSnapVariables resolves $SNAP, $SNAP_DATA and $SNAP_COMMON.
func (s *Info) ExpandSnapVariables(path string) string {
	return os.Expand(path, func(v string) string {
		switch v {
		case "SNAP":
			// NOTE: We use dirs.CoreSnapMountDir here as the path used will be always
			// inside the mount namespace snap-confine creates and there we will
			// always have a /snap directory available regardless if the system
			// we're running on supports this or not.
			return filepath.Join(dirs.CoreSnapMountDir, s.Name(), s.Revision.String())
		case "SNAP_DATA":
			return s.DataDir()
		case "SNAP_COMMON":
			return s.CommonDataDir()
		}
		return ""
	})
}

// InstallDate returns the "install date" of the snap.
//
// If the snap is not active, it'll return a zero time; otherwise
// it'll return the modtime of the "current" symlink. Sneaky.
func (s *Info) InstallDate() time.Time {
	dir, rev := filepath.Split(s.MountDir())
	cur := filepath.Join(dir, "current")
	tag, err := os.Readlink(cur)
	if err == nil && tag == rev {
		if st, err := os.Lstat(cur); err == nil {
			return st.ModTime()
		}
	}
	return time.Time{}
}

func BadInterfacesSummary(snapInfo *Info) string {
	inverted := make(map[string][]string)
	for name, reason := range snapInfo.BadInterfaces {
		inverted[reason] = append(inverted[reason], name)
	}
	var buf bytes.Buffer
	fmt.Fprintf(&buf, "snap %q has bad plugs or slots: ", snapInfo.Name())
	reasons := make([]string, 0, len(inverted))
	for reason := range inverted {
		reasons = append(reasons, reason)
	}
	sort.Strings(reasons)
	for _, reason := range reasons {
		names := inverted[reason]
		sort.Strings(names)
		for i, name := range names {
			if i > 0 {
				buf.WriteString(", ")
			}
			buf.WriteString(name)
		}
		fmt.Fprintf(&buf, " (%s); ", reason)
	}
	return strings.TrimSuffix(buf.String(), "; ")
}

// DownloadInfo contains the information to download a snap.
// It can be marshalled.
type DownloadInfo struct {
	AnonDownloadURL string `json:"anon-download-url,omitempty"`
	DownloadURL     string `json:"download-url,omitempty"`

	Size     int64  `json:"size,omitempty"`
	Sha3_384 string `json:"sha3-384,omitempty"`

	// The server can include information about available deltas for a given
	// snap at a specific revision during refresh. Currently during refresh the
	// server will provide single matching deltas only, from the clients
	// revision to the target revision when available, per requested format.
	Deltas []DeltaInfo `json:"deltas,omitempty"`
}

// DeltaInfo contains the information to download a delta
// from one revision to another.
type DeltaInfo struct {
	FromRevision    int    `json:"from-revision,omitempty"`
	ToRevision      int    `json:"to-revision,omitempty"`
	Format          string `json:"format,omitempty"`
	AnonDownloadURL string `json:"anon-download-url,omitempty"`
	DownloadURL     string `json:"download-url,omitempty"`
	Size            int64  `json:"size,omitempty"`
	Sha3_384        string `json:"sha3-384,omitempty"`
}

// sanity check that Info is a PlaceInfo
var _ PlaceInfo = (*Info)(nil)

// PlugInfo provides information about a plug.
type PlugInfo struct {
	Snap *Info

	Name      string
	Interface string
	Attrs     map[string]interface{}
	Label     string
	Apps      map[string]*AppInfo
	Hooks     map[string]*HookInfo
}

func getAttribute(snapName string, ifaceName string, attrs map[string]interface{}, key string, val interface{}) error {
	if v, ok := attrs[key]; ok {
		rt := reflect.TypeOf(val)
		if rt.Kind() != reflect.Ptr || val == nil {
			return fmt.Errorf("internal error: cannot get %q attribute of interface %q with non-pointer value", key, ifaceName)
		}

		if reflect.TypeOf(v) != rt.Elem() {
			return fmt.Errorf("snap %q has interface %q with invalid value type for %q attribute", snapName, ifaceName, key)
		}
		rv := reflect.ValueOf(val)
		rv.Elem().Set(reflect.ValueOf(v))
		return nil
	}
	return fmt.Errorf("snap %q does not have attribute %q for interface %q", snapName, key, ifaceName)
}

func (plug *PlugInfo) Attr(key string, val interface{}) error {
	return getAttribute(plug.Snap.Name(), plug.Interface, plug.Attrs, key, val)
}

// SecurityTags returns security tags associated with a given plug.
func (plug *PlugInfo) SecurityTags() []string {
	tags := make([]string, 0, len(plug.Apps)+len(plug.Hooks))
	for _, app := range plug.Apps {
		tags = append(tags, app.SecurityTag())
	}
	for _, hook := range plug.Hooks {
		tags = append(tags, hook.SecurityTag())
	}
	sort.Strings(tags)
	return tags
}

// String returns the representation of the plug as snap:plug string.
func (plug *PlugInfo) String() string {
	return fmt.Sprintf("%s:%s", plug.Snap.Name(), plug.Name)
}

func (slot *SlotInfo) Attr(key string, val interface{}) error {
	return getAttribute(slot.Snap.Name(), slot.Interface, slot.Attrs, key, val)
}

// SecurityTags returns security tags associated with a given slot.
func (slot *SlotInfo) SecurityTags() []string {
	tags := make([]string, 0, len(slot.Apps))
	for _, app := range slot.Apps {
		tags = append(tags, app.SecurityTag())
	}
	for _, hook := range slot.Hooks {
		tags = append(tags, hook.SecurityTag())
	}
	sort.Strings(tags)
	return tags
}

// String returns the representation of the slot as snap:slot string.
func (slot *SlotInfo) String() string {
	return fmt.Sprintf("%s:%s", slot.Snap.Name(), slot.Name)
}

// SlotInfo provides information about a slot.
type SlotInfo struct {
	Snap *Info

	Name      string
	Interface string
	Attrs     map[string]interface{}
	Label     string
	Apps      map[string]*AppInfo
	Hooks     map[string]*HookInfo
}

// SocketInfo provides information on application sockets.
type SocketInfo struct {
	App *AppInfo

	Name         string
	ListenStream string
	SocketMode   os.FileMode
}

// TimerInfo provides information on application timer.
type TimerInfo struct {
	App *AppInfo

	Timer string
}

// AppInfo provides information about a app.
type AppInfo struct {
	Snap *Info

	Name          string
	LegacyAliases []string // FIXME: eventually drop this
	Command       string

	Daemon          string
	StopTimeout     timeout.Timeout
	StopCommand     string
	ReloadCommand   string
	PostStopCommand string
	RestartCond     RestartCondition
	Completer       string
	RefreshMode     string

	// TODO: this should go away once we have more plumbing and can change
	// things vs refactor
	// https://github.com/snapcore/snapd/pull/794#discussion_r58688496
	BusName string

	Plugs   map[string]*PlugInfo
	Slots   map[string]*SlotInfo
	Sockets map[string]*SocketInfo

	Environment strutil.OrderedMap

	// list of other service names that this service will start after or
	// before
	After  []string
	Before []string

	Timer *TimerInfo
<<<<<<< HEAD
=======

	Autostart string
>>>>>>> 5295589f
}

// ScreenshotInfo provides information about a screenshot.
type ScreenshotInfo struct {
	URL    string
	Width  int64
	Height int64
}

// HookInfo provides information about a hook.
type HookInfo struct {
	Snap *Info

	Name  string
	Plugs map[string]*PlugInfo
	Slots map[string]*SlotInfo
}

// File returns the path to the *.socket file
func (socket *SocketInfo) File() string {
	return filepath.Join(dirs.SnapServicesDir, socket.App.SecurityTag()+"."+socket.Name+".socket")
}

// File returns the path to the *.timer file
func (timer *TimerInfo) File() string {
	return filepath.Join(dirs.SnapServicesDir, timer.App.SecurityTag()+".timer")
}

// SecurityTag returns application-specific security tag.
//
// Security tags are used by various security subsystems as "profile names" and
// sometimes also as a part of the file name.
func (app *AppInfo) SecurityTag() string {
	return AppSecurityTag(app.Snap.Name(), app.Name)
}

func (app *AppInfo) DesktopFile() string {
	return filepath.Join(dirs.SnapDesktopFilesDir, fmt.Sprintf("%s_%s.desktop", app.Snap.Name(), app.Name))
}

// WrapperPath returns the path to wrapper invoking the app binary.
func (app *AppInfo) WrapperPath() string {
	return filepath.Join(dirs.SnapBinariesDir, JoinSnapApp(app.Snap.Name(), app.Name))
}

// CompleterPath returns the path to the completer snippet for the app binary.
func (app *AppInfo) CompleterPath() string {
	return filepath.Join(dirs.CompletersDir, JoinSnapApp(app.Snap.Name(), app.Name))
}

func (app *AppInfo) launcherCommand(command string) string {
	if command != "" {
		command = " " + command
	}
	if app.Name == app.Snap.Name() {
		return fmt.Sprintf("/usr/bin/snap run%s %s", command, app.Name)
	}
	return fmt.Sprintf("/usr/bin/snap run%s %s.%s", command, app.Snap.Name(), app.Name)
}

// LauncherCommand returns the launcher command line to use when invoking the app binary.
func (app *AppInfo) LauncherCommand() string {
	if app.Timer != nil {
		return app.launcherCommand(fmt.Sprintf("--timer=%q", app.Timer.Timer))
	}
	return app.launcherCommand("")
}

// LauncherStopCommand returns the launcher command line to use when invoking the app stop command binary.
func (app *AppInfo) LauncherStopCommand() string {
	return app.launcherCommand("--command=stop")
}

// LauncherReloadCommand returns the launcher command line to use when invoking the app stop command binary.
func (app *AppInfo) LauncherReloadCommand() string {
	return app.launcherCommand("--command=reload")
}

// LauncherPostStopCommand returns the launcher command line to use when invoking the app post-stop command binary.
func (app *AppInfo) LauncherPostStopCommand() string {
	return app.launcherCommand("--command=post-stop")
}

// ServiceName returns the systemd service name for the daemon app.
func (app *AppInfo) ServiceName() string {
	return app.SecurityTag() + ".service"
}

// ServiceFile returns the systemd service file path for the daemon app.
func (app *AppInfo) ServiceFile() string {
	return filepath.Join(dirs.SnapServicesDir, app.ServiceName())
}

// Env returns the app specific environment overrides
func (app *AppInfo) Env() []string {
	env := []string{}
	appEnv := app.Snap.Environment.Copy()
	for _, k := range app.Environment.Keys() {
		appEnv.Set(k, app.Environment.Get(k))
	}
	for _, k := range appEnv.Keys() {
		env = append(env, fmt.Sprintf("%s=%s", k, appEnv.Get(k)))
	}
	return env
}

// IsService returns whether app represents a daemon/service.
func (app *AppInfo) IsService() bool {
	return app.Daemon != ""
}

// SecurityTag returns the hook-specific security tag.
//
// Security tags are used by various security subsystems as "profile names" and
// sometimes also as a part of the file name.
func (hook *HookInfo) SecurityTag() string {
	return HookSecurityTag(hook.Snap.Name(), hook.Name)
}

// Env returns the hook-specific environment overrides
func (hook *HookInfo) Env() []string {
	env := []string{}
	hookEnv := hook.Snap.Environment.Copy()
	for _, k := range hookEnv.Keys() {
		env = append(env, fmt.Sprintf("%s=%s\n", k, hookEnv.Get(k)))
	}
	return env
}

func infoFromSnapYamlWithSideInfo(meta []byte, si *SideInfo) (*Info, error) {
	info, err := InfoFromSnapYaml(meta)
	if err != nil {
		return nil, err
	}

	if si != nil {
		info.SideInfo = *si
	}

	return info, nil
}

type NotFoundError struct {
	Snap     string
	Revision Revision
}

func (e NotFoundError) Error() string {
	return fmt.Sprintf("cannot find installed snap %q at revision %s", e.Snap, e.Revision)
}

func MockSanitizePlugsSlots(f func(snapInfo *Info)) (restore func()) {
	old := SanitizePlugsSlots
	SanitizePlugsSlots = f
	return func() { SanitizePlugsSlots = old }
}

var SanitizePlugsSlots = func(snapInfo *Info) {
	panic("SanitizePlugsSlots function not set")
}

// ReadInfo reads the snap information for the installed snap with the given name and given side-info.
func ReadInfo(name string, si *SideInfo) (*Info, error) {
	snapYamlFn := filepath.Join(MountDir(name, si.Revision), "meta", "snap.yaml")
	meta, err := ioutil.ReadFile(snapYamlFn)
	if os.IsNotExist(err) {
		return nil, &NotFoundError{Snap: name, Revision: si.Revision}
	}
	if err != nil {
		return nil, err
	}

	info, err := infoFromSnapYamlWithSideInfo(meta, si)
	if err != nil {
		return nil, err
	}

	st, err := os.Stat(MountFile(name, si.Revision))
	if err != nil {
		return nil, err
	}
	info.Size = st.Size()

	err = addImplicitHooks(info)
	if err != nil {
		return nil, err
	}

	SanitizePlugsSlots(info)

	return info, nil
}

// ReadInfoFromSnapFile reads the snap information from the given File
// and completes it with the given side-info if this is not nil.
func ReadInfoFromSnapFile(snapf Container, si *SideInfo) (*Info, error) {
	meta, err := snapf.ReadFile("meta/snap.yaml")
	if err != nil {
		return nil, err
	}

	info, err := infoFromSnapYamlWithSideInfo(meta, si)
	if err != nil {
		return nil, err
	}

	info.Size, err = snapf.Size()
	if err != nil {
		return nil, err
	}

	err = addImplicitHooksFromContainer(info, snapf)
	if err != nil {
		return nil, err
	}

	err = Validate(info)
	if err != nil {
		return nil, err
	}

	return info, nil
}

// InstallDate returns the "install date" of the snap.
//
// If the snap is not active, it'll return a zero time; otherwise
// it'll return the modtime of the "current" symlink.
func InstallDate(name string) time.Time {
	cur := filepath.Join(dirs.SnapMountDir, name, "current")
	if st, err := os.Lstat(cur); err == nil {
		return st.ModTime()
	}
	return time.Time{}
}

// SplitSnapApp will split a string of the form `snap.app` into
// the `snap` and the `app` part. It also deals with the special
// case of snapName == appName.
func SplitSnapApp(snapApp string) (snap, app string) {
	l := strings.SplitN(snapApp, ".", 2)
	if len(l) < 2 {
		return l[0], l[0]
	}
	return l[0], l[1]
}

// JoinSnapApp produces a full application wrapper name from the
// `snap` and the `app` part. It also deals with the special
// case of snapName == appName.
func JoinSnapApp(snap, app string) string {
	if snap == app {
		return app
	}
	return fmt.Sprintf("%s.%s", snap, app)
}<|MERGE_RESOLUTION|>--- conflicted
+++ resolved
@@ -559,11 +559,8 @@
 	Before []string
 
 	Timer *TimerInfo
-<<<<<<< HEAD
-=======
 
 	Autostart string
->>>>>>> 5295589f
 }
 
 // ScreenshotInfo provides information about a screenshot.
