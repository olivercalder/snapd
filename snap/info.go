// -*- Mode: Go; indent-tabs-mode: t -*-

/*
 * Copyright (C) 2014-2016 Canonical Ltd
 *
 * This program is free software: you can redistribute it and/or modify
 * it under the terms of the GNU General Public License version 3 as
 * published by the Free Software Foundation.
 *
 * This program is distributed in the hope that it will be useful,
 * but WITHOUT ANY WARRANTY; without even the implied warranty of
 * MERCHANTABILITY or FITNESS FOR A PARTICULAR PURPOSE.  See the
 * GNU General Public License for more details.
 *
 * You should have received a copy of the GNU General Public License
 * along with this program.  If not, see <http://www.gnu.org/licenses/>.
 *
 */

package snap

import (
	"fmt"
	"io/ioutil"
	"os"
	"path/filepath"

	"github.com/ubuntu-core/snappy/dirs"
	"github.com/ubuntu-core/snappy/systemd"
	"github.com/ubuntu-core/snappy/timeout"
)

// PlaceInfo offers all the information about where a snap and its data are located and exposed in the filesystem.
type PlaceInfo interface {
	// Name returns the name of the snap.
	Name() string

	// MountDir returns the base directory of the snap.
	MountDir() string

	// MountFile returns the path where the snap file that is mounted is installed.
	MountFile() string

	// DataDir returns the data directory of the snap.
	DataDir() string

	// CommonDataDir returns the data directory common across revisions of the snap.
	CommonDataDir() string

	// DataHomeDir returns the per user data directory of the snap.
	DataHomeDir() string

	// CommonDataHomeDir returns the per user data directory common across revisions of the snap.
	CommonDataHomeDir() string
}

// MinimalPlaceInfo returns a PlaceInfo with just the location information for a snap of the given name and revision.
func MinimalPlaceInfo(name string, revision Revision) PlaceInfo {
	return &Info{SideInfo: SideInfo{OfficialName: name, Revision: revision}}
}

// MountDir returns the base directory where it gets mounted of the snap with the given name and revision.
func MountDir(name string, revision Revision) string {
	return filepath.Join(dirs.SnapSnapsDir, name, revision.String())
}

// SideInfo holds snap metadata that is crucial for the tracking of
// snaps and for the working of the system offline and which is not
// included in snap.yaml or for which the store is the canonical
// source overriding snap.yaml content.
//
// It can be marshalled and will be stored in the system state for
// each currently installed snap revision so it needs to be evolved
// carefully.
//
// Information that can be taken directly from snap.yaml or that comes
// from the store but is not required for working offline should not
// end up in SideInfo.
type SideInfo struct {
	OfficialName      string   `yaml:"name,omitempty" json:"name,omitempty"`
	SnapID            string   `yaml:"snap-id" json:"snap-id"`
	Revision          Revision `yaml:"revision" json:"revision"`
	Channel           string   `yaml:"channel,omitempty" json:"channel,omitempty"`
	Developer         string   `yaml:"developer,omitempty" json:"developer,omitempty"`
	EditedSummary     string   `yaml:"summary,omitempty" json:"summary,omitempty"`
	EditedDescription string   `yaml:"description,omitempty" json:"description,omitempty"`
	Size              int64    `yaml:"size,omitempty" json:"size,omitempty"`
	Sha512            string   `yaml:"sha512,omitempty" json:"sha512,omitempty"`
	Private           bool     `yaml:"private,omitempty" json:"private,omitempty"`
}

// Info provides information about snaps.
type Info struct {
	SuggestedName string
	Version       string
	Type          Type
	Architectures []string
	Assumes       []string

	OriginalSummary     string
	OriginalDescription string

	LicenseAgreement string
	LicenseVersion   string
<<<<<<< HEAD
	Epoch            string
=======
	Confinement      ConfinementType
>>>>>>> b311c1da
	Apps             map[string]*AppInfo
	Plugs            map[string]*PlugInfo
	Slots            map[string]*SlotInfo

	// The information in all the remaining fields is not sourced from the snap blob itself.
	SideInfo

	// The information in these fields is ephemeral, available only from the store.
	AnonDownloadURL string
	DownloadURL     string

	IconURL string
	Prices  map[string]float64 `yaml:"prices,omitempty" json:"prices,omitempty"`
	MustBuy bool
}

// Name returns the blessed name for the snap.
func (s *Info) Name() string {
	if s.OfficialName != "" {
		return s.OfficialName
	}
	return s.SuggestedName
}

// Summary returns the blessed summary for the snap.
func (s *Info) Summary() string {
	if s.EditedSummary != "" {
		return s.EditedSummary
	}
	return s.OriginalSummary
}

// Description returns the blessed description for the snap.
func (s *Info) Description() string {
	if s.EditedDescription != "" {
		return s.EditedDescription
	}
	return s.OriginalDescription
}

// MountDir returns the base directory of the snap where it gets mounted.
func (s *Info) MountDir() string {
	return MountDir(s.Name(), s.Revision)
}

// MountFile returns the path where the snap file that is mounted is installed.
func (s *Info) MountFile() string {
	return filepath.Join(dirs.SnapBlobDir, fmt.Sprintf("%s_%s.snap", s.Name(), s.Revision))
}

// DataDir returns the data directory of the snap.
func (s *Info) DataDir() string {
	return filepath.Join(dirs.SnapDataDir, s.Name(), s.Revision.String())
}

// CommonDataDir returns the data directory common across revisions of the snap.
func (s *Info) CommonDataDir() string {
	return filepath.Join(dirs.SnapDataDir, s.Name(), "common")
}

// DataHomeDir returns the per user data directory of the snap.
func (s *Info) DataHomeDir() string {
	return filepath.Join(dirs.SnapDataHomeGlob, s.Name(), s.Revision.String())
}

// CommonDataHomeDir returns the per user data directory common across revisions of the snap.
func (s *Info) CommonDataHomeDir() string {
	return filepath.Join(dirs.SnapDataHomeGlob, s.Name(), "common")
}

// sanity check that Info is a PlacInfo
var _ PlaceInfo = (*Info)(nil)

// PlugInfo provides information about a plug.
type PlugInfo struct {
	Snap *Info

	Name      string
	Interface string
	Attrs     map[string]interface{}
	Label     string
	Apps      map[string]*AppInfo
}

// SlotInfo provides information about a slot.
type SlotInfo struct {
	Snap *Info

	Name      string
	Interface string
	Attrs     map[string]interface{}
	Label     string
	Apps      map[string]*AppInfo
}

// AppInfo provides information about a app.
type AppInfo struct {
	Snap *Info

	Name    string
	Command string

	Daemon          string
	StopTimeout     timeout.Timeout
	StopCommand     string
	PostStopCommand string
	RestartCond     systemd.RestartCondition

	Socket       bool
	SocketMode   string
	ListenStream string

	// TODO: this should go away once we have more plumbing and can change
	// things vs refactor
	// https://github.com/ubuntu-core/snappy/pull/794#discussion_r58688496
	BusName string

	Plugs map[string]*PlugInfo
	Slots map[string]*SlotInfo
}

// SecurityTag returns application-specific security tag.
//
// Security tags are used by various security subsystems as "profile names" and
// sometimes also as a part of the file name.
func (app *AppInfo) SecurityTag() string {
	return fmt.Sprintf("snap.%s.%s", app.Snap.Name(), app.Name)
}

// WrapperPath returns the path to wrapper invoking the app binary.
func (app *AppInfo) WrapperPath() string {
	var binName string
	if app.Name == app.Snap.Name() {
		binName = filepath.Base(app.Name)
	} else {
		binName = fmt.Sprintf("%s.%s", app.Snap.Name(), filepath.Base(app.Name))
	}

	return filepath.Join(dirs.SnapBinariesDir, binName)
}

func (app *AppInfo) launcherCommand(command string) string {
	securityTag := app.SecurityTag()
	return fmt.Sprintf("/usr/bin/ubuntu-core-launcher %s %s %s", securityTag, securityTag, filepath.Join(app.Snap.MountDir(), command))

}

// LauncherCommand returns the launcher command line to use when invoking the app binary.
func (app *AppInfo) LauncherCommand() string {
	return app.launcherCommand(app.Command)
}

// LauncherStopCommand returns the launcher command line to use when invoking the app stop command binary.
func (app *AppInfo) LauncherStopCommand() string {
	return app.launcherCommand(app.StopCommand)
}

// LauncherPostStopCommand returns the launcher command line to use when invoking the app post-stop command binary.
func (app *AppInfo) LauncherPostStopCommand() string {
	return app.launcherCommand(app.PostStopCommand)
}

// ServiceFile returns the systemd service file path for the daemon app.
func (app *AppInfo) ServiceFile() string {
	return filepath.Join(dirs.SnapServicesDir, app.SecurityTag()+".service")
}

// ServiceSocketFile returns the systemd socket file path for the daemon app.
func (app *AppInfo) ServiceSocketFile() string {
	return filepath.Join(dirs.SnapServicesDir, app.SecurityTag()+".socket")
}

func infoFromSnapYamlWithSideInfo(meta []byte, si *SideInfo) (*Info, error) {
	info, err := InfoFromSnapYaml(meta)
	if err != nil {
		return nil, err
	}

	if si != nil {
		info.SideInfo = *si
	}

	return info, nil
}

// ReadInfo reads the snap information for the installed snap with the given name and given side-info.
func ReadInfo(name string, si *SideInfo) (*Info, error) {
	snapYamlFn := filepath.Join(MountDir(name, si.Revision), "meta", "snap.yaml")
	meta, err := ioutil.ReadFile(snapYamlFn)
	if os.IsNotExist(err) {
		return nil, fmt.Errorf("cannot find mounted snap %q at revision %s", name, si.Revision)
	}
	if err != nil {
		return nil, err
	}

	return infoFromSnapYamlWithSideInfo(meta, si)
}

// ReadInfoFromSnapFile reads the snap information from the given File
// and completes it with the given side-info if this is not nil.
func ReadInfoFromSnapFile(snapf File, si *SideInfo) (*Info, error) {
	meta, err := snapf.ReadFile("meta/snap.yaml")
	if err != nil {
		return nil, err
	}

	info, err := infoFromSnapYamlWithSideInfo(meta, si)
	if err != nil {
		return nil, err
	}

	err = Validate(info)
	if err != nil {
		return nil, err
	}

	return info, nil
}<|MERGE_RESOLUTION|>--- conflicted
+++ resolved
@@ -102,11 +102,8 @@
 
 	LicenseAgreement string
 	LicenseVersion   string
-<<<<<<< HEAD
 	Epoch            string
-=======
 	Confinement      ConfinementType
->>>>>>> b311c1da
 	Apps             map[string]*AppInfo
 	Plugs            map[string]*PlugInfo
 	Slots            map[string]*SlotInfo
