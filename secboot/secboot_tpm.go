// -*- Mode: Go; indent-tabs-mode: t -*-
//go:build !nosecboot
// +build !nosecboot

/*
 * Copyright (C) 2021 Canonical Ltd
 *
 * This program is free software: you can redistribute it and/or modify
 * it under the terms of the GNU General Public License version 3 as
 * published by the Free Software Foundation.
 *
 * This program is distributed in the hope that it will be useful,
 * but WITHOUT ANY WARRANTY; without even the implied warranty of
 * MERCHANTABILITY or FITNESS FOR A PARTICULAR PURPOSE.  See the
 * GNU General Public License for more details.
 *
 * You should have received a copy of the GNU General Public License
 * along with this program.  If not, see <http://www.gnu.org/licenses/>.
 *
 */

package secboot

import (
	"crypto/rand"
	"errors"
	"fmt"
	"io/ioutil"

	"github.com/canonical/go-tpm2"
	sb "github.com/snapcore/secboot"
	sb_efi "github.com/snapcore/secboot/efi"
	sb_tpm2 "github.com/snapcore/secboot/tpm2"
	"golang.org/x/xerrors"

	"github.com/snapcore/snapd/asserts"
	"github.com/snapcore/snapd/bootloader"
	"github.com/snapcore/snapd/bootloader/efi"
	"github.com/snapcore/snapd/logger"
	"github.com/snapcore/snapd/osutil"
	"github.com/snapcore/snapd/randutil"
	"github.com/snapcore/snapd/snap/snapfile"
)

const (
	keyringPrefix = "ubuntu-fde"
)

var (
	sbConnectToDefaultTPM                           = sb_tpm2.ConnectToDefaultTPM
	sbMeasureSnapSystemEpochToTPM                   = sb_tpm2.MeasureSnapSystemEpochToTPM
	sbMeasureSnapModelToTPM                         = sb_tpm2.MeasureSnapModelToTPM
	sbBlockPCRProtectionPolicies                    = sb_tpm2.BlockPCRProtectionPolicies
	sbefiAddSecureBootPolicyProfile                 = sb_efi.AddSecureBootPolicyProfile
	sbefiAddBootManagerProfile                      = sb_efi.AddBootManagerProfile
	sbefiAddSystemdStubProfile                      = sb_efi.AddSystemdStubProfile
	sbAddSnapModelProfile                           = sb_tpm2.AddSnapModelProfile
	sbSealKeyToTPMMultiple                          = sb_tpm2.SealKeyToTPMMultiple
	sbUpdateKeyPCRProtectionPolicyMultiple          = sb_tpm2.UpdateKeyPCRProtectionPolicyMultiple
	sbSealedKeyObjectRevokeOldPCRProtectionPolicies = (*sb_tpm2.SealedKeyObject).RevokeOldPCRProtectionPolicies
	sbNewKeyDataFromSealedKeyObjectFile             = sb_tpm2.NewKeyDataFromSealedKeyObjectFile
	sbReadSealedKeyObjectFromFile                   = sb_tpm2.ReadSealedKeyObjectFromFile

	randutilRandomKernelUUID = randutil.RandomKernelUUID

<<<<<<< HEAD
	isTPMEnabled        = isTPMEnabledImpl
	provisionTPM        = provisionTPMImpl
	tpmReleaseResources = tpmReleaseResourcesImpl
=======
	isTPMEnabled           = (*sb_tpm2.Connection).IsEnabled
	sbTPMEnsureProvisioned = (*sb_tpm2.Connection).EnsureProvisioned
>>>>>>> a1fafca4

	// check whether the interfaces match
	_ (sb.SnapModel) = ModelForSealing(nil)
)

func CheckTPMKeySealingSupported() error {
	logger.Noticef("checking if secure boot is enabled...")
	if err := checkSecureBootEnabled(); err != nil {
		logger.Noticef("secure boot not enabled: %v", err)
		return err
	}
	logger.Noticef("secure boot is enabled")

	logger.Noticef("checking if TPM device is available...")
	tpm, err := sbConnectToDefaultTPM()
	if err != nil {
		err = fmt.Errorf("cannot connect to TPM device: %v", err)
		logger.Noticef("%v", err)
		return err
	}
	defer tpm.Close()

	if !isTPMEnabled(tpm) {
		logger.Noticef("TPM device detected but not enabled")
		return fmt.Errorf("TPM device is not enabled")
	}

	logger.Noticef("TPM device detected and enabled")

	return nil
}

func checkSecureBootEnabled() error {
	// 8be4df61-93ca-11d2-aa0d-00e098032b8c is the EFI Global Variable vendor GUID
	b, _, err := efi.ReadVarBytes("SecureBoot-8be4df61-93ca-11d2-aa0d-00e098032b8c")
	if err != nil {
		if err == efi.ErrNoEFISystem {
			return err
		}
		return fmt.Errorf("cannot read secure boot variable: %v", err)
	}
	if len(b) < 1 {
		return errors.New("secure boot variable does not exist")
	}
	if b[0] != 1 {
		return errors.New("secure boot is disabled")
	}

	return nil
}

// initramfsPCR is the TPM PCR that we reserve for the EFI image and use
// for measurement from the initramfs.
const initramfsPCR = 12

func insecureConnectToTPM() (*sb_tpm2.Connection, error) {
	return sbConnectToDefaultTPM()
}

func measureWhenPossible(whatHow func(tpm *sb_tpm2.Connection) error) error {
	// the model is ready, we're good to try measuring it now
	tpm, err := insecureConnectToTPM()
	if err != nil {
		if xerrors.Is(err, sb_tpm2.ErrNoTPM2Device) {
			return nil
		}
		return fmt.Errorf("cannot open TPM connection: %v", err)
	}
	defer tpm.Close()

	if !isTPMEnabled(tpm) {
		return nil
	}

	return whatHow(tpm)
}

// MeasureSnapSystemEpochWhenPossible measures the snap system epoch only if the
// TPM device is available. If there's no TPM device success is returned.
func MeasureSnapSystemEpochWhenPossible() error {
	measure := func(tpm *sb_tpm2.Connection) error {
		return sbMeasureSnapSystemEpochToTPM(tpm, initramfsPCR)
	}

	if err := measureWhenPossible(measure); err != nil {
		return fmt.Errorf("cannot measure snap system epoch: %v", err)
	}

	return nil
}

// MeasureSnapModelWhenPossible measures the snap model only if the TPM device is
// available. If there's no TPM device success is returned.
func MeasureSnapModelWhenPossible(findModel func() (*asserts.Model, error)) error {
	measure := func(tpm *sb_tpm2.Connection) error {
		model, err := findModel()
		if err != nil {
			return err
		}
		return sbMeasureSnapModelToTPM(tpm, initramfsPCR, model)
	}

	if err := measureWhenPossible(measure); err != nil {
		return fmt.Errorf("cannot measure snap model: %v", err)
	}

	return nil
}

func lockTPMSealedKeys() error {
	tpm, tpmErr := sbConnectToDefaultTPM()
	if tpmErr != nil {
		if xerrors.Is(tpmErr, sb_tpm2.ErrNoTPM2Device) {
			logger.Noticef("cannot open TPM connection: %v", tpmErr)
			return nil
		}
		return fmt.Errorf("cannot lock TPM: %v", tpmErr)
	}
	defer tpm.Close()

	// Lock access to the sealed keys. This should be called whenever there
	// is a TPM device detected, regardless of whether secure boot is enabled
	// or there is an encrypted volume to unlock. Note that snap-bootstrap can
	// be called several times during initialization, and if there are multiple
	// volumes to unlock we should lock access to the sealed keys only after
	// the last encrypted volume is unlocked, in which case lockKeysOnFinish
	// should be set to true.
	//
	// We should only touch the PCR that we've currently reserved for the kernel
	// EFI image. Touching others will break the ability to perform any kind of
	// attestation using the TPM because it will make the log inconsistent.
	return sbBlockPCRProtectionPolicies(tpm, []int{initramfsPCR})
}

func unlockVolumeUsingSealedKeyTPM(name, sealedEncryptionKeyFile, sourceDevice, targetDevice, mapperName string, opts *UnlockVolumeUsingSealedKeyOptions) (UnlockResult, error) {
	// TODO:UC20: use sb.SecureConnectToDefaultTPM() if we decide there's benefit in doing that or
	//            we have a hard requirement for a valid EK cert chain for every boot (ie, panic
	//            if there isn't one). But we can't do that as long as we need to download
	//            intermediate certs from the manufacturer.

	res := UnlockResult{IsEncrypted: true, PartDevice: sourceDevice}
	tpmDeviceAvailable := false
	// Obtain a TPM connection.
	if tpm, tpmErr := sbConnectToDefaultTPM(); tpmErr != nil {
		if !xerrors.Is(tpmErr, sb_tpm2.ErrNoTPM2Device) {
			return res, fmt.Errorf("cannot unlock encrypted device %q: %v", name, tpmErr)
		}
		logger.Noticef("cannot open TPM connection: %v", tpmErr)
	} else {
		// Also check if the TPM device is enabled. The platform firmware may disable the storage
		// and endorsement hierarchies, but the device will remain visible to the operating system.
		tpmDeviceAvailable = isTPMEnabled(tpm)
		// later during ActivateVolumeWithKeyData secboot will
		// open the TPM again, close it as it can't be opened
		// multiple times and also we are done using it here
		tpm.Close()
	}

	// if we don't have a tpm, and we allow using a recovery key, do that
	// directly
	if !tpmDeviceAvailable && opts.AllowRecoveryKey {
		if err := UnlockEncryptedVolumeWithRecoveryKey(mapperName, sourceDevice); err != nil {
			return res, err
		}
		res.FsDevice = targetDevice
		res.UnlockMethod = UnlockedWithRecoveryKey
		return res, nil
	}

	// otherwise we have a tpm and we should use the sealed key first, but
	// this method will fallback to using the recovery key if enabled
	method, err := unlockEncryptedPartitionWithSealedKey(mapperName, sourceDevice, sealedEncryptionKeyFile, opts.AllowRecoveryKey)
	res.UnlockMethod = method
	if err == nil {
		res.FsDevice = targetDevice
	}
	return res, err
}

func activateVolOpts(allowRecoveryKey bool) *sb.ActivateVolumeOptions {
	options := sb.ActivateVolumeOptions{
		PassphraseTries: 1,
		// disable recovery key by default
		RecoveryKeyTries: 0,
		KeyringPrefix:    keyringPrefix,
	}
	if allowRecoveryKey {
		// enable recovery key only when explicitly allowed
		options.RecoveryKeyTries = 3
	}
	return &options
}

// unlockEncryptedPartitionWithSealedKey unseals the keyfile and opens an encrypted
// device. If activation with the sealed key fails, this function will attempt to
// activate it with the fallback recovery key instead.
func unlockEncryptedPartitionWithSealedKey(mapperName, sourceDevice, keyfile string, allowRecovery bool) (UnlockMethod, error) {
	keyData, err := sbNewKeyDataFromSealedKeyObjectFile(keyfile)
	if err != nil {
		return NotUnlocked, fmt.Errorf("cannot read key data: %v", err)
	}
	options := activateVolOpts(allowRecovery)
	// ignoring model checker as it doesn't work with tpm "legacy" platform key data
	_, err = sbActivateVolumeWithKeyData(mapperName, sourceDevice, keyData, options)
	if err == sb.ErrRecoveryKeyUsed {
		logger.Noticef("successfully activated encrypted device %q using a fallback activation method", sourceDevice)
		return UnlockedWithRecoveryKey, nil
	}
	if err != nil {
		return NotUnlocked, fmt.Errorf("cannot activate encrypted device %q: %v", sourceDevice, err)
	}
	logger.Noticef("successfully activated encrypted device %q with TPM", sourceDevice)
	return UnlockedWithSealedKey, nil
}

// ProvisionTPM provisions the default TPM and saves the lockout authorization
// key to the specified file.
func ProvisionTPM(lockoutAuthFile string) error {
	tpm, err := sbConnectToDefaultTPM()
	if err != nil {
		return fmt.Errorf("cannot connect to TPM: %v", err)
	}
	defer tpm.Close()
	if !isTPMEnabled(tpm) {
		return fmt.Errorf("TPM device is not enabled")
	}

	if err := tpmProvision(tpm, lockoutAuthFile); err != nil {
		return err
	}
	return nil
}

// SealKeys seals the encryption keys according to the specified parameters. The
// TPM must have already been provisioned. If sealed key already exists at the
// PCR handle, SealKeys will fail and return an error.
func SealKeys(keys []SealKeyRequest, params *SealKeysParams) error {
	numModels := len(params.ModelParams)
	if numModels < 1 {
		return fmt.Errorf("at least one set of model-specific parameters is required")
	}

	tpm, err := sbConnectToDefaultTPM()
	if err != nil {
		return fmt.Errorf("cannot connect to TPM: %v", err)
	}
	defer tpm.Close()
	if !isTPMEnabled(tpm) {
		return fmt.Errorf("TPM device is not enabled")
	}

	pcrProfile, err := buildPCRProtectionProfile(params.ModelParams)
	if err != nil {
		return err
	}

	// Seal the provided keys to the TPM
	creationParams := sb_tpm2.KeyCreationParams{
		PCRProfile:             pcrProfile,
		PCRPolicyCounterHandle: tpm2.Handle(params.PCRPolicyCounterHandle),
		AuthKey:                params.TPMPolicyAuthKey,
	}

	sbKeys := make([]*sb_tpm2.SealKeyRequest, 0, len(keys))
	for i := range keys {
		sbKeys = append(sbKeys, &sb_tpm2.SealKeyRequest{
			Key:  keys[i].Key,
			Path: keys[i].KeyFile,
		})
	}

	authKey, err := sbSealKeyToTPMMultiple(tpm, sbKeys, &creationParams)
	if err != nil {
		return err
	}
	if params.TPMPolicyAuthKeyFile != "" {
		if err := osutil.AtomicWriteFile(params.TPMPolicyAuthKeyFile, authKey, 0600, 0); err != nil {
			return fmt.Errorf("cannot write the policy auth key file: %v", err)
		}
	}

	return nil
}

// ResealKeys updates the PCR protection policy for the sealed encryption keys
// according to the specified parameters.
func ResealKeys(params *ResealKeysParams) error {
	numModels := len(params.ModelParams)
	if numModels < 1 {
		return fmt.Errorf("at least one set of model-specific parameters is required")
	}
	numSealedKeyObjects := len(params.KeyFiles)
	if numSealedKeyObjects < 1 {
		return fmt.Errorf("at least one key file is required")
	}

	tpm, err := sbConnectToDefaultTPM()
	if err != nil {
		return fmt.Errorf("cannot connect to TPM: %v", err)
	}
	defer tpm.Close()
	if !isTPMEnabled(tpm) {
		return fmt.Errorf("TPM device is not enabled")
	}

	pcrProfile, err := buildPCRProtectionProfile(params.ModelParams)
	if err != nil {
		return err
	}

	authKey, err := ioutil.ReadFile(params.TPMPolicyAuthKeyFile)
	if err != nil {
		return fmt.Errorf("cannot read the policy auth key file: %v", err)
	}

	sealedKeyObjects := make([]*sb_tpm2.SealedKeyObject, 0, numSealedKeyObjects)
	for _, keyfile := range params.KeyFiles {
		sealedKeyObject, err := sbReadSealedKeyObjectFromFile(keyfile)
		if err != nil {
			return err
		}
		sealedKeyObjects = append(sealedKeyObjects, sealedKeyObject)
	}

	if err := sbUpdateKeyPCRProtectionPolicyMultiple(tpm, sealedKeyObjects, authKey, pcrProfile); err != nil {
		return err
	}

	// write key files
	for i, sko := range sealedKeyObjects {
		w := sb_tpm2.NewFileSealedKeyObjectWriter(params.KeyFiles[i])
		if err := sko.WriteAtomic(w); err != nil {
			return fmt.Errorf("cannot write key data file: %v", err)
		}
	}

	// revoke old policies via the primary key object
	return sbSealedKeyObjectRevokeOldPCRProtectionPolicies(sealedKeyObjects[0], tpm, authKey)
}

func buildPCRProtectionProfile(modelParams []*SealKeyModelParams) (*sb_tpm2.PCRProtectionProfile, error) {
	numModels := len(modelParams)
	modelPCRProfiles := make([]*sb_tpm2.PCRProtectionProfile, 0, numModels)

	for _, mp := range modelParams {
		modelProfile := sb_tpm2.NewPCRProtectionProfile()

		loadSequences, err := buildLoadSequences(mp.EFILoadChains)
		if err != nil {
			return nil, fmt.Errorf("cannot build EFI image load sequences: %v", err)
		}

		// Add EFI secure boot policy profile
		policyParams := sb_efi.SecureBootPolicyProfileParams{
			PCRAlgorithm:  tpm2.HashAlgorithmSHA256,
			LoadSequences: loadSequences,
			// TODO:UC20: set SignatureDbUpdateKeystore to support applying forbidden
			//            signature updates to exclude signing keys (after rotating them).
			//            This also requires integration of sbkeysync, and some work to
			//            ensure that the PCR profile is updated before/after sbkeysync executes.
		}

		if err := sbefiAddSecureBootPolicyProfile(modelProfile, &policyParams); err != nil {
			return nil, fmt.Errorf("cannot add EFI secure boot policy profile: %v", err)
		}

		// Add EFI boot manager profile
		bootManagerParams := sb_efi.BootManagerProfileParams{
			PCRAlgorithm:  tpm2.HashAlgorithmSHA256,
			LoadSequences: loadSequences,
		}
		if err := sbefiAddBootManagerProfile(modelProfile, &bootManagerParams); err != nil {
			return nil, fmt.Errorf("cannot add EFI boot manager profile: %v", err)
		}

		// Add systemd EFI stub profile
		if len(mp.KernelCmdlines) != 0 {
			systemdStubParams := sb_efi.SystemdStubProfileParams{
				PCRAlgorithm:   tpm2.HashAlgorithmSHA256,
				PCRIndex:       initramfsPCR,
				KernelCmdlines: mp.KernelCmdlines,
			}
			if err := sbefiAddSystemdStubProfile(modelProfile, &systemdStubParams); err != nil {
				return nil, fmt.Errorf("cannot add systemd EFI stub profile: %v", err)
			}
		}

		// Add snap model profile
		if mp.Model != nil {
			snapModelParams := sb_tpm2.SnapModelProfileParams{
				PCRAlgorithm: tpm2.HashAlgorithmSHA256,
				PCRIndex:     initramfsPCR,
				Models:       []sb.SnapModel{mp.Model},
			}
			if err := sbAddSnapModelProfile(modelProfile, &snapModelParams); err != nil {
				return nil, fmt.Errorf("cannot add snap model profile: %v", err)
			}
		}

		modelPCRProfiles = append(modelPCRProfiles, modelProfile)
	}

	var pcrProfile *sb_tpm2.PCRProtectionProfile
	if numModels > 1 {
		pcrProfile = sb_tpm2.NewPCRProtectionProfile().AddProfileOR(modelPCRProfiles...)
	} else {
		pcrProfile = modelPCRProfiles[0]
	}

	logger.Debugf("PCR protection profile:\n%s", pcrProfile.String())

	return pcrProfile, nil
}

func tpmProvision(tpm *sb_tpm2.Connection, lockoutAuthFile string) error {
	// Create and save the lockout authorization file
	lockoutAuth := make([]byte, 16)
	// crypto rand is protected against short reads
	_, err := rand.Read(lockoutAuth)
	if err != nil {
		return fmt.Errorf("cannot create lockout authorization: %v", err)
	}
	if err := osutil.AtomicWriteFile(lockoutAuthFile, lockoutAuth, 0600, 0); err != nil {
		return fmt.Errorf("cannot write the lockout authorization file: %v", err)
	}

	// TODO:UC20: ideally we should ask the firmware to clear the TPM and then reboot
	//            if the device has previously been provisioned, see
	//            https://godoc.org/github.com/snapcore/secboot#RequestTPMClearUsingPPI
	if err := sbTPMEnsureProvisioned(tpm, sb_tpm2.ProvisionModeFull, lockoutAuth); err != nil {
		logger.Noticef("TPM provisioning error: %v", err)
		return fmt.Errorf("cannot provision TPM: %v", err)
	}
	return nil
}

// buildLoadSequences builds EFI load image event trees from this package LoadChains
func buildLoadSequences(chains []*LoadChain) (loadseqs []*sb_efi.ImageLoadEvent, err error) {
	// this will build load event trees for the current
	// device configuration, e.g. something like:
	//
	// shim -> recovery grub -> recovery kernel 1
	//                      |-> recovery kernel 2
	//                      |-> recovery kernel ...
	//                      |-> normal grub -> run kernel good
	//                                     |-> run kernel try

	for _, chain := range chains {
		// root of load events has source Firmware
		loadseq, err := chain.loadEvent(sb_efi.Firmware)
		if err != nil {
			return nil, err
		}
		loadseqs = append(loadseqs, loadseq)
	}
	return loadseqs, nil
}

// loadEvent builds the corresponding load event and its tree
func (lc *LoadChain) loadEvent(source sb_efi.ImageLoadEventSource) (*sb_efi.ImageLoadEvent, error) {
	var next []*sb_efi.ImageLoadEvent
	for _, nextChain := range lc.Next {
		// everything that is not the root has source shim
		ev, err := nextChain.loadEvent(sb_efi.Shim)
		if err != nil {
			return nil, err
		}
		next = append(next, ev)
	}
	image, err := efiImageFromBootFile(lc.BootFile)
	if err != nil {
		return nil, err
	}
	return &sb_efi.ImageLoadEvent{
		Source: source,
		Image:  image,
		Next:   next,
	}, nil
}

func efiImageFromBootFile(b *bootloader.BootFile) (sb_efi.Image, error) {
	if b.Snap == "" {
		if !osutil.FileExists(b.Path) {
			return nil, fmt.Errorf("file %s does not exist", b.Path)
		}
		return sb_efi.FileImage(b.Path), nil
	}

	snapf, err := snapfile.Open(b.Snap)
	if err != nil {
		return nil, err
	}
	return sb_efi.SnapFileImage{
		Container: snapf,
		FileName:  b.Path,
	}, nil
}

// PCRHandleOfSealedKey retunrs the PCR handle which was used when sealing a
// given key object.
func PCRHandleOfSealedKey(p string) (uint32, error) {
	r, err := sb_tpm2.NewFileSealedKeyObjectReader(p)
	if err != nil {
		return 0, fmt.Errorf("cannot open key file: %v", err)
	}
	sko, err := sb_tpm2.ReadSealedKeyObject(r)
	if err != nil {
		return 0, fmt.Errorf("cannot read sealed key file: %v", err)
	}
	handle := uint32(sko.PCRPolicyCounterHandle())
	return handle, nil
}

func tpmReleaseResourcesImpl(tpm *sb_tpm2.Connection, handle tpm2.Handle) error {
	rc, err := tpm.CreateResourceContextFromTPM(handle)
	if err != nil {
		if _, ok := err.(tpm2.ResourceUnavailableError); ok {
			// there's nothing to release, the handle isn't used
			return nil
		}
		return fmt.Errorf("cannot create resource context: %v", err)
	}
	if err := tpm.NVUndefineSpace(tpm.OwnerHandleContext(), rc, tpm.HmacSession()); err != nil {
		return fmt.Errorf("cannot undefine space: %v", err)
	}
	return nil
}

// ReleasePCRResourceHandles releases any TPM resources associated with given
// PCR handles.
func ReleasePCRResourceHandles(handles ...uint32) error {
	tpm, err := sbConnectToDefaultTPM()
	if err != nil {
		err = fmt.Errorf("cannot connect to TPM device: %v", err)
		return err
	}
	defer tpm.Close()

	for _, handle := range handles {
		logger.Debugf("releasing PCR handle %#x", handle)
		if err := tpmReleaseResources(tpm, tpm2.Handle(handle)); err != nil {
			return fmt.Errorf("cannot release TPM resources for handle %#x: %v", handle, err)
		}
	}
	return nil
}<|MERGE_RESOLUTION|>--- conflicted
+++ resolved
@@ -63,14 +63,9 @@
 
 	randutilRandomKernelUUID = randutil.RandomKernelUUID
 
-<<<<<<< HEAD
-	isTPMEnabled        = isTPMEnabledImpl
-	provisionTPM        = provisionTPMImpl
-	tpmReleaseResources = tpmReleaseResourcesImpl
-=======
 	isTPMEnabled           = (*sb_tpm2.Connection).IsEnabled
 	sbTPMEnsureProvisioned = (*sb_tpm2.Connection).EnsureProvisioned
->>>>>>> a1fafca4
+	tpmReleaseResources    = tpmReleaseResourcesImpl
 
 	// check whether the interfaces match
 	_ (sb.SnapModel) = ModelForSealing(nil)
