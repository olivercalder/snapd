--- conflicted
+++ resolved
@@ -106,68 +106,6 @@
 	}
 }
 
-<<<<<<< HEAD
-func (s *secbootSuite) TestMeasureEpoch(c *C) {
-	pcr := 0
-	calls := 0
-	restore := secboot.MockSbMeasureSnapSystemEpochToTPM(func(tpm *sb.TPMConnection, pcrIndex int) error {
-		calls++
-		pcr = pcrIndex
-		return nil
-	})
-	defer restore()
-
-	h := &secboot.SecbootHandle{}
-	err := secboot.MeasureEpoch(h)
-	c.Assert(err, IsNil)
-	c.Assert(calls, Equals, 1)
-	c.Assert(pcr, Equals, 12)
-}
-
-func (s *secbootSuite) TestMeasureModel(c *C) {
-	pcr := 0
-	calls := 0
-	var model *asserts.Model
-	restore := secboot.MockSbMeasureSnapModelToTPM(func(tpm *sb.TPMConnection, pcrIndex int, m *asserts.Model) error {
-		calls++
-		pcr = pcrIndex
-		model = m
-		return nil
-	})
-	defer restore()
-
-	h := &secboot.SecbootHandle{}
-	myModel := &asserts.Model{}
-	err := secboot.MeasureModel(h, myModel)
-	c.Assert(err, IsNil)
-	c.Assert(calls, Equals, 1)
-	c.Assert(pcr, Equals, 12)
-	c.Assert(model, Equals, myModel)
-}
-
-func (s *secbootSuite) TestMeasureWhenPossible(c *C) {
-	for _, tc := range []struct {
-		tpmErr error
-		cbErr  error
-		calls  int
-		err    string
-	}{
-		{tpmErr: nil, cbErr: nil, calls: 1, err: ""},
-		{tpmErr: nil, cbErr: errors.New("some error"), calls: 1, err: "some error"},
-		{tpmErr: errors.New("tpm error"), cbErr: nil, calls: 0, err: "cannot open TPM connection: tpm error"},
-		{tpmErr: &os.PathError{Op: "open", Path: "path", Err: errors.New("enoent")}, cbErr: nil, calls: 0, err: ""},
-	} {
-		// set up tpm mock
-		_, restore := mockSbTPMConnection(c, tc.tpmErr)
-		defer restore()
-
-		calls := 0
-		testCallback := func(h *secboot.SecbootHandle) error {
-			calls++
-			return tc.cbErr
-		}
-		err := secboot.MeasureWhenPossible(testCallback)
-=======
 func (s *secbootSuite) TestMeasureSnapSystemEpochWhenPossible(c *C) {
 	for _, tc := range []struct {
 		tpmErr  error
@@ -259,29 +197,19 @@
 		}
 
 		err := secboot.MeasureSnapModelWhenPossible(findModel)
->>>>>>> 48a0eea3
 		if tc.err == "" {
 			c.Assert(err, IsNil)
 		} else {
 			c.Assert(err, ErrorMatches, tc.err)
 		}
-<<<<<<< HEAD
-		c.Assert(calls, Equals, tc.calls)
-=======
 		c.Assert(calls, Equals, tc.callNum)
->>>>>>> 48a0eea3
 	}
 }
 
 func (s *secbootSuite) TestUnlockIfEncrypted(c *C) {
-<<<<<<< HEAD
 	noTPMDeviceErr := &os.PathError{Op: "open", Path: "path", Err: errors.New("no tpm")}
 
 	for idx, tc := range []struct {
-=======
-	for idx, tc := range []struct {
-		hasTPM    bool
->>>>>>> 48a0eea3
 		tpmErr    error
 		hasEncdev bool
 		last      bool
@@ -292,7 +220,6 @@
 	}{
 		// TODO: verify which cases are possible
 		{
-<<<<<<< HEAD
 			hasEncdev: true, last: true, lockOk: true,
 			activated: true, device: "name",
 		}, {
@@ -346,63 +273,6 @@
 		}, {
 			tpmErr: noTPMDeviceErr, last: true,
 			device: "name",
-=======
-			hasTPM: true, hasEncdev: true, last: true, lockOk: true,
-			activated: true, device: "name",
-		}, {
-			hasTPM: true, hasEncdev: true, last: true, lockOk: true,
-			err: "cannot activate encrypted device .*: activation error",
-		}, {
-			hasTPM: true, hasEncdev: true, last: true, activated: true,
-			err: "cannot lock access to sealed keys: lock failed",
-		}, {
-			hasTPM: true, hasEncdev: true, lockOk: true, activated: true,
-			device: "name",
-		}, {
-			hasTPM: true, hasEncdev: true, lockOk: true,
-			err: "cannot activate encrypted device .*: activation error",
-		}, {
-			hasTPM: true, hasEncdev: true, activated: true, device: "name",
-		}, {
-			hasTPM: true, hasEncdev: true,
-			err: "cannot activate encrypted device .*: activation error",
-		}, {
-			hasTPM: true, last: true, lockOk: true, activated: true,
-			device: "name",
-		}, {
-			hasTPM: true, last: true, activated: true,
-			err: "cannot lock access to sealed keys: lock failed",
-		}, {
-			hasTPM: true, lockOk: true, activated: true, device: "name",
-		}, {
-			hasTPM: true, activated: true, device: "name",
-		}, {
-			hasTPM: true, hasEncdev: true, last: true,
-			tpmErr: errors.New("tpm error"),
-			err:    `cannot unlock encrypted device "name": tpm error`,
-		}, {
-			hasTPM: true, hasEncdev: true,
-			tpmErr: errors.New("tpm error"),
-			err:    `cannot unlock encrypted device "name": tpm error`,
-		}, {
-			hasTPM: true, last: true, device: "name",
-			tpmErr: errors.New("tpm error"),
-		}, {
-			hasTPM: true, device: "name",
-			tpmErr: errors.New("tpm error"),
-		}, {
-			hasEncdev: true, last: true,
-			tpmErr: errors.New("no tpm"),
-			err:    `cannot unlock encrypted device "name": no tpm`,
-		}, {
-			hasEncdev: true,
-			tpmErr:    errors.New("no tpm"),
-			err:       `cannot unlock encrypted device "name": no tpm`,
-		}, {
-			last: true, device: "name", tpmErr: errors.New("no tpm"),
-		}, {
-			tpmErr: errors.New("no tpm"), device: "name",
->>>>>>> 48a0eea3
 		},
 	} {
 		c.Logf("tc %v: %#v", idx, tc)
@@ -444,11 +314,7 @@
 		})
 		defer restoreActivate()
 
-<<<<<<< HEAD
-		device, err := secboot.UnlockIfEncrypted("name", tc.last)
-=======
 		device, err := secboot.UnlockVolumeIfEncrypted("name", tc.last)
->>>>>>> 48a0eea3
 		if tc.err == "" {
 			c.Assert(err, IsNil)
 		} else {
@@ -463,7 +329,6 @@
 		// detected, regardless of whether secure boot is enabled or there is an
 		// encrypted volume to unlock. If we have multiple encrypted volumes, we
 		// should call it after the last one is unlocked.
-<<<<<<< HEAD
 		if tc.tpmErr == nil && tc.last {
 			c.Assert(n, Equals, 1)
 		} else {
@@ -611,11 +476,6 @@
 		c.Assert(provisioningCalls, Equals, tc.callNum)
 		c.Assert(sealCalls, Equals, tc.callNum)
 
-=======
-		if tc.hasTPM && tc.tpmErr == nil && tc.last {
-			c.Assert(n, Equals, 1)
-		}
->>>>>>> 48a0eea3
 	}
 }
 
