// -*- Mode: Go; indent-tabs-mode: t -*-

/*
 * Copyright (C) 2014-2016 Canonical Ltd
 *
 * This program is free software: you can redistribute it and/or modify
 * it under the terms of the GNU General Public License version 3 as
 * published by the Free Software Foundation.
 *
 * This program is distributed in the hope that it will be useful,
 * but WITHOUT ANY WARRANTY; without even the implied warranty of
 * MERCHANTABILITY or FITNESS FOR A PARTICULAR PURPOSE.  See the
 * GNU General Public License for more details.
 *
 * You should have received a copy of the GNU General Public License
 * along with this program.  If not, see <http://www.gnu.org/licenses/>.
 *
 */

package wrappers

import (
	"bytes"
	"context"
	"fmt"
	"os"
	"path/filepath"
	"sort"
	"strconv"
	"strings"
	"text/template"
	"time"

	"github.com/snapcore/snapd/interfaces"
	"github.com/snapcore/snapd/logger"
	"github.com/snapcore/snapd/osutil"
	"github.com/snapcore/snapd/osutil/sys"
	"github.com/snapcore/snapd/progress"
	"github.com/snapcore/snapd/randutil"
	"github.com/snapcore/snapd/snap"
	"github.com/snapcore/snapd/strutil"
	"github.com/snapcore/snapd/systemd"
	"github.com/snapcore/snapd/timeout"
	"github.com/snapcore/snapd/timeutil"
	"github.com/snapcore/snapd/timings"
	"github.com/snapcore/snapd/usersession/client"
)

type interacter interface {
	Notify(status string)
}

// wait this time between TERM and KILL
var killWait = 5 * time.Second

func serviceStopTimeout(app *snap.AppInfo) time.Duration {
	tout := app.StopTimeout
	if tout == 0 {
		tout = timeout.DefaultTimeout
	}
	return time.Duration(tout)
}

func generateSnapServiceFile(app *snap.AppInfo, opts *AddSnapServicesOptions) ([]byte, error) {
	if err := snap.ValidateApp(app); err != nil {
		return nil, err
	}

	return genServiceFile(app, opts)
}

func stopUserServices(cli *client.Client, inter interacter, services ...string) error {
	ctx, cancel := context.WithTimeout(context.Background(), time.Duration(timeout.DefaultTimeout))
	defer cancel()
	failures, err := cli.ServicesStop(ctx, services)
	for _, f := range failures {
		inter.Notify(fmt.Sprintf("Could not stop service %q for uid %d: %s", f.Service, f.Uid, f.Error))
	}
	return err
}

func startUserServices(cli *client.Client, inter interacter, services ...string) error {
	ctx, cancel := context.WithTimeout(context.Background(), time.Duration(timeout.DefaultTimeout))
	defer cancel()
	startFailures, stopFailures, err := cli.ServicesStart(ctx, services)
	for _, f := range startFailures {
		inter.Notify(fmt.Sprintf("Could not start service %q for uid %d: %s", f.Service, f.Uid, f.Error))
	}
	for _, f := range stopFailures {
		inter.Notify(fmt.Sprintf("While trying to stop previously started service %q for uid %d: %s", f.Service, f.Uid, f.Error))
	}
	return err
}

func stopService(sysd systemd.Systemd, app *snap.AppInfo, inter interacter) error {
	serviceName := app.ServiceName()
	tout := serviceStopTimeout(app)

	var extraServices []string
	for _, socket := range app.Sockets {
		extraServices = append(extraServices, filepath.Base(socket.File()))
	}
	if app.Timer != nil {
		extraServices = append(extraServices, filepath.Base(app.Timer.File()))
	}

	switch app.DaemonScope {
	case snap.SystemDaemon:
		stopErrors := []error{}
		for _, service := range extraServices {
			if err := sysd.Stop(service, tout); err != nil {
				stopErrors = append(stopErrors, err)
			}
		}

		if err := sysd.Stop(serviceName, tout); err != nil {
			if !systemd.IsTimeout(err) {
				return err
			}
			inter.Notify(fmt.Sprintf("%s refused to stop, killing.", serviceName))
			// ignore errors for kill; nothing we'd do differently at this point
			sysd.Kill(serviceName, "TERM", "")
			time.Sleep(killWait)
			sysd.Kill(serviceName, "KILL", "")
		}

		if len(stopErrors) > 0 {
			return stopErrors[0]
		}

	case snap.UserDaemon:
		extraServices = append(extraServices, serviceName)
		cli := client.New()
		return stopUserServices(cli, inter, extraServices...)
	}

	return nil
}

// enableServices enables services specified by apps. On success the returned
// disable function can be used to undo all the actions. On error all the
// services get disabled automatically (disable is nil).
func enableServices(apps []*snap.AppInfo, inter interacter) (disable func(), err error) {
	var enabled []string
	var userEnabled []string

	systemSysd := systemd.New(systemd.SystemMode, inter)
	userSysd := systemd.New(systemd.GlobalUserMode, inter)

	disableEnabledServices := func() {
		for _, srvName := range enabled {
			if e := systemSysd.Disable(srvName); e != nil {
				inter.Notify(fmt.Sprintf("While trying to disable previously enabled service %q: %v", srvName, e))
			}
		}
		for _, s := range userEnabled {
			if e := userSysd.Disable(s); e != nil {
				inter.Notify(fmt.Sprintf("while trying to disable %s due to previous failure: %v", s, e))
			}
		}
	}

	defer func() {
		if err != nil {
			disableEnabledServices()
		}
	}()

	for _, app := range apps {
		var sysd systemd.Systemd
		switch app.DaemonScope {
		case snap.SystemDaemon:
			sysd = systemSysd
		case snap.UserDaemon:
			sysd = userSysd
		}

		svcName := app.ServiceName()

		switch app.DaemonScope {
		case snap.SystemDaemon:
			if err = sysd.Enable(svcName); err != nil {
				return nil, err

			}
			enabled = append(enabled, svcName)
		case snap.UserDaemon:
			if err = userSysd.Enable(svcName); err != nil {
				return nil, err
			}
			userEnabled = append(userEnabled, svcName)
		}
	}

	return disableEnabledServices, nil
}

// StartServicesFlags carries extra flags for StartServices.
type StartServicesFlags struct {
	Enable bool
}

// StartServices starts service units for the applications from the snap which
// are services. Service units will be started in the order provided by the
// caller.
func StartServices(apps []*snap.AppInfo, disabledSvcs []string, flags *StartServicesFlags, inter interacter, tm timings.Measurer) (err error) {
	if flags == nil {
		flags = &StartServicesFlags{}
	}

	systemSysd := systemd.New(systemd.SystemMode, inter)
	userSysd := systemd.New(systemd.GlobalUserMode, inter)
	cli := client.New()

	var disableEnabledServices func()

	defer func() {
		if err == nil {
			return
		}
		if disableEnabledServices != nil {
			disableEnabledServices()
		}
	}()

	var toEnable []*snap.AppInfo
	systemServices := make([]string, 0, len(apps))
	userServices := make([]string, 0, len(apps))

	// gather all non-sockets, non-timers, and non-dbus activated
	// services to enable first
	for _, app := range apps {
		// they're *supposed* to be all services, but checking doesn't hurt
		if !app.IsService() {
			continue
		}
		// sockets and timers are enabled and started separately (and unconditionally) further down.
		// dbus activatable services are started on first use.
		if len(app.Sockets) == 0 && app.Timer == nil && len(app.ActivatesOn) == 0 {
			if strutil.ListContains(disabledSvcs, app.Name) {
				continue
			}
			svcName := app.ServiceName()
			switch app.DaemonScope {
			case snap.SystemDaemon:
				systemServices = append(systemServices, svcName)
			case snap.UserDaemon:
				userServices = append(userServices, svcName)
			}
			if flags.Enable {
				toEnable = append(toEnable, app)
			}
		}
	}

	disableEnabledServices, err = enableServices(toEnable, inter)
	if err != nil {
		return err
	}

	// handle sockets and timers
	for _, app := range apps {
		// they're *supposed* to be all services, but checking doesn't hurt
		if !app.IsService() {
			continue
		}

		var sysd systemd.Systemd
		switch app.DaemonScope {
		case snap.SystemDaemon:
			sysd = systemSysd
		case snap.UserDaemon:
			sysd = userSysd
		}

		defer func(app *snap.AppInfo) {
			if err == nil {
				return
			}

			if e := stopService(sysd, app, inter); e != nil {
				inter.Notify(fmt.Sprintf("While trying to stop previously started service %q: %v", app.ServiceName(), e))
			}
			for _, socket := range app.Sockets {
				socketService := filepath.Base(socket.File())
				if e := sysd.Disable(socketService); e != nil {
					inter.Notify(fmt.Sprintf("While trying to disable previously enabled socket service %q: %v", socketService, e))
				}
			}
			if app.Timer != nil {
				timerService := filepath.Base(app.Timer.File())
				if e := sysd.Disable(timerService); e != nil {
					inter.Notify(fmt.Sprintf("While trying to disable previously enabled timer service %q: %v", timerService, e))
				}
			}
		}(app)

		for _, socket := range app.Sockets {
			socketService := filepath.Base(socket.File())
			// enable the socket
			if err = sysd.Enable(socketService); err != nil {
				return err
			}

			switch app.DaemonScope {
			case snap.SystemDaemon:
				timings.Run(tm, "start-system-socket-service", fmt.Sprintf("start system socket service %q", socketService), func(nested timings.Measurer) {
					err = sysd.Start(socketService)
				})
			case snap.UserDaemon:
				timings.Run(tm, "start-user-socket-service", fmt.Sprintf("start user socket service %q", socketService), func(nested timings.Measurer) {
					err = startUserServices(cli, inter, socketService)
				})
			}
			if err != nil {
				return err
			}
		}

		if app.Timer != nil {
			timerService := filepath.Base(app.Timer.File())
			// enable the timer
			if err = sysd.Enable(timerService); err != nil {
				return err
			}

			switch app.DaemonScope {
			case snap.SystemDaemon:
				timings.Run(tm, "start-system-timer-service", fmt.Sprintf("start system timer service %q", timerService), func(nested timings.Measurer) {
					err = sysd.Start(timerService)
				})
			case snap.UserDaemon:
				timings.Run(tm, "start-user-timer-service", fmt.Sprintf("start user timer service %q", timerService), func(nested timings.Measurer) {
					err = startUserServices(cli, inter, timerService)
				})
			}
			if err != nil {
				return err
			}
		}
	}

	for _, srv := range systemServices {
		// starting all services at once does not create a single
		// transaction, but instead spawns multiple jobs, make sure the
		// services started in the original order by bring them up one
		// by one, see:
		// https://github.com/systemd/systemd/issues/8102
		// https://lists.freedesktop.org/archives/systemd-devel/2018-January/040152.html
		timings.Run(tm, "start-service", fmt.Sprintf("start service %q", srv), func(nested timings.Measurer) {
			err = systemSysd.Start(srv)
		})
		if err != nil {
			// cleanup was set up by iterating over apps
			return err
		}
	}

	if len(userServices) != 0 {
		timings.Run(tm, "start-user-services", "start user services", func(nested timings.Measurer) {
			err = startUserServices(cli, inter, userServices...)
		})
		if err != nil {
			return err
		}
	}

	return nil
}

func userDaemonReload() error {
	cli := client.New()
	ctx, cancel := context.WithTimeout(context.Background(), time.Duration(timeout.DefaultTimeout))
	defer cancel()
	return cli.ServicesDaemonReload(ctx)
}

// AddSnapServicesOptions is a struct for controlling the generated service
// definition for a snap service.
type AddSnapServicesOptions struct {
	Preseeding   bool
	VitalityRank int
}

// AddSnapServices adds service units for the applications from the snap which
// are services. The services do not get enabled or started.
func AddSnapServices(s *snap.Info, opts *AddSnapServicesOptions, inter interacter) (err error) {
	if s.Type() == snap.TypeSnapd {
		return fmt.Errorf("internal error: adding explicit services for snapd snap is unexpected")
	}

	if opts == nil {
		opts = &AddSnapServicesOptions{}
	}

	// TODO: remove once services get enabled on start and not when created.
	preseeding := opts.Preseeding

	// note, sysd is not used when preseeding
	sysd := systemd.New(systemd.SystemMode, inter)
	var written []string
	var writtenSystem, writtenUser bool

	defer func() {
		if err == nil {
			return
		}
		for _, s := range written {
			if e := os.Remove(s); e != nil {
				inter.Notify(fmt.Sprintf("while trying to remove %s due to previous failure: %v", s, e))
			}
		}
		if writtenSystem && !preseeding {
			if e := sysd.DaemonReload(); e != nil {
				inter.Notify(fmt.Sprintf("while trying to perform systemd daemon-reload due to previous failure: %v", e))
			}
		}
		if writtenUser && !preseeding {
			if e := userDaemonReload(); e != nil {
				inter.Notify(fmt.Sprintf("while trying to perform user systemd daemon-reload due to previous failure: %v", e))
			}
		}
	}()

	// create services first; this doesn't trigger systemd
	for _, app := range s.Apps {
		if !app.IsService() {
			continue
		}
		// Generate service file
		content, err := generateSnapServiceFile(app, opts)
		if err != nil {
			return err
		}
		svcFilePath := app.ServiceFile()
		os.MkdirAll(filepath.Dir(svcFilePath), 0755)
		if err := osutil.AtomicWriteFile(svcFilePath, content, 0644, 0); err != nil {
			return err
		}
		written = append(written, svcFilePath)
		switch app.DaemonScope {
		case snap.SystemDaemon:
			writtenSystem = true
		case snap.UserDaemon:
			writtenUser = true
		}

		// Generate systemd .socket files if needed
		var socketFiles *map[string][]byte
		socketFiles, err = generateSnapSocketFiles(app)
		if err != nil {
			return err
		}
		for path, content := range *socketFiles {
			os.MkdirAll(filepath.Dir(path), 0755)
			if err = osutil.AtomicWriteFile(path, content, 0644, 0); err != nil {
				return err
			}
			written = append(written, path)
		}

		if app.Timer != nil {
			var content []byte
			content, err = generateSnapTimerFile(app)
			if err != nil {
				return err
			}
			path := app.Timer.File()
			os.MkdirAll(filepath.Dir(path), 0755)
			if err = osutil.AtomicWriteFile(path, content, 0644, 0); err != nil {
				return err
			}
			written = append(written, path)
		}
	}

	if !preseeding {
		if writtenSystem {
			if err = sysd.DaemonReload(); err != nil {
				return err
			}
		}
		if writtenUser {
			if err = userDaemonReload(); err != nil {
				return err
			}
		}
	}

	return nil
}

// StopServicesFlags carries extra flags for StopServices.
type StopServicesFlags struct {
	Disable bool
}

// StopServices stops and optionally disables service units for the applications
// from the snap which are services.
func StopServices(apps []*snap.AppInfo, flags *StopServicesFlags, reason snap.ServiceStopReason, inter interacter, tm timings.Measurer) error {
	sysd := systemd.New(systemd.SystemMode, inter)
	if flags == nil {
		flags = &StopServicesFlags{}
	}

	if reason != snap.StopReasonOther {
		logger.Debugf("StopServices called for %q, reason: %v", apps, reason)
	} else {
		logger.Debugf("StopServices called for %q", apps)
	}
	for _, app := range apps {
		// Handle the case where service file doesn't exist and don't try to stop it as it will fail.
		// This can happen with snap try when snap.yaml is modified on the fly and a daemon line is added.
		if !app.IsService() || !osutil.FileExists(app.ServiceFile()) {
			continue
		}
		// Skip stop on refresh when refresh mode is set to something
		// other than "restart" (or "" which is the same)
		if reason == snap.StopReasonRefresh {
			logger.Debugf(" %s refresh-mode: %v", app.Name, app.StopMode)
			switch app.RefreshMode {
			case "endure":
				// skip this service
				continue
			}
		}

		var err error
		timings.Run(tm, "stop-service", fmt.Sprintf("stop service %q", app.ServiceName()), func(nested timings.Measurer) {
			err = stopService(sysd, app, inter)
			if err == nil && flags.Disable {
				err = sysd.Disable(app.ServiceName())
			}
		})
		if err != nil {
			return err
		}

		// ensure the service is really stopped on remove regardless
		// of stop-mode
		if reason == snap.StopReasonRemove && !app.StopMode.KillAll() && app.DaemonScope == snap.SystemDaemon {
			// FIXME: make this smarter and avoid the killWait
			//        delay if not needed (i.e. if all processes
			//        have died)
			sysd.Kill(app.ServiceName(), "TERM", "all")
			time.Sleep(killWait)
			sysd.Kill(app.ServiceName(), "KILL", "")
		}
	}
	return nil
}

// ServicesEnableState returns a map of service names from the given snap,
// together with their enable/disable status.
func ServicesEnableState(s *snap.Info, inter interacter) (map[string]bool, error) {
	sysd := systemd.New(systemd.SystemMode, inter)

	// loop over all services in the snap, querying systemd for the current
	// systemd state of the snaps
	snapSvcsState := make(map[string]bool, len(s.Apps))
	for name, app := range s.Apps {
		if !app.IsService() {
			continue
		}
		// FIXME: handle user daemons
		if app.DaemonScope != snap.SystemDaemon {
			continue
		}
		state, err := sysd.IsEnabled(app.ServiceName())
		if err != nil {
			return nil, err
		}
		snapSvcsState[name] = state
	}
	return snapSvcsState, nil
}

// RemoveSnapServices disables and removes service units for the applications
// from the snap which are services. The optional flag indicates whether
// services are removed as part of undoing of first install of a given snap.
func RemoveSnapServices(s *snap.Info, inter interacter) error {
	if s.Type() == snap.TypeSnapd {
		return fmt.Errorf("internal error: removing explicit services for snapd snap is unexpected")
	}
	systemSysd := systemd.New(systemd.SystemMode, inter)
	userSysd := systemd.New(systemd.GlobalUserMode, inter)
	var removedSystem, removedUser bool

	for _, app := range s.Apps {
		if !app.IsService() || !osutil.FileExists(app.ServiceFile()) {
			continue
		}

		var sysd systemd.Systemd
		switch app.DaemonScope {
		case snap.SystemDaemon:
			sysd = systemSysd
			removedSystem = true
		case snap.UserDaemon:
			sysd = userSysd
			removedUser = true
		}
		serviceName := filepath.Base(app.ServiceFile())

		for _, socket := range app.Sockets {
			path := socket.File()
			socketServiceName := filepath.Base(path)
			if err := sysd.Disable(socketServiceName); err != nil {
				return err
			}

			if err := os.Remove(path); err != nil && !os.IsNotExist(err) {
				logger.Noticef("Failed to remove socket file %q for %q: %v", path, serviceName, err)
			}
		}

		if app.Timer != nil {
			path := app.Timer.File()

			timerName := filepath.Base(path)
			if err := sysd.Disable(timerName); err != nil {
				return err
			}

			if err := os.Remove(path); err != nil && !os.IsNotExist(err) {
				logger.Noticef("Failed to remove timer file %q for %q: %v", path, serviceName, err)
			}
		}

		if err := sysd.Disable(serviceName); err != nil {
			return err
		}

		if err := os.Remove(app.ServiceFile()); err != nil && !os.IsNotExist(err) {
			logger.Noticef("Failed to remove service file for %q: %v", serviceName, err)
		}

	}

	// only reload if we actually had services
	if removedSystem {
		if err := systemSysd.DaemonReload(); err != nil {
			return err
		}
	}
	if removedUser {
		if err := userDaemonReload(); err != nil {
			return err
		}
	}

	return nil
}

func genServiceNames(snap *snap.Info, appNames []string) []string {
	names := make([]string, 0, len(appNames))

	for _, name := range appNames {
		if app := snap.Apps[name]; app != nil {
			names = append(names, app.ServiceName())
		}
	}
	return names
}

func genServiceFile(appInfo *snap.AppInfo, opts *AddSnapServicesOptions) ([]byte, error) {
	if opts == nil {
		opts = &AddSnapServicesOptions{}
	}

	// assemble all of the service directive snippets for all interfaces that
	// this service needs to include in the generated systemd file

	// use an ordered set to ensure we don't duplicate any keys from interfaces
	// that specify the same snippet

	// TODO: maybe we should error if multiple interfaces specify different
	// values for the same directive, otherwise one of them will overwrite the
	// other? What happens right now is that the snippet from the plug that
	// comes last will win in the case of directives that can have only one
	// value, but for some directives, systemd combines their values into a
	// list.
	ifaceServiceSnippets := &strutil.OrderedSet{}

	for _, plug := range appInfo.Plugs {
		iface, err := interfaces.ByName(plug.Interface)
		if err != nil {
			return nil, fmt.Errorf("error processing plugs while generating service unit for %v: %v", appInfo.SecurityTag(), err)
		}
		snips, err := interfaces.PermanentPlugServiceSnippets(iface, plug)
		if err != nil {
			return nil, fmt.Errorf("error processing plugs while generating service unit for %v: %v", appInfo.SecurityTag(), err)
		}
		for _, snip := range snips {
			ifaceServiceSnippets.Put(snip)
		}
	}

	// join the service snippets into one string to be included in the
	// template
	ifaceSpecifiedServiceSnippet := strings.Join(ifaceServiceSnippets.Items(), "\n")

	serviceTemplate := `[Unit]
# Auto-generated, DO NOT EDIT
Description=Service for snap application {{.App.Snap.InstanceName}}.{{.App.Name}}
{{- if .MountUnit }}
Requires={{.MountUnit}}
{{- end }}
{{- if .PrerequisiteTarget}}
Wants={{.PrerequisiteTarget}}
{{- end}}
{{- if .After}}
After={{ stringsJoin .After " " }}
{{- end}}
{{- if .Before}}
Before={{ stringsJoin .Before " "}}
{{- end}}
X-Snappy=yes

[Service]
EnvironmentFile=-/etc/environment
ExecStart={{.App.LauncherCommand}}
SyslogIdentifier={{.App.Snap.InstanceName}}.{{.App.Name}}
Restart={{.Restart}}
{{- if .App.RestartDelay}}
RestartSec={{.App.RestartDelay.Seconds}}
{{- end}}
WorkingDirectory={{.WorkingDir}}
{{- if .App.StopCommand}}
ExecStop={{.App.LauncherStopCommand}}
{{- end}}
{{- if .App.ReloadCommand}}
ExecReload={{.App.LauncherReloadCommand}}
{{- end}}
{{- if .App.PostStopCommand}}
ExecStopPost={{.App.LauncherPostStopCommand}}
{{- end}}
{{- if .StopTimeout}}
TimeoutStopSec={{.StopTimeout.Seconds}}
{{- end}}
{{- if .StartTimeout}}
TimeoutStartSec={{.StartTimeout.Seconds}}
{{- end}}
Type={{.App.Daemon}}
{{- if .Remain}}
RemainAfterExit={{.Remain}}
{{- end}}
{{- if .BusName}}
BusName={{.BusName}}
{{- end}}
{{- if .App.WatchdogTimeout}}
WatchdogSec={{.App.WatchdogTimeout.Seconds}}
{{- end}}
{{- if .KillMode}}
KillMode={{.KillMode}}
{{- end}}
{{- if .KillSignal}}
KillSignal={{.KillSignal}}
{{- end}}
{{- if .OOMAdjustScore }}
OOMScoreAdjust={{.OOMAdjustScore}}
{{- end}}
{{- if .InterfaceServiceSnippets}}
{{.InterfaceServiceSnippets}}
{{- end}}
<<<<<<< HEAD
{{- if not .App.Sockets}}
=======
{{- if not (or .App.Sockets .App.Timer .App.ActivatesOn) }}
>>>>>>> 2eef75af

[Install]
WantedBy={{.ServicesTarget}}
{{- end}}
`
	var templateOut bytes.Buffer
	tmpl := template.New("service-wrapper")
	tmpl.Funcs(template.FuncMap{
		"stringsJoin": strings.Join,
	})
	t := template.Must(tmpl.Parse(serviceTemplate))

	restartCond := appInfo.RestartCond.String()
	if restartCond == "" {
		restartCond = snap.RestartOnFailure.String()
	}

	// use score -900+vitalityRank, where vitalityRank starts at 1
	// and considering snapd itself has OOMScoreAdjust=-900
	const baseOOMAdjustScore = -900
	var oomAdjustScore int
	if opts.VitalityRank > 0 {
		oomAdjustScore = baseOOMAdjustScore + opts.VitalityRank
	}

	var remain string
	if appInfo.Daemon == "oneshot" {
		// any restart condition other than "no" is invalid for oneshot daemons
		restartCond = "no"
		// If StopExec is present for a oneshot service than we also need
		// RemainAfterExit=yes
		if appInfo.StopCommand != "" {
			remain = "yes"
		}
	}
	var killMode string
	if !appInfo.StopMode.KillAll() {
		killMode = "process"
	}

	var busName string
	if appInfo.Daemon == "dbus" {
		busName = appInfo.BusName
		if busName == "" && len(appInfo.ActivatesOn) != 0 {
			slot := appInfo.ActivatesOn[len(appInfo.ActivatesOn)-1]
			if err := slot.Attr("name", &busName); err != nil {
				// This should be impossible for a valid AppInfo
				logger.Noticef("Cannot get 'name' attribute of dbus slot %q: %v", slot.Name, err)
			}
		}
	}

	wrapperData := struct {
		App *snap.AppInfo

		Restart                  string
		WorkingDir               string
		StopTimeout              time.Duration
		StartTimeout             time.Duration
		ServicesTarget           string
		PrerequisiteTarget       string
		MountUnit                string
		Remain                   string
		KillMode                 string
		KillSignal               string
		OOMAdjustScore           int
		BusName                  string
		Before                   []string
		After                    []string
		InterfaceServiceSnippets string

		Home    string
		EnvVars string
	}{
		App: appInfo,

		InterfaceServiceSnippets: ifaceSpecifiedServiceSnippet,

		Restart:        restartCond,
		StopTimeout:    serviceStopTimeout(appInfo),
		StartTimeout:   time.Duration(appInfo.StartTimeout),
		Remain:         remain,
		KillMode:       killMode,
		KillSignal:     appInfo.StopMode.KillSignal(),
		OOMAdjustScore: oomAdjustScore,
		BusName:        busName,

		Before: genServiceNames(appInfo.Snap, appInfo.Before),
		After:  genServiceNames(appInfo.Snap, appInfo.After),

		// systemd runs as PID 1 so %h will not work.
		Home: "/root",
	}
	switch appInfo.DaemonScope {
	case snap.SystemDaemon:
		wrapperData.ServicesTarget = systemd.ServicesTarget
		wrapperData.PrerequisiteTarget = systemd.PrerequisiteTarget
		wrapperData.MountUnit = filepath.Base(systemd.MountUnitPath(appInfo.Snap.MountDir()))
		wrapperData.WorkingDir = appInfo.Snap.DataDir()
		wrapperData.After = append(wrapperData.After, "snapd.apparmor.service")
	case snap.UserDaemon:
		wrapperData.ServicesTarget = systemd.UserServicesTarget
		// FIXME: ideally use UserDataDir("%h"), but then the
		// unit fails if the directory doesn't exist.
		wrapperData.WorkingDir = appInfo.Snap.DataDir()
	default:
		panic("unknown snap.DaemonScope")
	}

	// Add extra "After" targets
	if wrapperData.PrerequisiteTarget != "" {
		wrapperData.After = append([]string{wrapperData.PrerequisiteTarget}, wrapperData.After...)
	}
	if wrapperData.MountUnit != "" {
		wrapperData.After = append([]string{wrapperData.MountUnit}, wrapperData.After...)
	}

	if err := t.Execute(&templateOut, wrapperData); err != nil {
		// this can never happen, except we forget a variable
		logger.Panicf("Unable to execute template: %v", err)
	}

	return templateOut.Bytes(), nil
}

func genServiceSocketFile(appInfo *snap.AppInfo, socketName string) []byte {
	socketTemplate := `[Unit]
# Auto-generated, DO NOT EDIT
Description=Socket {{.SocketName}} for snap application {{.App.Snap.InstanceName}}.{{.App.Name}}
{{- if .MountUnit}}
Requires={{.MountUnit}}
After={{.MountUnit}}
{{- end}}
X-Snappy=yes

[Socket]
Service={{.ServiceFileName}}
FileDescriptorName={{.SocketInfo.Name}}
ListenStream={{.ListenStream}}
{{- if .SocketInfo.SocketMode}}
SocketMode={{.SocketInfo.SocketMode | printf "%04o"}}
{{- end}}

[Install]
WantedBy={{.SocketsTarget}}
`
	var templateOut bytes.Buffer
	t := template.Must(template.New("socket-wrapper").Parse(socketTemplate))

	socket := appInfo.Sockets[socketName]
	listenStream := renderListenStream(socket)
	wrapperData := struct {
		App             *snap.AppInfo
		ServiceFileName string
		SocketsTarget   string
		MountUnit       string
		SocketName      string
		SocketInfo      *snap.SocketInfo
		ListenStream    string
	}{
		App:             appInfo,
		ServiceFileName: filepath.Base(appInfo.ServiceFile()),
		SocketsTarget:   systemd.SocketsTarget,
		SocketName:      socketName,
		SocketInfo:      socket,
		ListenStream:    listenStream,
	}
	switch appInfo.DaemonScope {
	case snap.SystemDaemon:
		wrapperData.MountUnit = filepath.Base(systemd.MountUnitPath(appInfo.Snap.MountDir()))
	case snap.UserDaemon:
		// nothing
	default:
		panic("unknown snap.DaemonScope")
	}

	if err := t.Execute(&templateOut, wrapperData); err != nil {
		// this can never happen, except we forget a variable
		logger.Panicf("Unable to execute template: %v", err)
	}

	return templateOut.Bytes()
}

func generateSnapSocketFiles(app *snap.AppInfo) (*map[string][]byte, error) {
	if err := snap.ValidateApp(app); err != nil {
		return nil, err
	}

	socketFiles := make(map[string][]byte)
	for name, socket := range app.Sockets {
		socketFiles[socket.File()] = genServiceSocketFile(app, name)
	}
	return &socketFiles, nil
}

func renderListenStream(socket *snap.SocketInfo) string {
	s := socket.App.Snap
	listenStream := socket.ListenStream
	switch socket.App.DaemonScope {
	case snap.SystemDaemon:
		listenStream = strings.Replace(listenStream, "$SNAP_DATA", s.DataDir(), -1)
		// TODO: when we support User/Group in the generated
		// systemd unit, adjust this accordingly
		serviceUserUid := sys.UserID(0)
		runtimeDir := s.UserXdgRuntimeDir(serviceUserUid)
		listenStream = strings.Replace(listenStream, "$XDG_RUNTIME_DIR", runtimeDir, -1)
		listenStream = strings.Replace(listenStream, "$SNAP_COMMON", s.CommonDataDir(), -1)
	case snap.UserDaemon:
		listenStream = strings.Replace(listenStream, "$SNAP_USER_DATA", s.UserDataDir("%h"), -1)
		listenStream = strings.Replace(listenStream, "$SNAP_USER_COMMON", s.UserCommonDataDir("%h"), -1)
		// FIXME: find some way to share code with snap.UserXdgRuntimeDir()
		listenStream = strings.Replace(listenStream, "$XDG_RUNTIME_DIR", fmt.Sprintf("%%t/snap.%s", s.InstanceName()), -1)
	default:
		panic("unknown snap.DaemonScope")
	}
	return listenStream
}

func generateSnapTimerFile(app *snap.AppInfo) ([]byte, error) {
	timerTemplate := `[Unit]
# Auto-generated, DO NOT EDIT
Description=Timer {{.TimerName}} for snap application {{.App.Snap.InstanceName}}.{{.App.Name}}
{{- if .MountUnit}}
Requires={{.MountUnit}}
After={{.MountUnit}}
{{- end}}
X-Snappy=yes

[Timer]
Unit={{.ServiceFileName}}
{{ range .Schedules }}OnCalendar={{ . }}
{{ end }}
[Install]
WantedBy={{.TimersTarget}}
`
	var templateOut bytes.Buffer
	t := template.Must(template.New("timer-wrapper").Parse(timerTemplate))

	timerSchedule, err := timeutil.ParseSchedule(app.Timer.Timer)
	if err != nil {
		return nil, err
	}

	schedules := generateOnCalendarSchedules(timerSchedule)

	wrapperData := struct {
		App             *snap.AppInfo
		ServiceFileName string
		TimersTarget    string
		TimerName       string
		MountUnit       string
		Schedules       []string
	}{
		App:             app,
		ServiceFileName: filepath.Base(app.ServiceFile()),
		TimersTarget:    systemd.TimersTarget,
		TimerName:       app.Name,
		Schedules:       schedules,
	}
	switch app.DaemonScope {
	case snap.SystemDaemon:
		wrapperData.MountUnit = filepath.Base(systemd.MountUnitPath(app.Snap.MountDir()))
	case snap.UserDaemon:
		// nothing
	default:
		panic("unknown snap.DaemonScope")
	}

	if err := t.Execute(&templateOut, wrapperData); err != nil {
		// this can never happen, except we forget a variable
		logger.Panicf("Unable to execute template: %v", err)
	}

	return templateOut.Bytes(), nil
}

func makeAbbrevWeekdays(start time.Weekday, end time.Weekday) []string {
	out := make([]string, 0, 7)
	for w := start; w%7 != (end + 1); w++ {
		out = append(out, time.Weekday(w % 7).String()[0:3])
	}
	return out
}

// daysRange generates a string representing a continuous range between given
// day numbers, which due to compatiblilty with old systemd version uses a
// verbose syntax of x,y,z instead of x..z
func daysRange(start, end uint) string {
	var buf bytes.Buffer
	for i := start; i <= end; i++ {
		buf.WriteString(strconv.FormatInt(int64(i), 10))
		if i < end {
			buf.WriteRune(',')
		}
	}
	return buf.String()
}

// generateOnCalendarSchedules converts a schedule into OnCalendar schedules
// suitable for use in systemd *.timer units using systemd.time(7)
// https://www.freedesktop.org/software/systemd/man/systemd.time.html
// XXX: old systemd versions do not support x..y ranges
func generateOnCalendarSchedules(schedule []*timeutil.Schedule) []string {
	calendarEvents := make([]string, 0, len(schedule))
	for _, sched := range schedule {
		days := make([]string, 0, len(sched.WeekSpans))
		for _, week := range sched.WeekSpans {
			abbrev := strings.Join(makeAbbrevWeekdays(week.Start.Weekday, week.End.Weekday), ",")

			if week.Start.Pos == timeutil.EveryWeek && week.End.Pos == timeutil.EveryWeek {
				// eg: mon, mon-fri, fri-mon
				days = append(days, fmt.Sprintf("%s *-*-*", abbrev))
				continue
			}
			// examples:
			// mon1 - Mon *-*-1..7 (Monday during the first 7 days)
			// fri1 - Fri *-*-1..7 (Friday during the first 7 days)

			// entries below will make systemd timer expire more
			// frequently than the schedule suggests, however snap
			// runner evaluates current time and gates the actual
			// action
			//
			// mon1-tue - *-*-1..7 *-*-8 (anchored at first
			// Monday; Monday happens during the 7 days,
			// Tuesday can possibly happen on the 8th day if
			// the month started on Tuesday)
			//
			// mon-tue1 - *-*~1 *-*-1..7 (anchored at first
			// Tuesday; matching Monday can happen on the
			// last day of previous month if Tuesday is the
			// 1st)
			//
			// mon5-tue - *-*~1..7 *-*-1 (anchored at last
			// Monday, the matching Tuesday can still happen
			// within the last 7 days, or on the 1st of the
			// next month)
			//
			// fri4-mon - *-*-22-31 *-*-1..7 (anchored at 4th
			// Friday, can span onto the next month, extreme case in
			// February when 28th is Friday)
			//
			// XXX: since old versions of systemd, eg. 229 available
			// in 16.04 does not support x..y ranges, days need to
			// be enumerated like so:
			// Mon *-*-1..7 -> Mon *-*-1,2,3,4,5,6,7
			//
			// XXX: old systemd versions do not support the last n
			// days syntax eg, *-*~1, thus the range needs to be
			// generated in more verbose way like so:
			// Mon *-*~1..7 -> Mon *-*-22,23,24,25,26,27,28,29,30,31
			// (22-28 is the last week, but the month can have
			// anywhere from 28 to 31 days)
			//
			startPos := week.Start.Pos
			endPos := startPos
			if !week.AnchoredAtStart() {
				startPos = week.End.Pos
				endPos = startPos
			}
			startDay := (startPos-1)*7 + 1
			endDay := (endPos) * 7

			if week.IsSingleDay() {
				// single day, can use the 'weekday' filter
				if startPos == timeutil.LastWeek {
					// last week of a month, which can be
					// 22-28 in case of February, while
					// month can have between 28 and 31 days
					days = append(days,
						fmt.Sprintf("%s *-*-%s", abbrev, daysRange(22, 31)))
				} else {
					days = append(days,
						fmt.Sprintf("%s *-*-%s", abbrev, daysRange(startDay, endDay)))
				}
				continue
			}

			if week.AnchoredAtStart() {
				// explore the edge cases first
				switch startPos {
				case timeutil.LastWeek:
					// starts in the last week of the month and
					// possibly spans into the first week of the
					// next month;
					// month can have between 28 and 31
					// days
					days = append(days,
						// trailing 29-31 that are not part of a full week
						fmt.Sprintf("*-*-%s", daysRange(29, 31)),
						fmt.Sprintf("*-*-%s", daysRange(1, 7)))
				case 4:
					// a range in the 4th week can span onto
					// the next week, which is either 28-31
					// or in extreme case (eg. February with
					// 28 days) 1-7 of the next month
					days = append(days,
						// trailing 29-31 that are not part of a full week
						fmt.Sprintf("*-*-%s", daysRange(29, 31)),
						fmt.Sprintf("*-*-%s", daysRange(1, 7)))
				default:
					// can possibly spill into the next week
					days = append(days,
						fmt.Sprintf("*-*-%s", daysRange(startDay+7, endDay+7)))
				}

				if startDay < 28 {
					days = append(days,
						fmt.Sprintf("*-*-%s", daysRange(startDay, endDay)))
				} else {
					// from the end of the month
					days = append(days,
						fmt.Sprintf("*-*-%s", daysRange(startDay-7, endDay-7)))
				}
			} else {
				switch endPos {
				case timeutil.LastWeek:
					// month can have between 28 and 31
					// days, add trailing 29-31 that are not
					// part of a full week
					days = append(days, fmt.Sprintf("*-*-%s", daysRange(29, 31)))
				case 1:
					// possibly spans from the last week of the
					// previous month and ends in the first week of
					// current month
					days = append(days, fmt.Sprintf("*-*-%s", daysRange(22, 31)))
				default:
					// can possibly spill into the previous week
					days = append(days,
						fmt.Sprintf("*-*-%s", daysRange(startDay-7, endDay-7)))
				}
				if endDay < 28 {
					days = append(days,
						fmt.Sprintf("*-*-%s", daysRange(startDay, endDay)))
				} else {
					days = append(days,
						fmt.Sprintf("*-*-%s", daysRange(startDay-7, endDay-7)))
				}
			}
		}

		if len(days) == 0 {
			// no weekday spec, meaning the timer runs every day
			days = []string{"*-*-*"}
		}

		startTimes := make([]string, 0, len(sched.ClockSpans))
		for _, clocks := range sched.ClockSpans {
			// use expanded clock spans
			for _, span := range clocks.ClockSpans() {
				when := span.Start
				if span.Spread {
					length := span.End.Sub(span.Start)
					if length < 0 {
						// span Start wraps around, so we have '00:00.Sub(23:45)'
						length = -length
					}
					if length > 5*time.Minute {
						// replicate what timeutil.Next() does
						// and cut some time at the end of the
						// window so that events do not happen
						// directly one after another
						length -= 5 * time.Minute
					}
					when = when.Add(randutil.RandomDuration(length))
				}
				if when.Hour == 24 {
					// 24:00 for us means the other end of
					// the day, for systemd we need to
					// adjust it to the 0-23 hour range
					when.Hour -= 24
				}

				startTimes = append(startTimes, when.String())
			}
		}

		for _, day := range days {
			if len(startTimes) == 0 {
				// current schedule is days only
				calendarEvents = append(calendarEvents, day)
				continue
			}

			for _, startTime := range startTimes {
				calendarEvents = append(calendarEvents, fmt.Sprintf("%s %s", day, startTime))
			}
		}
	}
	return calendarEvents
}

type RestartServicesFlags struct {
	Reload bool
}

// Restart or reload services; if reload flag is set then "systemctl reload-or-restart" is attempted.
func RestartServices(svcs []*snap.AppInfo, flags *RestartServicesFlags, inter interacter, tm timings.Measurer) error {
	sysd := systemd.New(systemd.SystemMode, inter)

	for _, srv := range svcs {
		// they're *supposed* to be all services, but checking doesn't hurt
		if !srv.IsService() {
			continue
		}

		var err error
		timings.Run(tm, "restart-service", fmt.Sprintf("restart service %q", srv), func(nested timings.Measurer) {
			if flags != nil && flags.Reload {
				err = sysd.ReloadOrRestart(srv.ServiceName())
			} else {
				// note: stop followed by start, not just 'restart'
				err = sysd.Restart(srv.ServiceName(), 5*time.Second)
			}
		})
		if err != nil {
			// there is nothing we can do about failed service
			return err
		}
	}
	return nil
}

// QueryDisabledServices returns a list of all currently disabled snap services
// in the snap.
func QueryDisabledServices(info *snap.Info, pb progress.Meter) ([]string, error) {
	// save the list of services that are in the disabled state before unlinking
	// and thus removing the snap services
	snapSvcStates, err := ServicesEnableState(info, pb)
	if err != nil {
		return nil, err
	}

	disabledSnapSvcs := []string{}
	// add all disabled services to the list
	for svc, isEnabled := range snapSvcStates {
		if !isEnabled {
			disabledSnapSvcs = append(disabledSnapSvcs, svc)
		}
	}

	// sort for easier testing
	sort.Strings(disabledSnapSvcs)

	return disabledSnapSvcs, nil
}<|MERGE_RESOLUTION|>--- conflicted
+++ resolved
@@ -763,11 +763,7 @@
 {{- if .InterfaceServiceSnippets}}
 {{.InterfaceServiceSnippets}}
 {{- end}}
-<<<<<<< HEAD
-{{- if not .App.Sockets}}
-=======
 {{- if not (or .App.Sockets .App.Timer .App.ActivatesOn) }}
->>>>>>> 2eef75af
 
 [Install]
 WantedBy={{.ServicesTarget}}
