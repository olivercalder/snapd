--- conflicted
+++ resolved
@@ -140,7 +140,6 @@
 		{"kill", svcFName, "-s", "KILL"},
 	})
 }
-<<<<<<< HEAD
 
 func (s *servicesTestSuite) TestStartSnapServices(c *C) {
 	var sysdLog [][]string
@@ -149,16 +148,6 @@
 		return []byte("ActiveState=inactive\n"), nil
 	}
 
-=======
-
-func (s *servicesTestSuite) TestStartSnapServices(c *C) {
-	var sysdLog [][]string
-	systemd.SystemctlCmd = func(cmd ...string) ([]byte, error) {
-		sysdLog = append(sysdLog, cmd)
-		return []byte("ActiveState=inactive\n"), nil
-	}
-
->>>>>>> 409b5ff0
 	info := snaptest.MockSnap(c, packageHello, &snap.SideInfo{Revision: snap.R(12)})
 	svcFile := filepath.Join(s.tempdir, "/etc/systemd/system/snap.hello-snap.svc1.service")
 
