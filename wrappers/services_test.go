--- conflicted
+++ resolved
@@ -579,7 +579,6 @@
 	})
 }
 
-<<<<<<< HEAD
 func (s *servicesTestSuite) TestStartServicesUserDaemons(c *C) {
 	info := snaptest.MockSnap(c, packageHello+`
  svc1:
@@ -594,7 +593,9 @@
 	c.Assert(s.sysdLog, DeepEquals, [][]string{
 		{"--user", "--global", "--root", s.tempdir, "is-enabled", filepath.Base(svcFile)},
 		{"--user", "start", filepath.Base(svcFile)},
-=======
+	})
+}
+
 func (s *servicesTestSuite) TestEnableServices(c *C) {
 	info := snaptest.MockSnap(c, packageHello, &snap.SideInfo{Revision: snap.R(12)})
 	svcFile := filepath.Join(s.tempdir, "/etc/systemd/system/snap.hello-snap.svc1.service")
@@ -604,7 +605,6 @@
 
 	c.Assert(s.sysdLog, DeepEquals, [][]string{
 		{"--root", s.tempdir, "enable", filepath.Base(svcFile)},
->>>>>>> 3d0f51d9
 	})
 }
 
