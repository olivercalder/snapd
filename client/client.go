// -*- Mode: Go; indent-tabs-mode: t -*-

/*
 * Copyright (C) 2015 Canonical Ltd
 *
 * This program is free software: you can redistribute it and/or modify
 * it under the terms of the GNU General Public License version 3 as
 * published by the Free Software Foundation.
 *
 * This program is distributed in the hope that it will be useful,
 * but WITHOUT ANY WARRANTY; without even the implied warranty of
 * MERCHANTABILITY or FITNESS FOR A PARTICULAR PURPOSE.  See the
 * GNU General Public License for more details.
 *
 * You should have received a copy of the GNU General Public License
 * along with this program.  If not, see <http://www.gnu.org/licenses/>.
 *
 */

package client

import (
	"encoding/json"
	"fmt"
	"io"
	"net"
	"net/http"
	"net/url"

	"github.com/ubuntu-core/snappy/dirs"
)

func unixDialer(_, _ string) (net.Conn, error) {
	return net.Dial("unix", dirs.SnapdSocket)
}

type doer interface {
	Do(*http.Request) (*http.Response, error)
}

// A Client knows how to talk to the snappy daemon
type Client struct {
	doer doer
}

// New returns a new instance of Client
func New() *Client {
	tr := &http.Transport{Dial: unixDialer}

	return &Client{
		doer: &http.Client{Transport: tr},
	}
}

// raw performs a request and returns the resulting http.Response and
// error you usually only need to call this directly if you expect the
// response to not be JSON, otherwise you'd call Do(...) instead.
func (client *Client) raw(method, path string, body io.Reader) (*http.Response, error) {
	// fake a url to keep http.Client happy
	u := url.URL{
		Scheme: "http",
		Host:   "localhost",
		Path:   path,
	}
	req, err := http.NewRequest(method, u.String(), body)
	if err != nil {
		return nil, err
	}

	return client.doer.Do(req)
}

// do performs a request and decodes the resulting json into the given
// value. It's low-level, for testing/experimenting only; you should
// usually use a higher level interface that builds on this.
func (client *Client) do(method, path string, body io.Reader, v interface{}) error {
	rsp, err := client.raw(method, path, body)
	if err != nil {
		return err
	}
	defer rsp.Body.Close()

	dec := json.NewDecoder(rsp.Body)
	if err := dec.Decode(v); err != nil {
		return err
	}

	return nil
}

// A response produced by the REST API will usually fit in this
// (exceptions are the icons/ endpoints obvs)
type response struct {
	Result     json.RawMessage `json:"result"`
	Status     string          `json:"status"`
	StatusCode int             `json:"status_code"`
	Type       string          `json:"type"`
}

// errorResult is the real value of response.Result when an error occurs.
// Note that only the 'Str' field is unmarshaled from JSON representation.
type errorResult struct {
	Str string `json:"str"`
}

func (e *errorResult) Error() string {
	return e.Str
}

// SysInfo holds system information
type SysInfo struct {
	Flavor           string `json:"flavor"`
	Release          string `json:"release"`
	DefaultChannel   string `json:"default_channel"`
	APICompatibility string `json:"api_compat"`
	Store            string `json:"store,omitempty"`
}

// processErrorResponse handles the common error path for API requests.
// This function should be called when response.Type == "error"
<<<<<<< HEAD
func (rsp *response) processErrorResponse() error {
	var resultErr errorResult
	err := json.Unmarshal(rsp.Result, &resultErr)
	if err != nil || resultErr.Str == "" {
		return fmt.Errorf("failed with %q", rsp.Status)
=======
func (rsp *response) err() error {
	if rsp.Type != "error" {
		return nil
	}
	var resultErr errorResult
	err := json.Unmarshal(rsp.Result, &resultErr)
	if err != nil || resultErr.Str == "" {
		return fmt.Errorf("server error: %q", rsp.Status)
>>>>>>> 5cf0281f
	}
	return &resultErr
}

// SysInfo gets system information from the REST API.
func (client *Client) SysInfo() (*SysInfo, error) {
	var rsp response
	if err := client.do("GET", "/1.0", nil, &rsp); err != nil {
		return nil, err
	}
<<<<<<< HEAD
	if rsp.Type == "error" {
		return nil, rsp.processErrorResponse()
=======
	if err := rsp.err(); err != nil {
		return nil, err
>>>>>>> 5cf0281f
	}
	if rsp.Type != "sync" {
		return nil, fmt.Errorf("unexpected result type %q", rsp.Type)
	}

	var sysInfo SysInfo
	if err := json.Unmarshal(rsp.Result, &sysInfo); err != nil {
		return nil, fmt.Errorf("bad sysinfo result %q: %v", rsp.Result, err)
	}

	return &sysInfo, nil
}<|MERGE_RESOLUTION|>--- conflicted
+++ resolved
@@ -116,15 +116,6 @@
 	Store            string `json:"store,omitempty"`
 }
 
-// processErrorResponse handles the common error path for API requests.
-// This function should be called when response.Type == "error"
-<<<<<<< HEAD
-func (rsp *response) processErrorResponse() error {
-	var resultErr errorResult
-	err := json.Unmarshal(rsp.Result, &resultErr)
-	if err != nil || resultErr.Str == "" {
-		return fmt.Errorf("failed with %q", rsp.Status)
-=======
 func (rsp *response) err() error {
 	if rsp.Type != "error" {
 		return nil
@@ -133,7 +124,6 @@
 	err := json.Unmarshal(rsp.Result, &resultErr)
 	if err != nil || resultErr.Str == "" {
 		return fmt.Errorf("server error: %q", rsp.Status)
->>>>>>> 5cf0281f
 	}
 	return &resultErr
 }
@@ -144,13 +134,8 @@
 	if err := client.do("GET", "/1.0", nil, &rsp); err != nil {
 		return nil, err
 	}
-<<<<<<< HEAD
-	if rsp.Type == "error" {
-		return nil, rsp.processErrorResponse()
-=======
 	if err := rsp.err(); err != nil {
 		return nil, err
->>>>>>> 5cf0281f
 	}
 	if rsp.Type != "sync" {
 		return nil, fmt.Errorf("unexpected result type %q", rsp.Type)
