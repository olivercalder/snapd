// -*- Mode: Go; indent-tabs-mode: t -*-

/*
 * Copyright (C) 2016 Canonical Ltd
 *
 * This program is free software: you can redistribute it and/or modify
 * it under the terms of the GNU General Public License version 3 as
 * published by the Free Software Foundation.
 *
 * This program is distributed in the hope that it will be useful,
 * but WITHOUT ANY WARRANTY; without even the implied warranty of
 * MERCHANTABILITY or FITNESS FOR A PARTICULAR PURPOSE.  See the
 * GNU General Public License for more details.
 *
 * You should have received a copy of the GNU General Public License
 * along with this program.  If not, see <http://www.gnu.org/licenses/>.
 *
 */

package client

import (
	"bytes"
	"encoding/json"
	"fmt"
	"io"
	"io/ioutil"
)

<<<<<<< HEAD
// InternalSsnapctlCmdNeedsStdin returns true if the given snapctl command
=======
// InternalSnapctlCmdNeedsStdin returns true if the given snapctl command
>>>>>>> 361c7d0b
// needs data from stdin
func InternalSnapctlCmdNeedsStdin(name string) bool {
	switch name {
	case "fde-setup-result":
		return true
	default:
		return false
	}
}

// SnapCtlOptions holds the various options with which snapctl is invoked.
type SnapCtlOptions struct {
	// ContextID is a string used to determine the context of this call (e.g.
	// which context and handler should be used, etc.)
	ContextID string `json:"context-id"`

	// Args contains a list of parameters to use for this invocation.
	Args []string `json:"args"`
}

// SnapCtlPostData is the data posted to the daemon /v2/snapctl endpoint
// TODO: this can be removed again once we no longer need to pass stdin data
//       but instead use a real stdin stream
type SnapCtlPostData struct {
	SnapCtlOptions

	Stdin []byte `json:"stdin,omitempty"`
}

type snapctlOutput struct {
	Stdout string `json:"stdout"`
	Stderr string `json:"stderr"`
}

// RunSnapctl requests a snapctl run for the given options.
func (client *Client) RunSnapctl(options *SnapCtlOptions, stdin io.Reader) (stdout, stderr []byte, err error) {
	// TODO: instead of reading all of stdin here we need to forward it to
	//       the daemon eventually
	var stdinData []byte
	if stdin != nil {
		stdinData, err = ioutil.ReadAll(stdin)
		if err != nil {
			return nil, nil, fmt.Errorf("cannot read stdin: %v", err)
		}
	}

	b, err := json.Marshal(SnapCtlPostData{
		SnapCtlOptions: *options,
		Stdin:          stdinData,
	})
	if err != nil {
		return nil, nil, fmt.Errorf("cannot marshal options: %s", err)
	}

	var output snapctlOutput
	_, err = client.doSync("POST", "/v2/snapctl", nil, nil, bytes.NewReader(b), &output)
	if err != nil {
		return nil, nil, err
	}

	return []byte(output.Stdout), []byte(output.Stderr), nil
}<|MERGE_RESOLUTION|>--- conflicted
+++ resolved
@@ -27,11 +27,7 @@
 	"io/ioutil"
 )
 
-<<<<<<< HEAD
-// InternalSsnapctlCmdNeedsStdin returns true if the given snapctl command
-=======
 // InternalSnapctlCmdNeedsStdin returns true if the given snapctl command
->>>>>>> 361c7d0b
 // needs data from stdin
 func InternalSnapctlCmdNeedsStdin(name string) bool {
 	switch name {
