--- conflicted
+++ resolved
@@ -87,54 +87,6 @@
 	c.Assert(actual, check.Matches, expected)
 }
 
-<<<<<<< HEAD
-// SNAP_INSTALL_008: from different channel other than default
-func (s *installSuite) TestInstallFromDifferentChannels(c *check.C) {
-	snapName := "hello-world"
-
-	expected := "(?ms).*\n" +
-		"Name +Version +Rev +Developer +Notes\n" +
-		snapName + " .* canonical +-\n"
-
-	for _, channel := range []string{"edge", "beta", "candidate", "stable"} {
-		actual := cli.ExecCommand(c, "sudo", "snap", "install", snapName, "--channel="+channel)
-
-		c.Check(actual, check.Matches, expected)
-
-		common.RemoveSnap(c, snapName)
-	}
-}
-
-// SNAP_INSTALL_009: with devmode option
-func (s *installSuite) TestInstallWithDevmodeOption(c *check.C) {
-	snapName := "hello-world"
-
-	expected := "(?ms).*\n" +
-		"Name +Version +Rev +Developer +Notes\n" +
-		snapName + " .* canonical +devmode\n"
-
-	actual := cli.ExecCommand(c, "sudo", "snap", "install", snapName, "--devmode")
-	defer common.RemoveSnap(c, snapName)
-
-	c.Assert(actual, check.Matches, expected)
-=======
-func (s *installSuite) TestInstallsDesktopFile(c *check.C) {
-	snapPath, err := build.LocalSnap(c, data.BasicDesktopSnapName)
-	defer os.Remove(snapPath)
-	c.Assert(err, check.IsNil, check.Commentf("Error building local snap: %s", err))
-	common.InstallSnap(c, snapPath)
-	defer common.RemoveSnap(c, data.BasicDesktopSnapName)
-
-	content, err := ioutil.ReadFile(filepath.Join(dirs.SnapDesktopFilesDir, "basic-desktop_echo.desktop"))
-	c.Assert(err, check.IsNil)
-	c.Assert(string(content), testutil.Contains, `[Desktop Entry]
-Name=Echo
-Comment=It echos stuff
-Exec=/snap/bin/basic-desktop.echo
-`)
->>>>>>> 980f748a
-}
-
 // regression test for lp #1574829
 func (s *installSuite) TestInstallsPointsToLoginWhenNotAuthenticated(c *check.C) {
 	cli.ExecCommandErr("snap", "logout")
