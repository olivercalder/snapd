// -*- Mode: Go; indent-tabs-mode: t -*-

/*
 * Copyright (C) 2017 Canonical Ltd
 *
 * This program is free software: you can redistribute it and/or modify
 * it under the terms of the GNU General Public License version 3 as
 * published by the Free Software Foundation.
 *
 * This program is distributed in the hope that it will be useful,
 * but WITHOUT ANY WARRANTY; without even the implied warranty of
 * MERCHANTABILITY or FITNESS FOR A PARTICULAR PURPOSE.  See the
 * GNU General Public License for more details.
 *
 * You should have received a copy of the GNU General Public License
 * along with this program.  If not, see <http://www.gnu.org/licenses/>.
 *
 */

package timeutil_test

import (
	"strings"
	"testing"
	"time"

	. "gopkg.in/check.v1"

	"github.com/snapcore/snapd/timeutil"
)

func Test(t *testing.T) { TestingT(t) }

type timeutilSuite struct{}

var _ = Suite(&timeutilSuite{})

func (ts *timeutilSuite) TestParseTimeOfDay(c *C) {
	for _, t := range []struct {
		timeStr              string
		hour, minute, second int
		errStr               string
	}{
		{"8:59", 8, 59, 0, ""},
		{"8:59:12", 8, 59, 12, ""},
		{"08:59", 8, 59, 0, ""},
		{"12:00", 12, 0, 0, ""},
		{"xx", 0, 0, 0, `cannot parse "xx"`},
		{"11:61", 0, 0, 0, `cannot parse "11:61"`},
		{"25:00", 0, 0, 0, `cannot parse "25:00"`},
		{"11:59:61", 0, 0, 0, `cannot parse "11:59:61"`},
	} {
		ti, err := timeutil.ParseTime(t.timeStr)
		if t.errStr != "" {
			c.Check(err, ErrorMatches, t.errStr)
		} else {
			c.Check(err, IsNil)
			c.Check(ti.Hour, Equals, t.hour)
			c.Check(ti.Minute, Equals, t.minute)
			c.Check(ti.Second, Equals, t.second)
		}
	}
}

func (ts *timeutilSuite) TestOrderTimeOfDay(c *C) {
	for _, t := range []struct {
		t1, t2 string
		isLess bool
	}{
		{"9:00", "10:00", true},
		{"9:00", "9:01", true},
		{"9:00:00", "9:00:01", true},
		{"10:00", "9:00", false},
		{"9:00", "9:00", false},
	} {
		t1, err := timeutil.ParseTime(t.t1)
		c.Assert(err, IsNil)
		t2, err := timeutil.ParseTime(t.t2)
		c.Assert(err, IsNil)
		c.Check(t1.Less(t2), Equals, t.isLess, Commentf("incorrect result for %#v", t))
	}

}

func (ts *timeutilSuite) TestParseSchedule(c *C) {
	for _, t := range []struct {
		in       string
		expected []*timeutil.Schedule
		errStr   string
	}{
		// invalid
		{"", nil, `cannot parse "": not a valid interval`},
		{"invalid-11:00", nil, `cannot parse "invalid": not a valid time`},
		{"9:00-11:00/invalid", nil, `cannot parse "invalid": not a valid interval`},
		{"09:00-25:00", nil, `cannot parse "25:00": not a valid time`},
		// moving backwards
		{"11:00-09:00", nil, `cannot parse "11:00-09:00": not a valid interval`},
		{"23:00-01:00", nil, `cannot parse "23:00-01:00": not a valid interval`},
		// FIXME: error message sucks
		{"9:00-mon@11:00", nil, `cannot parse "9:00-mon", want "mon", "tue", etc`},

		// valid
		{"9:00-11:00", []*timeutil.Schedule{{Start: timeutil.TimeOfDay{Hour: 9}, End: timeutil.TimeOfDay{Hour: 11}}}, ""},
		{"mon@9:00-11:00", []*timeutil.Schedule{{Weekday: "mon", Start: timeutil.TimeOfDay{Hour: 9}, End: timeutil.TimeOfDay{Hour: 11}}}, ""},
		{"9:00-11:00/20:00-22:00", []*timeutil.Schedule{{Start: timeutil.TimeOfDay{Hour: 9}, End: timeutil.TimeOfDay{Hour: 11}}, {Start: timeutil.TimeOfDay{Hour: 20}, End: timeutil.TimeOfDay{Hour: 22}}}, ""},
		{"mon@9:00-11:00/Wed@22:00-23:00", []*timeutil.Schedule{{Weekday: "mon", Start: timeutil.TimeOfDay{Hour: 9}, End: timeutil.TimeOfDay{Hour: 11}}, {Weekday: "wed", Start: timeutil.TimeOfDay{Hour: 22}, End: timeutil.TimeOfDay{Hour: 23}}}, ""},
	} {
		schedule, err := timeutil.ParseSchedule(t.in)
		if t.errStr != "" {
			c.Check(err, ErrorMatches, t.errStr, Commentf("%q returned unexpected error: %s", err))
		} else {
			c.Check(err, IsNil, Commentf("%q returned error: %s", t.in, err))
			c.Check(schedule, DeepEquals, t.expected, Commentf("%q failed", t.in))
		}

	}
}

func parse(c *C, s string) (time.Duration, time.Duration) {
	l := strings.Split(s, "-")
	c.Assert(l, HasLen, 2)
	a, err := time.ParseDuration(l[0])
	c.Assert(err, IsNil)
	b, err := time.ParseDuration(l[1])
	c.Assert(err, IsNil)
	return a, b
}

func (ts *timeutilSuite) TestScheduleNext(c *C) {
	const shortForm = "2006-01-02 15:04"

	for _, t := range []struct {
		schedule string
		last     string
		now      string
		next     string
	}{
		{
			// daily schedule, missed one window
			// -> run next daily window
			schedule: "9:00-11:00/21:00-23:00",
			last:     "2017-02-05 22:00",
			now:      "2017-02-06 20:00",
			next:     "1h-3h",
		},
		{
<<<<<<< HEAD
=======
			// daily schedule, used one window
			// -> run next daily window
			schedule: "9:00-11:00/21:00-23:00",
			last:     "2017-02-06 10:00",
			now:      "2017-02-06 20:00",
			next:     "1h-3h",
		},
		{
>>>>>>> 14976b2c
			// daily schedule, missed all todays windows
			// run tomorrow
			schedule: "9:00-11:00/21:00-22:00",
			last:     "2017-02-04 21:30",
			now:      "2017-02-06 23:00",
			next:     "10h-12h",
		},
		{
			// single daily schedule, already updated today
			schedule: "9:00-11:00",
			last:     "2017-02-06 09:30",
			now:      "2017-02-06 10:00",
			next:     "23h-25h",
		},
		{
			// single daily schedule, already updated today
			// (at exactly the edge)
			schedule: "9:00-11:00",
			last:     "2017-02-06 09:00",
			now:      "2017-02-06 09:00",
			next:     "24h-26h",
		},
		{
			// single daily schedule, last update a day ago
			// now is within the update window so randomize
			// (run within remaining time delta)
			schedule: "9:00-11:00",
			last:     "2017-02-05 09:30",
			now:      "2017-02-06 10:00",
			next:     "0-55m",
		},
		{
			// multi daily schedule, already updated today
			schedule: "9:00-11:00/21:00-22:00",
			last:     "2017-02-06 21:30",
			now:      "2017-02-06 23:00",
			next:     "10h-12h",
		},
		{
			// weekly schedule, next window today
			schedule: "tue@9:00-11:00/wed@9:00-11:00",
			last:     "2017-02-01 10:00",
			now:      "2017-02-07 05:00",
			next:     "4h-6h",
		},
		{
			// weekly schedule, next window tomorrow
			// (2017-02-06 is a monday)
			schedule: "tue@9:00-11:00/wed@9:00-11:00",
			last:     "2017-02-06 03:00",
			now:      "2017-02-06 05:00",
			next:     "28h-30h",
		},
		{
			// weekly schedule, next window in 2 days
			// (2017-02-06 is a monday)
			schedule: "wed@9:00-11:00/thu@9:00-11:00",
			last:     "2017-02-06 03:00",
			now:      "2017-02-06 05:00",
			next:     "52h-54h",
		},
		{
			// weekly schedule, missed weekly window
			// run next monday
			schedule: "mon@9:00-11:00",
			last:     "2017-01-30 10:00",
			now:      "2017-02-06 12:00",
			// 7*24h - 3h
			next: "165h-167h",
		},
		{
			// multi day schedule, next window soon
			schedule: "mon@9:00-11:00/tue@21:00-23:00",
			last:     "2017-01-31 22:00",
			now:      "2017-02-06 5:00",
			next:     "4h-6h",
		},
		{
			// weekly schedule, missed weekly window
			// by more than 14 days
			schedule: "mon@9:00-11:00",
			last:     "2017-01-01 10:00",
			now:      "2017-02-06 12:00",
			next:     "0s-0s",
		},
	} {
		last, err := time.Parse(shortForm, t.last)
		c.Assert(err, IsNil)

		fakeNow, err := time.ParseInLocation(shortForm, t.now, time.Local)
		c.Assert(err, IsNil)
		restorer := timeutil.MockTimeNow(func() time.Time {
			return fakeNow
		})
		defer restorer()

		sched, err := timeutil.ParseSchedule(t.schedule)
		c.Assert(err, IsNil)
		minDist, maxDist := parse(c, t.next)

		next := timeutil.Next(sched, last)
		c.Check(next >= minDist && next <= maxDist, Equals, true, Commentf("invalid  distance for schedule %q with last refresh %q, now %q, expected %v, got %v", t.schedule, t.last, t.now, t.next, next))
	}

}<|MERGE_RESOLUTION|>--- conflicted
+++ resolved
@@ -144,8 +144,6 @@
 			next:     "1h-3h",
 		},
 		{
-<<<<<<< HEAD
-=======
 			// daily schedule, used one window
 			// -> run next daily window
 			schedule: "9:00-11:00/21:00-23:00",
@@ -154,7 +152,6 @@
 			next:     "1h-3h",
 		},
 		{
->>>>>>> 14976b2c
 			// daily schedule, missed all todays windows
 			// run tomorrow
 			schedule: "9:00-11:00/21:00-22:00",
