// -*- Mode: Go; indent-tabs-mode: t -*-

/*
 * Copyright (C) 2016 Canonical Ltd
 *
 * This program is free software: you can redistribute it and/or modify
 * it under the terms of the GNU General Public License version 3 as
 * published by the Free Software Foundation.
 *
 * This program is distributed in the hope that it will be useful,
 * but WITHOUT ANY WARRANTY; without even the implied warranty of
 * MERCHANTABILITY or FITNESS FOR A PARTICULAR PURPOSE.  See the
 * GNU General Public License for more details.
 *
 * You should have received a copy of the GNU General Public License
 * along with this program.  If not, see <http://www.gnu.org/licenses/>.
 *
 */

package timeutil

import "time"

var (
	ParseClockSpan = parseClockSpan
<<<<<<< HEAD
=======
	HumanTimeSince = humanTimeSince
>>>>>>> 21d8581d
)

func MockTimeNow(f func() time.Time) (restorer func()) {
	origTimeNow := timeNow
	timeNow = f
	return func() { timeNow = origTimeNow }
}<|MERGE_RESOLUTION|>--- conflicted
+++ resolved
@@ -23,10 +23,7 @@
 
 var (
 	ParseClockSpan = parseClockSpan
-<<<<<<< HEAD
-=======
 	HumanTimeSince = humanTimeSince
->>>>>>> 21d8581d
 )
 
 func MockTimeNow(f func() time.Time) (restorer func()) {
