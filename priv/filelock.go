--- conflicted
+++ resolved
@@ -52,25 +52,8 @@
 	return LockedFile(fd), nil
 }
 
-<<<<<<< HEAD
-// Unlock the FileLock object.
-// Returns ErrNotLocked if no existing lock is in place.
-func (l *FileLock) Unlock() error {
-	if err := syscall.Flock(int(l.realFile.Fd()), syscall.LOCK_UN); err != nil {
-		return ErrNotLocked
-	}
-
-	if err := l.realFile.Close(); err != nil {
-		return err
-	}
-
-	filename := l.Filename
-
-	return os.Remove(filename)
-=======
 // Unlock closes the file, thus also removing the advisary lock on it.
 func (fd LockedFile) Unlock() error {
 	// closing releases the lock
 	return sys.Close(int(fd))
->>>>>>> 403825b7
 }