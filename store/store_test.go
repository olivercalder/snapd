// -*- Mode: Go; indent-tabs-mode: t -*-

/*
 * Copyright (C) 2014-2018 Canonical Ltd
 *
 * This program is free software: you can redistribute it and/or modify
 * it under the terms of the GNU General Public License version 3 as
 * published by the Free Software Foundation.
 *
 * This program is distributed in the hope that it will be useful,
 * but WITHOUT ANY WARRANTY; without even the implied warranty of
 * MERCHANTABILITY or FITNESS FOR A PARTICULAR PURPOSE.  See the
 * GNU General Public License for more details.
 *
 * You should have received a copy of the GNU General Public License
 * along with this program.  If not, see <http://www.gnu.org/licenses/>.
 *
 */

package store

import (
	"bytes"
	"crypto"
	"encoding/json"
	"errors"
	"fmt"
	"io"
	"io/ioutil"
	"net/http"
	"net/http/httptest"
	"net/url"
	"os"
	"path/filepath"
	"regexp"
	"strings"
	"testing"
	"time"

	"golang.org/x/crypto/sha3"
	"golang.org/x/net/context"
	. "gopkg.in/check.v1"
	"gopkg.in/macaroon.v1"
	"gopkg.in/retry.v1"

	"github.com/snapcore/snapd/advisor"
	"github.com/snapcore/snapd/arch"
	"github.com/snapcore/snapd/asserts"
	"github.com/snapcore/snapd/dirs"
	"github.com/snapcore/snapd/httputil"
	"github.com/snapcore/snapd/logger"
	"github.com/snapcore/snapd/osutil"
	"github.com/snapcore/snapd/overlord/auth"
	"github.com/snapcore/snapd/progress"
	"github.com/snapcore/snapd/release"
	"github.com/snapcore/snapd/snap"
	"github.com/snapcore/snapd/testutil"
)

func TestStore(t *testing.T) { TestingT(t) }

type configTestSuite struct{}

var _ = Suite(&configTestSuite{})

func (suite *configTestSuite) TestSetBaseURL(c *C) {
	// Sanity check to prove at least one URI changes.
	cfg := DefaultConfig()
	c.Assert(cfg.StoreBaseURL.String(), Equals, "https://api.snapcraft.io/")

	u, err := url.Parse("http://example.com/path/prefix/")
	c.Assert(err, IsNil)
	err = cfg.setBaseURL(u)
	c.Assert(err, IsNil)

	c.Check(cfg.StoreBaseURL.String(), Equals, "http://example.com/path/prefix/")
	c.Check(cfg.AssertionsBaseURL, IsNil)
}

func (suite *configTestSuite) TestSetBaseURLStoreOverrides(c *C) {
	cfg := DefaultConfig()
	c.Assert(cfg.setBaseURL(apiURL()), IsNil)
	c.Check(cfg.StoreBaseURL, Matches, apiURL().String()+".*")

	c.Assert(os.Setenv("SNAPPY_FORCE_API_URL", "https://force-api.local/"), IsNil)
	defer os.Setenv("SNAPPY_FORCE_API_URL", "")
	cfg = DefaultConfig()
	c.Assert(cfg.setBaseURL(apiURL()), IsNil)
	c.Check(cfg.StoreBaseURL.String(), Equals, "https://force-api.local/")
	c.Check(cfg.AssertionsBaseURL, IsNil)
}

func (suite *configTestSuite) TestSetBaseURLStoreURLBadEnviron(c *C) {
	c.Assert(os.Setenv("SNAPPY_FORCE_API_URL", "://example.com"), IsNil)
	defer os.Setenv("SNAPPY_FORCE_API_URL", "")

	cfg := DefaultConfig()
	err := cfg.setBaseURL(apiURL())
	c.Check(err, ErrorMatches, "invalid SNAPPY_FORCE_API_URL: parse ://example.com: missing protocol scheme")
}

func (suite *configTestSuite) TestSetBaseURLAssertsOverrides(c *C) {
	cfg := DefaultConfig()
	c.Assert(cfg.setBaseURL(apiURL()), IsNil)
	c.Check(cfg.AssertionsBaseURL, IsNil)

	c.Assert(os.Setenv("SNAPPY_FORCE_SAS_URL", "https://force-sas.local/"), IsNil)
	defer os.Setenv("SNAPPY_FORCE_SAS_URL", "")
	cfg = DefaultConfig()
	c.Assert(cfg.setBaseURL(apiURL()), IsNil)
	c.Check(cfg.AssertionsBaseURL, Matches, "https://force-sas.local/.*")
}

func (suite *configTestSuite) TestSetBaseURLAssertsURLBadEnviron(c *C) {
	c.Assert(os.Setenv("SNAPPY_FORCE_SAS_URL", "://example.com"), IsNil)
	defer os.Setenv("SNAPPY_FORCE_SAS_URL", "")

	cfg := DefaultConfig()
	err := cfg.setBaseURL(apiURL())
	c.Check(err, ErrorMatches, "invalid SNAPPY_FORCE_SAS_URL: parse ://example.com: missing protocol scheme")
}

const (
	// Store API paths/patterns.
	authNoncesPath     = "/api/v1/snaps/auth/nonces"
	authSessionPath    = "/api/v1/snaps/auth/sessions"
	buyPath            = "/api/v1/snaps/purchases/buy"
	customersMePath    = "/api/v1/snaps/purchases/customers/me"
	detailsPathPattern = "/api/v1/snaps/details/.*"
	metadataPath       = "/api/v1/snaps/metadata"
	ordersPath         = "/api/v1/snaps/purchases/orders"
	searchPath         = "/api/v1/snaps/search"
	sectionsPath       = "/api/v1/snaps/sections"
)

// Build details path for a snap name.
func detailsPath(snapName string) string {
	return strings.Replace(detailsPathPattern, ".*", snapName, 1)
}

// Assert that a request is roughly as expected. Useful in fakes that should
// only attempt to handle a specific request.
func assertRequest(c *C, r *http.Request, method, pathPattern string) {
	pathMatch, err := regexp.MatchString("^"+pathPattern+"$", r.URL.Path)
	c.Assert(err, IsNil)
	if r.Method != method || !pathMatch {
		c.Fatalf("request didn't match (expected %s %s, got %s %s)", method, pathPattern, r.Method, r.URL.Path)
	}
}

type storeTestSuite struct {
	testutil.BaseTest
	store     *Store
	logbuf    *bytes.Buffer
	user      *auth.UserState
	localUser *auth.UserState
	device    *auth.DeviceState

	origDownloadFunc func(context.Context, string, string, string, *auth.UserState, *Store, io.ReadWriteSeeker, int64, progress.Meter) error
	mockXDelta       *testutil.MockCmd

	restoreLogger func()
}

var _ = Suite(&storeTestSuite{})

const (
	exModel = `type: model
authority-id: my-brand
series: 16
brand-id: my-brand
model: baz-3000
architecture: armhf
gadget: gadget
kernel: kernel
store: my-brand-store-id
timestamp: 2016-08-20T13:00:00Z
sign-key-sha3-384: Jv8_JiHiIzJVcO9M55pPdqSDWUvuhfDIBJUS-3VW7F_idjix7Ffn5qMxB21ZQuij

AXNpZw=`

	exSerial = `type: serial
authority-id: my-brand
brand-id: my-brand
model: baz-3000
serial: 9999
device-key:
    AcbBTQRWhcGAARAAtJGIguK7FhSyRxL/6jvdy0zAgGCjC1xVNFzeF76p5G8BXNEEHZUHK+z8Gr2J
    inVrpvhJhllf5Ob2dIMH2YQbC9jE1kjbzvuauQGDqk6tNQm0i3KDeHCSPgVN+PFXPwKIiLrh66Po
    AC7OfR1rFUgCqu0jch0H6Nue0ynvEPiY4dPeXq7mCdpDr5QIAM41L+3hg0OdzvO8HMIGZQpdF6jP
    7fkkVMROYvHUOJ8kknpKE7FiaNNpH7jK1qNxOYhLeiioX0LYrdmTvdTWHrSKZc82ZmlDjpKc4hUx
    VtTXMAysw7CzIdREPom/vJklnKLvZt+Wk5AEF5V5YKnuT3pY+fjVMZ56GtTEeO/Er/oLk/n2xUK5
    fD5DAyW/9z0ygzwTbY5IuWXyDfYneL4nXwWOEgg37Z4+8mTH+ftTz2dl1x1KIlIR2xo0kxf9t8K+
    jlr13vwF1+QReMCSUycUsZ2Eep5XhjI+LG7G1bMSGqodZTIOXLkIy6+3iJ8Z/feIHlJ0ELBDyFbl
    Yy04Sf9LI148vJMsYenonkoWejWdMi8iCUTeaZydHJEUBU/RbNFLjCWa6NIUe9bfZgLiOOZkps54
    +/AL078ri/tGjo/5UGvezSmwrEoWJyqrJt2M69N2oVDLJcHeo2bUYPtFC2Kfb2je58JrJ+llifdg
    rAsxbnHXiXyVimUAEQEAAQ==
device-key-sha3-384: EAD4DbLxK_kn0gzNCXOs3kd6DeMU3f-L6BEsSEuJGBqCORR0gXkdDxMbOm11mRFu
timestamp: 2016-08-24T21:55:00Z
sign-key-sha3-384: Jv8_JiHiIzJVcO9M55pPdqSDWUvuhfDIBJUS-3VW7F_idjix7Ffn5qMxB21ZQuij

AXNpZw=`

	exDeviceSessionRequest = `type: device-session-request
brand-id: my-brand
model: baz-3000
serial: 9999
nonce: @NONCE@
timestamp: 2016-08-24T21:55:00Z
sign-key-sha3-384: Jv8_JiHiIzJVcO9M55pPdqSDWUvuhfDIBJUS-3VW7F_idjix7Ffn5qMxB21ZQuij

AXNpZw=`
)

type testAuthContext struct {
	c      *C
	device *auth.DeviceState
	user   *auth.UserState

	proxyStoreID  string
	proxyStoreURL *url.URL

	storeID string

	cloudInfo *auth.CloudInfo
}

func (ac *testAuthContext) Device() (*auth.DeviceState, error) {
	freshDevice := auth.DeviceState{}
	if ac.device != nil {
		freshDevice = *ac.device
	}
	return &freshDevice, nil
}

func (ac *testAuthContext) UpdateDeviceAuth(d *auth.DeviceState, newSessionMacaroon string) (*auth.DeviceState, error) {
	ac.c.Assert(d, DeepEquals, ac.device)
	updated := *ac.device
	updated.SessionMacaroon = newSessionMacaroon
	*ac.device = updated
	return &updated, nil
}

func (ac *testAuthContext) UpdateUserAuth(u *auth.UserState, newDischarges []string) (*auth.UserState, error) {
	ac.c.Assert(u, DeepEquals, ac.user)
	updated := *ac.user
	updated.StoreDischarges = newDischarges
	return &updated, nil
}

func (ac *testAuthContext) StoreID(fallback string) (string, error) {
	if ac.storeID != "" {
		return ac.storeID, nil
	}
	return fallback, nil
}

func (ac *testAuthContext) DeviceSessionRequestParams(nonce string) (*auth.DeviceSessionRequestParams, error) {
	model, err := asserts.Decode([]byte(exModel))
	if err != nil {
		return nil, err
	}

	serial, err := asserts.Decode([]byte(exSerial))
	if err != nil {
		return nil, err
	}

	sessReq, err := asserts.Decode([]byte(strings.Replace(exDeviceSessionRequest, "@NONCE@", nonce, 1)))
	if err != nil {
		return nil, err
	}

	return &auth.DeviceSessionRequestParams{
		Request: sessReq.(*asserts.DeviceSessionRequest),
		Serial:  serial.(*asserts.Serial),
		Model:   model.(*asserts.Model),
	}, nil
}

func (ac *testAuthContext) ProxyStoreParams(defaultURL *url.URL) (string, *url.URL, error) {
	if ac.proxyStoreID != "" {
		return ac.proxyStoreID, ac.proxyStoreURL, nil
	}
	return "", defaultURL, nil
}

func (ac *testAuthContext) CloudInfo() (*auth.CloudInfo, error) {
	return ac.cloudInfo, nil
}

func makeTestMacaroon() (*macaroon.Macaroon, error) {
	m, err := macaroon.New([]byte("secret"), "some-id", "location")
	if err != nil {
		return nil, err
	}
	err = m.AddThirdPartyCaveat([]byte("shared-key"), "third-party-caveat", UbuntuoneLocation)
	if err != nil {
		return nil, err
	}

	return m, nil
}

func makeTestDischarge() (*macaroon.Macaroon, error) {
	m, err := macaroon.New([]byte("shared-key"), "third-party-caveat", UbuntuoneLocation)
	if err != nil {
		return nil, err
	}

	return m, nil
}

func makeTestRefreshDischargeResponse() (string, error) {
	m, err := macaroon.New([]byte("shared-key"), "refreshed-third-party-caveat", UbuntuoneLocation)
	if err != nil {
		return "", err
	}

	return auth.MacaroonSerialize(m)
}

func createTestUser(userID int, root, discharge *macaroon.Macaroon) (*auth.UserState, error) {
	serializedMacaroon, err := auth.MacaroonSerialize(root)
	if err != nil {
		return nil, err
	}
	serializedDischarge, err := auth.MacaroonSerialize(discharge)
	if err != nil {
		return nil, err
	}

	return &auth.UserState{
		ID:              userID,
		Username:        "test-user",
		Macaroon:        serializedMacaroon,
		Discharges:      []string{serializedDischarge},
		StoreMacaroon:   serializedMacaroon,
		StoreDischarges: []string{serializedDischarge},
	}, nil
}

func createTestDevice() *auth.DeviceState {
	return &auth.DeviceState{
		Brand:           "some-brand",
		SessionMacaroon: "device-macaroon",
		Serial:          "9999",
	}
}

func (s *storeTestSuite) SetUpTest(c *C) {
	s.store = New(nil, nil)
	s.origDownloadFunc = download
	dirs.SetRootDir(c.MkDir())
	c.Assert(os.MkdirAll(dirs.SnapMountDir, 0755), IsNil)

	os.Setenv("SNAPD_DEBUG", "1")
	s.AddCleanup(func() { os.Unsetenv("SNAPD_DEBUG") })

	s.logbuf, s.restoreLogger = logger.MockLogger()

	root, err := makeTestMacaroon()
	c.Assert(err, IsNil)
	discharge, err := makeTestDischarge()
	c.Assert(err, IsNil)
	s.user, err = createTestUser(1, root, discharge)
	c.Assert(err, IsNil)
	s.localUser = &auth.UserState{
		ID:       11,
		Username: "test-user",
		Macaroon: "snapd-macaroon",
	}
	s.device = createTestDevice()
	s.mockXDelta = testutil.MockCommand(c, "xdelta3", "")

	MockDefaultRetryStrategy(&s.BaseTest, retry.LimitCount(5, retry.LimitTime(1*time.Second,
		retry.Exponential{
			Initial: 1 * time.Millisecond,
			Factor:  1,
		},
	)))
}

func (s *storeTestSuite) TearDownTest(c *C) {
	download = s.origDownloadFunc
	s.mockXDelta.Restore()
	s.restoreLogger()
}

func (s *storeTestSuite) expectedAuthorization(c *C, user *auth.UserState) string {
	var buf bytes.Buffer

	root, err := auth.MacaroonDeserialize(user.StoreMacaroon)
	c.Assert(err, IsNil)
	discharge, err := auth.MacaroonDeserialize(user.StoreDischarges[0])
	c.Assert(err, IsNil)
	discharge.Bind(root.Signature())

	serializedMacaroon, err := auth.MacaroonSerialize(root)
	c.Assert(err, IsNil)
	serializedDischarge, err := auth.MacaroonSerialize(discharge)
	c.Assert(err, IsNil)

	fmt.Fprintf(&buf, `Macaroon root="%s", discharge="%s"`, serializedMacaroon, serializedDischarge)
	return buf.String()
}

func (s *storeTestSuite) TestDownloadOK(c *C) {
	expectedContent := []byte("I was downloaded")
	download = func(ctx context.Context, name, sha3, url string, user *auth.UserState, s *Store, w io.ReadWriteSeeker, resume int64, pbar progress.Meter) error {
		c.Check(url, Equals, "anon-url")
		w.Write(expectedContent)
		return nil
	}

	snap := &snap.Info{}
	snap.RealName = "foo"
	snap.AnonDownloadURL = "anon-url"
	snap.DownloadURL = "AUTH-URL"
	snap.Size = int64(len(expectedContent))

	path := filepath.Join(c.MkDir(), "downloaded-file")
	err := s.store.Download(context.TODO(), "foo", path, &snap.DownloadInfo, nil, nil)
	c.Assert(err, IsNil)
	defer os.Remove(path)

	c.Assert(path, testutil.FileEquals, expectedContent)
}

func (s *storeTestSuite) TestDownloadRangeRequest(c *C) {
	partialContentStr := "partial content "
	missingContentStr := "was downloaded"
	expectedContentStr := partialContentStr + missingContentStr

	download = func(ctx context.Context, name, sha3, url string, user *auth.UserState, s *Store, w io.ReadWriteSeeker, resume int64, pbar progress.Meter) error {
		c.Check(resume, Equals, int64(len(partialContentStr)))
		c.Check(url, Equals, "anon-url")
		w.Write([]byte(missingContentStr))
		return nil
	}

	snap := &snap.Info{}
	snap.RealName = "foo"
	snap.AnonDownloadURL = "anon-url"
	snap.DownloadURL = "AUTH-URL"
	snap.Sha3_384 = "abcdabcd"
	snap.Size = int64(len(expectedContentStr))

	targetFn := filepath.Join(c.MkDir(), "foo_1.0_all.snap")
	err := ioutil.WriteFile(targetFn+".partial", []byte(partialContentStr), 0644)
	c.Assert(err, IsNil)

	err = s.store.Download(context.TODO(), "foo", targetFn, &snap.DownloadInfo, nil, nil)
	c.Assert(err, IsNil)

	c.Assert(targetFn, testutil.FileEquals, expectedContentStr)
}

func (s *storeTestSuite) TestResumeOfCompleted(c *C) {
	expectedContentStr := "nothing downloaded"

	download = nil

	snap := &snap.Info{}
	snap.RealName = "foo"
	snap.AnonDownloadURL = "anon-url"
	snap.DownloadURL = "AUTH-URL"
	snap.Sha3_384 = fmt.Sprintf("%x", sha3.Sum384([]byte(expectedContentStr)))
	snap.Size = int64(len(expectedContentStr))

	targetFn := filepath.Join(c.MkDir(), "foo_1.0_all.snap")
	err := ioutil.WriteFile(targetFn+".partial", []byte(expectedContentStr), 0644)
	c.Assert(err, IsNil)

	err = s.store.Download(context.TODO(), "foo", targetFn, &snap.DownloadInfo, nil, nil)
	c.Assert(err, IsNil)

	c.Assert(targetFn, testutil.FileEquals, expectedContentStr)
}

func (s *storeTestSuite) TestDownloadEOFHandlesResumeHashCorrectly(c *C) {
	n := 0
	var mockServer *httptest.Server

	// our mock download content
	buf := make([]byte, 50000)
	for i := range buf {
		buf[i] = 'x'
	}
	h := crypto.SHA3_384.New()
	io.Copy(h, bytes.NewBuffer(buf))

	// raise an EOF shortly before the end
	mockServer = httptest.NewServer(http.HandlerFunc(func(w http.ResponseWriter, r *http.Request) {
		n++
		if n < 2 {
			w.Header().Add("Content-Length", fmt.Sprintf("%d", len(buf)))
			w.Write(buf[0 : len(buf)-5])
			mockServer.CloseClientConnections()
			return
		}
		w.Write(buf[len(buf)-5:])
	}))

	c.Assert(mockServer, NotNil)
	defer mockServer.Close()

	snap := &snap.Info{}
	snap.RealName = "foo"
	snap.AnonDownloadURL = mockServer.URL
	snap.DownloadURL = "AUTH-URL"
	snap.Sha3_384 = fmt.Sprintf("%x", h.Sum(nil))
	snap.Size = 50000

	targetFn := filepath.Join(c.MkDir(), "foo_1.0_all.snap")
	err := s.store.Download(context.TODO(), "foo", targetFn, &snap.DownloadInfo, nil, nil)
	c.Assert(err, IsNil)
	c.Assert(targetFn, testutil.FileEquals, buf)
	c.Assert(s.logbuf.String(), Matches, "(?s).*Retrying .* attempt 2, .*")
}

func (s *storeTestSuite) TestDownloadRetryHashErrorIsFullyRetried(c *C) {
	n := 0
	var mockServer *httptest.Server

	// our mock download content
	buf := make([]byte, 50000)
	for i := range buf {
		buf[i] = 'x'
	}
	h := crypto.SHA3_384.New()
	io.Copy(h, bytes.NewBuffer(buf))

	// raise an EOF shortly before the end and send the WRONG content next
	mockServer = httptest.NewServer(http.HandlerFunc(func(w http.ResponseWriter, r *http.Request) {
		n++
		switch n {
		case 1:
			w.Header().Add("Content-Length", fmt.Sprintf("%d", len(buf)))
			w.Write(buf[0 : len(buf)-5])
			mockServer.CloseClientConnections()
		case 2:
			io.WriteString(w, "yyyyy")
		case 3:
			w.Write(buf)
		}
	}))

	c.Assert(mockServer, NotNil)
	defer mockServer.Close()

	snap := &snap.Info{}
	snap.RealName = "foo"
	snap.AnonDownloadURL = mockServer.URL
	snap.DownloadURL = "AUTH-URL"
	snap.Sha3_384 = fmt.Sprintf("%x", h.Sum(nil))
	snap.Size = 50000

	targetFn := filepath.Join(c.MkDir(), "foo_1.0_all.snap")
	err := s.store.Download(context.TODO(), "foo", targetFn, &snap.DownloadInfo, nil, nil)
	c.Assert(err, IsNil)

	c.Assert(targetFn, testutil.FileEquals, buf)

	c.Assert(s.logbuf.String(), Matches, "(?s).*Retrying .* attempt 2, .*")
}

func (s *storeTestSuite) TestResumeOfCompletedRetriedOnHashFailure(c *C) {
	var mockServer *httptest.Server

	// our mock download content
	buf := make([]byte, 50000)
	badbuf := make([]byte, 50000)
	for i := range buf {
		buf[i] = 'x'
		badbuf[i] = 'y'
	}
	h := crypto.SHA3_384.New()
	io.Copy(h, bytes.NewBuffer(buf))

	mockServer = httptest.NewServer(http.HandlerFunc(func(w http.ResponseWriter, r *http.Request) {
		w.Write(buf)
	}))

	c.Assert(mockServer, NotNil)
	defer mockServer.Close()

	snap := &snap.Info{}
	snap.RealName = "foo"
	snap.AnonDownloadURL = mockServer.URL
	snap.DownloadURL = "AUTH-URL"
	snap.Sha3_384 = fmt.Sprintf("%x", h.Sum(nil))
	snap.Size = 50000

	targetFn := filepath.Join(c.MkDir(), "foo_1.0_all.snap")
	c.Assert(ioutil.WriteFile(targetFn+".partial", badbuf, 0644), IsNil)
	err := s.store.Download(context.TODO(), "foo", targetFn, &snap.DownloadInfo, nil, nil)
	c.Assert(err, IsNil)

	c.Assert(targetFn, testutil.FileEquals, buf)

	c.Assert(s.logbuf.String(), Matches, "(?s).*sha3-384 mismatch.*")
}

func (s *storeTestSuite) TestDownloadRetryHashErrorIsFullyRetriedOnlyOnce(c *C) {
	n := 0
	var mockServer *httptest.Server

	mockServer = httptest.NewServer(http.HandlerFunc(func(w http.ResponseWriter, r *http.Request) {
		n++
		io.WriteString(w, "something invalid")
	}))

	c.Assert(mockServer, NotNil)
	defer mockServer.Close()

	snap := &snap.Info{}
	snap.RealName = "foo"
	snap.AnonDownloadURL = mockServer.URL
	snap.DownloadURL = "AUTH-URL"
	snap.Sha3_384 = "invalid-hash"
	snap.Size = int64(len("something invalid"))

	targetFn := filepath.Join(c.MkDir(), "foo_1.0_all.snap")
	err := s.store.Download(context.TODO(), "foo", targetFn, &snap.DownloadInfo, nil, nil)

	_, ok := err.(HashError)
	c.Assert(ok, Equals, true)
	// ensure we only retried once (as these downloads might be big)
	c.Assert(n, Equals, 2)
}

func (s *storeTestSuite) TestDownloadRangeRequestRetryOnHashError(c *C) {
	expectedContentStr := "file was downloaded from scratch"
	partialContentStr := "partial content "

	n := 0
	download = func(ctx context.Context, name, sha3, url string, user *auth.UserState, s *Store, w io.ReadWriteSeeker, resume int64, pbar progress.Meter) error {
		n++
		if n == 1 {
			// force sha3 error on first download
			c.Check(resume, Equals, int64(len(partialContentStr)))
			return HashError{"foo", "1234", "5678"}
		}
		w.Write([]byte(expectedContentStr))
		return nil
	}

	snap := &snap.Info{}
	snap.RealName = "foo"
	snap.AnonDownloadURL = "anon-url"
	snap.DownloadURL = "AUTH-URL"
	snap.Sha3_384 = ""
	snap.Size = int64(len(expectedContentStr))

	targetFn := filepath.Join(c.MkDir(), "foo_1.0_all.snap")
	err := ioutil.WriteFile(targetFn+".partial", []byte(partialContentStr), 0644)
	c.Assert(err, IsNil)

	err = s.store.Download(context.TODO(), "foo", targetFn, &snap.DownloadInfo, nil, nil)
	c.Assert(err, IsNil)
	c.Assert(n, Equals, 2)

	c.Assert(targetFn, testutil.FileEquals, expectedContentStr)
}

func (s *storeTestSuite) TestDownloadRangeRequestFailOnHashError(c *C) {
	partialContentStr := "partial content "

	n := 0
	download = func(ctx context.Context, name, sha3, url string, user *auth.UserState, s *Store, w io.ReadWriteSeeker, resume int64, pbar progress.Meter) error {
		n++
		return HashError{"foo", "1234", "5678"}
	}

	snap := &snap.Info{}
	snap.RealName = "foo"
	snap.AnonDownloadURL = "anon-url"
	snap.DownloadURL = "AUTH-URL"
	snap.Sha3_384 = ""
	snap.Size = int64(len(partialContentStr) + 1)

	targetFn := filepath.Join(c.MkDir(), "foo_1.0_all.snap")
	err := ioutil.WriteFile(targetFn+".partial", []byte(partialContentStr), 0644)
	c.Assert(err, IsNil)

	err = s.store.Download(context.TODO(), "foo", targetFn, &snap.DownloadInfo, nil, nil)
	c.Assert(err, NotNil)
	c.Assert(err, ErrorMatches, `sha3-384 mismatch for "foo": got 1234 but expected 5678`)
	c.Assert(n, Equals, 2)
}

func (s *storeTestSuite) TestAuthenticatedDownloadDoesNotUseAnonURL(c *C) {
	expectedContent := []byte("I was downloaded")
	download = func(ctx context.Context, name, sha3, url string, user *auth.UserState, _ *Store, w io.ReadWriteSeeker, resume int64, pbar progress.Meter) error {
		// check user is pass and auth url is used
		c.Check(user, Equals, s.user)
		c.Check(url, Equals, "AUTH-URL")

		w.Write(expectedContent)
		return nil
	}

	snap := &snap.Info{}
	snap.RealName = "foo"
	snap.AnonDownloadURL = "anon-url"
	snap.DownloadURL = "AUTH-URL"
	snap.Size = int64(len(expectedContent))

	path := filepath.Join(c.MkDir(), "downloaded-file")
	err := s.store.Download(context.TODO(), "foo", path, &snap.DownloadInfo, nil, s.user)
	c.Assert(err, IsNil)
	defer os.Remove(path)

	c.Assert(path, testutil.FileEquals, expectedContent)
}

func (s *storeTestSuite) TestAuthenticatedDeviceDoesNotUseAnonURL(c *C) {
	expectedContent := []byte("I was downloaded")
	download = func(ctx context.Context, name, sha3, url string, user *auth.UserState, s *Store, w io.ReadWriteSeeker, resume int64, pbar progress.Meter) error {
		// check auth url is used
		c.Check(url, Equals, "AUTH-URL")

		w.Write(expectedContent)
		return nil
	}

	snap := &snap.Info{}
	snap.RealName = "foo"
	snap.AnonDownloadURL = "anon-url"
	snap.DownloadURL = "AUTH-URL"
	snap.Size = int64(len(expectedContent))

	authContext := &testAuthContext{c: c, device: s.device}
	sto := New(&Config{}, authContext)

	path := filepath.Join(c.MkDir(), "downloaded-file")
	err := sto.Download(context.TODO(), "foo", path, &snap.DownloadInfo, nil, nil)
	c.Assert(err, IsNil)
	defer os.Remove(path)

	c.Assert(path, testutil.FileEquals, expectedContent)
}

func (s *storeTestSuite) TestLocalUserDownloadUsesAnonURL(c *C) {
	expectedContentStr := "I was downloaded"
	download = func(ctx context.Context, name, sha3, url string, user *auth.UserState, s *Store, w io.ReadWriteSeeker, resume int64, pbar progress.Meter) error {
		c.Check(url, Equals, "anon-url")

		w.Write([]byte(expectedContentStr))
		return nil
	}

	snap := &snap.Info{}
	snap.RealName = "foo"
	snap.AnonDownloadURL = "anon-url"
	snap.DownloadURL = "AUTH-URL"
	snap.Size = int64(len(expectedContentStr))

	path := filepath.Join(c.MkDir(), "downloaded-file")
	err := s.store.Download(context.TODO(), "foo", path, &snap.DownloadInfo, nil, s.localUser)
	c.Assert(err, IsNil)
	defer os.Remove(path)

	c.Assert(path, testutil.FileEquals, expectedContentStr)
}

func (s *storeTestSuite) TestDownloadFails(c *C) {
	var tmpfile *os.File
	download = func(ctx context.Context, name, sha3, url string, user *auth.UserState, s *Store, w io.ReadWriteSeeker, resume int64, pbar progress.Meter) error {
		tmpfile = w.(*os.File)
		return fmt.Errorf("uh, it failed")
	}

	snap := &snap.Info{}
	snap.RealName = "foo"
	snap.AnonDownloadURL = "anon-url"
	snap.DownloadURL = "AUTH-URL"
	snap.Size = 1
	// simulate a failed download
	path := filepath.Join(c.MkDir(), "downloaded-file")
	err := s.store.Download(context.TODO(), "foo", path, &snap.DownloadInfo, nil, nil)
	c.Assert(err, ErrorMatches, "uh, it failed")
	// ... and ensure that the tempfile is removed
	c.Assert(osutil.FileExists(tmpfile.Name()), Equals, false)
}

func (s *storeTestSuite) TestDownloadSyncFails(c *C) {
	var tmpfile *os.File
	download = func(ctx context.Context, name, sha3, url string, user *auth.UserState, s *Store, w io.ReadWriteSeeker, resume int64, pbar progress.Meter) error {
		tmpfile = w.(*os.File)
		w.Write([]byte("sync will fail"))
		err := tmpfile.Close()
		c.Assert(err, IsNil)
		return nil
	}

	snap := &snap.Info{}
	snap.RealName = "foo"
	snap.AnonDownloadURL = "anon-url"
	snap.DownloadURL = "AUTH-URL"
	snap.Size = int64(len("sync will fail"))

	// simulate a failed sync
	path := filepath.Join(c.MkDir(), "downloaded-file")
	err := s.store.Download(context.TODO(), "foo", path, &snap.DownloadInfo, nil, nil)
	c.Assert(err, ErrorMatches, `(sync|fsync:) .*`)
	// ... and ensure that the tempfile is removed
	c.Assert(osutil.FileExists(tmpfile.Name()), Equals, false)
}

func (s *storeTestSuite) TestActualDownload(c *C) {
	n := 0
	mockServer := httptest.NewServer(http.HandlerFunc(func(w http.ResponseWriter, r *http.Request) {
		n++
		io.WriteString(w, "response-data")
	}))
	c.Assert(mockServer, NotNil)
	defer mockServer.Close()

	theStore := New(&Config{}, nil)
	var buf SillyBuffer
	// keep tests happy
	sha3 := ""
	err := download(context.TODO(), "foo", sha3, mockServer.URL, nil, theStore, &buf, 0, nil)
	c.Assert(err, IsNil)
	c.Check(buf.String(), Equals, "response-data")
	c.Check(n, Equals, 1)
}

func (s *storeTestSuite) TestDownloadCancellation(c *C) {
	// the channel used by mock server to request cancellation from the test
	syncCh := make(chan struct{})

	n := 0
	mockServer := httptest.NewServer(http.HandlerFunc(func(w http.ResponseWriter, r *http.Request) {
		n++
		io.WriteString(w, "foo")
		syncCh <- struct{}{}
		io.WriteString(w, "bar")
		time.Sleep(time.Duration(1) * time.Second)
	}))
	c.Assert(mockServer, NotNil)
	defer mockServer.Close()

	theStore := New(&Config{}, nil)

	ctx, cancel := context.WithCancel(context.Background())

	result := make(chan string)
	go func() {
		sha3 := ""
		var buf SillyBuffer
		err := download(ctx, "foo", sha3, mockServer.URL, nil, theStore, &buf, 0, nil)
		result <- err.Error()
		close(result)
	}()

	<-syncCh
	cancel()

	err := <-result
	c.Check(n, Equals, 1)
	c.Assert(err, Equals, "The download has been cancelled: context canceled")
}

type nopeSeeker struct{ io.ReadWriter }

func (nopeSeeker) Seek(int64, int) (int64, error) {
	return -1, errors.New("what is this, quidditch?")
}

func (s *storeTestSuite) TestActualDownloadNonPurchased402(c *C) {
	n := 0
	mockServer := httptest.NewServer(http.HandlerFunc(func(w http.ResponseWriter, r *http.Request) {
		n++
		// XXX: the server doesn't behave correctly ATM
		// but 401 for paid snaps is the unlikely case so far
		w.WriteHeader(402)
	}))
	c.Assert(mockServer, NotNil)
	defer mockServer.Close()

	theStore := New(&Config{}, nil)
	var buf bytes.Buffer
	err := download(context.TODO(), "foo", "sha3", mockServer.URL, nil, theStore, nopeSeeker{&buf}, -1, nil)
	c.Assert(err, NotNil)
	c.Check(err.Error(), Equals, "please buy foo before installing it.")
	c.Check(n, Equals, 1)
}

func (s *storeTestSuite) TestActualDownload404(c *C) {
	n := 0
	mockServer := httptest.NewServer(http.HandlerFunc(func(w http.ResponseWriter, r *http.Request) {
		n++
		w.WriteHeader(404)
	}))
	c.Assert(mockServer, NotNil)
	defer mockServer.Close()

	theStore := New(&Config{}, nil)
	var buf SillyBuffer
	err := download(context.TODO(), "foo", "sha3", mockServer.URL, nil, theStore, &buf, 0, nil)
	c.Assert(err, NotNil)
	c.Assert(err, FitsTypeOf, &DownloadError{})
	c.Check(err.(*DownloadError).Code, Equals, 404)
	c.Check(n, Equals, 1)
}

func (s *storeTestSuite) TestActualDownload500(c *C) {
	n := 0
	mockServer := httptest.NewServer(http.HandlerFunc(func(w http.ResponseWriter, r *http.Request) {
		n++
		w.WriteHeader(500)
	}))
	c.Assert(mockServer, NotNil)
	defer mockServer.Close()

	theStore := New(&Config{}, nil)
	var buf SillyBuffer
	err := download(context.TODO(), "foo", "sha3", mockServer.URL, nil, theStore, &buf, 0, nil)
	c.Assert(err, NotNil)
	c.Assert(err, FitsTypeOf, &DownloadError{})
	c.Check(err.(*DownloadError).Code, Equals, 500)
	c.Check(n, Equals, 5)
}

func (s *storeTestSuite) TestActualDownload500Once(c *C) {
	n := 0
	mockServer := httptest.NewServer(http.HandlerFunc(func(w http.ResponseWriter, r *http.Request) {
		n++
		if n == 1 {
			w.WriteHeader(500)
		} else {
			io.WriteString(w, "response-data")
		}
	}))
	c.Assert(mockServer, NotNil)
	defer mockServer.Close()

	theStore := New(&Config{}, nil)
	var buf SillyBuffer
	// keep tests happy
	sha3 := ""
	err := download(context.TODO(), "foo", sha3, mockServer.URL, nil, theStore, &buf, 0, nil)
	c.Assert(err, IsNil)
	c.Check(buf.String(), Equals, "response-data")
	c.Check(n, Equals, 2)
}

// SillyBuffer is a ReadWriteSeeker buffer with a limited size for the tests
// (bytes does not implement an ReadWriteSeeker)
type SillyBuffer struct {
	buf [1024]byte
	pos int64
	end int64
}

func NewSillyBufferString(s string) *SillyBuffer {
	sb := &SillyBuffer{
		pos: int64(len(s)),
		end: int64(len(s)),
	}
	copy(sb.buf[0:], []byte(s))
	return sb
}
func (sb *SillyBuffer) Read(b []byte) (n int, err error) {
	if sb.pos >= int64(sb.end) {
		return 0, io.EOF
	}
	n = copy(b, sb.buf[sb.pos:sb.end])
	sb.pos += int64(n)
	return n, nil
}
func (sb *SillyBuffer) Seek(offset int64, whence int) (int64, error) {
	if whence != 0 {
		panic("only io.SeekStart implemented in SillyBuffer")
	}
	if offset < 0 || offset > int64(sb.end) {
		return 0, fmt.Errorf("seek out of bounds: %d", offset)
	}
	sb.pos = offset
	return sb.pos, nil
}
func (sb *SillyBuffer) Write(p []byte) (n int, err error) {
	n = copy(sb.buf[sb.pos:], p)
	sb.pos += int64(n)
	if sb.pos > sb.end {
		sb.end = sb.pos
	}
	return n, nil
}
func (sb *SillyBuffer) String() string {
	return string(sb.buf[0:sb.pos])
}

func (s *storeTestSuite) TestActualDownloadResume(c *C) {
	n := 0
	mockServer := httptest.NewServer(http.HandlerFunc(func(w http.ResponseWriter, r *http.Request) {
		n++
		io.WriteString(w, "data")
	}))
	c.Assert(mockServer, NotNil)
	defer mockServer.Close()

	theStore := New(&Config{}, nil)
	buf := NewSillyBufferString("some ")
	// calc the expected hash
	h := crypto.SHA3_384.New()
	h.Write([]byte("some data"))
	sha3 := fmt.Sprintf("%x", h.Sum(nil))
	err := download(context.TODO(), "foo", sha3, mockServer.URL, nil, theStore, buf, int64(len("some ")), nil)
	c.Check(err, IsNil)
	c.Check(buf.String(), Equals, "some data")
	c.Check(n, Equals, 1)
}

func (s *storeTestSuite) TestUseDeltas(c *C) {
	origPath := os.Getenv("PATH")
	defer os.Setenv("PATH", origPath)
	origUseDeltas := os.Getenv("SNAPD_USE_DELTAS_EXPERIMENTAL")
	defer os.Setenv("SNAPD_USE_DELTAS_EXPERIMENTAL", origUseDeltas)
	restore := release.MockOnClassic(false)
	defer restore()
	altPath := c.MkDir()
	origSnapMountDir := dirs.SnapMountDir
	defer func() { dirs.SnapMountDir = origSnapMountDir }()
	dirs.SnapMountDir = c.MkDir()
	exeInCorePath := filepath.Join(dirs.SnapMountDir, "/core/current/usr/bin/xdelta3")
	os.MkdirAll(filepath.Dir(exeInCorePath), 0755)

	scenarios := []struct {
		env       string
		classic   bool
		exeInHost bool
		exeInCore bool

		wantDelta bool
	}{
		{env: "", classic: false, exeInHost: false, exeInCore: false, wantDelta: false},
		{env: "", classic: false, exeInHost: false, exeInCore: true, wantDelta: true},
		{env: "", classic: false, exeInHost: true, exeInCore: false, wantDelta: true},
		{env: "", classic: false, exeInHost: true, exeInCore: true, wantDelta: true},
		{env: "", classic: true, exeInHost: false, exeInCore: false, wantDelta: false},
		{env: "", classic: true, exeInHost: false, exeInCore: true, wantDelta: true},
		{env: "", classic: true, exeInHost: true, exeInCore: false, wantDelta: true},
		{env: "", classic: true, exeInHost: true, exeInCore: true, wantDelta: true},

		{env: "0", classic: false, exeInHost: false, exeInCore: false, wantDelta: false},
		{env: "0", classic: false, exeInHost: false, exeInCore: true, wantDelta: false},
		{env: "0", classic: false, exeInHost: true, exeInCore: false, wantDelta: false},
		{env: "0", classic: false, exeInHost: true, exeInCore: true, wantDelta: false},
		{env: "0", classic: true, exeInHost: false, exeInCore: false, wantDelta: false},
		{env: "0", classic: true, exeInHost: false, exeInCore: true, wantDelta: false},
		{env: "0", classic: true, exeInHost: true, exeInCore: false, wantDelta: false},
		{env: "0", classic: true, exeInHost: true, exeInCore: true, wantDelta: false},

		{env: "1", classic: false, exeInHost: false, exeInCore: false, wantDelta: false},
		{env: "1", classic: false, exeInHost: false, exeInCore: true, wantDelta: true},
		{env: "1", classic: false, exeInHost: true, exeInCore: false, wantDelta: true},
		{env: "1", classic: false, exeInHost: true, exeInCore: true, wantDelta: true},
		{env: "1", classic: true, exeInHost: false, exeInCore: false, wantDelta: false},
		{env: "1", classic: true, exeInHost: false, exeInCore: true, wantDelta: true},
		{env: "1", classic: true, exeInHost: true, exeInCore: false, wantDelta: true},
		{env: "1", classic: true, exeInHost: true, exeInCore: true, wantDelta: true},
	}

	for _, scenario := range scenarios {
		if scenario.exeInCore {
			osutil.CopyFile("/bin/true", exeInCorePath, 0)
		} else {
			os.Remove(exeInCorePath)
		}
		os.Setenv("SNAPD_USE_DELTAS_EXPERIMENTAL", scenario.env)
		release.MockOnClassic(scenario.classic)
		if scenario.exeInHost {
			os.Setenv("PATH", origPath)
		} else {
			os.Setenv("PATH", altPath)
		}

		c.Check(useDeltas(), Equals, scenario.wantDelta, Commentf("%#v", scenario))
	}
}

type downloadBehaviour []struct {
	url   string
	error bool
}

var deltaTests = []struct {
	downloads       downloadBehaviour
	info            snap.DownloadInfo
	expectedContent string
}{{
	// The full snap is not downloaded, but rather the delta
	// is downloaded and applied.
	downloads: downloadBehaviour{
		{url: "delta-url"},
	},
	info: snap.DownloadInfo{
		AnonDownloadURL: "full-snap-url",
		Deltas: []snap.DeltaInfo{
			{AnonDownloadURL: "delta-url", Format: "xdelta3"},
		},
	},
	expectedContent: "snap-content-via-delta",
}, {
	// If there is an error during the delta download, the
	// full snap is downloaded as per normal.
	downloads: downloadBehaviour{
		{error: true},
		{url: "full-snap-url"},
	},
	info: snap.DownloadInfo{
		AnonDownloadURL: "full-snap-url",
		Deltas: []snap.DeltaInfo{
			{AnonDownloadURL: "delta-url", Format: "xdelta3"},
		},
	},
	expectedContent: "full-snap-url-content",
}, {
	// If more than one matching delta is returned by the store
	// we ignore deltas and do the full download.
	downloads: downloadBehaviour{
		{url: "full-snap-url"},
	},
	info: snap.DownloadInfo{
		AnonDownloadURL: "full-snap-url",
		Deltas: []snap.DeltaInfo{
			{AnonDownloadURL: "delta-url", Format: "xdelta3"},
			{AnonDownloadURL: "delta-url-2", Format: "xdelta3"},
		},
	},
	expectedContent: "full-snap-url-content",
}}

func (s *storeTestSuite) TestDownloadWithDelta(c *C) {
	origUseDeltas := os.Getenv("SNAPD_USE_DELTAS_EXPERIMENTAL")
	defer os.Setenv("SNAPD_USE_DELTAS_EXPERIMENTAL", origUseDeltas)
	c.Assert(os.Setenv("SNAPD_USE_DELTAS_EXPERIMENTAL", "1"), IsNil)

	for _, testCase := range deltaTests {
		testCase.info.Size = int64(len(testCase.expectedContent))
		downloadIndex := 0
		download = func(ctx context.Context, name, sha3, url string, user *auth.UserState, s *Store, w io.ReadWriteSeeker, resume int64, pbar progress.Meter) error {
			if testCase.downloads[downloadIndex].error {
				downloadIndex++
				return errors.New("Bang")
			}
			c.Check(url, Equals, testCase.downloads[downloadIndex].url)
			w.Write([]byte(testCase.downloads[downloadIndex].url + "-content"))
			downloadIndex++
			return nil
		}
		applyDelta = func(name string, deltaPath string, deltaInfo *snap.DeltaInfo, targetPath string, targetSha3_384 string) error {
			c.Check(deltaInfo, Equals, &testCase.info.Deltas[0])
			err := ioutil.WriteFile(targetPath, []byte("snap-content-via-delta"), 0644)
			c.Assert(err, IsNil)
			return nil
		}

		path := filepath.Join(c.MkDir(), "subdir", "downloaded-file")
		err := s.store.Download(context.TODO(), "foo", path, &testCase.info, nil, nil)

		c.Assert(err, IsNil)
		defer os.Remove(path)
		c.Assert(path, testutil.FileEquals, testCase.expectedContent)
	}
}

var downloadDeltaTests = []struct {
	info          snap.DownloadInfo
	authenticated bool
	deviceSession bool
	useLocalUser  bool
	format        string
	expectedURL   string
	expectError   bool
}{{
	// An unauthenticated request downloads the anonymous delta url.
	info: snap.DownloadInfo{
		Sha3_384: "sha3",
		Deltas: []snap.DeltaInfo{
			{AnonDownloadURL: "anon-delta-url", Format: "xdelta3", FromRevision: 24, ToRevision: 26},
		},
	},
	authenticated: false,
	deviceSession: false,
	format:        "xdelta3",
	expectedURL:   "anon-delta-url",
	expectError:   false,
}, {
	// An authenticated request downloads the authenticated delta url.
	info: snap.DownloadInfo{
		Sha3_384: "sha3",
		Deltas: []snap.DeltaInfo{
			{AnonDownloadURL: "anon-delta-url", DownloadURL: "auth-delta-url", Format: "xdelta3", FromRevision: 24, ToRevision: 26},
		},
	},
	authenticated: true,
	deviceSession: false,
	useLocalUser:  false,
	format:        "xdelta3",
	expectedURL:   "auth-delta-url",
	expectError:   false,
}, {
	// A device-authenticated request downloads the authenticated delta url.
	info: snap.DownloadInfo{
		Sha3_384: "sha3",
		Deltas: []snap.DeltaInfo{
			{AnonDownloadURL: "anon-delta-url", DownloadURL: "auth-delta-url", Format: "xdelta3", FromRevision: 24, ToRevision: 26},
		},
	},
	authenticated: false,
	deviceSession: true,
	useLocalUser:  false,
	format:        "xdelta3",
	expectedURL:   "auth-delta-url",
	expectError:   false,
}, {
	// A local authenticated request downloads the anonymous delta url.
	info: snap.DownloadInfo{
		Sha3_384: "sha3",
		Deltas: []snap.DeltaInfo{
			{AnonDownloadURL: "anon-delta-url", Format: "xdelta3", FromRevision: 24, ToRevision: 26},
		},
	},
	authenticated: true,
	deviceSession: false,
	useLocalUser:  true,
	format:        "xdelta3",
	expectedURL:   "anon-delta-url",
	expectError:   false,
}, {
	// An error is returned if more than one matching delta is returned by the store,
	// though this may be handled in the future.
	info: snap.DownloadInfo{
		Sha3_384: "sha3",
		Deltas: []snap.DeltaInfo{
			{DownloadURL: "xdelta3-delta-url", Format: "xdelta3", FromRevision: 24, ToRevision: 25},
			{DownloadURL: "bsdiff-delta-url", Format: "xdelta3", FromRevision: 25, ToRevision: 26},
		},
	},
	authenticated: false,
	deviceSession: false,
	format:        "xdelta3",
	expectedURL:   "",
	expectError:   true,
}, {
	// If the supported format isn't available, an error is returned.
	info: snap.DownloadInfo{
		Sha3_384: "sha3",
		Deltas: []snap.DeltaInfo{
			{DownloadURL: "xdelta3-delta-url", Format: "xdelta3", FromRevision: 24, ToRevision: 26},
			{DownloadURL: "ydelta-delta-url", Format: "ydelta", FromRevision: 24, ToRevision: 26},
		},
	},
	authenticated: false,
	deviceSession: false,
	format:        "bsdiff",
	expectedURL:   "",
	expectError:   true,
}}

func (s *storeTestSuite) TestDownloadDelta(c *C) {
	origUseDeltas := os.Getenv("SNAPD_USE_DELTAS_EXPERIMENTAL")
	defer os.Setenv("SNAPD_USE_DELTAS_EXPERIMENTAL", origUseDeltas)
	c.Assert(os.Setenv("SNAPD_USE_DELTAS_EXPERIMENTAL", "1"), IsNil)

	authContext := &testAuthContext{c: c}
	sto := New(nil, authContext)

	for _, testCase := range downloadDeltaTests {
		sto.deltaFormat = testCase.format
		download = func(ctx context.Context, name, sha3, url string, user *auth.UserState, _ *Store, w io.ReadWriteSeeker, resume int64, pbar progress.Meter) error {
			expectedUser := s.user
			if testCase.useLocalUser {
				expectedUser = s.localUser
			}
			if !testCase.authenticated {
				expectedUser = nil
			}
			c.Check(user, Equals, expectedUser)
			c.Check(url, Equals, testCase.expectedURL)
			w.Write([]byte("I was downloaded"))
			return nil
		}

		w, err := ioutil.TempFile("", "")
		c.Assert(err, IsNil)
		defer os.Remove(w.Name())

		authContext.device = nil
		if testCase.deviceSession {
			authContext.device = s.device
		}

		authedUser := s.user
		if testCase.useLocalUser {
			authedUser = s.localUser
		}
		if !testCase.authenticated {
			authedUser = nil
		}

		err = sto.downloadDelta("snapname", &testCase.info, w, nil, authedUser)

		if testCase.expectError {
			c.Assert(err, NotNil)
		} else {
			c.Assert(err, IsNil)
			c.Assert(w.Name(), testutil.FileEquals, "I was downloaded")
		}
	}
}

var applyDeltaTests = []struct {
	deltaInfo       snap.DeltaInfo
	currentRevision uint
	error           string
}{{
	// A supported delta format can be applied.
	deltaInfo:       snap.DeltaInfo{Format: "xdelta3", FromRevision: 24, ToRevision: 26},
	currentRevision: 24,
	error:           "",
}, {
	// An error is returned if the expected current snap does not exist on disk.
	deltaInfo:       snap.DeltaInfo{Format: "xdelta3", FromRevision: 24, ToRevision: 26},
	currentRevision: 23,
	error:           "snap \"foo\" revision 24 not found",
}, {
	// An error is returned if the format is not supported.
	deltaInfo:       snap.DeltaInfo{Format: "nodelta", FromRevision: 24, ToRevision: 26},
	currentRevision: 24,
	error:           "cannot apply unsupported delta format \"nodelta\" (only xdelta3 currently)",
}}

func (s *storeTestSuite) TestApplyDelta(c *C) {
	for _, testCase := range applyDeltaTests {
		name := "foo"
		currentSnapName := fmt.Sprintf("%s_%d.snap", name, testCase.currentRevision)
		currentSnapPath := filepath.Join(dirs.SnapBlobDir, currentSnapName)
		targetSnapName := fmt.Sprintf("%s_%d.snap", name, testCase.deltaInfo.ToRevision)
		targetSnapPath := filepath.Join(dirs.SnapBlobDir, targetSnapName)
		err := os.MkdirAll(filepath.Dir(currentSnapPath), 0755)
		c.Assert(err, IsNil)
		err = ioutil.WriteFile(currentSnapPath, nil, 0644)
		c.Assert(err, IsNil)
		deltaPath := filepath.Join(dirs.SnapBlobDir, "the.delta")
		err = ioutil.WriteFile(deltaPath, nil, 0644)
		c.Assert(err, IsNil)
		// When testing a case where the call to the external
		// xdelta3 is successful,
		// simulate the resulting .partial.
		if testCase.error == "" {
			err = ioutil.WriteFile(targetSnapPath+".partial", nil, 0644)
			c.Assert(err, IsNil)
		}

		err = applyDelta(name, deltaPath, &testCase.deltaInfo, targetSnapPath, "")

		if testCase.error == "" {
			c.Assert(err, IsNil)
			c.Assert(s.mockXDelta.Calls(), DeepEquals, [][]string{
				{"xdelta3", "-d", "-s", currentSnapPath, deltaPath, targetSnapPath + ".partial"},
			})
			c.Assert(osutil.FileExists(targetSnapPath+".partial"), Equals, false)
			c.Assert(osutil.FileExists(targetSnapPath), Equals, true)
			c.Assert(os.Remove(targetSnapPath), IsNil)
		} else {
			c.Assert(err, NotNil)
			c.Assert(err.Error()[0:len(testCase.error)], Equals, testCase.error)
			c.Assert(osutil.FileExists(targetSnapPath+".partial"), Equals, false)
			c.Assert(osutil.FileExists(targetSnapPath), Equals, false)
		}
		c.Assert(os.Remove(currentSnapPath), IsNil)
		c.Assert(os.Remove(deltaPath), IsNil)
	}
}

var (
	userAgent = httputil.UserAgent()
)

func (s *storeTestSuite) TestDoRequestSetsAuth(c *C) {
	mockServer := httptest.NewServer(http.HandlerFunc(func(w http.ResponseWriter, r *http.Request) {
		c.Check(r.UserAgent(), Equals, userAgent)
		// check user authorization is set
		authorization := r.Header.Get("Authorization")
		c.Check(authorization, Equals, s.expectedAuthorization(c, s.user))
		// check device authorization is set
		c.Check(r.Header.Get("X-Device-Authorization"), Equals, `Macaroon root="device-macaroon"`)

		io.WriteString(w, "response-data")
	}))

	c.Assert(mockServer, NotNil)
	defer mockServer.Close()

	authContext := &testAuthContext{c: c, device: s.device, user: s.user}
	sto := New(&Config{}, authContext)

	endpoint, _ := url.Parse(mockServer.URL)
	reqOptions := &requestOptions{Method: "GET", URL: endpoint}

	response, err := sto.doRequest(context.TODO(), sto.client, reqOptions, s.user)
	defer response.Body.Close()
	c.Assert(err, IsNil)

	responseData, err := ioutil.ReadAll(response.Body)
	c.Assert(err, IsNil)
	c.Check(string(responseData), Equals, "response-data")
}

func (s *storeTestSuite) TestDoRequestDoesNotSetAuthForLocalOnlyUser(c *C) {
	mockServer := httptest.NewServer(http.HandlerFunc(func(w http.ResponseWriter, r *http.Request) {
		c.Check(r.UserAgent(), Equals, userAgent)
		// check no user authorization is set
		authorization := r.Header.Get("Authorization")
		c.Check(authorization, Equals, "")
		// check device authorization is set
		c.Check(r.Header.Get("X-Device-Authorization"), Equals, `Macaroon root="device-macaroon"`)

		io.WriteString(w, "response-data")
	}))

	c.Assert(mockServer, NotNil)
	defer mockServer.Close()

	authContext := &testAuthContext{c: c, device: s.device, user: s.localUser}
	sto := New(&Config{}, authContext)

	endpoint, _ := url.Parse(mockServer.URL)
	reqOptions := &requestOptions{Method: "GET", URL: endpoint}

	response, err := sto.doRequest(context.TODO(), sto.client, reqOptions, s.localUser)
	defer response.Body.Close()
	c.Assert(err, IsNil)

	responseData, err := ioutil.ReadAll(response.Body)
	c.Assert(err, IsNil)
	c.Check(string(responseData), Equals, "response-data")
}

func (s *storeTestSuite) TestDoRequestAuthNoSerial(c *C) {
	mockServer := httptest.NewServer(http.HandlerFunc(func(w http.ResponseWriter, r *http.Request) {
		c.Check(r.UserAgent(), Equals, userAgent)
		// check user authorization is set
		authorization := r.Header.Get("Authorization")
		c.Check(authorization, Equals, s.expectedAuthorization(c, s.user))
		// check device authorization was not set
		c.Check(r.Header.Get("X-Device-Authorization"), Equals, "")

		io.WriteString(w, "response-data")
	}))

	c.Assert(mockServer, NotNil)
	defer mockServer.Close()

	// no serial and no device macaroon => no device auth
	s.device.Serial = ""
	s.device.SessionMacaroon = ""
	authContext := &testAuthContext{c: c, device: s.device, user: s.user}
	sto := New(&Config{}, authContext)

	endpoint, _ := url.Parse(mockServer.URL)
	reqOptions := &requestOptions{Method: "GET", URL: endpoint}

	response, err := sto.doRequest(context.TODO(), sto.client, reqOptions, s.user)
	defer response.Body.Close()
	c.Assert(err, IsNil)

	responseData, err := ioutil.ReadAll(response.Body)
	c.Assert(err, IsNil)
	c.Check(string(responseData), Equals, "response-data")
}

func (s *storeTestSuite) TestDoRequestRefreshesAuth(c *C) {
	refresh, err := makeTestRefreshDischargeResponse()
	c.Assert(err, IsNil)
	c.Check(s.user.StoreDischarges[0], Not(Equals), refresh)

	// mock refresh response
	refreshDischargeEndpointHit := false
	mockSSOServer := httptest.NewServer(http.HandlerFunc(func(w http.ResponseWriter, r *http.Request) {
		io.WriteString(w, fmt.Sprintf(`{"discharge_macaroon": "%s"}`, refresh))
		refreshDischargeEndpointHit = true
	}))
	defer mockSSOServer.Close()
	UbuntuoneRefreshDischargeAPI = mockSSOServer.URL + "/tokens/refresh"

	// mock store response (requiring auth refresh)
	mockServer := httptest.NewServer(http.HandlerFunc(func(w http.ResponseWriter, r *http.Request) {
		c.Check(r.UserAgent(), Equals, userAgent)

		authorization := r.Header.Get("Authorization")
		c.Check(authorization, Equals, s.expectedAuthorization(c, s.user))
		if s.user.StoreDischarges[0] == refresh {
			io.WriteString(w, "response-data")
		} else {
			w.Header().Set("WWW-Authenticate", "Macaroon needs_refresh=1")
			w.WriteHeader(401)
		}
	}))
	c.Assert(mockServer, NotNil)
	defer mockServer.Close()

	authContext := &testAuthContext{c: c, device: s.device, user: s.user}
	sto := New(&Config{}, authContext)

	endpoint, _ := url.Parse(mockServer.URL)
	reqOptions := &requestOptions{Method: "GET", URL: endpoint}

	response, err := sto.doRequest(context.TODO(), sto.client, reqOptions, s.user)
	defer response.Body.Close()
	c.Assert(err, IsNil)

	responseData, err := ioutil.ReadAll(response.Body)
	c.Assert(err, IsNil)
	c.Check(string(responseData), Equals, "response-data")
	c.Check(refreshDischargeEndpointHit, Equals, true)
}

func (s *storeTestSuite) TestDoRequestForwardsRefreshAuthFailure(c *C) {
	// mock refresh response
	refreshDischargeEndpointHit := false
	mockSSOServer := httptest.NewServer(http.HandlerFunc(func(w http.ResponseWriter, r *http.Request) {
		w.WriteHeader(mockStoreInvalidLoginCode)
		io.WriteString(w, mockStoreInvalidLogin)
		refreshDischargeEndpointHit = true
	}))
	defer mockSSOServer.Close()
	UbuntuoneRefreshDischargeAPI = mockSSOServer.URL + "/tokens/refresh"

	// mock store response (requiring auth refresh)
	mockServer := httptest.NewServer(http.HandlerFunc(func(w http.ResponseWriter, r *http.Request) {
		c.Check(r.UserAgent(), Equals, userAgent)

		authorization := r.Header.Get("Authorization")
		c.Check(authorization, Equals, s.expectedAuthorization(c, s.user))
		w.Header().Set("WWW-Authenticate", "Macaroon needs_refresh=1")
		w.WriteHeader(401)
	}))
	c.Assert(mockServer, NotNil)
	defer mockServer.Close()

	authContext := &testAuthContext{c: c, device: s.device, user: s.user}
	sto := New(&Config{}, authContext)

	endpoint, _ := url.Parse(mockServer.URL)
	reqOptions := &requestOptions{Method: "GET", URL: endpoint}

	response, err := sto.doRequest(context.TODO(), sto.client, reqOptions, s.user)
	c.Assert(err, Equals, ErrInvalidCredentials)
	c.Check(response, IsNil)
	c.Check(refreshDischargeEndpointHit, Equals, true)
}

func (s *storeTestSuite) TestDoRequestSetsAndRefreshesDeviceAuth(c *C) {
	deviceSessionRequested := false
	refreshSessionRequested := false
	expiredAuth := `Macaroon root="expired-session-macaroon"`
	// mock store response
	mockServer := httptest.NewServer(http.HandlerFunc(func(w http.ResponseWriter, r *http.Request) {
		c.Check(r.UserAgent(), Equals, userAgent)

		switch r.URL.Path {
		case "/":
			authorization := r.Header.Get("X-Device-Authorization")
			if authorization == "" {
				c.Fatalf("device authentication missing")
			} else if authorization == expiredAuth {
				w.Header().Set("WWW-Authenticate", "Macaroon refresh_device_session=1")
				w.WriteHeader(401)
			} else {
				c.Check(authorization, Equals, `Macaroon root="refreshed-session-macaroon"`)
				io.WriteString(w, "response-data")
			}
		case authNoncesPath:
			io.WriteString(w, `{"nonce": "1234567890:9876543210"}`)
		case authSessionPath:
			// sanity of request
			jsonReq, err := ioutil.ReadAll(r.Body)
			c.Assert(err, IsNil)
			var req map[string]string
			err = json.Unmarshal(jsonReq, &req)
			c.Assert(err, IsNil)
			c.Check(strings.HasPrefix(req["device-session-request"], "type: device-session-request\n"), Equals, true)
			c.Check(strings.HasPrefix(req["serial-assertion"], "type: serial\n"), Equals, true)
			c.Check(strings.HasPrefix(req["model-assertion"], "type: model\n"), Equals, true)

			authorization := r.Header.Get("X-Device-Authorization")
			if authorization == "" {
				io.WriteString(w, `{"macaroon": "expired-session-macaroon"}`)
				deviceSessionRequested = true
			} else {
				c.Check(authorization, Equals, expiredAuth)
				io.WriteString(w, `{"macaroon": "refreshed-session-macaroon"}`)
				refreshSessionRequested = true
			}
		default:
			c.Fatalf("unexpected path %q", r.URL.Path)
		}
	}))
	c.Assert(mockServer, NotNil)
	defer mockServer.Close()

	mockServerURL, _ := url.Parse(mockServer.URL)

	// make sure device session is not set
	s.device.SessionMacaroon = ""
	authContext := &testAuthContext{c: c, device: s.device, user: s.user}
	sto := New(&Config{
		StoreBaseURL: mockServerURL,
	}, authContext)

	reqOptions := &requestOptions{Method: "GET", URL: mockServerURL}

	response, err := sto.doRequest(context.TODO(), sto.client, reqOptions, s.user)
	c.Assert(err, IsNil)
	defer response.Body.Close()

	responseData, err := ioutil.ReadAll(response.Body)
	c.Assert(err, IsNil)
	c.Check(string(responseData), Equals, "response-data")
	c.Check(deviceSessionRequested, Equals, true)
	c.Check(refreshSessionRequested, Equals, true)
}

func (s *storeTestSuite) TestDoRequestSetsAndRefreshesBothAuths(c *C) {
	refresh, err := makeTestRefreshDischargeResponse()
	c.Assert(err, IsNil)
	c.Check(s.user.StoreDischarges[0], Not(Equals), refresh)

	// mock refresh response
	refreshDischargeEndpointHit := false
	mockSSOServer := httptest.NewServer(http.HandlerFunc(func(w http.ResponseWriter, r *http.Request) {
		io.WriteString(w, fmt.Sprintf(`{"discharge_macaroon": "%s"}`, refresh))
		refreshDischargeEndpointHit = true
	}))
	defer mockSSOServer.Close()
	UbuntuoneRefreshDischargeAPI = mockSSOServer.URL + "/tokens/refresh"

	refreshSessionRequested := false
	expiredAuth := `Macaroon root="expired-session-macaroon"`
	// mock store response
	mockServer := httptest.NewServer(http.HandlerFunc(func(w http.ResponseWriter, r *http.Request) {
		c.Check(r.UserAgent(), Equals, userAgent)

		switch r.URL.Path {
		case "/":
			authorization := r.Header.Get("Authorization")
			c.Check(authorization, Equals, s.expectedAuthorization(c, s.user))
			if s.user.StoreDischarges[0] != refresh {
				w.Header().Set("WWW-Authenticate", "Macaroon needs_refresh=1")
				w.WriteHeader(401)
				return
			}

			devAuthorization := r.Header.Get("X-Device-Authorization")
			if devAuthorization == "" {
				c.Fatalf("device authentication missing")
			} else if devAuthorization == expiredAuth {
				w.Header().Set("WWW-Authenticate", "Macaroon refresh_device_session=1")
				w.WriteHeader(401)
			} else {
				c.Check(devAuthorization, Equals, `Macaroon root="refreshed-session-macaroon"`)
				io.WriteString(w, "response-data")
			}
		case authNoncesPath:
			io.WriteString(w, `{"nonce": "1234567890:9876543210"}`)
		case authSessionPath:
			// sanity of request
			jsonReq, err := ioutil.ReadAll(r.Body)
			c.Assert(err, IsNil)
			var req map[string]string
			err = json.Unmarshal(jsonReq, &req)
			c.Assert(err, IsNil)
			c.Check(strings.HasPrefix(req["device-session-request"], "type: device-session-request\n"), Equals, true)
			c.Check(strings.HasPrefix(req["serial-assertion"], "type: serial\n"), Equals, true)
			c.Check(strings.HasPrefix(req["model-assertion"], "type: model\n"), Equals, true)

			authorization := r.Header.Get("X-Device-Authorization")
			if authorization == "" {
				c.Fatalf("expecting only refresh")
			} else {
				c.Check(authorization, Equals, expiredAuth)
				io.WriteString(w, `{"macaroon": "refreshed-session-macaroon"}`)
				refreshSessionRequested = true
			}
		default:
			c.Fatalf("unexpected path %q", r.URL.Path)
		}
	}))
	c.Assert(mockServer, NotNil)
	defer mockServer.Close()

	mockServerURL, _ := url.Parse(mockServer.URL)

	// make sure device session is expired
	s.device.SessionMacaroon = "expired-session-macaroon"
	authContext := &testAuthContext{c: c, device: s.device, user: s.user}
	sto := New(&Config{
		StoreBaseURL: mockServerURL,
	}, authContext)

	reqOptions := &requestOptions{Method: "GET", URL: mockServerURL}

	resp, err := sto.doRequest(context.TODO(), sto.client, reqOptions, s.user)
	c.Assert(err, IsNil)
	defer resp.Body.Close()

	c.Check(resp.StatusCode, Equals, 200)

	responseData, err := ioutil.ReadAll(resp.Body)
	c.Assert(err, IsNil)
	c.Check(string(responseData), Equals, "response-data")
	c.Check(refreshDischargeEndpointHit, Equals, true)
	c.Check(refreshSessionRequested, Equals, true)
}

func (s *storeTestSuite) TestDoRequestSetsExtraHeaders(c *C) {
	// Custom headers are applied last.
	mockServer := httptest.NewServer(http.HandlerFunc(func(w http.ResponseWriter, r *http.Request) {
		c.Check(r.UserAgent(), Equals, `customAgent`)
		c.Check(r.Header.Get("X-Foo-Header"), Equals, `Bar`)
		c.Check(r.Header.Get("Content-Type"), Equals, `application/bson`)
		c.Check(r.Header.Get("Accept"), Equals, `application/hal+bson`)
		io.WriteString(w, "response-data")
	}))
	c.Assert(mockServer, NotNil)
	defer mockServer.Close()

	sto := New(&Config{}, nil)
	endpoint, _ := url.Parse(mockServer.URL)
	reqOptions := &requestOptions{
		Method: "GET",
		URL:    endpoint,
		ExtraHeaders: map[string]string{
			"X-Foo-Header": "Bar",
			"Content-Type": "application/bson",
			"Accept":       "application/hal+bson",
			"User-Agent":   "customAgent",
		},
	}

	response, err := sto.doRequest(context.TODO(), sto.client, reqOptions, s.user)
	defer response.Body.Close()
	c.Assert(err, IsNil)

	responseData, err := ioutil.ReadAll(response.Body)
	c.Assert(err, IsNil)
	c.Check(string(responseData), Equals, "response-data")
}

func (s *storeTestSuite) TestLoginUser(c *C) {
	macaroon, err := makeTestMacaroon()
	c.Assert(err, IsNil)
	serializedMacaroon, err := auth.MacaroonSerialize(macaroon)
	c.Assert(err, IsNil)
	mockServer := httptest.NewServer(http.HandlerFunc(func(w http.ResponseWriter, r *http.Request) {
		w.WriteHeader(200)
		io.WriteString(w, fmt.Sprintf(`{"macaroon": "%s"}`, serializedMacaroon))
	}))
	c.Assert(mockServer, NotNil)
	defer mockServer.Close()
	MacaroonACLAPI = mockServer.URL + "/acl/"

	discharge, err := makeTestDischarge()
	c.Assert(err, IsNil)
	serializedDischarge, err := auth.MacaroonSerialize(discharge)
	c.Assert(err, IsNil)
	mockSSOServer := httptest.NewServer(http.HandlerFunc(func(w http.ResponseWriter, r *http.Request) {
		w.WriteHeader(200)
		io.WriteString(w, fmt.Sprintf(`{"discharge_macaroon": "%s"}`, serializedDischarge))
	}))
	c.Assert(mockSSOServer, NotNil)
	defer mockSSOServer.Close()
	UbuntuoneDischargeAPI = mockSSOServer.URL + "/tokens/discharge"

	userMacaroon, userDischarge, err := LoginUser("username", "password", "otp")

	c.Assert(err, IsNil)
	c.Check(userMacaroon, Equals, serializedMacaroon)
	c.Check(userDischarge, Equals, serializedDischarge)
}

func (s *storeTestSuite) TestLoginUserDeveloperAPIError(c *C) {
	mockServer := httptest.NewServer(http.HandlerFunc(func(w http.ResponseWriter, r *http.Request) {
		w.WriteHeader(200)
		io.WriteString(w, "{}")
	}))
	c.Assert(mockServer, NotNil)
	defer mockServer.Close()
	MacaroonACLAPI = mockServer.URL + "/acl/"

	userMacaroon, userDischarge, err := LoginUser("username", "password", "otp")

	c.Assert(err, ErrorMatches, "cannot get snap access permission from store: .*")
	c.Check(userMacaroon, Equals, "")
	c.Check(userDischarge, Equals, "")
}

func (s *storeTestSuite) TestLoginUserSSOError(c *C) {
	macaroon, err := makeTestMacaroon()
	c.Assert(err, IsNil)
	serializedMacaroon, err := auth.MacaroonSerialize(macaroon)
	c.Assert(err, IsNil)
	mockServer := httptest.NewServer(http.HandlerFunc(func(w http.ResponseWriter, r *http.Request) {
		w.WriteHeader(200)
		io.WriteString(w, fmt.Sprintf(`{"macaroon": "%s"}`, serializedMacaroon))
	}))
	c.Assert(mockServer, NotNil)
	defer mockServer.Close()
	MacaroonACLAPI = mockServer.URL + "/acl/"

	errorResponse := `{"code": "some-error"}`
	mockSSOServer := httptest.NewServer(http.HandlerFunc(func(w http.ResponseWriter, r *http.Request) {
		w.WriteHeader(401)
		io.WriteString(w, errorResponse)
	}))
	c.Assert(mockSSOServer, NotNil)
	defer mockSSOServer.Close()
	UbuntuoneDischargeAPI = mockSSOServer.URL + "/tokens/discharge"

	userMacaroon, userDischarge, err := LoginUser("username", "password", "otp")

	c.Assert(err, ErrorMatches, "cannot authenticate to snap store: .*")
	c.Check(userMacaroon, Equals, "")
	c.Check(userDischarge, Equals, "")
}

const (
	funkyAppName      = "8nzc1x4iim2xj1g2ul64"
	funkyAppDeveloper = "chipaca"
	funkyAppSnapID    = "1e21e12ex4iim2xj1g2ul6f12f1"

	helloWorldSnapID      = "buPKUD3TKqCOgLEjjHx5kSiCpIs5cMuQ"
	helloWorldDeveloperID = "canonical"
)

/* acquired via

http --pretty=format --print b https://api.snapcraft.io/api/v1/snaps/details/hello-world X-Ubuntu-Series:16 fields==anon_download_url,architecture,channel,download_sha3_384,summary,description,binary_filesize,download_url,icon_url,last_updated,license,package_name,prices,publisher,ratings_average,revision,screenshot_urls,snap_id,support_url,title,content,version,origin,developer_id,private,confinement,snap_yaml_raw channel==edge | xsel -b

on 2016-07-03. Then, by hand:
 * set prices to {"EUR": 0.99, "USD": 1.23}.
 * Screenshot URLS set manually.

on 2017-11-20. Then, by hand:
 * add "snap_yaml_raw" from "test-snapd-content-plug"

On Ubuntu, apt install httpie xsel (although you could get http from
the http snap instead).

*/
const MockDetailsJSON = `{
    "_links": {
        "self": {
            "href": "https://api.snapcraft.io/api/v1/snaps/details/hello-world?fields=anon_download_url%2Carchitecture%2Cchannel%2Cdownload_sha3_384%2Csummary%2Cdescription%2Cbinary_filesize%2Cdownload_url%2Cicon_url%2Clast_updated%2Clicense%2Cpackage_name%2Cprices%2Cpublisher%2Cratings_average%2Crevision%2Cscreenshot_urls%2Csnap_id%2Csupport_url%2Ctitle%2Ccontent%2Cversion%2Corigin%2Cdeveloper_id%2Cprivate%2Cconfinement&channel=edge"
        }
    },
    "anon_download_url": "https://public.apps.ubuntu.com/anon/download-snap/buPKUD3TKqCOgLEjjHx5kSiCpIs5cMuQ_27.snap",
    "architecture": [
        "all"
    ],
    "base": "bare-base",
    "binary_filesize": 20480,
    "channel": "edge",
    "confinement": "strict",
    "content": "application",
    "description": "This is a simple hello world example.",
    "developer_id": "canonical",
    "download_sha3_384": "eed62063c04a8c3819eb71ce7d929cc8d743b43be9e7d86b397b6d61b66b0c3a684f3148a9dbe5821360ae32105c1bd9",
    "download_url": "https://public.apps.ubuntu.com/download-snap/buPKUD3TKqCOgLEjjHx5kSiCpIs5cMuQ_27.snap",
    "icon_url": "https://myapps.developer.ubuntu.com/site_media/appmedia/2015/03/hello.svg_NZLfWbh.png",
    "last_updated": "2016-07-12T16:37:23.960632Z",
    "license": "GPL-3.0",
    "origin": "canonical",
    "package_name": "hello-world",
    "prices": {"EUR": 0.99, "USD": 1.23},
    "publisher": "Canonical",
    "ratings_average": 0.0,
    "revision": 27,
    "screenshot_urls": ["https://myapps.developer.ubuntu.com/site_media/appmedia/2015/03/screenshot.png"],
    "snap_id": "buPKUD3TKqCOgLEjjHx5kSiCpIs5cMuQ",
    "summary": "The 'hello-world' of snaps",
    "support_url": "mailto:snappy-devel@lists.ubuntu.com",
    "title": "Hello World",
    "version": "6.3",
    "snap_yaml_raw": "name: test-snapd-content-plug\nversion: 1.0\napps:\n    content-plug:\n        command: bin/content-plug\n        plugs: [shared-content-plug]\nplugs:\n    shared-content-plug:\n        interface: content\n        target: import\n        content: mylib\n        default-provider: test-snapd-content-slot\nslots:\n    shared-content-slot:\n        interface: content\n        content: mylib\n        read:\n            - /\n",
    "channel_maps_list": [
      {
        "track": "latest",
        "map": [
          {
             "info": "released",
             "version": "v1",
             "binary_filesize": 12345,
             "epoch": "0",
             "confinement": "strict",
             "channel": "stable",
             "revision": 1
          },
          {
             "info": "released",
             "version": "v2",
             "binary_filesize": 12345,
             "epoch": "0",
             "confinement": "strict",
             "channel": "candidate",
             "revision": 2
          },
          {
             "info": "released",
             "version": "v8",
             "binary_filesize": 12345,
             "epoch": "0",
             "confinement": "devmode",
             "channel": "beta",
             "revision": 8
          },
          {
             "info": "released",
             "version": "v9",
             "binary_filesize": 12345,
             "epoch": "0",
             "confinement": "devmode",
             "channel": "edge",
             "revision": 9
          }
        ]
      }
    ]
}
`

// FIXME: this can go once the store always provides a channel_map_list
const MockDetailsJSONnoChannelMapList = `{
    "_links": {
        "self": {
            "href": "https://api.snapcraft.io/api/v1/snaps/details/hello-world?fields=anon_download_url%2Carchitecture%2Cchannel%2Cdownload_sha3_384%2Csummary%2Cdescription%2Cbinary_filesize%2Cdownload_url%2Cicon_url%2Clast_updated%2Clicense%2Cpackage_name%2Cprices%2Cpublisher%2Cratings_average%2Crevision%2Cscreenshot_urls%2Csnap_id%2Csupport_url%2Ctitle%2Ccontent%2Cversion%2Corigin%2Cdeveloper_id%2Cprivate%2Cconfinement&channel=edge"
        }
    },
    "anon_download_url": "https://public.apps.ubuntu.com/anon/download-snap/buPKUD3TKqCOgLEjjHx5kSiCpIs5cMuQ_27.snap",
    "architecture": [
        "all"
    ],
    "binary_filesize": 20480,
    "channel": "edge",
    "confinement": "strict",
    "content": "application",
    "description": "This is a simple hello world example.",
    "developer_id": "canonical",
    "download_sha3_384": "eed62063c04a8c3819eb71ce7d929cc8d743b43be9e7d86b397b6d61b66b0c3a684f3148a9dbe5821360ae32105c1bd9",
    "download_url": "https://public.apps.ubuntu.com/download-snap/buPKUD3TKqCOgLEjjHx5kSiCpIs5cMuQ_27.snap",
    "icon_url": "https://myapps.developer.ubuntu.com/site_media/appmedia/2015/03/hello.svg_NZLfWbh.png",
    "last_updated": "2016-07-12T16:37:23.960632Z",
    "license": "GPL-3.0",
    "origin": "canonical",
    "package_name": "hello-world",
    "prices": {"EUR": 0.99, "USD": 1.23},
    "publisher": "Canonical",
    "ratings_average": 0.0,
    "revision": 27,
    "screenshot_urls": ["https://myapps.developer.ubuntu.com/site_media/appmedia/2015/03/screenshot.png"],
    "snap_id": "buPKUD3TKqCOgLEjjHx5kSiCpIs5cMuQ",
    "summary": "The 'hello-world' of snaps",
    "support_url": "mailto:snappy-devel@lists.ubuntu.com",
    "title": "Hello World",
    "version": "6.3"
}
`

const mockOrdersJSON = `{
  "orders": [
    {
      "snap_id": "buPKUD3TKqCOgLEjjHx5kSiCpIs5cMuQ",
      "currency": "USD",
      "amount": "1.99",
      "state": "Complete",
      "refundable_until": "2015-07-15 18:46:21",
      "purchase_date": "2016-09-20T15:00:00+00:00"
    },
    {
      "snap_id": "1e21e12ex4iim2xj1g2ul6f12f1",
      "currency": "USD",
      "amount": "1.99",
      "state": "Complete",
      "refundable_until": "2015-07-17 11:33:29",
      "purchase_date": "2016-09-20T15:00:00+00:00"
    }
  ]
}`

const mockOrderResponseJSON = `{
  "snap_id": "buPKUD3TKqCOgLEjjHx5kSiCpIs5cMuQ",
  "currency": "USD",
  "amount": "1.99",
  "state": "Complete",
  "refundable_until": "2015-07-15 18:46:21",
  "purchase_date": "2016-09-20T15:00:00+00:00"
}`

const mockSingleOrderJSON = `{
  "orders": [
    {
      "snap_id": "buPKUD3TKqCOgLEjjHx5kSiCpIs5cMuQ",
      "currency": "USD",
      "amount": "1.99",
      "state": "Complete",
      "refundable_until": "2015-07-15 18:46:21",
      "purchase_date": "2016-09-20T15:00:00+00:00"
    }
  ]
}`

func (s *storeTestSuite) TestDetails(c *C) {
	restore := release.MockOnClassic(false)
	defer restore()
	mockServer := httptest.NewServer(http.HandlerFunc(func(w http.ResponseWriter, r *http.Request) {
		assertRequest(c, r, "GET", detailsPathPattern)
		c.Check(r.UserAgent(), Equals, userAgent)

		// check device authorization is set, implicitly checking doRequest was used
		c.Check(r.Header.Get("X-Device-Authorization"), Equals, `Macaroon root="device-macaroon"`)

		// no store ID by default
		storeID := r.Header.Get("X-Ubuntu-Store")
		c.Check(storeID, Equals, "")

		c.Check(r.URL.Path, Matches, ".*/hello-world")

		c.Check(r.URL.Query().Get("channel"), Equals, "edge")
		c.Check(r.URL.Query().Get("fields"), Equals, "abc,def,snap_yaml_raw")

		c.Check(r.Header.Get("X-Ubuntu-Series"), Equals, release.Series)
		c.Check(r.Header.Get("X-Ubuntu-Architecture"), Equals, arch.UbuntuArchitecture())
		c.Check(r.Header.Get("X-Ubuntu-Classic"), Equals, "false")

		c.Check(r.Header.Get("X-Ubuntu-Confinement"), Equals, "")

		w.Header().Set("X-Suggested-Currency", "GBP")
		w.WriteHeader(200)

		io.WriteString(w, MockDetailsJSON)
	}))

	c.Assert(mockServer, NotNil)
	defer mockServer.Close()

	mockServerURL, _ := url.Parse(mockServer.URL)
	cfg := Config{
		StoreBaseURL: mockServerURL,
		DetailFields: []string{"abc", "def"},
	}
	authContext := &testAuthContext{c: c, device: s.device}
	sto := New(&cfg, authContext)

	// the actual test
	spec := SnapSpec{
		Name:     "hello-world",
		Channel:  "edge",
		Revision: snap.R(0),
	}
	result, err := sto.SnapInfo(spec, nil)
	c.Assert(err, IsNil)
	c.Check(result.Name(), Equals, "hello-world")
	c.Check(result.Architectures, DeepEquals, []string{"all"})
	c.Check(result.Revision, Equals, snap.R(27))
	c.Check(result.SnapID, Equals, helloWorldSnapID)
	c.Check(result.Publisher, Equals, "canonical")
	c.Check(result.Version, Equals, "6.3")
	c.Check(result.Sha3_384, Matches, `[[:xdigit:]]{96}`)
	c.Check(result.Size, Equals, int64(20480))
	c.Check(result.Channel, Equals, "edge")
	c.Check(result.Description(), Equals, "This is a simple hello world example.")
	c.Check(result.Summary(), Equals, "The 'hello-world' of snaps")
	c.Check(result.Title(), Equals, "Hello World")
	c.Check(result.License, Equals, "GPL-3.0")
	c.Assert(result.Prices, DeepEquals, map[string]float64{"EUR": 0.99, "USD": 1.23})
	c.Assert(result.Paid, Equals, true)
	c.Assert(result.Screenshots, DeepEquals, []snap.ScreenshotInfo{
		{
			URL: "https://myapps.developer.ubuntu.com/site_media/appmedia/2015/03/screenshot.png",
		},
	})
	c.Check(result.MustBuy, Equals, true)
	c.Check(result.Contact, Equals, "mailto:snappy-devel@lists.ubuntu.com")
	c.Check(result.Base, Equals, "bare-base")

	// Make sure the epoch (currently not sent by the store) defaults to "0"
	c.Check(result.Epoch.String(), Equals, "0")

	c.Check(sto.SuggestedCurrency(), Equals, "GBP")

	// skip this one until the store supports it
	// c.Check(result.Private, Equals, true)

	c.Check(snap.Validate(result), IsNil)

	// validate the plugs/slots
	c.Check(result.Plugs, HasLen, 1)
	plug := result.Plugs["shared-content-plug"]
	c.Check(plug.Name, Equals, "shared-content-plug")
	c.Check(plug.Snap, DeepEquals, result)
	c.Check(plug.Apps, HasLen, 1)
	c.Check(plug.Apps["content-plug"].Command, Equals, "bin/content-plug")

	c.Check(result.Slots, HasLen, 1)
	slot := result.Slots["shared-content-slot"]
	c.Check(slot.Name, Equals, "shared-content-slot")
	c.Check(slot.Snap, DeepEquals, result)
	c.Check(slot.Apps, HasLen, 1)
	c.Check(slot.Apps["content-plug"].Command, Equals, "bin/content-plug")
}

func (s *storeTestSuite) TestDetailsDefaultChannelIsStable(c *C) {
	restore := release.MockOnClassic(false)
	defer restore()
	mockServer := httptest.NewServer(http.HandlerFunc(func(w http.ResponseWriter, r *http.Request) {
		assertRequest(c, r, "GET", detailsPathPattern)
		c.Check(r.URL.Path, Matches, ".*/hello-world")

		c.Check(r.URL.Query().Get("channel"), Equals, "stable")
		w.WriteHeader(200)

		io.WriteString(w, strings.Replace(MockDetailsJSON, "edge", "stable", -1))
	}))

	c.Assert(mockServer, NotNil)
	defer mockServer.Close()

	mockServerURL, _ := url.Parse(mockServer.URL)
	cfg := Config{
		StoreBaseURL: mockServerURL,
		DetailFields: []string{"abc", "def"},
	}
	authContext := &testAuthContext{c: c, device: s.device}
	sto := New(&cfg, authContext)

	// the actual test
	spec := SnapSpec{
		Name: "hello-world",
	}
	result, err := sto.SnapInfo(spec, nil)
	c.Assert(err, IsNil)
	c.Check(result.Name(), Equals, "hello-world")
	c.Check(result.SnapID, Equals, helloWorldSnapID)
	c.Check(result.Channel, Equals, "stable")
}

func (s *storeTestSuite) TestDetails500(c *C) {
	var n = 0
	mockServer := httptest.NewServer(http.HandlerFunc(func(w http.ResponseWriter, r *http.Request) {
		assertRequest(c, r, "GET", detailsPathPattern)
		n++
		w.WriteHeader(500)
	}))

	c.Assert(mockServer, NotNil)
	defer mockServer.Close()

	mockServerURL, _ := url.Parse(mockServer.URL)
	cfg := Config{
		StoreBaseURL: mockServerURL,
		DetailFields: []string{},
	}
	authContext := &testAuthContext{c: c, device: s.device}
	sto := New(&cfg, authContext)

	// the actual test
	spec := SnapSpec{
		Name:     "hello-world",
		Channel:  "edge",
		Revision: snap.R(0),
	}
	_, err := sto.SnapInfo(spec, nil)
	c.Assert(err, NotNil)
	c.Assert(err, ErrorMatches, `cannot get details for snap "hello-world" in channel "edge": got unexpected HTTP status code 500 via GET to "http://.*?/details/hello-world\?channel=edge"`)
	c.Assert(n, Equals, 5)
}

func (s *storeTestSuite) TestDetails500once(c *C) {
	var n = 0
	mockServer := httptest.NewServer(http.HandlerFunc(func(w http.ResponseWriter, r *http.Request) {
		assertRequest(c, r, "GET", detailsPathPattern)
		n++
		if n > 1 {
			w.Header().Set("X-Suggested-Currency", "GBP")
			w.WriteHeader(200)
			io.WriteString(w, MockDetailsJSON)
		} else {
			w.WriteHeader(500)
		}
	}))

	c.Assert(mockServer, NotNil)
	defer mockServer.Close()

	mockServerURL, _ := url.Parse(mockServer.URL)
	cfg := Config{
		StoreBaseURL: mockServerURL,
	}
	authContext := &testAuthContext{c: c, device: s.device}
	sto := New(&cfg, authContext)

	// the actual test
	spec := SnapSpec{
		Name:     "hello-world",
		Channel:  "edge",
		Revision: snap.R(0),
	}
	result, err := sto.SnapInfo(spec, nil)
	c.Assert(err, IsNil)
	c.Check(result.Name(), Equals, "hello-world")
	c.Assert(n, Equals, 2)
}

func (s *storeTestSuite) TestDetailsAndChannels(c *C) {
	// this test will break and should be melded into TestDetails,
	// above, when the store provides the channels as part of details

	n := 0
	mockServer := httptest.NewServer(http.HandlerFunc(func(w http.ResponseWriter, r *http.Request) {
		assertRequest(c, r, "GET", detailsPathPattern)
		switch n {
		case 0:
			c.Check(r.URL.Path, Matches, ".*/hello-world")
			c.Check(r.URL.Query().Get("channel"), Equals, "")
			w.Header().Set("X-Suggested-Currency", "GBP")
			w.WriteHeader(200)

			io.WriteString(w, MockDetailsJSON)
		default:
			c.Fatalf("unexpected request to %q", r.URL.Path)
		}
		n++
	}))

	c.Assert(mockServer, NotNil)
	defer mockServer.Close()

	mockServerURL, _ := url.Parse(mockServer.URL)
	cfg := Config{
		StoreBaseURL: mockServerURL,
	}
	authContext := &testAuthContext{c: c, device: s.device}
	sto := New(&cfg, authContext)

	// the actual test
	spec := SnapSpec{
		Name:       "hello-world",
		AnyChannel: true,
	}
	result, err := sto.SnapInfo(spec, nil)
	c.Assert(err, IsNil)
	c.Assert(n, Equals, 1)
	c.Check(result.Name(), Equals, "hello-world")
	c.Check(result.Channels, DeepEquals, map[string]*snap.ChannelSnapInfo{
		"latest/stable": {
			Revision:    snap.R(1),
			Version:     "v1",
			Confinement: snap.StrictConfinement,
			Channel:     "stable",
			Size:        12345,
			Epoch:       *snap.E("0"),
		},
		"latest/candidate": {
			Revision:    snap.R(2),
			Version:     "v2",
			Confinement: snap.StrictConfinement,
			Channel:     "candidate",
			Size:        12345,
			Epoch:       *snap.E("0"),
		},
		"latest/beta": {
			Revision:    snap.R(8),
			Version:     "v8",
			Confinement: snap.DevModeConfinement,
			Channel:     "beta",
			Size:        12345,
			Epoch:       *snap.E("0"),
		},
		"latest/edge": {
			Revision:    snap.R(9),
			Version:     "v9",
			Confinement: snap.DevModeConfinement,
			Channel:     "edge",
			Size:        12345,
			Epoch:       *snap.E("0"),
		},
	})

	c.Check(snap.Validate(result), IsNil)
}

func (s *storeTestSuite) TestNonDefaults(c *C) {
	restore := release.MockOnClassic(true)
	defer restore()
	os.Setenv("SNAPPY_STORE_NO_CDN", "1")
	defer os.Unsetenv("SNAPPY_STORE_NO_CDN")

	mockServer := httptest.NewServer(http.HandlerFunc(func(w http.ResponseWriter, r *http.Request) {
		assertRequest(c, r, "GET", detailsPathPattern)
		storeID := r.Header.Get("X-Ubuntu-Store")
		c.Check(storeID, Equals, "foo")

		c.Check(r.URL.Path, Matches, ".*/details/hello-world")

		c.Check(r.URL.Query().Get("channel"), Equals, "edge")

		c.Check(r.Header.Get("X-Ubuntu-Series"), Equals, "21")
		c.Check(r.Header.Get("X-Ubuntu-Architecture"), Equals, "archXYZ")
		c.Check(r.Header.Get("X-Ubuntu-Classic"), Equals, "true")
		// for now we have both
		c.Check(r.Header.Get("X-Ubuntu-No-CDN"), Equals, "true")
		c.Check(r.Header.Get("Snap-CDN"), Equals, "none")

		w.WriteHeader(200)
		io.WriteString(w, MockDetailsJSON)
	}))

	c.Assert(mockServer, NotNil)
	defer mockServer.Close()

	mockServerURL, _ := url.Parse(mockServer.URL)
	cfg := DefaultConfig()
	cfg.StoreBaseURL = mockServerURL
	cfg.Series = "21"
	cfg.Architecture = "archXYZ"
	cfg.StoreID = "foo"
	sto := New(cfg, nil)

	// the actual test
	spec := SnapSpec{
		Name:     "hello-world",
		Channel:  "edge",
		Revision: snap.R(0),
	}
	result, err := sto.SnapInfo(spec, nil)
	c.Assert(err, IsNil)
	c.Check(result.Name(), Equals, "hello-world")
}

func (s *storeTestSuite) TestStoreIDFromAuthContext(c *C) {
	mockServer := httptest.NewServer(http.HandlerFunc(func(w http.ResponseWriter, r *http.Request) {
		assertRequest(c, r, "GET", detailsPathPattern)
		storeID := r.Header.Get("X-Ubuntu-Store")
		c.Check(storeID, Equals, "my-brand-store-id")

		w.WriteHeader(200)
		io.WriteString(w, MockDetailsJSON)
	}))

	c.Assert(mockServer, NotNil)
	defer mockServer.Close()

	mockServerURL, _ := url.Parse(mockServer.URL)
	cfg := DefaultConfig()
	cfg.StoreBaseURL = mockServerURL
	cfg.Series = "21"
	cfg.Architecture = "archXYZ"
	cfg.StoreID = "fallback"
	sto := New(cfg, &testAuthContext{c: c, device: s.device, storeID: "my-brand-store-id"})

	// the actual test
	spec := SnapSpec{
		Name:     "hello-world",
		Channel:  "edge",
		Revision: snap.R(0),
	}
	result, err := sto.SnapInfo(spec, nil)
	c.Assert(err, IsNil)
	c.Check(result.Name(), Equals, "hello-world")
}

func (s *storeTestSuite) TestFullCloudInfoFromAuthContext(c *C) {
	mockServer := httptest.NewServer(http.HandlerFunc(func(w http.ResponseWriter, r *http.Request) {
		assertRequest(c, r, "GET", detailsPathPattern)
		c.Check(r.Header.Get("Snap-CDN"), Equals, `cloud-name="aws" region="us-east-1" availability-zone="us-east-1c"`)

		w.WriteHeader(200)
		io.WriteString(w, MockDetailsJSON)
	}))

	c.Assert(mockServer, NotNil)
	defer mockServer.Close()

	mockServerURL, _ := url.Parse(mockServer.URL)
	cfg := DefaultConfig()
	cfg.StoreBaseURL = mockServerURL
	cfg.Series = "21"
	cfg.Architecture = "archXYZ"
	cfg.StoreID = "fallback"
	sto := New(cfg, &testAuthContext{c: c, device: s.device, cloudInfo: &auth.CloudInfo{Name: "aws", Region: "us-east-1", AvailabilityZone: "us-east-1c"}})

	// the actual test
	spec := SnapSpec{
		Name:     "hello-world",
		Channel:  "edge",
		Revision: snap.R(0),
	}
	result, err := sto.SnapInfo(spec, nil)
	c.Assert(err, IsNil)
	c.Check(result.Name(), Equals, "hello-world")
}

func (s *storeTestSuite) TestLessDetailedCloudInfoFromAuthContext(c *C) {
	mockServer := httptest.NewServer(http.HandlerFunc(func(w http.ResponseWriter, r *http.Request) {
		assertRequest(c, r, "GET", detailsPathPattern)
		c.Check(r.Header.Get("Snap-CDN"), Equals, `cloud-name="openstack" availability-zone="nova"`)

		w.WriteHeader(200)
		io.WriteString(w, MockDetailsJSON)
	}))

	c.Assert(mockServer, NotNil)
	defer mockServer.Close()

	mockServerURL, _ := url.Parse(mockServer.URL)
	cfg := DefaultConfig()
	cfg.StoreBaseURL = mockServerURL
	cfg.Series = "21"
	cfg.Architecture = "archXYZ"
	cfg.StoreID = "fallback"
	sto := New(cfg, &testAuthContext{c: c, device: s.device, cloudInfo: &auth.CloudInfo{Name: "openstack", Region: "", AvailabilityZone: "nova"}})

	// the actual test
	spec := SnapSpec{
		Name:     "hello-world",
		Channel:  "edge",
		Revision: snap.R(0),
	}
	result, err := sto.SnapInfo(spec, nil)
	c.Assert(err, IsNil)
	c.Check(result.Name(), Equals, "hello-world")
}

func (s *storeTestSuite) TestProxyStoreFromAuthContext(c *C) {
	mockServer := httptest.NewServer(http.HandlerFunc(func(w http.ResponseWriter, r *http.Request) {
		assertRequest(c, r, "GET", detailsPathPattern)

		w.WriteHeader(200)
		io.WriteString(w, MockDetailsJSON)
	}))

	c.Assert(mockServer, NotNil)
	defer mockServer.Close()

	mockServerURL, _ := url.Parse(mockServer.URL)
	nowhereURL, err := url.Parse("http://nowhere.invalid")
	c.Assert(err, IsNil)
	cfg := DefaultConfig()
	cfg.StoreBaseURL = nowhereURL
	sto := New(cfg, &testAuthContext{
		c:             c,
		device:        s.device,
		proxyStoreID:  "foo",
		proxyStoreURL: mockServerURL,
	})

	// the actual test
	spec := SnapSpec{
		Name:     "hello-world",
		Channel:  "edge",
		Revision: snap.R(0),
	}
	result, err := sto.SnapInfo(spec, nil)
	c.Assert(err, IsNil)
	c.Check(result.Name(), Equals, "hello-world")
}

func (s *storeTestSuite) TestProxyStoreFromAuthContextURLFallback(c *C) {
	mockServer := httptest.NewServer(http.HandlerFunc(func(w http.ResponseWriter, r *http.Request) {
		assertRequest(c, r, "GET", detailsPathPattern)

		w.WriteHeader(200)
		io.WriteString(w, MockDetailsJSON)
	}))

	c.Assert(mockServer, NotNil)
	defer mockServer.Close()

	mockServerURL, _ := url.Parse(mockServer.URL)
	cfg := DefaultConfig()
	cfg.StoreBaseURL = mockServerURL
	sto := New(cfg, &testAuthContext{
		c:      c,
		device: s.device,
		// mock an assertion that has id but no url
		proxyStoreID:  "foo",
		proxyStoreURL: nil,
	})

	// the actual test
	spec := SnapSpec{
		Name:     "hello-world",
		Channel:  "edge",
		Revision: snap.R(0),
	}
	result, err := sto.SnapInfo(spec, nil)
	c.Assert(err, IsNil)
	c.Check(result.Name(), Equals, "hello-world")
}

func (s *storeTestSuite) TestRevision(c *C) {
	mockServer := httptest.NewServer(http.HandlerFunc(func(w http.ResponseWriter, r *http.Request) {
		switch r.URL.Path {
		case ordersPath:
			w.WriteHeader(404)
		case detailsPath("hello-world"):
			c.Check(r.URL.Query(), DeepEquals, url.Values{
				"channel":  []string{""},
				"revision": []string{"26"},
			})
			w.WriteHeader(200)
			io.WriteString(w, MockDetailsJSON)
		default:
			c.Fatalf("unexpected request to %q", r.URL.Path)
		}
	}))
	c.Assert(mockServer, NotNil)
	defer mockServer.Close()

	mockServerURL, _ := url.Parse(mockServer.URL)
	cfg := DefaultConfig()
	cfg.StoreBaseURL = mockServerURL
	cfg.DetailFields = []string{}
	sto := New(cfg, nil)

	// the actual test
	spec := SnapSpec{
		Name:     "hello-world",
		Channel:  "edge",
		Revision: snap.R(26),
	}
	result, err := sto.SnapInfo(spec, s.user)
	c.Assert(err, IsNil)
	c.Check(result.Name(), Equals, "hello-world")
	c.Check(result.Revision, DeepEquals, snap.R(27))
}

func (s *storeTestSuite) TestDetailsOopses(c *C) {
	mockServer := httptest.NewServer(http.HandlerFunc(func(w http.ResponseWriter, r *http.Request) {
		assertRequest(c, r, "GET", detailsPathPattern)
		c.Check(r.URL.Path, Matches, ".*/hello-world")
		c.Check(r.URL.Query().Get("channel"), Equals, "edge")

		w.Header().Set("X-Oops-Id", "OOPS-d4f46f75a5bcc10edcacc87e1fc0119f")
		w.WriteHeader(500)

		io.WriteString(w, `{"oops": "OOPS-d4f46f75a5bcc10edcacc87e1fc0119f"}`)
	}))

	c.Assert(mockServer, NotNil)
	defer mockServer.Close()

	mockServerURL, _ := url.Parse(mockServer.URL)
	cfg := Config{
		StoreBaseURL: mockServerURL,
	}
	sto := New(&cfg, nil)

	// the actual test
	spec := SnapSpec{
		Name:     "hello-world",
		Channel:  "edge",
		Revision: snap.R(0),
	}
	_, err := sto.SnapInfo(spec, nil)
	c.Assert(err, ErrorMatches, `cannot get details for snap "hello-world" in channel "edge": got unexpected HTTP status code 5.. via GET to "http://\S+" \[OOPS-[[:xdigit:]]*\]`)
}

/*
acquired via

http --pretty=format --print b https://api.snapcraft.io/api/v1/snaps/details/no:such:package X-Ubuntu-Series:16 fields==anon_download_url,architecture,channel,download_sha512,summary,description,binary_filesize,download_url,icon_url,last_updated,license,package_name,prices,publisher,ratings_average,revision,snap_id,support_url,title,content,version,origin,developer_id,private,confinement channel==edge | xsel -b

on 2016-07-03

On Ubuntu, apt install httpie xsel (although you could get http from
the http snap instead).

*/
const MockNoDetailsJSON = `{
    "errors": [
        "No such package"
    ],
    "result": "error"
}`

func (s *storeTestSuite) TestNoDetails(c *C) {
	mockServer := httptest.NewServer(http.HandlerFunc(func(w http.ResponseWriter, r *http.Request) {
		assertRequest(c, r, "GET", detailsPathPattern)
		c.Check(r.URL.Path, Matches, ".*/no-such-pkg")

		q := r.URL.Query()
		c.Check(q.Get("channel"), Equals, "edge")
		w.WriteHeader(404)
		io.WriteString(w, MockNoDetailsJSON)
	}))

	c.Assert(mockServer, NotNil)
	defer mockServer.Close()

	mockServerURL, _ := url.Parse(mockServer.URL)
	cfg := Config{
		StoreBaseURL: mockServerURL,
	}
	sto := New(&cfg, nil)

	// the actual test
	spec := SnapSpec{
		Name:     "no-such-pkg",
		Channel:  "edge",
		Revision: snap.R(0),
	}
	result, err := sto.SnapInfo(spec, nil)
	c.Assert(err, NotNil)
	c.Assert(result, IsNil)
}

func (s *storeTestSuite) TestStructFields(c *C) {
	type aStruct struct {
		Foo int `json:"hello"`
		Bar int `json:"potato,stuff"`
	}
	c.Assert(getStructFields(aStruct{}), DeepEquals, []string{"hello", "potato"})
}

func (s *storeTestSuite) TestStructFieldsExcept(c *C) {
	type aStruct struct {
		Foo int `json:"hello"`
		Bar int `json:"potato,stuff"`
	}
	c.Assert(getStructFields(aStruct{}, "potato"), DeepEquals, []string{"hello"})
}

/* acquired via:
curl -s -H "accept: application/hal+json" -H "X-Ubuntu-Release: 16" -H "X-Ubuntu-Device-Channel: edge" -H "X-Ubuntu-Wire-Protocol: 1" -H "X-Ubuntu-Architecture: amd64"  'https://api.snapcraft.io/api/v1/snaps/search?fields=anon_download_url%2Carchitecture%2Cchannel%2Cdownload_sha512%2Csummary%2Cdescription%2Cbinary_filesize%2Cdownload_url%2Cicon_url%2Clast_updated%2Clicense%2Cpackage_name%2Cprices%2Cpublisher%2Cratings_average%2Crevision%2Cscreenshot_urls%2Csnap_id%2Csupport_url%2Ctitle%2Ccontent%2Cversion%2Corigin&q=hello' | python -m json.tool | xsel -b
Screenshot URLS set manually.
*/
const MockSearchJSON = `{
    "_embedded": {
        "clickindex:package": [
            {
                "anon_download_url": "https://public.apps.ubuntu.com/anon/download-snap/buPKUD3TKqCOgLEjjHx5kSiCpIs5cMuQ_25.snap",
                "architecture": [
                    "all"
                ],
                "binary_filesize": 20480,
                "channel": "edge",
                "content": "application",
                "description": "This is a simple hello world example.",
                "download_sha512": "4bf23ce93efa1f32f0aeae7ec92564b7b0f9f8253a0bd39b2741219c1be119bb676c21208c6845ccf995e6aabe791d3f28a733ebcbbc3171bb23f67981f4068e",
                "download_url": "https://public.apps.ubuntu.com/download-snap/buPKUD3TKqCOgLEjjHx5kSiCpIs5cMuQ_25.snap",
                "icon_url": "https://myapps.developer.ubuntu.com/site_media/appmedia/2015/03/hello.svg_NZLfWbh.png",
                "last_updated": "2016-04-19T19:50:50.435291Z",
                "license": "GPL-3.0",
                "origin": "canonical",
                "package_name": "hello-world",
                "prices": {"EUR": 2.99, "USD": 3.49},
                "publisher": "Canonical",
                "ratings_average": 0.0,
                "revision": 25,
                "screenshot_urls": ["https://myapps.developer.ubuntu.com/site_media/appmedia/2015/03/screenshot.png"],
                "snap_id": "buPKUD3TKqCOgLEjjHx5kSiCpIs5cMuQ",
                "summary": "Hello world example",
                "support_url": "mailto:snappy-devel@lists.ubuntu.com",
                "title": "Hello World",
                "version": "6.0"
            }
        ]
    },
    "_links": {
        "first": {
            "href": "https://api.snapcraft.io/api/v1/snaps/search?q=hello&fields=anon_download_url%2Carchitecture%2Cchannel%2Cdownload_sha512%2Csummary%2Cdescription%2Cbinary_filesize%2Cdownload_url%2Cicon_url%2Clast_updated%2Clicense%2Cpackage_name%2Cprices%2Cpublisher%2Cratings_average%2Crevision%2Cscreenshot_urls%2Csnap_id%2Csupport_url%2Ctitle%2Ccontent%2Cversion%2Corigin&page=1"
        },
        "last": {
            "href": "https://api.snapcraft.io/api/v1/snaps/search?q=hello&fields=anon_download_url%2Carchitecture%2Cchannel%2Cdownload_sha512%2Csummary%2Cdescription%2Cbinary_filesize%2Cdownload_url%2Cicon_url%2Clast_updated%2Clicense%2Cpackage_name%2Cprices%2Cpublisher%2Cratings_average%2Crevision%2Cscreenshot_urls%2Csnap_id%2Csupport_url%2Ctitle%2Ccontent%2Cversion%2Corigin&page=1"
        },
        "self": {
            "href": "https://api.snapcraft.io/api/v1/snaps/search?q=hello&fields=anon_download_url%2Carchitecture%2Cchannel%2Cdownload_sha512%2Csummary%2Cdescription%2Cbinary_filesize%2Cdownload_url%2Cicon_url%2Clast_updated%2Clicense%2Cpackage_name%2Cprices%2Cpublisher%2Cratings_average%2Crevision%2Cscreenshot_urls%2Csnap_id%2Csupport_url%2Ctitle%2Ccontent%2Cversion%2Corigin&page=1"
        }
    }
}
`

func (s *storeTestSuite) TestFindQueries(c *C) {
	n := 0
	mockServer := httptest.NewServer(http.HandlerFunc(func(w http.ResponseWriter, r *http.Request) {
		assertRequest(c, r, "GET", searchPath)
		// check device authorization is set, implicitly checking doRequest was used
		c.Check(r.Header.Get("X-Device-Authorization"), Equals, `Macaroon root="device-macaroon"`)

		query := r.URL.Query()

		name := query.Get("name")
		q := query.Get("q")
		section := query.Get("section")

		c.Check(r.URL.Path, Matches, ".*/search")
		c.Check(query.Get("fields"), Equals, "abc,def")

		// write dummy json so that Find doesn't re-try due to json decoder EOF error
		io.WriteString(w, "{}")

		switch n {
		case 0:
			c.Check(name, Equals, "hello")
			c.Check(q, Equals, "")
			c.Check(section, Equals, "")
		case 1:
			c.Check(name, Equals, "")
			c.Check(q, Equals, "hello")
			c.Check(section, Equals, "")
		case 2:
			c.Check(name, Equals, "")
			c.Check(q, Equals, "")
			c.Check(section, Equals, "db")
		case 3:
			c.Check(name, Equals, "")
			c.Check(q, Equals, "hello")
			c.Check(section, Equals, "db")
		default:
			c.Fatalf("what? %d", n)
		}

		n++
	}))
	c.Assert(mockServer, NotNil)
	defer mockServer.Close()

	mockServerURL, _ := url.Parse(mockServer.URL)
	cfg := Config{
		StoreBaseURL: mockServerURL,
		DetailFields: []string{"abc", "def"},
	}
	authContext := &testAuthContext{c: c, device: s.device}
	sto := New(&cfg, authContext)

	for _, query := range []Search{
		{Query: "hello", Prefix: true},
		{Query: "hello"},
		{Section: "db"},
		{Query: "hello", Section: "db"},
	} {
		sto.Find(&query, nil)
	}
}

/* acquired via:
curl -s -H "accept: application/hal+json" -H "X-Ubuntu-Release: 16" -H "X-Ubuntu-Device-Channel: edge" -H "X-Ubuntu-Wire-Protocol: 1" -H "X-Ubuntu-Architecture: amd64"  'https://api.snapcraft.io/api/v1/snaps/sections'
*/
const MockSectionsJSON = `{
  "_embedded": {
    "clickindex:sections": [
      {
        "name": "featured"
      }, 
      {
        "name": "database"
      }
    ]
  }, 
  "_links": {
    "self": {
      "href": "http://api.snapcraft.io/api/v1/snaps/sections"
    }
  }
}
`

func (s *storeTestSuite) TestSectionsQuery(c *C) {
	n := 0
	mockServer := httptest.NewServer(http.HandlerFunc(func(w http.ResponseWriter, r *http.Request) {
		assertRequest(c, r, "GET", sectionsPath)
		switch n {
		case 0:
			// All good.
		default:
			c.Fatalf("what? %d", n)
		}

		w.Header().Set("Content-Type", "application/hal+json")
		w.WriteHeader(200)
		io.WriteString(w, MockSectionsJSON)
		n++
	}))
	c.Assert(mockServer, NotNil)
	defer mockServer.Close()

	serverURL, _ := url.Parse(mockServer.URL)
	cfg := Config{
		StoreBaseURL: serverURL,
	}
	sto := New(&cfg, nil)

	sections, err := sto.Sections(s.user)
	c.Check(err, IsNil)
	c.Check(sections, DeepEquals, []string{"featured", "database"})
}

const mockNamesJSON = `
{
  "_embedded": {
    "clickindex:package": [
      {
        "aliases": [
          {
            "name": "potato",
            "target": "baz"
          },
          {
            "name": "meh",
            "target": "baz"
          }
        ],
        "apps": ["baz"],
        "title": "a title",
        "summary": "oneary plus twoary",
        "package_name": "bar"
      },
      {
        "aliases": [{"name": "meh", "target": "foo"}],
        "apps": ["foo"],
        "package_name": "foo"
      }
    ]
  }
}`

func (s *storeTestSuite) TestSnapCommandsOnClassic(c *C) {
	s.testSnapCommands(c, true)
}

func (s *storeTestSuite) TestSnapCommandsOnCore(c *C) {
	s.testSnapCommands(c, false)
}

func (s *storeTestSuite) testSnapCommands(c *C, onClassic bool) {
	c.Assert(os.MkdirAll(dirs.SnapCacheDir, 0755), IsNil)
	defer release.MockOnClassic(onClassic)()

	n := 0
	mockServer := httptest.NewServer(http.HandlerFunc(func(w http.ResponseWriter, r *http.Request) {
		switch n {
		case 0:
			query := r.URL.Query()
			c.Check(query, HasLen, 1)
			expectedConfinement := "strict"
			if onClassic {
				expectedConfinement = "strict,classic"
			}
			c.Check(query.Get("confinement"), Equals, expectedConfinement)
			c.Check(r.URL.Path, Equals, "/api/v1/snaps/names")
		default:
			c.Fatalf("what? %d", n)
		}

		w.Header().Set("Content-Type", "application/hal+json")
		w.Header().Set("Content-Length", fmt.Sprint(len(mockNamesJSON)))
		w.WriteHeader(200)
		io.WriteString(w, mockNamesJSON)
		n++
	}))
	c.Assert(mockServer, NotNil)
	defer mockServer.Close()

	serverURL, _ := url.Parse(mockServer.URL)
	sto := New(&Config{StoreBaseURL: serverURL}, nil)

	db, err := advisor.Create()
	c.Assert(err, IsNil)
	defer db.Rollback()

	var bufNames bytes.Buffer
	err = sto.WriteCatalogs(&bufNames, db)
	c.Assert(err, IsNil)
	db.Commit()
	c.Check(bufNames.String(), Equals, "bar\nfoo\n")

	dump, err := advisor.DumpCommands()
	c.Assert(err, IsNil)
	c.Check(dump, DeepEquals, map[string][]string{
		"foo":     {"foo"},
		"bar.baz": {"bar"},
		"potato":  {"bar"},
		"meh":     {"bar", "foo"},
	})
}

func (s *storeTestSuite) TestFindPrivate(c *C) {
	n := 0
	mockServer := httptest.NewServer(http.HandlerFunc(func(w http.ResponseWriter, r *http.Request) {
		assertRequest(c, r, "GET", searchPath)
		query := r.URL.Query()

		name := query.Get("name")
		q := query.Get("q")

		switch n {
		case 0:
			c.Check(r.URL.Path, Matches, ".*/search")
			c.Check(name, Equals, "")
			c.Check(q, Equals, "foo")
			c.Check(query.Get("private"), Equals, "true")
		default:
			c.Fatalf("what? %d", n)
		}

		w.Header().Set("Content-Type", "application/hal+json")
		w.WriteHeader(200)
		io.WriteString(w, strings.Replace(MockSearchJSON, `"EUR": 2.99, "USD": 3.49`, "", -1))

		n++
	}))
	c.Assert(mockServer, NotNil)
	defer mockServer.Close()

	serverURL, _ := url.Parse(mockServer.URL)
	cfg := Config{
		StoreBaseURL: serverURL,
	}
	sto := New(&cfg, nil)

	_, err := sto.Find(&Search{Query: "foo", Private: true}, s.user)
	c.Check(err, IsNil)

	_, err = sto.Find(&Search{Query: "foo", Private: true}, nil)
	c.Check(err, Equals, ErrUnauthenticated)

	_, err = sto.Find(&Search{Query: "name:foo", Private: true}, s.user)
	c.Check(err, Equals, ErrBadQuery)
}

func (s *storeTestSuite) TestFindFailures(c *C) {
	sto := New(&Config{StoreBaseURL: new(url.URL)}, nil)
	_, err := sto.Find(&Search{Query: "foo:bar"}, nil)
	c.Check(err, Equals, ErrBadQuery)
	_, err = sto.Find(&Search{Query: "foo", Private: true, Prefix: true}, s.user)
	c.Check(err, Equals, ErrBadQuery)
}

func (s *storeTestSuite) TestFindFails(c *C) {
	mockServer := httptest.NewServer(http.HandlerFunc(func(w http.ResponseWriter, r *http.Request) {
		assertRequest(c, r, "GET", searchPath)
		c.Check(r.URL.Query().Get("q"), Equals, "hello")
		http.Error(w, http.StatusText(418), 418) // I'm a teapot
	}))
	c.Assert(mockServer, NotNil)
	defer mockServer.Close()

	mockServerURL, _ := url.Parse(mockServer.URL)
	cfg := Config{
		StoreBaseURL: mockServerURL,
		DetailFields: []string{}, // make the error less noisy
	}
	sto := New(&cfg, nil)

	snaps, err := sto.Find(&Search{Query: "hello"}, nil)
	c.Check(err, ErrorMatches, `cannot search: got unexpected HTTP status code 418 via GET to "http://\S+[?&]q=hello.*"`)
	c.Check(snaps, HasLen, 0)
}

func (s *storeTestSuite) TestFindBadContentType(c *C) {
	mockServer := httptest.NewServer(http.HandlerFunc(func(w http.ResponseWriter, r *http.Request) {
		assertRequest(c, r, "GET", searchPath)
		c.Check(r.URL.Query().Get("q"), Equals, "hello")
		io.WriteString(w, MockSearchJSON)
	}))
	c.Assert(mockServer, NotNil)
	defer mockServer.Close()

	mockServerURL, _ := url.Parse(mockServer.URL)
	cfg := Config{
		StoreBaseURL: mockServerURL,
		DetailFields: []string{}, // make the error less noisy
	}
	sto := New(&cfg, nil)

	snaps, err := sto.Find(&Search{Query: "hello"}, nil)
	c.Check(err, ErrorMatches, `received an unexpected content type \("text/plain[^"]+"\) when trying to search via "http://\S+[?&]q=hello.*"`)
	c.Check(snaps, HasLen, 0)
}

func (s *storeTestSuite) TestFindBadBody(c *C) {
	mockServer := httptest.NewServer(http.HandlerFunc(func(w http.ResponseWriter, r *http.Request) {
		assertRequest(c, r, "GET", searchPath)
		query := r.URL.Query()
		c.Check(query.Get("q"), Equals, "hello")
		w.Header().Set("Content-Type", "application/hal+json")
		io.WriteString(w, "<hello>")
	}))
	c.Assert(mockServer, NotNil)
	defer mockServer.Close()

	mockServerURL, _ := url.Parse(mockServer.URL)
	cfg := Config{
		StoreBaseURL: mockServerURL,
		DetailFields: []string{}, // make the error less noisy
	}
	sto := New(&cfg, nil)

	snaps, err := sto.Find(&Search{Query: "hello"}, nil)
	c.Check(err, ErrorMatches, `invalid character '<' looking for beginning of value`)
	c.Check(snaps, HasLen, 0)
}

func (s *storeTestSuite) TestFind500(c *C) {
	var n = 0
	mockServer := httptest.NewServer(http.HandlerFunc(func(w http.ResponseWriter, r *http.Request) {
		assertRequest(c, r, "GET", searchPath)
		n++
		w.WriteHeader(500)
	}))
	c.Assert(mockServer, NotNil)
	defer mockServer.Close()

	mockServerURL, _ := url.Parse(mockServer.URL)
	cfg := Config{
		StoreBaseURL: mockServerURL,
		DetailFields: []string{},
	}
	sto := New(&cfg, nil)

	_, err := sto.Find(&Search{Query: "hello"}, nil)
	c.Check(err, ErrorMatches, `cannot search: got unexpected HTTP status code 500 via GET to "http://\S+[?&]q=hello.*"`)
	c.Assert(n, Equals, 5)
}

func (s *storeTestSuite) TestFind500once(c *C) {
	var n = 0
	mockServer := httptest.NewServer(http.HandlerFunc(func(w http.ResponseWriter, r *http.Request) {
		assertRequest(c, r, "GET", searchPath)
		n++
		if n == 1 {
			w.WriteHeader(500)
		} else {
			w.Header().Set("Content-Type", "application/hal+json")
			w.WriteHeader(200)
			io.WriteString(w, strings.Replace(MockSearchJSON, `"EUR": 2.99, "USD": 3.49`, "", -1))
		}
	}))
	c.Assert(mockServer, NotNil)
	defer mockServer.Close()

	mockServerURL, _ := url.Parse(mockServer.URL)
	cfg := Config{
		StoreBaseURL: mockServerURL,
		DetailFields: []string{},
	}
	sto := New(&cfg, nil)

	snaps, err := sto.Find(&Search{Query: "hello"}, nil)
	c.Check(err, IsNil)
	c.Assert(snaps, HasLen, 1)
	c.Assert(n, Equals, 2)
}

func (s *storeTestSuite) TestFindAuthFailed(c *C) {
	mockServer := httptest.NewServer(http.HandlerFunc(func(w http.ResponseWriter, r *http.Request) {
		switch r.URL.Path {
		case searchPath:
			// check authorization is set
			authorization := r.Header.Get("Authorization")
			c.Check(authorization, Equals, s.expectedAuthorization(c, s.user))

			query := r.URL.Query()
			c.Check(query.Get("q"), Equals, "foo")
			if release.OnClassic {
				c.Check(query.Get("confinement"), Matches, `strict,classic|classic,strict`)
			} else {
				c.Check(query.Get("confinement"), Equals, "strict")
			}
			w.Header().Set("Content-Type", "application/hal+json")
			io.WriteString(w, MockSearchJSON)
		case ordersPath:
			c.Check(r.Header.Get("Authorization"), Equals, s.expectedAuthorization(c, s.user))
			c.Check(r.Header.Get("Accept"), Equals, jsonContentType)
			c.Check(r.URL.Path, Equals, ordersPath)
			w.WriteHeader(401)
			io.WriteString(w, "{}")
		default:
			c.Fatalf("unexpected query %s %s", r.Method, r.URL.Path)
		}
	}))
	c.Assert(mockServer, NotNil)
	defer mockServer.Close()

	mockServerURL, _ := url.Parse(mockServer.URL)
	cfg := Config{
		StoreBaseURL: mockServerURL,
		DetailFields: []string{}, // make the error less noisy
	}
	sto := New(&cfg, nil)

	snaps, err := sto.Find(&Search{Query: "foo"}, s.user)
	c.Assert(err, IsNil)

	// Check that we log an error.
	c.Check(s.logbuf.String(), Matches, "(?ms).* cannot get user orders: invalid credentials")

	// But still successfully return snap information.
	c.Assert(snaps, HasLen, 1)
	c.Check(snaps[0].SnapID, Equals, helloWorldSnapID)
	c.Check(snaps[0].Prices, DeepEquals, map[string]float64{"EUR": 2.99, "USD": 3.49})
	c.Check(snaps[0].MustBuy, Equals, true)
}

func (s *storeTestSuite) TestCurrentSnap(c *C) {
	cand := &RefreshCandidate{
		SnapID:   helloWorldSnapID,
		Channel:  "stable",
		Revision: snap.R(1),
		Epoch:    *snap.E("1"),
	}
	cs := currentSnap(cand)
	c.Assert(cs, NotNil)
	c.Check(cs.SnapID, Equals, cand.SnapID)
	c.Check(cs.Channel, Equals, cand.Channel)
	c.Check(cs.Epoch, DeepEquals, cand.Epoch)
	c.Check(cs.Revision, Equals, cand.Revision.N)
	c.Check(cs.IgnoreValidation, Equals, cand.IgnoreValidation)
	c.Check(s.logbuf.String(), Equals, "")
}

func (s *storeTestSuite) TestCurrentSnapIgnoreValidation(c *C) {
	cand := &RefreshCandidate{
		SnapID:           helloWorldSnapID,
		Channel:          "stable",
		Revision:         snap.R(1),
		Epoch:            *snap.E("1"),
		IgnoreValidation: true,
	}
	cs := currentSnap(cand)
	c.Assert(cs, NotNil)
	c.Check(cs.SnapID, Equals, cand.SnapID)
	c.Check(cs.Channel, Equals, cand.Channel)
	c.Check(cs.Epoch, DeepEquals, cand.Epoch)
	c.Check(cs.Revision, Equals, cand.Revision.N)
	c.Check(cs.IgnoreValidation, Equals, cand.IgnoreValidation)
	c.Check(s.logbuf.String(), Equals, "")
}

func (s *storeTestSuite) TestCurrentSnapNoChannel(c *C) {
	cand := &RefreshCandidate{
		SnapID:   helloWorldSnapID,
		Revision: snap.R(1),
		Epoch:    *snap.E("1"),
	}
	cs := currentSnap(cand)
	c.Assert(cs, NotNil)
	c.Check(cs.SnapID, Equals, cand.SnapID)
	c.Check(cs.Channel, Equals, "stable")
	c.Check(cs.Epoch, DeepEquals, cand.Epoch)
	c.Check(cs.Revision, Equals, cand.Revision.N)
	c.Check(s.logbuf.String(), Equals, "")
}

func (s *storeTestSuite) TestCurrentSnapNilNoID(c *C) {
	cand := &RefreshCandidate{
		SnapID:   "",
		Revision: snap.R(1),
	}
	cs := currentSnap(cand)
	c.Assert(cs, IsNil)
	c.Check(s.logbuf.String(), Matches, "(?m).* an empty SnapID but a store revision!")
}

func (s *storeTestSuite) TestCurrentSnapNilLocalRevision(c *C) {
	cand := &RefreshCandidate{
		SnapID:   helloWorldSnapID,
		Revision: snap.R("x1"),
	}
	cs := currentSnap(cand)
	c.Assert(cs, IsNil)
	c.Check(s.logbuf.String(), Matches, "(?m).* a non-empty SnapID but a non-store revision!")
}

func (s *storeTestSuite) TestCurrentSnapNilLocalRevisionNoID(c *C) {
	cand := &RefreshCandidate{
		SnapID:   "",
		Revision: snap.R("x1"),
	}
	cs := currentSnap(cand)
	c.Assert(cs, IsNil)
	c.Check(s.logbuf.String(), Equals, "")
}

func (s *storeTestSuite) TestCurrentSnapRevLocalRevWithAmendHappy(c *C) {
	cand := &RefreshCandidate{
		SnapID:   helloWorldSnapID,
		Revision: snap.R("x1"),
		Amend:    true,
	}
	cs := currentSnap(cand)
	c.Assert(cs, NotNil)
	c.Check(cs.SnapID, Equals, cand.SnapID)
	c.Check(cs.Revision, Equals, cand.Revision.N)
	c.Check(s.logbuf.String(), Equals, "")
}

/* acquired via:
(against production "hello-world")
$ curl -s --data-binary '{"snaps":[{"snap_id":"buPKUD3TKqCOgLEjjHx5kSiCpIs5cMuQ","channel":"stable","revision":25,"epoch":"0","confinement":"strict"}],"fields":["anon_download_url","architecture","channel","download_sha512","summary","description","binary_filesize","download_url","icon_url","last_updated","license","package_name","prices","publisher","ratings_average","revision","snap_id","support_url","title","content","version","origin","developer_id","private","confinement"]}'  -H 'content-type: application/json' -H 'X-Ubuntu-Release: 16' -H 'X-Ubuntu-Wire-Protocol: 1' -H "accept: application/hal+json" https://api.snapcraft.io/api/v1/snaps/metadata | python3 -m json.tool --sort-keys | xsel -b
*/
var MockUpdatesJSON = `
{
    "_embedded": {
        "clickindex:package": [
            {
                "anon_download_url": "https://public.apps.ubuntu.com/anon/download-snap/buPKUD3TKqCOgLEjjHx5kSiCpIs5cMuQ_26.snap",
                "architecture": [
                    "all"
                ],
                "binary_filesize": 20480,
                "channel": "stable",
                "confinement": "strict",
                "content": "application",
                "description": "This is a simple hello world example.",
                "developer_id": "canonical",
                "download_sha512": "345f33c06373f799b64c497a778ef58931810dd7ae85279d6917d8b4f43d38abaf37e68239cb85914db276cb566a0ef83ea02b6f2fd064b54f9f2508fa4ca1f1",
                "download_url": "https://public.apps.ubuntu.com/download-snap/buPKUD3TKqCOgLEjjHx5kSiCpIs5cMuQ_26.snap",
                "icon_url": "https://myapps.developer.ubuntu.com/site_media/appmedia/2015/03/hello.svg_NZLfWbh.png",
                "last_updated": "2016-05-31T07:02:32.586839Z",
                "license": "GPL-3.0",
                "origin": "canonical",
                "package_name": "hello-world",
                "prices": {},
                "publisher": "Canonical",
                "ratings_average": 0.0,
                "revision": 26,
                "snap_id": "buPKUD3TKqCOgLEjjHx5kSiCpIs5cMuQ",
                "summary": "Hello world example",
                "support_url": "mailto:snappy-devel@lists.ubuntu.com",
                "title": "Hello World",
                "version": "6.1"
            }
        ]
    }
}
`

func (s *storeTestSuite) TestRefreshForCandidates(c *C) {
	mockServer := httptest.NewServer(http.HandlerFunc(func(w http.ResponseWriter, r *http.Request) {
		assertRequest(c, r, "POST", metadataPath)
		// check device authorization is set, implicitly checking doRequest was used
		c.Check(r.Header.Get("X-Device-Authorization"), Equals, `Macaroon root="device-macaroon"`)

		jsonReq, err := ioutil.ReadAll(r.Body)
		c.Assert(err, IsNil)
		var resp struct {
			Snaps  []map[string]interface{} `json:"snaps"`
			Fields []string                 `json:"fields"`
		}

		err = json.Unmarshal(jsonReq, &resp)
		c.Assert(err, IsNil)

		c.Assert(resp.Snaps, HasLen, 1)
		c.Assert(resp.Snaps[0], DeepEquals, map[string]interface{}{
			"snap_id":     helloWorldSnapID,
			"channel":     "stable",
			"revision":    float64(1),
			"epoch":       "0",
			"confinement": "",
		})
		c.Assert(resp.Fields, DeepEquals, detailFields)

		io.WriteString(w, MockUpdatesJSON)
	}))

	c.Assert(mockServer, NotNil)
	defer mockServer.Close()

	mockServerURL, _ := url.Parse(mockServer.URL)
	cfg := Config{
		StoreBaseURL: mockServerURL,
	}
	authContext := &testAuthContext{c: c, device: s.device}
	sto := New(&cfg, authContext)

	results, err := sto.refreshForCandidates([]*currentSnapJSON{
		{
			SnapID:   helloWorldSnapID,
			Channel:  "stable",
			Revision: 1,
		},
	}, nil, nil)

	c.Assert(err, IsNil)
	c.Assert(results, HasLen, 1)
	c.Assert(results[0].Name, Equals, "hello-world")
	c.Assert(results[0].Revision, Equals, 26)
	c.Assert(results[0].Version, Equals, "6.1")
	c.Assert(results[0].SnapID, Equals, helloWorldSnapID)
	c.Assert(results[0].DeveloperID, Equals, helloWorldDeveloperID)
	c.Assert(results[0].Deltas, HasLen, 0)
}

func (s *storeTestSuite) TestRefreshForCandidatesRetriesOnEOF(c *C) {
	n := 0
	var mockServer *httptest.Server
	mockServer = httptest.NewServer(http.HandlerFunc(func(w http.ResponseWriter, r *http.Request) {
		assertRequest(c, r, "POST", metadataPath)
		n++
		if n < 4 {
			io.WriteString(w, "{")
			mockServer.CloseClientConnections()
			return
		}
		var resp struct {
			Snaps  []map[string]interface{} `json:"snaps"`
			Fields []string                 `json:"fields"`
		}
		err := json.NewDecoder(r.Body).Decode(&resp)
		c.Assert(err, IsNil)
		c.Assert(resp.Snaps, HasLen, 1)
		io.WriteString(w, MockUpdatesJSON)
	}))

	c.Assert(mockServer, NotNil)
	defer mockServer.Close()

	mockServerURL, _ := url.Parse(mockServer.URL)
	cfg := Config{
		StoreBaseURL: mockServerURL,
	}
	authContext := &testAuthContext{c: c, device: s.device}
	sto := New(&cfg, authContext)

	results, err := sto.refreshForCandidates([]*currentSnapJSON{{
		SnapID:   helloWorldSnapID,
		Channel:  "stable",
		Revision: 1,
	}}, nil, nil)
	c.Assert(err, IsNil)
	c.Assert(n, Equals, 4)
	c.Assert(results, HasLen, 1)
	c.Assert(results[0].Name, Equals, "hello-world")
}

func mockRFC(newRFC func(*Store, []*currentSnapJSON, *auth.UserState, *RefreshOptions) ([]*snapDetails, error)) func() {
	oldRFC := refreshForCandidates
	refreshForCandidates = newRFC
	return func() {
		refreshForCandidates = oldRFC
	}
}

func (s *storeTestSuite) TestLookupRefresh(c *C) {
	defer mockRFC(func(_ *Store, currentSnaps []*currentSnapJSON, _ *auth.UserState, _ *RefreshOptions) ([]*snapDetails, error) {
		c.Check(currentSnaps, DeepEquals, []*currentSnapJSON{{
			SnapID:   helloWorldSnapID,
			Channel:  "stable",
			Revision: 1,
			Epoch:    *snap.E("0"),
		}})
		return []*snapDetails{{
			Name:        "hello-world",
			Revision:    26,
			Version:     "6.1",
			SnapID:      helloWorldSnapID,
			DeveloperID: helloWorldDeveloperID,
		}}, nil
	})()

	sto := New(nil, &testAuthContext{c: c, device: s.device})

	result, err := sto.LookupRefresh(&RefreshCandidate{
		SnapID:   helloWorldSnapID,
		Channel:  "stable",
		Revision: snap.R(1),
		Epoch:    *snap.E("0"),
	}, nil)
	c.Assert(err, IsNil)
	c.Assert(result.Name(), Equals, "hello-world")
	c.Assert(result.Revision, Equals, snap.R(26))
	c.Assert(result.Version, Equals, "6.1")
	c.Assert(result.SnapID, Equals, helloWorldSnapID)
	c.Assert(result.PublisherID, Equals, helloWorldDeveloperID)
	c.Assert(result.Deltas, HasLen, 0)
}

func (s *storeTestSuite) TestLookupRefreshIgnoreValidation(c *C) {
	defer mockRFC(func(_ *Store, currentSnaps []*currentSnapJSON, _ *auth.UserState, _ *RefreshOptions) ([]*snapDetails, error) {
		c.Check(currentSnaps, DeepEquals, []*currentSnapJSON{{
			SnapID:           helloWorldSnapID,
			Channel:          "stable",
			Revision:         1,
			Epoch:            *snap.E("0"),
			IgnoreValidation: true,
		}})
		return []*snapDetails{{
			Name:        "hello-world",
			Revision:    26,
			Version:     "6.1",
			SnapID:      helloWorldSnapID,
			DeveloperID: helloWorldDeveloperID,
		}}, nil
	})()

	sto := New(nil, &testAuthContext{c: c, device: s.device})

	result, err := sto.LookupRefresh(&RefreshCandidate{
		SnapID:           helloWorldSnapID,
		Channel:          "stable",
		Revision:         snap.R(1),
		Epoch:            *snap.E("0"),
		IgnoreValidation: true,
	}, nil)
	c.Assert(err, IsNil)
	c.Assert(result.Name(), Equals, "hello-world")
	c.Assert(result.Revision, Equals, snap.R(26))
	c.Assert(result.SnapID, Equals, helloWorldSnapID)
}

func (s *storeTestSuite) TestLookupRefreshLocalSnap(c *C) {
	defer mockRFC(func(_ *Store, _ []*currentSnapJSON, _ *auth.UserState, _ *RefreshOptions) ([]*snapDetails, error) {
		panic("unexpected call to refreshForCandidates")
	})()

	sto := New(nil, &testAuthContext{c: c, device: s.device})

	result, err := sto.LookupRefresh(&RefreshCandidate{
		Revision: snap.R("x1"),
	}, nil)
	c.Assert(result, IsNil)
	c.Check(err, Equals, ErrLocalSnap)
}

func (s *storeTestSuite) TestLookupRefreshRFCError(c *C) {
	anError := errors.New("ouchie")
	defer mockRFC(func(_ *Store, _ []*currentSnapJSON, _ *auth.UserState, _ *RefreshOptions) ([]*snapDetails, error) {
		return nil, anError
	})()

	sto := New(nil, &testAuthContext{c: c, device: s.device})

	result, err := sto.LookupRefresh(&RefreshCandidate{
		SnapID:   helloWorldDeveloperID,
		Revision: snap.R(1),
	}, nil)
	c.Assert(result, IsNil)
	c.Check(err, Equals, anError)
}

func (s *storeTestSuite) TestLookupRefreshEmptyResponse(c *C) {
	defer mockRFC(func(_ *Store, _ []*currentSnapJSON, _ *auth.UserState, _ *RefreshOptions) ([]*snapDetails, error) {
		return nil, nil
	})()

	sto := New(nil, &testAuthContext{c: c, device: s.device})

	result, err := sto.LookupRefresh(&RefreshCandidate{
		SnapID:   helloWorldDeveloperID,
		Revision: snap.R(1),
	}, nil)
	c.Assert(result, IsNil)
	c.Check(err, Equals, ErrSnapNotFound)
}

func (s *storeTestSuite) TestLookupRefreshNoUpdate(c *C) {
	defer mockRFC(func(_ *Store, _ []*currentSnapJSON, _ *auth.UserState, _ *RefreshOptions) ([]*snapDetails, error) {
		return []*snapDetails{{
			SnapID:   helloWorldDeveloperID,
			Revision: 1,
		}}, nil
	})()

	sto := New(nil, &testAuthContext{c: c, device: s.device})

	result, err := sto.LookupRefresh(&RefreshCandidate{
		SnapID:   helloWorldDeveloperID,
		Revision: snap.R(1),
	}, nil)
	c.Assert(result, IsNil)
	c.Check(err, Equals, ErrNoUpdateAvailable)
}

func (s *storeTestSuite) TestListRefresh(c *C) {
	mockServer := httptest.NewServer(http.HandlerFunc(func(w http.ResponseWriter, r *http.Request) {
		assertRequest(c, r, "POST", metadataPath)
		// check device authorization is set, implicitly checking doRequest was used
		c.Check(r.Header.Get("X-Device-Authorization"), Equals, `Macaroon root="device-macaroon"`)

		jsonReq, err := ioutil.ReadAll(r.Body)
		c.Assert(err, IsNil)
		var resp struct {
			Snaps  []map[string]interface{} `json:"snaps"`
			Fields []string                 `json:"fields"`
		}

		err = json.Unmarshal(jsonReq, &resp)
		c.Assert(err, IsNil)

		c.Assert(resp.Snaps, HasLen, 1)
		c.Assert(resp.Snaps[0], DeepEquals, map[string]interface{}{
			"snap_id":     helloWorldSnapID,
			"channel":     "stable",
			"revision":    float64(1),
			"epoch":       "0",
			"confinement": "",
		})
		c.Assert(resp.Fields, DeepEquals, detailFields)

		io.WriteString(w, MockUpdatesJSON)
	}))

	c.Assert(mockServer, NotNil)
	defer mockServer.Close()

	mockServerURL, _ := url.Parse(mockServer.URL)
	cfg := Config{
		StoreBaseURL: mockServerURL,
	}
	authContext := &testAuthContext{c: c, device: s.device}
	sto := New(&cfg, authContext)

	results, err := sto.ListRefresh([]*RefreshCandidate{
		{
			SnapID:   helloWorldSnapID,
			Channel:  "stable",
			Revision: snap.R(1),
		},
	}, nil, nil)
	c.Assert(err, IsNil)
	c.Assert(results, HasLen, 1)
	c.Assert(results[0].Name(), Equals, "hello-world")
	c.Assert(results[0].Revision, Equals, snap.R(26))
	c.Assert(results[0].Version, Equals, "6.1")
	c.Assert(results[0].SnapID, Equals, helloWorldSnapID)
	c.Assert(results[0].PublisherID, Equals, helloWorldDeveloperID)
	c.Assert(results[0].Deltas, HasLen, 0)
}

func (s *storeTestSuite) TestListRefreshIgnoreValidation(c *C) {
	mockServer := httptest.NewServer(http.HandlerFunc(func(w http.ResponseWriter, r *http.Request) {
		assertRequest(c, r, "POST", metadataPath)
		// check device authorization is set, implicitly checking doRequest was used
		c.Check(r.Header.Get("X-Device-Authorization"), Equals, `Macaroon root="device-macaroon"`)

		jsonReq, err := ioutil.ReadAll(r.Body)
		c.Assert(err, IsNil)
		var resp struct {
			Snaps  []map[string]interface{} `json:"snaps"`
			Fields []string                 `json:"fields"`
		}

		err = json.Unmarshal(jsonReq, &resp)
		c.Assert(err, IsNil)

		c.Assert(resp.Snaps, HasLen, 1)
		c.Assert(resp.Snaps[0], DeepEquals, map[string]interface{}{
			"snap_id":           helloWorldSnapID,
			"channel":           "stable",
			"revision":          float64(1),
			"epoch":             "0",
			"confinement":       "",
			"ignore_validation": true,
		})
		c.Assert(resp.Fields, DeepEquals, detailFields)

		io.WriteString(w, MockUpdatesJSON)
	}))

	c.Assert(mockServer, NotNil)
	defer mockServer.Close()

	mockServerURL, _ := url.Parse(mockServer.URL)
	cfg := Config{
		StoreBaseURL: mockServerURL,
	}
	authContext := &testAuthContext{c: c, device: s.device}
	sto := New(&cfg, authContext)

	results, err := sto.ListRefresh([]*RefreshCandidate{
		{
			SnapID:           helloWorldSnapID,
			Channel:          "stable",
			Revision:         snap.R(1),
			IgnoreValidation: true,
		},
	}, nil, nil)
	c.Assert(err, IsNil)
	c.Assert(results, HasLen, 1)
	c.Assert(results[0].Name(), Equals, "hello-world")
	c.Assert(results[0].Revision, Equals, snap.R(26))
	c.Assert(results[0].SnapID, Equals, helloWorldSnapID)
}

func (s *storeTestSuite) TestListRefreshDefaultChannelIsStable(c *C) {
	mockServer := httptest.NewServer(http.HandlerFunc(func(w http.ResponseWriter, r *http.Request) {
		assertRequest(c, r, "POST", metadataPath)
		// check device authorization is set, implicitly checking doRequest was used
		c.Check(r.Header.Get("X-Device-Authorization"), Equals, `Macaroon root="device-macaroon"`)

		jsonReq, err := ioutil.ReadAll(r.Body)
		c.Assert(err, IsNil)
		var resp struct {
			Snaps  []map[string]interface{} `json:"snaps"`
			Fields []string                 `json:"fields"`
		}

		err = json.Unmarshal(jsonReq, &resp)
		c.Assert(err, IsNil)

		c.Assert(resp.Snaps, HasLen, 1)
		c.Assert(resp.Snaps[0], DeepEquals, map[string]interface{}{
			"snap_id":     helloWorldSnapID,
			"channel":     "stable",
			"revision":    float64(1),
			"epoch":       "0",
			"confinement": "",
		})
		c.Assert(resp.Fields, DeepEquals, detailFields)

		io.WriteString(w, MockUpdatesJSON)
	}))

	c.Assert(mockServer, NotNil)
	defer mockServer.Close()

	mockServerURL, _ := url.Parse(mockServer.URL)
	cfg := Config{
		StoreBaseURL: mockServerURL,
	}
	authContext := &testAuthContext{c: c, device: s.device}
	sto := New(&cfg, authContext)

	results, err := sto.ListRefresh([]*RefreshCandidate{
		{
			SnapID:   helloWorldSnapID,
			Revision: snap.R(1),
		},
	}, nil, nil)
	c.Assert(err, IsNil)
	c.Assert(results, HasLen, 1)
	c.Assert(results[0].Name(), Equals, "hello-world")
	c.Assert(results[0].Revision, Equals, snap.R(26))
	c.Assert(results[0].Version, Equals, "6.1")
	c.Assert(results[0].SnapID, Equals, helloWorldSnapID)
	c.Assert(results[0].PublisherID, Equals, helloWorldDeveloperID)
	c.Assert(results[0].Deltas, HasLen, 0)
}

func (s *storeTestSuite) TestListRefreshRetryOnEOF(c *C) {
	n := 0
	var mockServer *httptest.Server
	mockServer = httptest.NewServer(http.HandlerFunc(func(w http.ResponseWriter, r *http.Request) {
		assertRequest(c, r, "POST", metadataPath)
		n++
		if n < 4 {
			io.WriteString(w, "{")
			mockServer.CloseClientConnections()
			return
		}
		var resp struct {
			Snaps  []map[string]interface{} `json:"snaps"`
			Fields []string                 `json:"fields"`
		}
		err := json.NewDecoder(r.Body).Decode(&resp)
		c.Assert(err, IsNil)
		c.Assert(resp.Snaps, HasLen, 1)
		io.WriteString(w, MockUpdatesJSON)
	}))

	c.Assert(mockServer, NotNil)
	defer mockServer.Close()

	mockServerURL, _ := url.Parse(mockServer.URL)
	cfg := Config{
		StoreBaseURL: mockServerURL,
	}
	authContext := &testAuthContext{c: c, device: s.device}
	sto := New(&cfg, authContext)

	results, err := sto.ListRefresh([]*RefreshCandidate{{
		SnapID:   helloWorldSnapID,
		Channel:  "stable",
		Revision: snap.R(1),
	}}, nil, nil)
	c.Assert(err, IsNil)
	c.Assert(n, Equals, 4)
	c.Assert(results, HasLen, 1)
	c.Assert(results[0].Name(), Equals, "hello-world")
}

func (s *storeTestSuite) TestUnexpectedEOFhandling(c *C) {
	permanentlyBrokenSrvCalls := 0
	somewhatBrokenSrvCalls := 0

	mockPermanentlyBrokenServer := httptest.NewServer(http.HandlerFunc(func(w http.ResponseWriter, r *http.Request) {
		assertRequest(c, r, "POST", metadataPath)
		permanentlyBrokenSrvCalls++
		w.Header().Add("Content-Length", "1000")
	}))
	mockSomewhatBrokenServer := httptest.NewServer(http.HandlerFunc(func(w http.ResponseWriter, r *http.Request) {
		assertRequest(c, r, "POST", metadataPath)
		somewhatBrokenSrvCalls++
		if somewhatBrokenSrvCalls > 3 {
			io.WriteString(w, MockUpdatesJSON)
			return
		}
		w.Header().Add("Content-Length", "1000")
	}))

	queryServer := func(mockServer *httptest.Server) error {
		c.Assert(mockServer, NotNil)
		defer mockServer.Close()

		mockServerURL, _ := url.Parse(mockServer.URL)
		cfg := Config{
			StoreBaseURL: mockServerURL,
		}
		authContext := &testAuthContext{c: c, device: s.device}
		sto := New(&cfg, authContext)

		_, err := sto.refreshForCandidates([]*currentSnapJSON{{
			SnapID:   helloWorldSnapID,
			Channel:  "stable",
			Revision: 1,
		}}, nil, nil)
		return err
	}

	// Check that we really recognize unexpected EOF error by failing on all retries
	err := queryServer(mockPermanentlyBrokenServer)
	c.Assert(err, NotNil)
	c.Assert(err, Equals, io.ErrUnexpectedEOF)
	c.Assert(err, ErrorMatches, "unexpected EOF")
	// check that we exhausted all retries (as defined by mocked retry strategy)
	c.Assert(permanentlyBrokenSrvCalls, Equals, 5)

	// Check that we retry on unexpected EOF and eventually succeed
	err = queryServer(mockSomewhatBrokenServer)
	c.Assert(err, IsNil)
	// check that we retried 4 times
	c.Assert(somewhatBrokenSrvCalls, Equals, 4)
}

func (s *storeTestSuite) TestRefreshForCandidatesEOF(c *C) {
	n := 0
	var mockServer *httptest.Server
	mockServer = httptest.NewServer(http.HandlerFunc(func(w http.ResponseWriter, r *http.Request) {
		assertRequest(c, r, "POST", metadataPath)
		n++
		io.WriteString(w, "{")
		mockServer.CloseClientConnections()
		return
	}))

	c.Assert(mockServer, NotNil)
	defer mockServer.Close()

	mockServerURL, _ := url.Parse(mockServer.URL)
	cfg := Config{
		StoreBaseURL: mockServerURL,
	}
	authContext := &testAuthContext{c: c, device: s.device}
	sto := New(&cfg, authContext)

	_, err := sto.refreshForCandidates([]*currentSnapJSON{{
		SnapID:   helloWorldSnapID,
		Channel:  "stable",
		Revision: 1,
	}}, nil, nil)
	c.Assert(err, NotNil)
	c.Assert(err, ErrorMatches, `^Post http://127.0.0.1:.*?/metadata: EOF$`)
	c.Assert(n, Equals, 5)
}

func (s *storeTestSuite) TestRefreshForCandidatesUnauthorised(c *C) {
	n := 0
	mockServer := httptest.NewServer(http.HandlerFunc(func(w http.ResponseWriter, r *http.Request) {
		assertRequest(c, r, "POST", metadataPath)
		n++
		c.Check(r.Header.Get("X-Device-Authorization"), Equals, `Macaroon root="device-macaroon"`)
		w.WriteHeader(401)
		io.WriteString(w, "")
	}))

	c.Assert(mockServer, NotNil)
	defer mockServer.Close()

	mockServerURL, _ := url.Parse(mockServer.URL)
	cfg := Config{
		StoreBaseURL: mockServerURL,
	}

	authContext := &testAuthContext{c: c, device: s.device}
	sto := New(&cfg, authContext)

	_, err := sto.refreshForCandidates([]*currentSnapJSON{{
		SnapID:   helloWorldSnapID,
		Channel:  "stable",
		Revision: 24,
	}}, nil, nil)
	c.Assert(n, Equals, 1)
	c.Assert(err, ErrorMatches, `cannot query the store for updates: got unexpected HTTP status code 401 via POST to "http://.*?/metadata"`)
}

func (s *storeTestSuite) TestRefreshForCandidatesFailOnDNS(c *C) {
	baseURL, err := url.Parse("http://nonexistingserver909123.com/")
	c.Assert(err, IsNil)
	cfg := Config{
		StoreBaseURL: baseURL,
	}
	authContext := &testAuthContext{c: c, device: s.device}
	sto := New(&cfg, authContext)

	_, err = sto.refreshForCandidates([]*currentSnapJSON{{
		SnapID:   helloWorldSnapID,
		Channel:  "stable",
		Revision: 24,
	}}, nil, nil)
	// the error differs depending on whether a proxy is in use (e.g. on travis), so don't inspect error message
	c.Assert(err, NotNil)
}

func (s *storeTestSuite) TestRefreshForCandidates500(c *C) {
	n := 0
	mockServer := httptest.NewServer(http.HandlerFunc(func(w http.ResponseWriter, r *http.Request) {
		assertRequest(c, r, "POST", metadataPath)
		n++
		w.WriteHeader(500)
	}))
	c.Assert(mockServer, NotNil)
	defer mockServer.Close()

	mockServerURL, _ := url.Parse(mockServer.URL)
	cfg := Config{
		StoreBaseURL: mockServerURL,
	}
	authContext := &testAuthContext{c: c, device: s.device}
	sto := New(&cfg, authContext)

	_, err := sto.refreshForCandidates([]*currentSnapJSON{{
		SnapID:   helloWorldSnapID,
		Channel:  "stable",
		Revision: 24,
	}}, nil, nil)
	c.Assert(err, ErrorMatches, `cannot query the store for updates: got unexpected HTTP status code 500 via POST to "http://.*?/metadata"`)
	c.Assert(n, Equals, 5)
}

func (s *storeTestSuite) TestRefreshForCandidates500DurationExceeded(c *C) {
	n := 0
	mockServer := httptest.NewServer(http.HandlerFunc(func(w http.ResponseWriter, r *http.Request) {
		assertRequest(c, r, "POST", metadataPath)
		n++
		time.Sleep(time.Duration(2) * time.Second)
		w.WriteHeader(500)
	}))
	c.Assert(mockServer, NotNil)
	defer mockServer.Close()

	mockServerURL, _ := url.Parse(mockServer.URL)
	cfg := Config{
		StoreBaseURL: mockServerURL,
	}
	authContext := &testAuthContext{c: c, device: s.device}
	sto := New(&cfg, authContext)

	_, err := sto.refreshForCandidates([]*currentSnapJSON{{
		SnapID:   helloWorldSnapID,
		Channel:  "stable",
		Revision: 24,
	}}, nil, nil)
	c.Assert(err, ErrorMatches, `cannot query the store for updates: got unexpected HTTP status code 500 via POST to "http://.*?/metadata"`)
	c.Assert(n, Equals, 1)
}

func (s *storeTestSuite) TestAcceptableUpdateWorks(c *C) {
	c.Check(acceptableUpdate(&snapDetails{Revision: 42}, &RefreshCandidate{Revision: snap.R("1")}), Equals, true)
}
func (s *storeTestSuite) TestAcceptableUpdateSkipsCurrent(c *C) {
	c.Check(acceptableUpdate(&snapDetails{Revision: 42}, &RefreshCandidate{Revision: snap.R("42")}), Equals, false)
}
func (s *storeTestSuite) TestAcceptableUpdateSkipsBlocked(c *C) {
	c.Check(acceptableUpdate(&snapDetails{Revision: 42}, &RefreshCandidate{Revision: snap.R("1"), Block: []snap.Revision{snap.R("42")}}), Equals, false)
}
func (s *storeTestSuite) TestAcceptableUpdateSkipsBoth(c *C) {
	// belts-and-suspenders
	c.Check(acceptableUpdate(&snapDetails{Revision: 42}, &RefreshCandidate{Revision: snap.R("42"), Block: []snap.Revision{snap.R("42")}}), Equals, false)
}

func (s *storeTestSuite) TestListRefreshSkipCurrent(c *C) {
	mockServer := httptest.NewServer(http.HandlerFunc(func(w http.ResponseWriter, r *http.Request) {
		assertRequest(c, r, "POST", metadataPath)
		jsonReq, err := ioutil.ReadAll(r.Body)
		c.Assert(err, IsNil)
		var resp struct {
			Snaps []map[string]interface{} `json:"snaps"`
		}

		err = json.Unmarshal(jsonReq, &resp)
		c.Assert(err, IsNil)

		c.Assert(resp.Snaps, HasLen, 1)
		c.Assert(resp.Snaps[0], DeepEquals, map[string]interface{}{
			"snap_id":     helloWorldSnapID,
			"channel":     "stable",
			"revision":    float64(26),
			"epoch":       "0",
			"confinement": "",
		})

		io.WriteString(w, MockUpdatesJSON)
	}))

	c.Assert(mockServer, NotNil)
	defer mockServer.Close()

	mockServerURL, _ := url.Parse(mockServer.URL)
	cfg := Config{
		StoreBaseURL: mockServerURL,
	}
	sto := New(&cfg, nil)

	results, err := sto.ListRefresh([]*RefreshCandidate{{
		SnapID:   helloWorldSnapID,
		Channel:  "stable",
		Revision: snap.R(26),
	}}, nil, nil)
	c.Assert(err, IsNil)
	c.Assert(results, HasLen, 0)
}

func (s *storeTestSuite) TestListRefreshSkipBlocked(c *C) {
	mockServer := httptest.NewServer(http.HandlerFunc(func(w http.ResponseWriter, r *http.Request) {
		assertRequest(c, r, "POST", metadataPath)
		jsonReq, err := ioutil.ReadAll(r.Body)
		c.Assert(err, IsNil)

		var resp struct {
			Snaps []map[string]interface{} `json:"snaps"`
		}

		err = json.Unmarshal(jsonReq, &resp)
		c.Assert(err, IsNil)

		c.Assert(resp.Snaps, HasLen, 1)
		c.Assert(resp.Snaps[0], DeepEquals, map[string]interface{}{
			"snap_id":     helloWorldSnapID,
			"channel":     "stable",
			"revision":    float64(25),
			"epoch":       "0",
			"confinement": "",
		})

		io.WriteString(w, MockUpdatesJSON)
	}))

	c.Assert(mockServer, NotNil)
	defer mockServer.Close()

	mockServerURL, _ := url.Parse(mockServer.URL)
	cfg := Config{
		StoreBaseURL: mockServerURL,
	}
	sto := New(&cfg, nil)

	results, err := sto.ListRefresh([]*RefreshCandidate{{
		SnapID:   helloWorldSnapID,
		Channel:  "stable",
		Revision: snap.R(25),
		Block:    []snap.Revision{snap.R(26)},
	}}, nil, nil)
	c.Assert(err, IsNil)
	c.Assert(results, HasLen, 0)
}

/* XXX Currently this is just MockUpdatesJSON with the deltas that we're
planning to add to the stores /api/v1/snaps/metadata response.
*/
var MockUpdatesWithDeltasJSON = `
{
    "_embedded": {
        "clickindex:package": [
            {
                "anon_download_url": "https://public.apps.ubuntu.com/anon/download-snap/buPKUD3TKqCOgLEjjHx5kSiCpIs5cMuQ_26.snap",
                "architecture": [
                    "all"
                ],
                "binary_filesize": 20480,
                "channel": "stable",
                "confinement": "strict",
                "content": "application",
                "description": "This is a simple hello world example.",
                "developer_id": "canonical",
                "download_sha512": "345f33c06373f799b64c497a778ef58931810dd7ae85279d6917d8b4f43d38abaf37e68239cb85914db276cb566a0ef83ea02b6f2fd064b54f9f2508fa4ca1f1",
                "download_url": "https://public.apps.ubuntu.com/download-snap/buPKUD3TKqCOgLEjjHx5kSiCpIs5cMuQ_26.snap",
                "icon_url": "https://myapps.developer.ubuntu.com/site_media/appmedia/2015/03/hello.svg_NZLfWbh.png",
                "last_updated": "2016-05-31T07:02:32.586839Z",
                "license": "GPL-3.0",
                "origin": "canonical",
                "package_name": "hello-world",
                "prices": {},
                "publisher": "Canonical",
                "ratings_average": 0.0,
                "revision": 26,
                "snap_id": "buPKUD3TKqCOgLEjjHx5kSiCpIs5cMuQ",
                "summary": "Hello world example",
                "support_url": "mailto:snappy-devel@lists.ubuntu.com",
                "title": "Hello World",
                "version": "6.1",
                "deltas": [{
                    "from_revision": 24,
                    "to_revision": 25,
                    "format": "xdelta3",
                    "binary_filesize": 204,
                    "download_sha3_384": "sha3_384_hash",
                    "anon_download_url": "https://public.apps.ubuntu.com/anon/download-snap/buPKUD3TKqCOgLEjjHx5kSiCpIs5cMuQ_24_25_xdelta3.delta",
                    "download_url": "https://public.apps.ubuntu.com/download-snap/buPKUD3TKqCOgLEjjHx5kSiCpIs5cMuQ_24_25_xdelta3.delta"
                }, {
                    "from_revision": 25,
                    "to_revision": 26,
                    "format": "xdelta3",
                    "binary_filesize": 206,
                    "download_sha3_384": "sha3_384_hash",
                    "anon_download_url": "https://public.apps.ubuntu.com/anon/download-snap/buPKUD3TKqCOgLEjjHx5kSiCpIs5cMuQ_25_26_xdelta3.delta",
                    "download_url": "https://public.apps.ubuntu.com/download-snap/buPKUD3TKqCOgLEjjHx5kSiCpIs5cMuQ_25_26_xdelta3.delta"
                }]
            }
        ]
    }
}
`

<<<<<<< HEAD
func (t *remoteRepoTestSuite) TestUbuntuStoreRepositoryDefaultsDeltas(c *C) {
=======
func (s *storeTestSuite) TestDefaultsDeltasOnClassicOnly(c *C) {
>>>>>>> 1c9e5d70
	for _, t := range []struct {
		onClassic      bool
		deltaFormatStr string
	}{
		{true, "xdelta3"},
		{true, "xdelta3"},
	} {
		restore := release.MockOnClassic(t.onClassic)
		defer restore()

		mockServer := httptest.NewServer(http.HandlerFunc(func(w http.ResponseWriter, r *http.Request) {
			assertRequest(c, r, "POST", metadataPath)
			c.Check(r.Header.Get("X-Ubuntu-Delta-Formats"), Equals, t.deltaFormatStr)
		}))
		defer mockServer.Close()

		mockServerURL, _ := url.Parse(mockServer.URL)
		cfg := Config{
			StoreBaseURL: mockServerURL,
		}
		sto := New(&cfg, nil)

		sto.refreshForCandidates([]*currentSnapJSON{{
			SnapID:   helloWorldSnapID,
			Channel:  "stable",
			Revision: 1,
		}}, nil, nil)
	}
}

func (s *storeTestSuite) TestListRefreshWithDeltas(c *C) {
	origUseDeltas := os.Getenv("SNAPD_USE_DELTAS_EXPERIMENTAL")
	defer os.Setenv("SNAPD_USE_DELTAS_EXPERIMENTAL", origUseDeltas)
	c.Assert(os.Setenv("SNAPD_USE_DELTAS_EXPERIMENTAL", "1"), IsNil)

	mockServer := httptest.NewServer(http.HandlerFunc(func(w http.ResponseWriter, r *http.Request) {
		assertRequest(c, r, "POST", metadataPath)
		c.Check(r.Header.Get("X-Ubuntu-Delta-Formats"), Equals, `xdelta3`)
		jsonReq, err := ioutil.ReadAll(r.Body)
		c.Assert(err, IsNil)
		var resp struct {
			Snaps  []map[string]interface{} `json:"snaps"`
			Fields []string                 `json:"fields"`
		}

		err = json.Unmarshal(jsonReq, &resp)
		c.Assert(err, IsNil)

		c.Assert(resp.Snaps, HasLen, 1)
		c.Assert(resp.Snaps[0], DeepEquals, map[string]interface{}{
			"snap_id":     helloWorldSnapID,
			"channel":     "stable",
			"revision":    float64(24),
			"epoch":       "0",
			"confinement": "",
		})
		c.Assert(resp.Fields, DeepEquals, getStructFields(snapDetails{}, "snap_yaml_raw"))

		io.WriteString(w, MockUpdatesWithDeltasJSON)
	}))

	c.Assert(mockServer, NotNil)
	defer mockServer.Close()

	mockServerURL, _ := url.Parse(mockServer.URL)
	cfg := Config{
		StoreBaseURL: mockServerURL,
	}
	sto := New(&cfg, nil)

	results, err := sto.ListRefresh([]*RefreshCandidate{{
		SnapID:   helloWorldSnapID,
		Channel:  "stable",
		Revision: snap.R(24),
	}}, nil, nil)
	c.Assert(err, IsNil)
	c.Assert(results, HasLen, 1)
	c.Assert(results[0].Deltas, HasLen, 2)
	c.Assert(results[0].Deltas[0], Equals, snap.DeltaInfo{
		FromRevision:    24,
		ToRevision:      25,
		Format:          "xdelta3",
		AnonDownloadURL: "https://public.apps.ubuntu.com/anon/download-snap/buPKUD3TKqCOgLEjjHx5kSiCpIs5cMuQ_24_25_xdelta3.delta",
		DownloadURL:     "https://public.apps.ubuntu.com/download-snap/buPKUD3TKqCOgLEjjHx5kSiCpIs5cMuQ_24_25_xdelta3.delta",
		Size:            204,
		Sha3_384:        "sha3_384_hash",
	})
	c.Assert(results[0].Deltas[1], Equals, snap.DeltaInfo{
		FromRevision:    25,
		ToRevision:      26,
		Format:          "xdelta3",
		AnonDownloadURL: "https://public.apps.ubuntu.com/anon/download-snap/buPKUD3TKqCOgLEjjHx5kSiCpIs5cMuQ_25_26_xdelta3.delta",
		DownloadURL:     "https://public.apps.ubuntu.com/download-snap/buPKUD3TKqCOgLEjjHx5kSiCpIs5cMuQ_25_26_xdelta3.delta",
		Size:            206,
		Sha3_384:        "sha3_384_hash",
	})
}

func (s *storeTestSuite) TestListRefreshWithoutDeltas(c *C) {
	// Verify the X-Delta-Format header is not set.
	origUseDeltas := os.Getenv("SNAPD_USE_DELTAS_EXPERIMENTAL")
	defer os.Setenv("SNAPD_USE_DELTAS_EXPERIMENTAL", origUseDeltas)
	c.Assert(os.Setenv("SNAPD_USE_DELTAS_EXPERIMENTAL", "0"), IsNil)

	mockServer := httptest.NewServer(http.HandlerFunc(func(w http.ResponseWriter, r *http.Request) {
		assertRequest(c, r, "POST", metadataPath)
		c.Check(r.Header.Get("X-Ubuntu-Delta-Formats"), Equals, ``)
		jsonReq, err := ioutil.ReadAll(r.Body)
		c.Assert(err, IsNil)
		var resp struct {
			Snaps  []map[string]interface{} `json:"snaps"`
			Fields []string                 `json:"fields"`
		}

		err = json.Unmarshal(jsonReq, &resp)
		c.Assert(err, IsNil)

		c.Assert(resp.Snaps, HasLen, 1)
		c.Assert(resp.Snaps[0], DeepEquals, map[string]interface{}{
			"snap_id":     helloWorldSnapID,
			"channel":     "stable",
			"revision":    float64(24),
			"epoch":       "0",
			"confinement": "",
		})
		c.Assert(resp.Fields, DeepEquals, detailFields)

		io.WriteString(w, MockUpdatesJSON)
	}))

	c.Assert(mockServer, NotNil)
	defer mockServer.Close()

	mockServerURL, _ := url.Parse(mockServer.URL)
	cfg := Config{
		StoreBaseURL: mockServerURL,
	}
	sto := New(&cfg, nil)

	results, err := sto.ListRefresh([]*RefreshCandidate{{
		SnapID:   helloWorldSnapID,
		Channel:  "stable",
		Revision: snap.R(24),
	}}, nil, nil)
	c.Assert(err, IsNil)
	c.Assert(results, HasLen, 1)
	c.Assert(results[0].Deltas, HasLen, 0)
}

func (s *storeTestSuite) TestUpdateNotSendLocalRevs(c *C) {
	mockServer := httptest.NewServer(http.HandlerFunc(func(w http.ResponseWriter, r *http.Request) {
		c.Error(r.URL.Path)
		c.Fatal("no network request expected")
	}))

	c.Assert(mockServer, NotNil)
	defer mockServer.Close()

	mockServerURL, _ := url.Parse(mockServer.URL)
	cfg := Config{
		StoreBaseURL: mockServerURL,
	}
	sto := New(&cfg, nil)

	_, err := sto.ListRefresh([]*RefreshCandidate{{
		SnapID:   helloWorldSnapID,
		Channel:  "stable",
		Revision: snap.R(-2),
	}}, nil, nil)
	c.Assert(err, IsNil)
}

func (s *storeTestSuite) TestListRefreshOptions(c *C) {
	for _, t := range []struct {
		flag   *RefreshOptions
		header string
	}{
		{nil, ""},
		{&RefreshOptions{RefreshManaged: true}, "X-Ubuntu-Refresh-Managed"},
	} {

		mockServerHit := false
		mockServer := httptest.NewServer(http.HandlerFunc(func(w http.ResponseWriter, r *http.Request) {
			assertRequest(c, r, "POST", metadataPath)
			if t.header != "" {
				c.Check(r.Header.Get(t.header), Equals, "true")
			}
			mockServerHit = true
			io.WriteString(w, `{}`)
		}))

		c.Assert(mockServer, NotNil)
		defer mockServer.Close()

		mockServerURL, _ := url.Parse(mockServer.URL)
		cfg := Config{
			StoreBaseURL: mockServerURL,
		}
		sto := New(&cfg, nil)

		_, err := sto.ListRefresh([]*RefreshCandidate{{
			SnapID:   helloWorldSnapID,
			Channel:  "stable",
			Revision: snap.R(24),
		}}, nil, t.flag)
		c.Assert(err, IsNil)
		c.Check(mockServerHit, Equals, true)
	}
}

func (s *storeTestSuite) TestStructFieldsSurvivesNoTag(c *C) {
	type aStruct struct {
		Foo int `json:"hello"`
		Bar int
	}
	c.Assert(getStructFields(aStruct{}), DeepEquals, []string{"hello"})
}

func (s *storeTestSuite) TestAuthLocationDependsOnEnviron(c *C) {
	c.Assert(os.Setenv("SNAPPY_USE_STAGING_STORE", ""), IsNil)
	before := authLocation()

	c.Assert(os.Setenv("SNAPPY_USE_STAGING_STORE", "1"), IsNil)
	defer os.Setenv("SNAPPY_USE_STAGING_STORE", "")
	after := authLocation()

	c.Check(before, Not(Equals), after)
}

func (s *storeTestSuite) TestAuthURLDependsOnEnviron(c *C) {
	c.Assert(os.Setenv("SNAPPY_USE_STAGING_STORE", ""), IsNil)
	before := authURL()

	c.Assert(os.Setenv("SNAPPY_USE_STAGING_STORE", "1"), IsNil)
	defer os.Setenv("SNAPPY_USE_STAGING_STORE", "")
	after := authURL()

	c.Check(before, Not(Equals), after)
}

func (s *storeTestSuite) TestApiURLDependsOnEnviron(c *C) {
	c.Assert(os.Setenv("SNAPPY_USE_STAGING_STORE", ""), IsNil)
	before := apiURL()

	c.Assert(os.Setenv("SNAPPY_USE_STAGING_STORE", "1"), IsNil)
	defer os.Setenv("SNAPPY_USE_STAGING_STORE", "")
	after := apiURL()

	c.Check(before, Not(Equals), after)
}

func (s *storeTestSuite) TestStoreURLDependsOnEnviron(c *C) {
	// This also depends on the API URL, but that's tested separately (see
	// TestApiURLDependsOnEnviron).
	api := apiURL()

	c.Assert(os.Setenv("SNAPPY_FORCE_CPI_URL", ""), IsNil)
	c.Assert(os.Setenv("SNAPPY_FORCE_API_URL", ""), IsNil)

	// Test in order of precedence (low first) leaving env vars set as we go ...

	u, err := storeURL(api)
	c.Assert(err, IsNil)
	c.Check(u.String(), Matches, api.String()+".*")

	c.Assert(os.Setenv("SNAPPY_FORCE_API_URL", "https://force-api.local/"), IsNil)
	defer os.Setenv("SNAPPY_FORCE_API_URL", "")
	u, err = storeURL(api)
	c.Assert(err, IsNil)
	c.Check(u.String(), Matches, "https://force-api.local/.*")

	c.Assert(os.Setenv("SNAPPY_FORCE_CPI_URL", "https://force-cpi.local/api/v1/"), IsNil)
	defer os.Setenv("SNAPPY_FORCE_CPI_URL", "")
	u, err = storeURL(api)
	c.Assert(err, IsNil)
	c.Check(u.String(), Matches, "https://force-cpi.local/.*")
}

func (s *storeTestSuite) TestStoreURLBadEnvironAPI(c *C) {
	c.Assert(os.Setenv("SNAPPY_FORCE_API_URL", "://force-api.local/"), IsNil)
	defer os.Setenv("SNAPPY_FORCE_API_URL", "")
	_, err := storeURL(apiURL())
	c.Check(err, ErrorMatches, "invalid SNAPPY_FORCE_API_URL: parse ://force-api.local/: missing protocol scheme")
}

func (s *storeTestSuite) TestStoreURLBadEnvironCPI(c *C) {
	c.Assert(os.Setenv("SNAPPY_FORCE_CPI_URL", "://force-cpi.local/api/v1/"), IsNil)
	defer os.Setenv("SNAPPY_FORCE_CPI_URL", "")
	_, err := storeURL(apiURL())
	c.Check(err, ErrorMatches, "invalid SNAPPY_FORCE_CPI_URL: parse ://force-cpi.local/: missing protocol scheme")
}

func (s *storeTestSuite) TestStoreDeveloperURLDependsOnEnviron(c *C) {
	c.Assert(os.Setenv("SNAPPY_USE_STAGING_STORE", ""), IsNil)
	before := storeDeveloperURL()

	c.Assert(os.Setenv("SNAPPY_USE_STAGING_STORE", "1"), IsNil)
	defer os.Setenv("SNAPPY_USE_STAGING_STORE", "")
	after := storeDeveloperURL()

	c.Check(before, Not(Equals), after)
}

func (s *storeTestSuite) TestDefaultConfig(c *C) {
	c.Check(defaultConfig.StoreBaseURL.String(), Equals, "https://api.snapcraft.io/")
	c.Check(defaultConfig.AssertionsBaseURL, IsNil)
}

func (s *storeTestSuite) TestNew(c *C) {
	aStore := New(nil, nil)
	c.Assert(aStore, NotNil)
	// check for fields
	c.Check(aStore.detailFields, DeepEquals, detailFields)
}

var testAssertion = `type: snap-declaration
authority-id: super
series: 16
snap-id: snapidfoo
publisher-id: devidbaz
snap-name: mysnap
timestamp: 2016-03-30T12:22:16Z
sign-key-sha3-384: Jv8_JiHiIzJVcO9M55pPdqSDWUvuhfDIBJUS-3VW7F_idjix7Ffn5qMxB21ZQuij

openpgp wsBcBAABCAAQBQJW+8VBCRDWhXkqAWcrfgAAQ9gIABZFgMPByJZeUE835FkX3/y2hORn
AzE3R1ktDkQEVe/nfVDMACAuaw1fKmUS4zQ7LIrx/AZYw5i0vKVmJszL42LBWVsqR0+p9Cxebzv9
U2VUSIajEsUUKkBwzD8wxFzagepFlScif1NvCGZx0vcGUOu0Ent0v+gqgAv21of4efKqEW7crlI1
T/A8LqZYmIzKRHGwCVucCyAUD8xnwt9nyWLgLB+LLPOVFNK8SR6YyNsX05Yz1BUSndBfaTN8j/k8
8isKGZE6P0O9ozBbNIAE8v8NMWQegJ4uWuil7D3psLkzQIrxSypk9TrQ2GlIG2hJdUovc5zBuroe
xS4u9rVT6UY=`

func (s *storeTestSuite) TestAssertion(c *C) {
	restore := asserts.MockMaxSupportedFormat(asserts.SnapDeclarationType, 88)
	defer restore()
	mockServer := httptest.NewServer(http.HandlerFunc(func(w http.ResponseWriter, r *http.Request) {
		assertRequest(c, r, "GET", "/api/v1/snaps/assertions/.*")
		// check device authorization is set, implicitly checking doRequest was used
		c.Check(r.Header.Get("X-Device-Authorization"), Equals, `Macaroon root="device-macaroon"`)

		c.Check(r.Header.Get("Accept"), Equals, "application/x.ubuntu.assertion")
		c.Check(r.URL.Path, Matches, ".*/snap-declaration/16/snapidfoo")
		c.Check(r.URL.Query().Get("max-format"), Equals, "88")
		io.WriteString(w, testAssertion)
	}))

	c.Assert(mockServer, NotNil)
	defer mockServer.Close()

	mockServerURL, _ := url.Parse(mockServer.URL)
	cfg := Config{
		StoreBaseURL: mockServerURL,
	}
	authContext := &testAuthContext{c: c, device: s.device}
	sto := New(&cfg, authContext)

	a, err := sto.Assertion(asserts.SnapDeclarationType, []string{"16", "snapidfoo"}, nil)
	c.Assert(err, IsNil)
	c.Check(a, NotNil)
	c.Check(a.Type(), Equals, asserts.SnapDeclarationType)
}

func (s *storeTestSuite) TestAssertionProxyStoreFromAuthContext(c *C) {
	restore := asserts.MockMaxSupportedFormat(asserts.SnapDeclarationType, 88)
	defer restore()
	mockServer := httptest.NewServer(http.HandlerFunc(func(w http.ResponseWriter, r *http.Request) {
		assertRequest(c, r, "GET", "/api/v1/snaps/assertions/.*")
		// check device authorization is set, implicitly checking doRequest was used
		c.Check(r.Header.Get("X-Device-Authorization"), Equals, `Macaroon root="device-macaroon"`)

		c.Check(r.Header.Get("Accept"), Equals, "application/x.ubuntu.assertion")
		c.Check(r.URL.Path, Matches, ".*/snap-declaration/16/snapidfoo")
		c.Check(r.URL.Query().Get("max-format"), Equals, "88")
		io.WriteString(w, testAssertion)
	}))

	c.Assert(mockServer, NotNil)
	defer mockServer.Close()

	mockServerURL, _ := url.Parse(mockServer.URL)
	nowhereURL, err := url.Parse("http://nowhere.invalid")
	c.Assert(err, IsNil)
	cfg := Config{
		AssertionsBaseURL: nowhereURL,
	}
	authContext := &testAuthContext{
		c:             c,
		device:        s.device,
		proxyStoreID:  "foo",
		proxyStoreURL: mockServerURL,
	}
	sto := New(&cfg, authContext)

	a, err := sto.Assertion(asserts.SnapDeclarationType, []string{"16", "snapidfoo"}, nil)
	c.Assert(err, IsNil)
	c.Check(a, NotNil)
	c.Check(a.Type(), Equals, asserts.SnapDeclarationType)
}

func (s *storeTestSuite) TestAssertionNotFound(c *C) {
	mockServer := httptest.NewServer(http.HandlerFunc(func(w http.ResponseWriter, r *http.Request) {
		assertRequest(c, r, "GET", "/api/v1/snaps/assertions/.*")
		c.Check(r.Header.Get("Accept"), Equals, "application/x.ubuntu.assertion")
		c.Check(r.URL.Path, Matches, ".*/snap-declaration/16/snapidfoo")
		w.Header().Set("Content-Type", "application/problem+json")
		w.WriteHeader(404)
		io.WriteString(w, `{"status": 404,"title": "not found"}`)
	}))

	c.Assert(mockServer, NotNil)
	defer mockServer.Close()

	mockServerURL, _ := url.Parse(mockServer.URL)
	cfg := Config{
		AssertionsBaseURL: mockServerURL,
	}
	sto := New(&cfg, nil)

	_, err := sto.Assertion(asserts.SnapDeclarationType, []string{"16", "snapidfoo"}, nil)
	c.Check(asserts.IsNotFound(err), Equals, true)
	c.Check(err, DeepEquals, &asserts.NotFoundError{
		Type: asserts.SnapDeclarationType,
		Headers: map[string]string{
			"series":  "16",
			"snap-id": "snapidfoo",
		},
	})
}

func (s *storeTestSuite) TestAssertion500(c *C) {
	var n = 0
	mockServer := httptest.NewServer(http.HandlerFunc(func(w http.ResponseWriter, r *http.Request) {
		assertRequest(c, r, "GET", "/api/v1/snaps/assertions/.*")
		n++
		w.WriteHeader(500)
	}))

	c.Assert(mockServer, NotNil)
	defer mockServer.Close()

	mockServerURL, _ := url.Parse(mockServer.URL)
	cfg := Config{
		AssertionsBaseURL: mockServerURL,
	}
	sto := New(&cfg, nil)

	_, err := sto.Assertion(asserts.SnapDeclarationType, []string{"16", "snapidfoo"}, nil)
	c.Assert(err, ErrorMatches, `cannot fetch assertion: got unexpected HTTP status code 500 via .+`)
	c.Assert(n, Equals, 5)
}

func (s *storeTestSuite) TestSuggestedCurrency(c *C) {
	suggestedCurrency := "GBP"

	mockServer := httptest.NewServer(http.HandlerFunc(func(w http.ResponseWriter, r *http.Request) {
		assertRequest(c, r, "GET", detailsPathPattern)
		w.Header().Set("X-Suggested-Currency", suggestedCurrency)
		w.WriteHeader(200)

		io.WriteString(w, MockDetailsJSON)
	}))

	c.Assert(mockServer, NotNil)
	defer mockServer.Close()

	mockServerURL, _ := url.Parse(mockServer.URL)
	cfg := Config{
		StoreBaseURL: mockServerURL,
	}
	sto := New(&cfg, nil)

	// the store doesn't know the currency until after the first search, so fall back to dollars
	c.Check(sto.SuggestedCurrency(), Equals, "USD")

	// we should soon have a suggested currency
	spec := SnapSpec{
		Name:     "hello-world",
		Channel:  "edge",
		Revision: snap.R(0),
	}
	result, err := sto.SnapInfo(spec, nil)
	c.Assert(err, IsNil)
	c.Assert(result, NotNil)
	c.Check(sto.SuggestedCurrency(), Equals, "GBP")

	suggestedCurrency = "EUR"

	// checking the currency updates
	result, err = sto.SnapInfo(spec, nil)
	c.Assert(err, IsNil)
	c.Assert(result, NotNil)
	c.Check(sto.SuggestedCurrency(), Equals, "EUR")
}

func (s *storeTestSuite) TestDecorateOrders(c *C) {
	mockPurchasesServer := httptest.NewServer(http.HandlerFunc(func(w http.ResponseWriter, r *http.Request) {
		assertRequest(c, r, "GET", ordersPath)
		// check device authorization is set, implicitly checking doRequest was used
		c.Check(r.Header.Get("X-Device-Authorization"), Equals, `Macaroon root="device-macaroon"`)
		c.Check(r.Header.Get("Accept"), Equals, jsonContentType)
		c.Check(r.Header.Get("Authorization"), Equals, s.expectedAuthorization(c, s.user))
		c.Check(r.URL.Path, Equals, ordersPath)
		io.WriteString(w, mockOrdersJSON)
	}))

	c.Assert(mockPurchasesServer, NotNil)
	defer mockPurchasesServer.Close()

	mockServerURL, _ := url.Parse(mockPurchasesServer.URL)
	authContext := &testAuthContext{c: c, device: s.device, user: s.user}
	cfg := Config{
		StoreBaseURL: mockServerURL,
	}
	sto := New(&cfg, authContext)

	helloWorld := &snap.Info{}
	helloWorld.SnapID = helloWorldSnapID
	helloWorld.Prices = map[string]float64{"USD": 1.23}
	helloWorld.Paid = true

	funkyApp := &snap.Info{}
	funkyApp.SnapID = funkyAppSnapID
	funkyApp.Prices = map[string]float64{"USD": 2.34}
	funkyApp.Paid = true

	otherApp := &snap.Info{}
	otherApp.SnapID = "other"
	otherApp.Prices = map[string]float64{"USD": 3.45}
	otherApp.Paid = true

	otherApp2 := &snap.Info{}
	otherApp2.SnapID = "other2"

	snaps := []*snap.Info{helloWorld, funkyApp, otherApp, otherApp2}

	err := sto.decorateOrders(snaps, s.user)
	c.Assert(err, IsNil)

	c.Check(helloWorld.MustBuy, Equals, false)
	c.Check(funkyApp.MustBuy, Equals, false)
	c.Check(otherApp.MustBuy, Equals, true)
	c.Check(otherApp2.MustBuy, Equals, false)
}

func (s *storeTestSuite) TestDecorateOrdersFailedAccess(c *C) {
	mockPurchasesServer := httptest.NewServer(http.HandlerFunc(func(w http.ResponseWriter, r *http.Request) {
		assertRequest(c, r, "GET", ordersPath)
		c.Check(r.Header.Get("Authorization"), Equals, s.expectedAuthorization(c, s.user))
		c.Check(r.Header.Get("Accept"), Equals, jsonContentType)
		c.Check(r.URL.Path, Equals, ordersPath)
		w.WriteHeader(401)
		io.WriteString(w, "{}")
	}))

	c.Assert(mockPurchasesServer, NotNil)
	defer mockPurchasesServer.Close()

	mockServerURL, _ := url.Parse(mockPurchasesServer.URL)
	cfg := Config{
		StoreBaseURL: mockServerURL,
	}
	sto := New(&cfg, nil)

	helloWorld := &snap.Info{}
	helloWorld.SnapID = helloWorldSnapID
	helloWorld.Prices = map[string]float64{"USD": 1.23}
	helloWorld.Paid = true

	funkyApp := &snap.Info{}
	funkyApp.SnapID = funkyAppSnapID
	funkyApp.Prices = map[string]float64{"USD": 2.34}
	funkyApp.Paid = true

	otherApp := &snap.Info{}
	otherApp.SnapID = "other"
	otherApp.Prices = map[string]float64{"USD": 3.45}
	otherApp.Paid = true

	otherApp2 := &snap.Info{}
	otherApp2.SnapID = "other2"

	snaps := []*snap.Info{helloWorld, funkyApp, otherApp, otherApp2}

	err := sto.decorateOrders(snaps, s.user)
	c.Assert(err, NotNil)

	c.Check(helloWorld.MustBuy, Equals, true)
	c.Check(funkyApp.MustBuy, Equals, true)
	c.Check(otherApp.MustBuy, Equals, true)
	c.Check(otherApp2.MustBuy, Equals, false)
}

func (s *storeTestSuite) TestDecorateOrdersNoAuth(c *C) {
	cfg := Config{}
	sto := New(&cfg, nil)

	helloWorld := &snap.Info{}
	helloWorld.SnapID = helloWorldSnapID
	helloWorld.Prices = map[string]float64{"USD": 1.23}
	helloWorld.Paid = true

	funkyApp := &snap.Info{}
	funkyApp.SnapID = funkyAppSnapID
	funkyApp.Prices = map[string]float64{"USD": 2.34}
	funkyApp.Paid = true

	otherApp := &snap.Info{}
	otherApp.SnapID = "other"
	otherApp.Prices = map[string]float64{"USD": 3.45}
	otherApp.Paid = true

	otherApp2 := &snap.Info{}
	otherApp2.SnapID = "other2"

	snaps := []*snap.Info{helloWorld, funkyApp, otherApp, otherApp2}

	err := sto.decorateOrders(snaps, nil)
	c.Assert(err, IsNil)

	c.Check(helloWorld.MustBuy, Equals, true)
	c.Check(funkyApp.MustBuy, Equals, true)
	c.Check(otherApp.MustBuy, Equals, true)
	c.Check(otherApp2.MustBuy, Equals, false)
}

func (s *storeTestSuite) TestDecorateOrdersAllFree(c *C) {
	requestRecieved := false

	mockPurchasesServer := httptest.NewServer(http.HandlerFunc(func(w http.ResponseWriter, r *http.Request) {
		c.Error(r.URL.Path)
		c.Check(r.Header.Get("Accept"), Equals, jsonContentType)
		requestRecieved = true
		io.WriteString(w, `{"orders": []}`)
	}))

	c.Assert(mockPurchasesServer, NotNil)
	defer mockPurchasesServer.Close()

	mockServerURL, _ := url.Parse(mockPurchasesServer.URL)
	cfg := Config{
		StoreBaseURL: mockServerURL,
	}

	sto := New(&cfg, nil)

	// This snap is free
	helloWorld := &snap.Info{}
	helloWorld.SnapID = helloWorldSnapID

	// This snap is also free
	funkyApp := &snap.Info{}
	funkyApp.SnapID = funkyAppSnapID

	snaps := []*snap.Info{helloWorld, funkyApp}

	// There should be no request to the purchase server.
	err := sto.decorateOrders(snaps, s.user)
	c.Assert(err, IsNil)
	c.Check(requestRecieved, Equals, false)
}

func (s *storeTestSuite) TestDecorateOrdersSingle(c *C) {
	mockPurchasesServer := httptest.NewServer(http.HandlerFunc(func(w http.ResponseWriter, r *http.Request) {
		c.Check(r.Header.Get("Authorization"), Equals, s.expectedAuthorization(c, s.user))
		c.Check(r.Header.Get("X-Device-Authorization"), Equals, `Macaroon root="device-macaroon"`)
		c.Check(r.Header.Get("Accept"), Equals, jsonContentType)
		c.Check(r.URL.Path, Equals, ordersPath)
		io.WriteString(w, mockSingleOrderJSON)
	}))

	c.Assert(mockPurchasesServer, NotNil)
	defer mockPurchasesServer.Close()

	mockServerURL, _ := url.Parse(mockPurchasesServer.URL)
	authContext := &testAuthContext{c: c, device: s.device, user: s.user}
	cfg := Config{
		StoreBaseURL: mockServerURL,
	}
	sto := New(&cfg, authContext)

	helloWorld := &snap.Info{}
	helloWorld.SnapID = helloWorldSnapID
	helloWorld.Prices = map[string]float64{"USD": 1.23}
	helloWorld.Paid = true

	snaps := []*snap.Info{helloWorld}

	err := sto.decorateOrders(snaps, s.user)
	c.Assert(err, IsNil)
	c.Check(helloWorld.MustBuy, Equals, false)
}

func (s *storeTestSuite) TestDecorateOrdersSingleFreeSnap(c *C) {
	cfg := Config{}
	sto := New(&cfg, nil)

	helloWorld := &snap.Info{}
	helloWorld.SnapID = helloWorldSnapID

	snaps := []*snap.Info{helloWorld}

	err := sto.decorateOrders(snaps, s.user)
	c.Assert(err, IsNil)
	c.Check(helloWorld.MustBuy, Equals, false)
}

func (s *storeTestSuite) TestDecorateOrdersSingleNotFound(c *C) {
	mockPurchasesServer := httptest.NewServer(http.HandlerFunc(func(w http.ResponseWriter, r *http.Request) {
		assertRequest(c, r, "GET", ordersPath)
		c.Check(r.Header.Get("Authorization"), Equals, s.expectedAuthorization(c, s.user))
		c.Check(r.Header.Get("X-Device-Authorization"), Equals, `Macaroon root="device-macaroon"`)
		c.Check(r.Header.Get("Accept"), Equals, jsonContentType)
		c.Check(r.URL.Path, Equals, ordersPath)
		w.WriteHeader(404)
		io.WriteString(w, "{}")
	}))

	c.Assert(mockPurchasesServer, NotNil)
	defer mockPurchasesServer.Close()

	mockServerURL, _ := url.Parse(mockPurchasesServer.URL)
	authContext := &testAuthContext{c: c, device: s.device, user: s.user}
	cfg := Config{
		StoreBaseURL: mockServerURL,
	}
	sto := New(&cfg, authContext)

	helloWorld := &snap.Info{}
	helloWorld.SnapID = helloWorldSnapID
	helloWorld.Prices = map[string]float64{"USD": 1.23}
	helloWorld.Paid = true

	snaps := []*snap.Info{helloWorld}

	err := sto.decorateOrders(snaps, s.user)
	c.Assert(err, NotNil)
	c.Check(helloWorld.MustBuy, Equals, true)
}

func (s *storeTestSuite) TestDecorateOrdersTokenExpired(c *C) {
	mockPurchasesServer := httptest.NewServer(http.HandlerFunc(func(w http.ResponseWriter, r *http.Request) {
		c.Check(r.Header.Get("Authorization"), Equals, s.expectedAuthorization(c, s.user))
		c.Check(r.Header.Get("X-Device-Authorization"), Equals, `Macaroon root="device-macaroon"`)
		c.Check(r.Header.Get("Accept"), Equals, jsonContentType)
		c.Check(r.URL.Path, Equals, ordersPath)
		w.WriteHeader(401)
		io.WriteString(w, "")
	}))

	c.Assert(mockPurchasesServer, NotNil)
	defer mockPurchasesServer.Close()

	mockServerURL, _ := url.Parse(mockPurchasesServer.URL)
	authContext := &testAuthContext{c: c, device: s.device, user: s.user}
	cfg := Config{
		StoreBaseURL: mockServerURL,
	}
	sto := New(&cfg, authContext)

	helloWorld := &snap.Info{}
	helloWorld.SnapID = helloWorldSnapID
	helloWorld.Prices = map[string]float64{"USD": 1.23}
	helloWorld.Paid = true

	snaps := []*snap.Info{helloWorld}

	err := sto.decorateOrders(snaps, s.user)
	c.Assert(err, NotNil)
	c.Check(helloWorld.MustBuy, Equals, true)
}

func (s *storeTestSuite) TestMustBuy(c *C) {
	// Never need to buy a free snap.
	c.Check(mustBuy(false, true), Equals, false)
	c.Check(mustBuy(false, false), Equals, false)

	// Don't need to buy snaps that have been bought.
	c.Check(mustBuy(true, true), Equals, false)

	// Need to buy snaps that aren't bought.
	c.Check(mustBuy(true, false), Equals, true)
}

const customersMeValid = `
{
  "latest_tos_date": "2016-09-14T00:00:00+00:00",
  "accepted_tos_date": "2016-09-14T15:56:49+00:00",
  "latest_tos_accepted": true,
  "has_payment_method": true
}
`

var buyTests = []struct {
	suggestedCurrency string
	expectedInput     string
	buyStatus         int
	buyResponse       string
	buyErrorMessage   string
	buyErrorCode      string
	snapID            string
	price             float64
	currency          string
	expectedResult    *BuyResult
	expectedError     string
}{
	{
		// successful buying
		suggestedCurrency: "EUR",
		expectedInput:     `{"snap_id":"` + helloWorldSnapID + `","amount":"0.99","currency":"EUR"}`,
		buyResponse:       mockOrderResponseJSON,
		expectedResult:    &BuyResult{State: "Complete"},
	},
	{
		// failure due to invalid price
		suggestedCurrency: "USD",
		expectedInput:     `{"snap_id":"` + helloWorldSnapID + `","amount":"5.99","currency":"USD"}`,
		buyStatus:         400,
		buyErrorCode:      "invalid-field",
		buyErrorMessage:   "invalid price specified",
		price:             5.99,
		expectedError:     "cannot buy snap: bad request: invalid price specified",
	},
	{
		// failure due to unknown snap ID
		suggestedCurrency: "USD",
		expectedInput:     `{"snap_id":"invalid snap ID","amount":"0.99","currency":"EUR"}`,
		buyStatus:         404,
		buyErrorCode:      "not-found",
		buyErrorMessage:   "Snap package not found",
		snapID:            "invalid snap ID",
		price:             0.99,
		currency:          "EUR",
		expectedError:     "cannot buy snap: server says not found: Snap package not found",
	},
	{
		// failure due to "Purchase failed"
		suggestedCurrency: "USD",
		expectedInput:     `{"snap_id":"` + helloWorldSnapID + `","amount":"1.23","currency":"USD"}`,
		buyStatus:         402, // Payment Required
		buyErrorCode:      "request-failed",
		buyErrorMessage:   "Purchase failed",
		expectedError:     "payment declined",
	},
	{
		// failure due to no payment methods
		suggestedCurrency: "USD",
		expectedInput:     `{"snap_id":"` + helloWorldSnapID + `","amount":"1.23","currency":"USD"}`,
		buyStatus:         403,
		buyErrorCode:      "no-payment-methods",
		buyErrorMessage:   "No payment methods associated with your account.",
		expectedError:     "no payment methods",
	},
	{
		// failure due to terms of service not accepted
		suggestedCurrency: "USD",
		expectedInput:     `{"snap_id":"` + helloWorldSnapID + `","amount":"1.23","currency":"USD"}`,
		buyStatus:         403,
		buyErrorCode:      "tos-not-accepted",
		buyErrorMessage:   "You must accept the latest terms of service first.",
		expectedError:     "terms of service not accepted",
	},
}

func (s *storeTestSuite) TestBuy500(c *C) {
	n := 0
	mockServer := httptest.NewServer(http.HandlerFunc(func(w http.ResponseWriter, r *http.Request) {
		switch r.URL.Path {
		case detailsPath("hello-world"):
			n++
			w.WriteHeader(500)
		case buyPath:
		case customersMePath:
			// default 200 response
		default:
			c.Fatalf("unexpected query %s %s", r.Method, r.URL.Path)
		}
	}))
	c.Assert(mockServer, NotNil)
	defer mockServer.Close()

	mockServerURL, _ := url.Parse(mockServer.URL)
	authContext := &testAuthContext{c: c, device: s.device, user: s.user}
	cfg := Config{
		StoreBaseURL: mockServerURL,
	}
	sto := New(&cfg, authContext)

	buyOptions := &BuyOptions{
		SnapID:   helloWorldSnapID,
		Currency: "USD",
		Price:    1,
	}
	_, err := sto.Buy(buyOptions, s.user)
	c.Assert(err, NotNil)
}

func (s *storeTestSuite) TestBuy(c *C) {
	for _, test := range buyTests {
		searchServerCalled := false
		purchaseServerGetCalled := false
		purchaseServerPostCalled := false
		mockServer := httptest.NewServer(http.HandlerFunc(func(w http.ResponseWriter, r *http.Request) {
			switch r.URL.Path {
			case detailsPath("hello-world"):
				c.Assert(r.Method, Equals, "GET")
				w.Header().Set("Content-Type", "application/hal+json")
				w.Header().Set("X-Suggested-Currency", test.suggestedCurrency)
				w.WriteHeader(200)
				io.WriteString(w, MockDetailsJSON)
				searchServerCalled = true
			case ordersPath:
				c.Assert(r.Method, Equals, "GET")
				c.Check(r.Header.Get("X-Device-Authorization"), Equals, `Macaroon root="device-macaroon"`)
				c.Check(r.Header.Get("Accept"), Equals, jsonContentType)
				c.Check(r.Header.Get("Authorization"), Equals, s.expectedAuthorization(c, s.user))
				io.WriteString(w, `{"orders": []}`)
				purchaseServerGetCalled = true
			case buyPath:
				c.Assert(r.Method, Equals, "POST")
				// check device authorization is set, implicitly checking doRequest was used
				c.Check(r.Header.Get("X-Device-Authorization"), Equals, `Macaroon root="device-macaroon"`)
				c.Check(r.Header.Get("Authorization"), Equals, s.expectedAuthorization(c, s.user))
				c.Check(r.Header.Get("Accept"), Equals, jsonContentType)
				c.Check(r.Header.Get("Content-Type"), Equals, jsonContentType)
				c.Check(r.URL.Path, Equals, buyPath)
				jsonReq, err := ioutil.ReadAll(r.Body)
				c.Assert(err, IsNil)
				c.Check(string(jsonReq), Equals, test.expectedInput)
				if test.buyErrorCode == "" {
					io.WriteString(w, test.buyResponse)
				} else {
					w.WriteHeader(test.buyStatus)
					// TODO(matt): this is fugly!
					fmt.Fprintf(w, `
{
	"error_list": [
		{
			"code": "%s",
			"message": "%s"
		}
	]
}`, test.buyErrorCode, test.buyErrorMessage)
				}

				purchaseServerPostCalled = true
			default:
				c.Fatalf("unexpected query %s %s", r.Method, r.URL.Path)
			}
		}))
		c.Assert(mockServer, NotNil)
		defer mockServer.Close()

		mockServerURL, _ := url.Parse(mockServer.URL)
		authContext := &testAuthContext{c: c, device: s.device, user: s.user}
		cfg := Config{
			StoreBaseURL: mockServerURL,
		}
		sto := New(&cfg, authContext)

		// Find the snap first
		spec := SnapSpec{
			Name:     "hello-world",
			Channel:  "edge",
			Revision: snap.R(0),
		}
		snap, err := sto.SnapInfo(spec, s.user)
		c.Assert(snap, NotNil)
		c.Assert(err, IsNil)

		buyOptions := &BuyOptions{
			SnapID:   snap.SnapID,
			Currency: sto.SuggestedCurrency(),
			Price:    snap.Prices[sto.SuggestedCurrency()],
		}
		if test.snapID != "" {
			buyOptions.SnapID = test.snapID
		}
		if test.currency != "" {
			buyOptions.Currency = test.currency
		}
		if test.price > 0 {
			buyOptions.Price = test.price
		}
		result, err := sto.Buy(buyOptions, s.user)

		c.Check(result, DeepEquals, test.expectedResult)
		if test.expectedError == "" {
			c.Check(err, IsNil)
		} else {
			c.Assert(err, NotNil)
			c.Check(err.Error(), Equals, test.expectedError)
		}

		c.Check(searchServerCalled, Equals, true)
		c.Check(purchaseServerGetCalled, Equals, true)
		c.Check(purchaseServerPostCalled, Equals, true)
	}
}

func (s *storeTestSuite) TestBuyFailArgumentChecking(c *C) {
	sto := New(&Config{}, nil)

	// no snap ID
	result, err := sto.Buy(&BuyOptions{
		Price:    1.0,
		Currency: "USD",
	}, s.user)
	c.Assert(result, IsNil)
	c.Assert(err, NotNil)
	c.Check(err.Error(), Equals, "cannot buy snap: snap ID missing")

	// no price
	result, err = sto.Buy(&BuyOptions{
		SnapID:   "snap ID",
		Currency: "USD",
	}, s.user)
	c.Assert(result, IsNil)
	c.Assert(err, NotNil)
	c.Check(err.Error(), Equals, "cannot buy snap: invalid expected price")

	// no currency
	result, err = sto.Buy(&BuyOptions{
		SnapID: "snap ID",
		Price:  1.0,
	}, s.user)
	c.Assert(result, IsNil)
	c.Assert(err, NotNil)
	c.Check(err.Error(), Equals, "cannot buy snap: currency missing")

	// no user
	result, err = sto.Buy(&BuyOptions{
		SnapID:   "snap ID",
		Price:    1.0,
		Currency: "USD",
	}, nil)
	c.Assert(result, IsNil)
	c.Assert(err, NotNil)
	c.Check(err.Error(), Equals, "you need to log in first")
}

var readyToBuyTests = []struct {
	Input      func(w http.ResponseWriter)
	Test       func(c *C, err error)
	NumOfCalls int
}{
	{
		// A user account the is ready for buying
		Input: func(w http.ResponseWriter) {
			io.WriteString(w, `
{
  "latest_tos_date": "2016-09-14T00:00:00+00:00",
  "accepted_tos_date": "2016-09-14T15:56:49+00:00",
  "latest_tos_accepted": true,
  "has_payment_method": true
}
`)
		},
		Test: func(c *C, err error) {
			c.Check(err, IsNil)
		},
		NumOfCalls: 1,
	},
	{
		// A user account that hasn't accepted the TOS
		Input: func(w http.ResponseWriter) {
			io.WriteString(w, `
{
  "latest_tos_date": "2016-10-14T00:00:00+00:00",
  "accepted_tos_date": "2016-09-14T15:56:49+00:00",
  "latest_tos_accepted": false,
  "has_payment_method": true
}
`)
		},
		Test: func(c *C, err error) {
			c.Assert(err, NotNil)
			c.Check(err.Error(), Equals, "terms of service not accepted")
		},
		NumOfCalls: 1,
	},
	{
		// A user account that has no payment method
		Input: func(w http.ResponseWriter) {
			io.WriteString(w, `
{
  "latest_tos_date": "2016-10-14T00:00:00+00:00",
  "accepted_tos_date": "2016-09-14T15:56:49+00:00",
  "latest_tos_accepted": true,
  "has_payment_method": false
}
`)
		},
		Test: func(c *C, err error) {
			c.Assert(err, NotNil)
			c.Check(err.Error(), Equals, "no payment methods")
		},
		NumOfCalls: 1,
	},
	{
		// A user account that has no payment method and has not accepted the TOS
		Input: func(w http.ResponseWriter) {
			io.WriteString(w, `
{
  "latest_tos_date": "2016-10-14T00:00:00+00:00",
  "accepted_tos_date": "2016-09-14T15:56:49+00:00",
  "latest_tos_accepted": false,
  "has_payment_method": false
}
`)
		},
		Test: func(c *C, err error) {
			c.Assert(err, NotNil)
			c.Check(err.Error(), Equals, "no payment methods")
		},
		NumOfCalls: 1,
	},
	{
		// No user account exists
		Input: func(w http.ResponseWriter) {
			w.WriteHeader(404)
			io.WriteString(w, "{}")
		},
		Test: func(c *C, err error) {
			c.Assert(err, NotNil)
			c.Check(err.Error(), Equals, "cannot get customer details: server says no account exists")
		},
		NumOfCalls: 1,
	},
	{
		// An unknown set of errors occurs
		Input: func(w http.ResponseWriter) {
			w.WriteHeader(500)
			io.WriteString(w, `
{
	"error_list": [
		{
			"code": "code 1",
			"message": "message 1"
		},
		{
			"code": "code 2",
			"message": "message 2"
		}
	]
}`)
		},
		Test: func(c *C, err error) {
			c.Assert(err, NotNil)
			c.Check(err.Error(), Equals, `message 1`)
		},
		NumOfCalls: 5,
	},
}

func (s *storeTestSuite) TestReadyToBuy(c *C) {
	for _, test := range readyToBuyTests {
		purchaseServerGetCalled := 0
		mockPurchasesServer := httptest.NewServer(http.HandlerFunc(func(w http.ResponseWriter, r *http.Request) {
			assertRequest(c, r, "GET", customersMePath)
			switch r.Method {
			case "GET":
				// check device authorization is set, implicitly checking doRequest was used
				c.Check(r.Header.Get("X-Device-Authorization"), Equals, `Macaroon root="device-macaroon"`)
				c.Check(r.Header.Get("Authorization"), Equals, s.expectedAuthorization(c, s.user))
				c.Check(r.Header.Get("Accept"), Equals, jsonContentType)
				c.Check(r.URL.Path, Equals, customersMePath)
				test.Input(w)
				purchaseServerGetCalled++
			default:
				c.Error("Unexpected request method: ", r.Method)
			}
		}))

		c.Assert(mockPurchasesServer, NotNil)
		defer mockPurchasesServer.Close()

		mockServerURL, _ := url.Parse(mockPurchasesServer.URL)
		authContext := &testAuthContext{c: c, device: s.device, user: s.user}
		cfg := Config{
			StoreBaseURL: mockServerURL,
		}
		sto := New(&cfg, authContext)

		err := sto.ReadyToBuy(s.user)
		test.Test(c, err)
		c.Check(purchaseServerGetCalled, Equals, test.NumOfCalls)
	}
}

func (s *storeTestSuite) TestDoRequestSetRangeHeaderOnRedirect(c *C) {
	n := 0
	mockServer := httptest.NewServer(http.HandlerFunc(func(w http.ResponseWriter, r *http.Request) {
		switch n {
		case 0:
			http.Redirect(w, r, r.URL.Path+"-else", 302)
			n++
		case 1:
			c.Check(r.URL.Path, Equals, "/somewhere-else")
			rg := r.Header.Get("Range")
			c.Check(rg, Equals, "bytes=5-")
		default:
			panic("got more than 2 requests in this test")
		}
	}))

	c.Assert(mockServer, NotNil)
	defer mockServer.Close()

	url, err := url.Parse(mockServer.URL + "/somewhere")
	c.Assert(err, IsNil)
	reqOptions := &requestOptions{
		Method: "GET",
		URL:    url,
		ExtraHeaders: map[string]string{
			"Range": "bytes=5-",
		},
	}

	sto := New(&Config{}, nil)
	_, err = sto.doRequest(context.TODO(), sto.client, reqOptions, s.user)
	c.Assert(err, IsNil)
}

type cacheObserver struct {
	inCache map[string]bool

	gets []string
	puts []string
}

func (co *cacheObserver) Get(cacheKey, targetPath string) error {
	co.gets = append(co.gets, fmt.Sprintf("%s:%s", cacheKey, targetPath))
	if !co.inCache[cacheKey] {
		return fmt.Errorf("cannot find %s in cache", cacheKey)
	}
	return nil
}
func (co *cacheObserver) Put(cacheKey, sourcePath string) error {
	co.puts = append(co.puts, fmt.Sprintf("%s:%s", cacheKey, sourcePath))
	return nil
}

func (s *storeTestSuite) TestDownloadCacheHit(c *C) {
	oldCache := s.store.cacher
	defer func() { s.store.cacher = oldCache }()
	obs := &cacheObserver{inCache: map[string]bool{"the-snaps-sha3_384": true}}
	s.store.cacher = obs

	download = func(ctx context.Context, name, sha3, url string, user *auth.UserState, s *Store, w io.ReadWriteSeeker, resume int64, pbar progress.Meter) error {
		c.Fatalf("download should not be called when results come from the cache")
		return nil
	}

	snap := &snap.Info{}
	snap.Sha3_384 = "the-snaps-sha3_384"

	path := filepath.Join(c.MkDir(), "downloaded-file")
	err := s.store.Download(context.TODO(), "foo", path, &snap.DownloadInfo, nil, nil)
	c.Assert(err, IsNil)

	c.Check(obs.gets, DeepEquals, []string{fmt.Sprintf("%s:%s", snap.Sha3_384, path)})
	c.Check(obs.puts, IsNil)
}

func (s *storeTestSuite) TestDownloadCacheMiss(c *C) {
	oldCache := s.store.cacher
	defer func() { s.store.cacher = oldCache }()
	obs := &cacheObserver{inCache: map[string]bool{}}
	s.store.cacher = obs

	downloadWasCalled := false
	download = func(ctx context.Context, name, sha3, url string, user *auth.UserState, s *Store, w io.ReadWriteSeeker, resume int64, pbar progress.Meter) error {
		downloadWasCalled = true
		return nil
	}

	snap := &snap.Info{}
	snap.Sha3_384 = "the-snaps-sha3_384"

	path := filepath.Join(c.MkDir(), "downloaded-file")
	err := s.store.Download(context.TODO(), "foo", path, &snap.DownloadInfo, nil, nil)
	c.Assert(err, IsNil)
	c.Check(downloadWasCalled, Equals, true)

	c.Check(obs.gets, DeepEquals, []string{fmt.Sprintf("the-snaps-sha3_384:%s", path)})
	c.Check(obs.puts, DeepEquals, []string{fmt.Sprintf("the-snaps-sha3_384:%s", path)})
}<|MERGE_RESOLUTION|>--- conflicted
+++ resolved
@@ -4031,11 +4031,7 @@
 }
 `
 
-<<<<<<< HEAD
-func (t *remoteRepoTestSuite) TestUbuntuStoreRepositoryDefaultsDeltas(c *C) {
-=======
 func (s *storeTestSuite) TestDefaultsDeltasOnClassicOnly(c *C) {
->>>>>>> 1c9e5d70
 	for _, t := range []struct {
 		onClassic      bool
 		deltaFormatStr string
