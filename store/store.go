// -*- Mode: Go; indent-tabs-mode: t -*-

/*
 * Copyright (C) 2014-2017 Canonical Ltd
 *
 * This program is free software: you can redistribute it and/or modify
 * it under the terms of the GNU General Public License version 3 as
 * published by the Free Software Foundation.
 *
 * This program is distributed in the hope that it will be useful,
 * but WITHOUT ANY WARRANTY; without even the implied warranty of
 * MERCHANTABILITY or FITNESS FOR A PARTICULAR PURPOSE.  See the
 * GNU General Public License for more details.
 *
 * You should have received a copy of the GNU General Public License
 * along with this program.  If not, see <http://www.gnu.org/licenses/>.
 *
 */

// Package store has support to use the Ubuntu Store for querying and downloading of snaps, and the related services.
package store

import (
	"bytes"
	"crypto"
	"encoding/json"
	"errors"
	"fmt"
	"io"
	"net/http"
	"net/url"
	"os"
	"os/exec"
	"path"
	"path/filepath"
	"reflect"
	"strconv"
	"strings"
	"sync"
	"time"

	"golang.org/x/net/context"
	"golang.org/x/net/context/ctxhttp"
	"gopkg.in/retry.v1"

	"github.com/snapcore/snapd/arch"
	"github.com/snapcore/snapd/asserts"
	"github.com/snapcore/snapd/dirs"
	"github.com/snapcore/snapd/httputil"
	"github.com/snapcore/snapd/i18n"
	"github.com/snapcore/snapd/logger"
	"github.com/snapcore/snapd/osutil"
	"github.com/snapcore/snapd/overlord/auth"
	"github.com/snapcore/snapd/progress"
	"github.com/snapcore/snapd/release"
	"github.com/snapcore/snapd/snap"
	"github.com/snapcore/snapd/strutil"
)

// TODO: better/shorter names are probably in order once fewer legacy places are using this

const (
	// halJsonContentType is the default accept value for store requests
	halJsonContentType = "application/hal+json"
	// jsonContentType is for store enpoints that don't support HAL
	jsonContentType = "application/json"
	// UbuntuCoreWireProtocol is the protocol level we support when
	// communicating with the store. History:
	//  - "1": client supports squashfs snaps
	UbuntuCoreWireProtocol = "1"
)

type RefreshOptions struct {
	// RefreshManaged indicates to the store that the refresh is
	// managed via snapd-control.
	RefreshManaged bool
}

// the LimitTime should be slightly more than 3 times of our http.Client
// Timeout value
var defaultRetryStrategy = retry.LimitCount(5, retry.LimitTime(38*time.Second,
	retry.Exponential{
		Initial: 300 * time.Millisecond,
		Factor:  2.5,
	},
))

<<<<<<< HEAD
func infoFromRemote(d *snapDetails) *snap.Info {
	info := &snap.Info{}
	info.Architectures = d.Architectures
	info.Type = d.Type
	info.Version = d.Version
	info.Epoch = d.Epoch
	info.RealName = d.Name
	info.SnapID = d.SnapID
	info.Revision = snap.R(d.Revision)
	info.EditedTitle = d.Title
	info.EditedSummary = d.Summary
	info.EditedDescription = d.Description
	// Note that the store side is using confusing terminology here.
	// What the store calls "developer" is actually the publisher
	// username.
	//
	// It also sends "publisher" which is the "publisher display name"
	// which we cannot use currently because it is not validated
	// (i.e. the publisher could put anything in there and mislead
	// the users this way).
	info.Publisher = d.Developer
	info.PublisherID = d.DeveloperID
	info.Channel = d.Channel
	info.Sha3_384 = d.DownloadSha3_384
	info.Size = d.DownloadSize
	info.IconURL = d.IconURL
	info.AnonDownloadURL = d.AnonDownloadURL
	info.DownloadURL = d.DownloadURL
	info.Prices = d.Prices
	info.Private = d.Private
	info.Paid = len(info.Prices) > 0
	info.Confinement = snap.ConfinementType(d.Confinement)
	info.Contact = d.Contact
	info.License = d.License
	info.Base = d.Base

	deltas := make([]snap.DeltaInfo, len(d.Deltas))
	for i, d := range d.Deltas {
		deltas[i] = snap.DeltaInfo{
			FromRevision:    d.FromRevision,
			ToRevision:      d.ToRevision,
			Format:          d.Format,
			AnonDownloadURL: d.AnonDownloadURL,
			DownloadURL:     d.DownloadURL,
			Size:            d.Size,
			Sha3_384:        d.Sha3_384,
		}
	}
	info.Deltas = deltas

	screenshots := make([]snap.ScreenshotInfo, 0, len(d.ScreenshotURLs))
	for _, url := range d.ScreenshotURLs {
		screenshots = append(screenshots, snap.ScreenshotInfo{
			URL: url,
		})
	}
	info.Screenshots = screenshots
	// FIXME: once the store sends "contact" for everything, remove
	//        the "SupportURL" part of the if
	if info.Contact == "" {
		info.Contact = d.SupportURL
	}

	// fill in the plug/slot data
	if rawYamlInfo, err := snap.InfoFromSnapYaml([]byte(d.SnapYAML)); err == nil {
		if info.Plugs == nil {
			info.Plugs = make(map[string]*snap.PlugInfo)
		}
		for k, v := range rawYamlInfo.Plugs {
			info.Plugs[k] = v
			info.Plugs[k].Snap = info
		}
		if info.Slots == nil {
			info.Slots = make(map[string]*snap.SlotInfo)
		}
		for k, v := range rawYamlInfo.Slots {
			info.Slots[k] = v
			info.Slots[k].Snap = info
		}
	}

	// fill in the tracks data
	if len(d.ChannelMapList) > 0 {
		info.Channels = make(map[string]*snap.ChannelSnapInfo)
		info.Tracks = make([]string, len(d.ChannelMapList))
		for i, cm := range d.ChannelMapList {
			info.Tracks[i] = cm.Track
			for _, ch := range cm.SnapDetails {
				// nothing in this channel
				if ch.Info == "" {
					continue
				}
				var k string
				if strings.HasPrefix(ch.Channel, cm.Track) {
					k = ch.Channel
				} else {
					k = fmt.Sprintf("%s/%s", cm.Track, ch.Channel)
				}
				info.Channels[k] = &snap.ChannelSnapInfo{
					Revision:    snap.R(ch.Revision),
					Confinement: snap.ConfinementType(ch.Confinement),
					Version:     ch.Version,
					Channel:     ch.Channel,
					Epoch:       ch.Epoch,
					Size:        ch.DownloadSize,
				}
			}
		}
	}

	return info
}

=======
>>>>>>> 2c398d47
// Config represents the configuration to access the snap store
type Config struct {
	// Store API base URLs. The assertions url is only separate because it can
	// be overridden by its own env var.
	StoreBaseURL      *url.URL
	AssertionsBaseURL *url.URL

	// StoreID is the store id used if we can't get one through the AuthContext.
	StoreID string

	Architecture string
	Series       string

	DetailFields []string
	DeltaFormat  string

	// CacheDownloads is the number of downloads that should be cached
	CacheDownloads int
}

// setBaseURL updates the store API's base URL in the Config. Must not be used
// to change active config.
func (cfg *Config) setBaseURL(u *url.URL) error {
	storeBaseURI, err := storeURL(u)
	if err != nil {
		return err
	}

	assertsBaseURI, err := assertsURL()
	if err != nil {
		return err
	}

	cfg.StoreBaseURL = storeBaseURI
	cfg.AssertionsBaseURL = assertsBaseURI

	return nil
}

// Store represents the ubuntu snap store
type Store struct {
	cfg *Config

	architecture string
	series       string

	noCDN bool

	fallbackStoreID string

	detailFields []string
	deltaFormat  string
	// reused http client
	client *http.Client

	authContext auth.AuthContext

	mu                sync.Mutex
	suggestedCurrency string

	cacher downloadCache
}

func respToError(resp *http.Response, msg string) error {
	tpl := "cannot %s: got unexpected HTTP status code %d via %s to %q"
	if oops := resp.Header.Get("X-Oops-Id"); oops != "" {
		tpl += " [%s]"
		return fmt.Errorf(tpl, msg, resp.StatusCode, resp.Request.Method, resp.Request.URL, oops)
	}

	return fmt.Errorf(tpl, msg, resp.StatusCode, resp.Request.Method, resp.Request.URL)
}

func getStructFields(s interface{}, exceptions ...string) []string {
	st := reflect.TypeOf(s)
	num := st.NumField()
	fields := make([]string, 0, num)
	for i := 0; i < num; i++ {
		tag := st.Field(i).Tag.Get("json")
		idx := strings.IndexRune(tag, ',')
		if idx > -1 {
			tag = tag[:idx]
		}
		if tag != "" && !strutil.ListContains(exceptions, tag) {
			fields = append(fields, tag)
		}
	}

	return fields
}

// Deltas enabled by default on classic, but allow opting in or out on both classic and core.
func useDeltas() bool {
	// only xdelta3 is supported for now, so check the binary exists here
	// TODO: have a per-format checker instead
	if _, err := getXdelta3Cmd(); err != nil {
		return false
	}

	return osutil.GetenvBool("SNAPD_USE_DELTAS_EXPERIMENTAL", true)
}

func useStaging() bool {
	return osutil.GetenvBool("SNAPPY_USE_STAGING_STORE")
}

// endpointURL clones a base URL and updates it with optional path and query.
func endpointURL(base *url.URL, path string, query url.Values) *url.URL {
	u := *base
	if path != "" {
		u.Path = strings.TrimSuffix(u.Path, "/") + "/" + strings.TrimPrefix(path, "/")
		u.RawQuery = ""
	}
	if len(query) != 0 {
		u.RawQuery = query.Encode()
	}
	return &u
}

// apiURL returns the system default base API URL.
func apiURL() *url.URL {
	s := "https://api.snapcraft.io/"
	if useStaging() {
		s = "https://api.staging.snapcraft.io/"
	}
	u, _ := url.Parse(s)
	return u
}

// storeURL returns the base store URL, derived from either the given API URL
// or an env var override.
func storeURL(api *url.URL) (*url.URL, error) {
	var override string
	var overrideName string
	// XXX: Deprecated but present for backward-compatibility: this used
	// to be "Click Package Index".  Remove this once people have got
	// used to SNAPPY_FORCE_API_URL instead.
	if s := os.Getenv("SNAPPY_FORCE_CPI_URL"); s != "" && strings.HasSuffix(s, "api/v1/") {
		overrideName = "SNAPPY_FORCE_CPI_URL"
		override = strings.TrimSuffix(s, "api/v1/")
	} else if s := os.Getenv("SNAPPY_FORCE_API_URL"); s != "" {
		overrideName = "SNAPPY_FORCE_API_URL"
		override = s
	}
	if override != "" {
		u, err := url.Parse(override)
		if err != nil {
			return nil, fmt.Errorf("invalid %s: %s", overrideName, err)
		}
		return u, nil
	}
	return api, nil
}

func assertsURL() (*url.URL, error) {
	if s := os.Getenv("SNAPPY_FORCE_SAS_URL"); s != "" {
		u, err := url.Parse(s)
		if err != nil {
			return nil, fmt.Errorf("invalid SNAPPY_FORCE_SAS_URL: %s", err)
		}
		return u, nil
	}

	// nil means fallback to store base url
	return nil, nil
}

func authLocation() string {
	if useStaging() {
		return "login.staging.ubuntu.com"
	}
	return "login.ubuntu.com"
}

func authURL() string {
	if u := os.Getenv("SNAPPY_FORCE_SSO_URL"); u != "" {
		return u
	}
	return "https://" + authLocation() + "/api/v2"
}

func storeDeveloperURL() string {
	if useStaging() {
		return "https://dashboard.staging.snapcraft.io/"
	}
	return "https://dashboard.snapcraft.io/"
}

var defaultConfig = Config{}

// DefaultConfig returns a copy of the default configuration ready to be adapted.
func DefaultConfig() *Config {
	cfg := defaultConfig
	return &cfg
}

func init() {
	storeBaseURI, err := storeURL(apiURL())
	if err != nil {
		panic(err)
	}
	if storeBaseURI.RawQuery != "" {
		panic("store API URL may not contain query string")
	}
	err = defaultConfig.setBaseURL(storeBaseURI)
	if err != nil {
		panic(err)
	}
}

type searchResults struct {
	Payload struct {
		Packages []*snapDetails `json:"clickindex:package"`
	} `json:"_embedded"`
}

type sectionResults struct {
	Payload struct {
		Sections []struct{ Name string } `json:"clickindex:sections"`
	} `json:"_embedded"`
}

// The fields we are interested in (not you, snap_yaml_raw)
var detailFields = getStructFields(snapDetails{}, "snap_yaml_raw")

// The default delta format if not configured.
var defaultSupportedDeltaFormat = "xdelta3"

// New creates a new Store with the given access configuration and for given the store id.
func New(cfg *Config, authContext auth.AuthContext) *Store {
	if cfg == nil {
		cfg = &defaultConfig
	}

	fields := cfg.DetailFields
	if fields == nil {
		fields = detailFields
	}

	architecture := arch.UbuntuArchitecture()
	if cfg.Architecture != "" {
		architecture = cfg.Architecture
	}

	series := release.Series
	if cfg.Series != "" {
		series = cfg.Series
	}

	deltaFormat := cfg.DeltaFormat
	if deltaFormat == "" {
		deltaFormat = defaultSupportedDeltaFormat
	}

	store := &Store{
		cfg:             cfg,
		series:          series,
		architecture:    architecture,
		noCDN:           osutil.GetenvBool("SNAPPY_STORE_NO_CDN"),
		fallbackStoreID: cfg.StoreID,
		detailFields:    fields,
		authContext:     authContext,
		deltaFormat:     deltaFormat,

		client: httputil.NewHTTPClient(&httputil.ClientOpts{
			Timeout:    10 * time.Second,
			MayLogBody: true,
		}),
	}
	store.SetCacheDownloads(cfg.CacheDownloads)

	return store
}

// API endpoint paths
const (
	// see https://wiki.ubuntu.com/AppStore/Interfaces/ClickPackageIndex
	// XXX: Repeating "api/" here is cumbersome, but the next generation
	// of store APIs will probably drop that prefix (since it now
	// duplicates the hostname), and we may want to switch to v2 APIs
	// one at a time; so it's better to consider that as part of
	// individual endpoint paths.
	searchEndpPath      = "api/v1/snaps/search"
	detailsEndpPath     = "api/v1/snaps/details"
	bulkEndpPath        = "api/v1/snaps/metadata"
	ordersEndpPath      = "api/v1/snaps/purchases/orders"
	buyEndpPath         = "api/v1/snaps/purchases/buy"
	customersMeEndpPath = "api/v1/snaps/purchases/customers/me"
	sectionsEndpPath    = "api/v1/snaps/sections"
	commandsEndpPath    = "api/v1/snaps/names"

	deviceNonceEndpPath   = "api/v1/snaps/auth/nonces"
	deviceSessionEndpPath = "api/v1/snaps/auth/sessions"

	assertionsPath = "api/v1/snaps/assertions"
)

func (s *Store) defaultSnapQuery() url.Values {
	q := url.Values{}
	if len(s.detailFields) != 0 {
		q.Set("fields", strings.Join(s.detailFields, ","))
	}
	return q
}

func (s *Store) queryForSnapInfo() url.Values {
	// like defaultSnapQuery, plus a couple
	q := url.Values{}
	if len(s.detailFields) != 0 {
		fields := append(s.detailFields, "snap_yaml_raw")
		q.Set("fields", strings.Join(fields, ","))
	}
	return q
}

func (s *Store) baseURL(defaultURL *url.URL) *url.URL {
	u := defaultURL
	if s.authContext != nil {
		var err error
		_, u, err = s.authContext.ProxyStoreParams(defaultURL)
		if err != nil {
			logger.Debugf("cannot get proxy store parameters from state: %v", err)
		}
	}
	if u != nil {
		return u
	}
	return defaultURL
}

func (s *Store) endpointURL(p string, query url.Values) *url.URL {
	return endpointURL(s.baseURL(s.cfg.StoreBaseURL), p, query)
}

func (s *Store) assertionsEndpointURL(p string, query url.Values) *url.URL {
	defBaseURL := s.cfg.StoreBaseURL
	// can be overridden separately!
	if s.cfg.AssertionsBaseURL != nil {
		defBaseURL = s.cfg.AssertionsBaseURL
	}
	return endpointURL(s.baseURL(defBaseURL), path.Join(assertionsPath, p), query)
}

// LoginUser logs user in the store and returns the authentication macaroons.
func LoginUser(username, password, otp string) (string, string, error) {
	macaroon, err := requestStoreMacaroon()
	if err != nil {
		return "", "", err
	}
	deserializedMacaroon, err := auth.MacaroonDeserialize(macaroon)
	if err != nil {
		return "", "", err
	}

	// get SSO 3rd party caveat, and request discharge
	loginCaveat, err := loginCaveatID(deserializedMacaroon)
	if err != nil {
		return "", "", err
	}

	discharge, err := dischargeAuthCaveat(loginCaveat, username, password, otp)
	if err != nil {
		return "", "", err
	}

	return macaroon, discharge, nil
}

// hasStoreAuth returns true if given user has store macaroons setup
func hasStoreAuth(user *auth.UserState) bool {
	return user != nil && user.StoreMacaroon != ""
}

// authAvailable returns true if there is a user and/or device session setup
func (s *Store) authAvailable(user *auth.UserState) (bool, error) {
	if hasStoreAuth(user) {
		return true, nil
	} else {
		var device *auth.DeviceState
		var err error
		if s.authContext != nil {
			device, err = s.authContext.Device()
			if err != nil {
				return false, err
			}
		}
		return device != nil && device.SessionMacaroon != "", nil
	}
}

// authenticateUser will add the store expected Macaroon Authorization header for user
func authenticateUser(r *http.Request, user *auth.UserState) {
	var buf bytes.Buffer
	fmt.Fprintf(&buf, `Macaroon root="%s"`, user.StoreMacaroon)

	// deserialize root macaroon (we need its signature to do the discharge binding)
	root, err := auth.MacaroonDeserialize(user.StoreMacaroon)
	if err != nil {
		logger.Debugf("cannot deserialize root macaroon: %v", err)
		return
	}

	for _, d := range user.StoreDischarges {
		// prepare discharge for request
		discharge, err := auth.MacaroonDeserialize(d)
		if err != nil {
			logger.Debugf("cannot deserialize discharge macaroon: %v", err)
			return
		}
		discharge.Bind(root.Signature())

		serializedDischarge, err := auth.MacaroonSerialize(discharge)
		if err != nil {
			logger.Debugf("cannot re-serialize discharge macaroon: %v", err)
			return
		}
		fmt.Fprintf(&buf, `, discharge="%s"`, serializedDischarge)
	}
	r.Header.Set("Authorization", buf.String())
}

// refreshDischarges will request refreshed discharge macaroons for the user
func refreshDischarges(user *auth.UserState) ([]string, error) {
	newDischarges := make([]string, len(user.StoreDischarges))
	for i, d := range user.StoreDischarges {
		discharge, err := auth.MacaroonDeserialize(d)
		if err != nil {
			return nil, err
		}
		if discharge.Location() != UbuntuoneLocation {
			newDischarges[i] = d
			continue
		}

		refreshedDischarge, err := refreshDischargeMacaroon(d)
		if err != nil {
			return nil, err
		}
		newDischarges[i] = refreshedDischarge
	}
	return newDischarges, nil
}

// refreshUser will refresh user discharge macaroon and update state
func (s *Store) refreshUser(user *auth.UserState) error {
	if s.authContext == nil {
		return fmt.Errorf("user credentials need to be refreshed but update in place only supported in snapd")
	}
	newDischarges, err := refreshDischarges(user)
	if err != nil {
		return err
	}

	curUser, err := s.authContext.UpdateUserAuth(user, newDischarges)
	if err != nil {
		return err
	}
	// update in place
	*user = *curUser

	return nil
}

// refreshDeviceSession will set or refresh the device session in the state
func (s *Store) refreshDeviceSession(device *auth.DeviceState) error {
	if s.authContext == nil {
		return fmt.Errorf("internal error: no authContext")
	}

	nonce, err := requestStoreDeviceNonce(s.endpointURL(deviceNonceEndpPath, nil).String())
	if err != nil {
		return err
	}

	devSessReqParams, err := s.authContext.DeviceSessionRequestParams(nonce)
	if err != nil {
		return err
	}

	session, err := requestDeviceSession(s.endpointURL(deviceSessionEndpPath, nil).String(), devSessReqParams, device.SessionMacaroon)
	if err != nil {
		return err
	}

	curDevice, err := s.authContext.UpdateDeviceAuth(device, session)
	if err != nil {
		return err
	}
	// update in place
	*device = *curDevice
	return nil
}

// authenticateDevice will add the store expected Macaroon X-Device-Authorization header for device
func authenticateDevice(r *http.Request, device *auth.DeviceState) {
	if device.SessionMacaroon != "" {
		r.Header.Set("X-Device-Authorization", fmt.Sprintf(`Macaroon root="%s"`, device.SessionMacaroon))
	}
}

func (s *Store) setStoreID(r *http.Request) {
	storeID := s.fallbackStoreID
	if s.authContext != nil {
		cand, err := s.authContext.StoreID(storeID)
		if err != nil {
			logger.Debugf("cannot get store ID from state: %v", err)
		} else {
			storeID = cand
		}
	}
	if storeID != "" {
		r.Header.Set("X-Ubuntu-Store", storeID)
	}
}

// requestOptions specifies parameters for store requests.
type requestOptions struct {
	Method       string
	URL          *url.URL
	Accept       string
	ContentType  string
	ExtraHeaders map[string]string
	Data         []byte
}

func (r *requestOptions) addHeader(k, v string) {
	if r.ExtraHeaders == nil {
		r.ExtraHeaders = make(map[string]string)
	}
	r.ExtraHeaders[k] = v
}

func cancelled(ctx context.Context) bool {
	select {
	case <-ctx.Done():
		return true
	default:
		return false
	}
}

var expectedCatalogPreamble = []interface{}{
	json.Delim('{'),
	"_embedded",
	json.Delim('{'),
	"clickindex:package",
	json.Delim('['),
}

type alias struct {
	Name string `json:"name"`
}

type catalogItem struct {
	Name    string   `json:"package_name"`
	Summary string   `json:"summary"`
	Aliases []alias  `json:"aliases"`
	Apps    []string `json:"apps"`
}

type SnapAdder interface {
	AddSnap(snapName, summary string, commands []string) error
}

func decodeCatalog(resp *http.Response, names io.Writer, db SnapAdder) error {
	const what = "decode new commands catalog"
	if resp.StatusCode != 200 {
		return respToError(resp, what)
	}
	dec := json.NewDecoder(resp.Body)
	for _, expectedToken := range expectedCatalogPreamble {
		token, err := dec.Token()
		if err != nil {
			return err
		}
		if token != expectedToken {
			return fmt.Errorf(what+": bad catalog preamble: expected %#v, got %#v", expectedToken, token)
		}
	}

	for dec.More() {
		var v catalogItem
		if err := dec.Decode(&v); err != nil {
			return fmt.Errorf(what+": %v", err)
		}
		if v.Name == "" {
			continue
		}
		fmt.Fprintln(names, v.Name)
		if len(v.Apps) == 0 {
			continue
		}

		commands := make([]string, 0, len(v.Aliases)+len(v.Apps))

		for _, alias := range v.Aliases {
			commands = append(commands, alias.Name)
		}
		for _, app := range v.Apps {
			commands = append(commands, snap.JoinSnapApp(v.Name, app))
		}

		if err := db.AddSnap(v.Name, v.Summary, commands); err != nil {
			return err
		}
	}

	return nil
}

func decodeJSONBody(resp *http.Response, success interface{}, failure interface{}) error {
	ok := (resp.StatusCode == 200 || resp.StatusCode == 201)
	// always decode on success; decode failures only if body is not empty
	if !ok && resp.ContentLength == 0 {
		return nil
	}
	result := success
	if !ok {
		result = failure
	}
	if result != nil {
		return json.NewDecoder(resp.Body).Decode(result)
	}
	return nil
}

// retryRequestDecodeJSON calls retryRequest and decodes the response into either success or failure.
func (s *Store) retryRequestDecodeJSON(ctx context.Context, reqOptions *requestOptions, user *auth.UserState, success interface{}, failure interface{}) (resp *http.Response, err error) {
	return httputil.RetryRequest(reqOptions.URL.String(), func() (*http.Response, error) {
		return s.doRequest(ctx, s.client, reqOptions, user)
	}, func(resp *http.Response) error {
		return decodeJSONBody(resp, success, failure)
	}, defaultRetryStrategy)
}

// doRequest does an authenticated request to the store handling a potential macaroon refresh required if needed
func (s *Store) doRequest(ctx context.Context, client *http.Client, reqOptions *requestOptions, user *auth.UserState) (*http.Response, error) {
	authRefreshes := 0
	for {
		req, err := s.newRequest(reqOptions, user)
		if err != nil {
			return nil, err
		}

		var resp *http.Response
		if ctx != nil {
			resp, err = ctxhttp.Do(ctx, client, req)
		} else {
			resp, err = client.Do(req)
		}
		if err != nil {
			return nil, err
		}

		wwwAuth := resp.Header.Get("WWW-Authenticate")
		if resp.StatusCode == 401 && authRefreshes < 4 {
			// 4 tries: 2 tries for each in case both user
			// and device need refreshing
			var refreshNeed authRefreshNeed
			refresh := false
			if user != nil && strings.Contains(wwwAuth, "needs_refresh=1") {
				// refresh user
				refreshNeed.user = true
				refresh = true
			}
			if strings.Contains(wwwAuth, "refresh_device_session=1") {
				// refresh device session
				refreshNeed.device = true
				refresh = true
			}
			if refresh {
				err := s.refreshAuth(user, refreshNeed)
				if err != nil {
					return nil, err
				}
				// close previous response and retry
				resp.Body.Close()
				authRefreshes++
				continue
			}
		}

		return resp, err
	}
}

type authRefreshNeed struct {
	device bool
	user   bool
}

func (s *Store) refreshAuth(user *auth.UserState, need authRefreshNeed) error {
	if need.user {
		// refresh user
		err := s.refreshUser(user)
		if err != nil {
			return err
		}
	}
	if need.device {
		// refresh device session
		if s.authContext == nil {
			return fmt.Errorf("internal error: no authContext")
		}
		device, err := s.authContext.Device()
		if err != nil {
			return err
		}

		err = s.refreshDeviceSession(device)
		if err != nil {
			return err
		}
	}
	return nil
}

// build a new http.Request with headers for the store
func (s *Store) newRequest(reqOptions *requestOptions, user *auth.UserState) (*http.Request, error) {
	var body io.Reader
	if reqOptions.Data != nil {
		body = bytes.NewBuffer(reqOptions.Data)
	}

	req, err := http.NewRequest(reqOptions.Method, reqOptions.URL.String(), body)
	if err != nil {
		return nil, err
	}

	if s.authContext != nil {
		device, err := s.authContext.Device()
		if err != nil {
			return nil, err
		}
		// we don't have a session yet but have a serial, try
		// to get a session
		if device.SessionMacaroon == "" && device.Serial != "" {
			err = s.refreshDeviceSession(device)
			if err == auth.ErrNoSerial {
				// missing serial assertion, log and continue without device authentication
				logger.Debugf("cannot set device session: %v", err)
			}
			if err != nil && err != auth.ErrNoSerial {
				return nil, err
			}
		}
		authenticateDevice(req, device)
	}

	// only set user authentication if user logged in to the store
	if hasStoreAuth(user) {
		authenticateUser(req, user)
	}

	req.Header.Set("User-Agent", httputil.UserAgent())
	req.Header.Set("Accept", reqOptions.Accept)
	req.Header.Set("X-Ubuntu-Architecture", s.architecture)
	req.Header.Set("X-Ubuntu-Series", s.series)
	req.Header.Set("X-Ubuntu-Classic", strconv.FormatBool(release.OnClassic))
	req.Header.Set("X-Ubuntu-Wire-Protocol", UbuntuCoreWireProtocol)
	// still send this for now
	req.Header.Set("X-Ubuntu-No-CDN", strconv.FormatBool(s.noCDN))
	// TODO: do this only for download
	err = s.cdnHeader(req, reqOptions)
	if err != nil {
		return nil, err
	}

	if reqOptions.ContentType != "" {
		req.Header.Set("Content-Type", reqOptions.ContentType)
	}

	for header, value := range reqOptions.ExtraHeaders {
		req.Header.Set(header, value)
	}

	s.setStoreID(req)

	return req, nil
}

func (s *Store) cdnHeader(req *http.Request, reqOptions *requestOptions) error {
	if s.noCDN {
		req.Header.Set("Snap-CDN", "none")
		return nil
	}

	if s.authContext == nil {
		return nil
	}

	// set Snap-CDN from cloud instance information
	// if available

	// TODO: do we want a more complex retry strategy
	// where we first to send this header and if the
	// operation fails that way to even get the connection
	// then we retry without sending this?

	cloudInfo, err := s.authContext.CloudInfo()
	if err != nil {
		return err
	}

	if cloudInfo != nil {
		cdnParams := []string{fmt.Sprintf("cloud-name=%q", cloudInfo.Name)}
		if cloudInfo.Region != "" {
			cdnParams = append(cdnParams, fmt.Sprintf("region=%q", cloudInfo.Region))
		}
		if cloudInfo.AvailabilityZone != "" {
			cdnParams = append(cdnParams, fmt.Sprintf("availability-zone=%q", cloudInfo.AvailabilityZone))
		}

		req.Header.Set("Snap-CDN", strings.Join(cdnParams, " "))
	}

	return nil
}

func (s *Store) extractSuggestedCurrency(resp *http.Response) {
	suggestedCurrency := resp.Header.Get("X-Suggested-Currency")

	if suggestedCurrency != "" {
		s.mu.Lock()
		s.suggestedCurrency = suggestedCurrency
		s.mu.Unlock()
	}
}

// ordersResult encapsulates the order data sent to us from the software center agent.
//
// {
//   "orders": [
//     {
//       "snap_id": "abcd1234efgh5678ijkl9012",
//       "currency": "USD",
//       "amount": "2.99",
//       "state": "Complete",
//       "refundable_until": null,
//       "purchase_date": "2016-09-20T15:00:00+00:00"
//     },
//     {
//       "snap_id": "abcd1234efgh5678ijkl9012",
//       "currency": null,
//       "amount": null,
//       "state": "Complete",
//       "refundable_until": null,
//       "purchase_date": "2016-09-20T15:00:00+00:00"
//     }
//   ]
// }
type ordersResult struct {
	Orders []*order `json:"orders"`
}

type order struct {
	SnapID          string `json:"snap_id"`
	Currency        string `json:"currency"`
	Amount          string `json:"amount"`
	State           string `json:"state"`
	RefundableUntil string `json:"refundable_until"`
	PurchaseDate    string `json:"purchase_date"`
}

// decorateOrders sets the MustBuy property of each snap in the given list according to the user's known orders.
func (s *Store) decorateOrders(snaps []*snap.Info, user *auth.UserState) error {
	// Mark every non-free snap as must buy until we know better.
	hasPriced := false
	for _, info := range snaps {
		if info.Paid {
			info.MustBuy = true
			hasPriced = true
		}
	}

	if user == nil {
		return nil
	}

	if !hasPriced {
		return nil
	}

	var err error

	reqOptions := &requestOptions{
		Method: "GET",
		URL:    s.endpointURL(ordersEndpPath, nil),
		Accept: jsonContentType,
	}
	var result ordersResult
	resp, err := s.retryRequestDecodeJSON(context.TODO(), reqOptions, user, &result, nil)
	if err != nil {
		return err
	}

	if resp.StatusCode == 401 {
		// TODO handle token expiry and refresh
		return ErrInvalidCredentials
	}
	if resp.StatusCode != 200 {
		return respToError(resp, "obtain known orders from store")
	}

	// Make a map of the IDs of bought snaps
	bought := make(map[string]bool)
	for _, order := range result.Orders {
		bought[order.SnapID] = true
	}

	for _, info := range snaps {
		info.MustBuy = mustBuy(info.Paid, bought[info.SnapID])
	}

	return nil
}

// mustBuy determines if a snap requires a payment, based on if it is non-free and if the user has already bought it
func mustBuy(paid bool, bought bool) bool {
	if !paid {
		// If the snap is free, then it doesn't need buying
		return false
	}

	return !bought
}

// A SnapSpec describes a single snap wanted from SnapInfo
type SnapSpec struct {
	Name    string
	Channel string
	// AnyChannel can be set to query for any revision independent of channel
	AnyChannel bool
	// Revision can be set to query for an exact revision
	Revision snap.Revision
}

// SnapInfo returns the snap.Info for the store-hosted snap matching the given spec, or an error.
func (s *Store) SnapInfo(snapSpec SnapSpec, user *auth.UserState) (*snap.Info, error) {
	query := s.queryForSnapInfo()

	channel := snapSpec.Channel
	var sel string
	if channel == "" {
		channel = "stable" // default
	}
	if snapSpec.AnyChannel {
		channel = ""
	}
	if !snapSpec.Revision.Unset() {
		query.Set("revision", snapSpec.Revision.String())
		channel = ""
		sel = fmt.Sprintf(" at revision %s", snapSpec.Revision)
	}
	if channel != "" {
		sel = fmt.Sprintf(" in channel %q", channel)
	}
	query.Set("channel", channel)

	u := s.endpointURL(path.Join(detailsEndpPath, snapSpec.Name), query)
	reqOptions := &requestOptions{
		Method: "GET",
		URL:    u,
		Accept: halJsonContentType,
	}

	var remote *snapDetails
	resp, err := s.retryRequestDecodeJSON(context.TODO(), reqOptions, user, &remote, nil)
	if err != nil {
		return nil, err
	}

	// check statusCode
	switch resp.StatusCode {
	case 200:
		// OK
	case 404:
		return nil, ErrSnapNotFound
	default:
		msg := fmt.Sprintf("get details for snap %q%s", snapSpec.Name, sel)
		return nil, respToError(resp, msg)
	}

	info := infoFromRemote(remote)

	err = s.decorateOrders([]*snap.Info{info}, user)
	if err != nil {
		logger.Noticef("cannot get user orders: %v", err)
	}

	s.extractSuggestedCurrency(resp)

	return info, nil
}

// A Search is what you do in order to Find something
type Search struct {
	Query   string
	Section string
	Private bool
	Prefix  bool
}

// Find finds  (installable) snaps from the store, matching the
// given Search.
func (s *Store) Find(search *Search, user *auth.UserState) ([]*snap.Info, error) {
	searchTerm := search.Query

	if search.Private && user == nil {
		return nil, ErrUnauthenticated
	}

	searchTerm = strings.TrimSpace(searchTerm)

	// these characters might have special meaning on the search
	// server, and don't form part of a reasonable search, so
	// abort if they're included.
	//
	// "-" might also be special on the server, but it's also a
	// valid part of a package name, so we let it pass
	if strings.ContainsAny(searchTerm, `+=&|><!(){}[]^"~*?:\/`) {
		return nil, ErrBadQuery
	}

	q := s.defaultSnapQuery()

	if search.Private {
		if search.Prefix {
			// The store only supports "fuzzy" search for private snaps.
			// See http://search.apps.ubuntu.com/docs/
			return nil, ErrBadQuery
		}

		q.Set("private", "true")
	}

	if search.Prefix {
		q.Set("name", searchTerm)
	} else {
		q.Set("q", searchTerm)
	}
	if search.Section != "" {
		q.Set("section", search.Section)
	}

	if release.OnClassic {
		q.Set("confinement", "strict,classic")
	} else {
		q.Set("confinement", "strict")
	}

	u := s.endpointURL(searchEndpPath, q)
	reqOptions := &requestOptions{
		Method: "GET",
		URL:    u,
		Accept: halJsonContentType,
	}

	var searchData searchResults
	resp, err := s.retryRequestDecodeJSON(context.TODO(), reqOptions, user, &searchData, nil)
	if err != nil {
		return nil, err
	}

	if resp.StatusCode != 200 {
		return nil, respToError(resp, "search")
	}

	if ct := resp.Header.Get("Content-Type"); ct != halJsonContentType {
		return nil, fmt.Errorf("received an unexpected content type (%q) when trying to search via %q", ct, resp.Request.URL)
	}

	snaps := make([]*snap.Info, len(searchData.Payload.Packages))
	for i, pkg := range searchData.Payload.Packages {
		snaps[i] = infoFromRemote(pkg)
	}

	err = s.decorateOrders(snaps, user)
	if err != nil {
		logger.Noticef("cannot get user orders: %v", err)
	}

	s.extractSuggestedCurrency(resp)

	return snaps, nil
}

// Sections retrieves the list of available store sections.
func (s *Store) Sections(user *auth.UserState) ([]string, error) {
	reqOptions := &requestOptions{
		Method: "GET",
		URL:    s.endpointURL(sectionsEndpPath, nil),
		Accept: halJsonContentType,
	}

	var sectionData sectionResults
	resp, err := s.retryRequestDecodeJSON(context.TODO(), reqOptions, user, &sectionData, nil)
	if err != nil {
		return nil, err
	}

	if resp.StatusCode != 200 {
		return nil, respToError(resp, "sections")
	}

	if ct := resp.Header.Get("Content-Type"); ct != halJsonContentType {
		return nil, fmt.Errorf("received an unexpected content type (%q) when trying to retrieve the sections via %q", ct, resp.Request.URL)
	}

	var sectionNames []string
	for _, s := range sectionData.Payload.Sections {
		sectionNames = append(sectionNames, s.Name)
	}

	return sectionNames, nil
}

// WriteCatalogs queries the "commands" endpoint and writes the
// command names into the given io.Writer.
func (s *Store) WriteCatalogs(names io.Writer, adder SnapAdder) error {
	u := *s.endpointURL(commandsEndpPath, nil)

	q := u.Query()
	if release.OnClassic {
		q.Set("confinement", "strict,classic")
	} else {
		q.Set("confinement", "strict")
	}

	u.RawQuery = q.Encode()
	reqOptions := &requestOptions{
		Method: "GET",
		URL:    &u,
		Accept: halJsonContentType,
	}

	// do not log body for catalog updates (its huge)
	client := httputil.NewHTTPClient(&httputil.ClientOpts{
		MayLogBody: false,
		Timeout:    10 * time.Second,
	})
	doRequest := func() (*http.Response, error) {
		return s.doRequest(context.TODO(), client, reqOptions, nil)
	}
	readResponse := func(resp *http.Response) error {
		return decodeCatalog(resp, names, adder)
	}

	resp, err := httputil.RetryRequest(u.String(), doRequest, readResponse, defaultRetryStrategy)
	if err != nil {
		return err
	}
	if resp.StatusCode != 200 {
		return respToError(resp, "refresh commands catalog")
	}

	return nil
}

// RefreshCandidate contains information for the store about the currently
// installed snap so that the store can decide what update we should see
type RefreshCandidate struct {
	SnapID   string
	Revision snap.Revision
	Epoch    snap.Epoch
	Block    []snap.Revision

	// the desired channel
	Channel string
	// whether validation should be ignored
	IgnoreValidation bool

	// try to refresh a local snap to a store revision
	Amend bool
}

// the exact bits that we need to send to the store
type currentSnapJSON struct {
	SnapID           string     `json:"snap_id"`
	Channel          string     `json:"channel"`
	Revision         int        `json:"revision,omitempty"`
	Epoch            snap.Epoch `json:"epoch"`
	Confinement      string     `json:"confinement"`
	IgnoreValidation bool       `json:"ignore_validation,omitempty"`
}

type metadataWrapper struct {
	Snaps  []*currentSnapJSON `json:"snaps"`
	Fields []string           `json:"fields"`
}

func currentSnap(cs *RefreshCandidate) *currentSnapJSON {
	// the store gets confused if we send snaps without a snapid
	// (like local ones)
	if cs.SnapID == "" {
		if cs.Revision.Store() {
			logger.Noticef("store.currentSnap got given a RefreshCandidate with an empty SnapID but a store revision!")
		}
		return nil
	}
	if !cs.Revision.Store() && !cs.Amend {
		logger.Noticef("store.currentSnap got given a RefreshCandidate with a non-empty SnapID but a non-store revision!")
		return nil
	}

	channel := cs.Channel
	if channel == "" {
		channel = "stable"
	}

	return &currentSnapJSON{
		SnapID:           cs.SnapID,
		Channel:          channel,
		Epoch:            cs.Epoch,
		Revision:         cs.Revision.N,
		IgnoreValidation: cs.IgnoreValidation,
		// confinement purposely left empty
	}
}

// query the store for the information about currently offered revisions of snaps
func (s *Store) refreshForCandidates(currentSnaps []*currentSnapJSON, user *auth.UserState, flags *RefreshOptions) ([]*snapDetails, error) {
	if flags == nil {
		flags = &RefreshOptions{}
	}

	if len(currentSnaps) == 0 {
		// nothing to do
		return nil, nil
	}

	// build input for the updates endpoint
	jsonData, err := json.Marshal(metadataWrapper{
		Snaps:  currentSnaps,
		Fields: s.detailFields,
	})
	if err != nil {
		return nil, err
	}

	reqOptions := &requestOptions{
		Method:      "POST",
		URL:         s.endpointURL(bulkEndpPath, nil),
		Accept:      halJsonContentType,
		ContentType: jsonContentType,
		Data:        jsonData,
	}

	if useDeltas() {
		logger.Debugf("Deltas enabled. Adding header X-Ubuntu-Delta-Formats: %v", s.deltaFormat)
		reqOptions.addHeader("X-Ubuntu-Delta-Formats", s.deltaFormat)
	}
	if flags.RefreshManaged {
		reqOptions.addHeader("X-Ubuntu-Refresh-Managed", "true")
	}

	var updateData searchResults
	resp, err := s.retryRequestDecodeJSON(context.TODO(), reqOptions, user, &updateData, nil)
	if err != nil {
		return nil, err
	}

	if resp.StatusCode != 200 {
		return nil, respToError(resp, "query the store for updates")
	}

	s.extractSuggestedCurrency(resp)

	return updateData.Payload.Packages, nil
}

var refreshForCandidates = (*Store).refreshForCandidates

// LookupRefresh returns a snap's store-offered revision information given its refresh candidate.
func (s *Store) LookupRefresh(installed *RefreshCandidate, user *auth.UserState) (*snap.Info, error) {
	cur := currentSnap(installed)
	if cur == nil {
		return nil, ErrLocalSnap
	}

	latest, err := refreshForCandidates(s, []*currentSnapJSON{cur}, user, nil)
	if err != nil {
		return nil, err
	}

	if len(latest) != 1 {
		return nil, ErrSnapNotFound
	}

	rsnap := latest[0]
	if !acceptableUpdate(rsnap, installed) {
		return nil, ErrNoUpdateAvailable
	}

	return infoFromRemote(rsnap), nil
}

// ListRefresh returns the available updates for a list of refresh candidates.
// NOTE ListRefresh can return nil, nil if e.g. all local snaps are passed in
func (s *Store) ListRefresh(installed []*RefreshCandidate, user *auth.UserState, flags *RefreshOptions) (snaps []*snap.Info, err error) {
	candidateMap := map[string]*RefreshCandidate{}
	currentSnaps := make([]*currentSnapJSON, 0, len(installed))
	for _, cs := range installed {
		cur := currentSnap(cs)
		if cur == nil {
			continue
		}
		currentSnaps = append(currentSnaps, cur)
		candidateMap[cs.SnapID] = cs
	}

	latest, err := s.refreshForCandidates(currentSnaps, user, flags)
	if err != nil {
		return nil, err
	}

	toRefresh := make([]*snap.Info, 0, len(latest))
	for _, rsnap := range latest {
		if !acceptableUpdate(rsnap, candidateMap[rsnap.SnapID]) {
			continue
		}

		toRefresh = append(toRefresh, infoFromRemote(rsnap))
	}

	return toRefresh, nil
}

func acceptableUpdate(remote *snapDetails, installed *RefreshCandidate) bool {
	rrev := snap.R(remote.Revision)
	return !(rrev == installed.Revision || findRev(rrev, installed.Block))
}

func findRev(needle snap.Revision, haystack []snap.Revision) bool {
	for _, r := range haystack {
		if needle == r {
			return true
		}
	}
	return false
}

type HashError struct {
	name           string
	sha3_384       string
	targetSha3_384 string
}

func (e HashError) Error() string {
	return fmt.Sprintf("sha3-384 mismatch for %q: got %s but expected %s", e.name, e.sha3_384, e.targetSha3_384)
}

// Download downloads the snap addressed by download info and returns its
// filename.
// The file is saved in temporary storage, and should be removed
// after use to prevent the disk from running out of space.
func (s *Store) Download(ctx context.Context, name string, targetPath string, downloadInfo *snap.DownloadInfo, pbar progress.Meter, user *auth.UserState) error {
	if err := os.MkdirAll(filepath.Dir(targetPath), 0755); err != nil {
		return err
	}

	if err := s.cacher.Get(downloadInfo.Sha3_384, targetPath); err == nil {
		return nil
	}

	if useDeltas() {
		logger.Debugf("Available deltas returned by store: %v", downloadInfo.Deltas)

		if len(downloadInfo.Deltas) == 1 {
			err := s.downloadAndApplyDelta(name, targetPath, downloadInfo, pbar, user)
			if err == nil {
				return nil
			}
			// We revert to normal downloads if there is any error.
			logger.Noticef("Cannot download or apply deltas for %s: %v", name, err)
		}
	}

	partialPath := targetPath + ".partial"
	w, err := os.OpenFile(partialPath, os.O_RDWR|os.O_CREATE, 0644)
	if err != nil {
		return err
	}
	resume, err := w.Seek(0, os.SEEK_END)
	if err != nil {
		return err
	}
	defer func() {
		if cerr := w.Close(); cerr != nil && err == nil {
			err = cerr
		}
		if err != nil {
			os.Remove(w.Name())
		}
	}()

	authAvail, err := s.authAvailable(user)
	if err != nil {
		return err
	}

	url := downloadInfo.AnonDownloadURL
	if url == "" || authAvail {
		url = downloadInfo.DownloadURL
	}

	if downloadInfo.Size == 0 || resume < downloadInfo.Size {
		err = download(ctx, name, downloadInfo.Sha3_384, url, user, s, w, resume, pbar)
	} else {
		// we're done! check the hash though
		h := crypto.SHA3_384.New()
		if _, err := w.Seek(0, os.SEEK_SET); err != nil {
			return err
		}
		if _, err := io.Copy(h, w); err != nil {
			return err
		}
		actualSha3 := fmt.Sprintf("%x", h.Sum(nil))
		if downloadInfo.Sha3_384 != actualSha3 {
			err = HashError{name, actualSha3, downloadInfo.Sha3_384}
		}
	}
	// If hashsum is incorrect retry once
	if _, ok := err.(HashError); ok {
		logger.Debugf("Hashsum error on download: %v", err.Error())
		err = w.Truncate(0)
		if err != nil {
			return err
		}
		_, err = w.Seek(0, os.SEEK_SET)
		if err != nil {
			return err
		}
		err = download(ctx, name, downloadInfo.Sha3_384, url, user, s, w, 0, pbar)
	}

	if err != nil {
		return err
	}

	if err := os.Rename(w.Name(), targetPath); err != nil {
		return err
	}

	if err := w.Sync(); err != nil {
		return err
	}

	return s.cacher.Put(downloadInfo.Sha3_384, targetPath)
}

// download writes an http.Request showing a progress.Meter
var download = func(ctx context.Context, name, sha3_384, downloadURL string, user *auth.UserState, s *Store, w io.ReadWriteSeeker, resume int64, pbar progress.Meter) error {
	storeURL, err := url.Parse(downloadURL)
	if err != nil {
		return err
	}

	var finalErr error
	startTime := time.Now()
	for attempt := retry.Start(defaultRetryStrategy, nil); attempt.Next(); {
		reqOptions := &requestOptions{
			Method: "GET",
			URL:    storeURL,
		}
		httputil.MaybeLogRetryAttempt(reqOptions.URL.String(), attempt, startTime)

		h := crypto.SHA3_384.New()

		if resume > 0 {
			reqOptions.ExtraHeaders = map[string]string{
				"Range": fmt.Sprintf("bytes=%d-", resume),
			}
			// seed the sha3 with the already local file
			if _, err := w.Seek(0, os.SEEK_SET); err != nil {
				return err
			}
			n, err := io.Copy(h, w)
			if err != nil {
				return err
			}
			if n != resume {
				return fmt.Errorf("resume offset wrong: %d != %d", resume, n)
			}
		}

		if cancelled(ctx) {
			return fmt.Errorf("The download has been cancelled: %s", ctx.Err())
		}
		var resp *http.Response
		resp, finalErr = s.doRequest(ctx, httputil.NewHTTPClient(nil), reqOptions, user)

		if cancelled(ctx) {
			return fmt.Errorf("The download has been cancelled: %s", ctx.Err())
		}
		if finalErr != nil {
			if httputil.ShouldRetryError(attempt, finalErr) {
				continue
			}
			break
		}

		if httputil.ShouldRetryHttpResponse(attempt, resp) {
			resp.Body.Close()
			continue
		}

		defer resp.Body.Close()

		switch resp.StatusCode {
		case 200, 206: // OK, Partial Content
		case 402: // Payment Required

			return fmt.Errorf("please buy %s before installing it.", name)
		default:
			return &DownloadError{Code: resp.StatusCode, URL: resp.Request.URL}
		}

		if pbar == nil {
			pbar = progress.Null
		}
		pbar.Start(name, float64(resp.ContentLength))
		mw := io.MultiWriter(w, h, pbar)
		_, finalErr = io.Copy(mw, resp.Body)
		pbar.Finished()
		if finalErr != nil {
			if httputil.ShouldRetryError(attempt, finalErr) {
				// error while downloading should resume
				var seekerr error
				resume, seekerr = w.Seek(0, os.SEEK_END)
				if seekerr == nil {
					continue
				}
				// if seek failed, then don't retry end return the original error
			}
			break
		}

		if cancelled(ctx) {
			return fmt.Errorf("The download has been cancelled: %s", ctx.Err())
		}

		actualSha3 := fmt.Sprintf("%x", h.Sum(nil))
		if sha3_384 != "" && sha3_384 != actualSha3 {
			finalErr = HashError{name, actualSha3, sha3_384}
		}
		break
	}
	return finalErr
}

// downloadDelta downloads the delta for the preferred format, returning the path.
func (s *Store) downloadDelta(deltaName string, downloadInfo *snap.DownloadInfo, w io.ReadWriteSeeker, pbar progress.Meter, user *auth.UserState) error {

	if len(downloadInfo.Deltas) != 1 {
		return errors.New("store returned more than one download delta")
	}

	deltaInfo := downloadInfo.Deltas[0]

	if deltaInfo.Format != s.deltaFormat {
		return fmt.Errorf("store returned unsupported delta format %q (only xdelta3 currently)", deltaInfo.Format)
	}

	authAvail, err := s.authAvailable(user)
	if err != nil {
		return err
	}

	url := deltaInfo.AnonDownloadURL
	if url == "" || authAvail {
		url = deltaInfo.DownloadURL
	}

	return download(context.TODO(), deltaName, deltaInfo.Sha3_384, url, user, s, w, 0, pbar)
}

func getXdelta3Cmd(args ...string) (*exec.Cmd, error) {
	switch {
	case osutil.ExecutableExists("xdelta3"):
		return exec.Command("xdelta3", args...), nil
	case osutil.FileExists(filepath.Join(dirs.SnapMountDir, "/core/current/usr/bin/xdelta3")):
		return osutil.CommandFromCore("/usr/bin/xdelta3", args...)
	}
	return nil, fmt.Errorf("cannot find xdelta3 binary in PATH or core snap")
}

// applyDelta generates a target snap from a previously downloaded snap and a downloaded delta.
var applyDelta = func(name string, deltaPath string, deltaInfo *snap.DeltaInfo, targetPath string, targetSha3_384 string) error {
	snapBase := fmt.Sprintf("%s_%d.snap", name, deltaInfo.FromRevision)
	snapPath := filepath.Join(dirs.SnapBlobDir, snapBase)

	if !osutil.FileExists(snapPath) {
		return fmt.Errorf("snap %q revision %d not found at %s", name, deltaInfo.FromRevision, snapPath)
	}

	if deltaInfo.Format != "xdelta3" {
		return fmt.Errorf("cannot apply unsupported delta format %q (only xdelta3 currently)", deltaInfo.Format)
	}

	partialTargetPath := targetPath + ".partial"

	xdelta3Args := []string{"-d", "-s", snapPath, deltaPath, partialTargetPath}
	cmd, err := getXdelta3Cmd(xdelta3Args...)
	if err != nil {
		return err
	}

	if err := cmd.Run(); err != nil {
		if err := os.Remove(partialTargetPath); err != nil {
			logger.Noticef("failed to remove partial delta target %q: %s", partialTargetPath, err)
		}
		return err
	}

	bsha3_384, _, err := osutil.FileDigest(partialTargetPath, crypto.SHA3_384)
	if err != nil {
		return err
	}
	sha3_384 := fmt.Sprintf("%x", bsha3_384)
	if targetSha3_384 != "" && sha3_384 != targetSha3_384 {
		if err := os.Remove(partialTargetPath); err != nil {
			logger.Noticef("failed to remove partial delta target %q: %s", partialTargetPath, err)
		}
		return HashError{name, sha3_384, targetSha3_384}
	}

	if err := os.Rename(partialTargetPath, targetPath); err != nil {
		return osutil.CopyFile(partialTargetPath, targetPath, 0)
	}

	return nil
}

// downloadAndApplyDelta downloads and then applies the delta to the current snap.
func (s *Store) downloadAndApplyDelta(name, targetPath string, downloadInfo *snap.DownloadInfo, pbar progress.Meter, user *auth.UserState) error {
	deltaInfo := &downloadInfo.Deltas[0]

	deltaPath := fmt.Sprintf("%s.%s-%d-to-%d.partial", targetPath, deltaInfo.Format, deltaInfo.FromRevision, deltaInfo.ToRevision)
	deltaName := fmt.Sprintf(i18n.G("%s (delta)"), name)

	w, err := os.Create(deltaPath)
	if err != nil {
		return err
	}
	defer func() {
		if cerr := w.Close(); cerr != nil && err == nil {
			err = cerr
		}
		os.Remove(deltaPath)
	}()

	err = s.downloadDelta(deltaName, downloadInfo, w, pbar, user)
	if err != nil {
		return err
	}

	logger.Debugf("Successfully downloaded delta for %q at %s", name, deltaPath)
	if err := applyDelta(name, deltaPath, deltaInfo, targetPath, downloadInfo.Sha3_384); err != nil {
		return err
	}

	logger.Debugf("Successfully applied delta for %q at %s, saving %d bytes.", name, deltaPath, downloadInfo.Size-deltaInfo.Size)
	return nil
}

type assertionSvcError struct {
	Status int    `json:"status"`
	Type   string `json:"type"`
	Title  string `json:"title"`
	Detail string `json:"detail"`
}

// Assertion retrivies the assertion for the given type and primary key.
func (s *Store) Assertion(assertType *asserts.AssertionType, primaryKey []string, user *auth.UserState) (asserts.Assertion, error) {
	v := url.Values{}
	v.Set("max-format", strconv.Itoa(assertType.MaxSupportedFormat()))
	u := s.assertionsEndpointURL(path.Join(assertType.Name, path.Join(primaryKey...)), v)

	reqOptions := &requestOptions{
		Method: "GET",
		URL:    u,
		Accept: asserts.MediaType,
	}

	var asrt asserts.Assertion

	resp, err := httputil.RetryRequest(reqOptions.URL.String(), func() (*http.Response, error) {
		return s.doRequest(context.TODO(), s.client, reqOptions, user)
	}, func(resp *http.Response) error {
		var e error
		if resp.StatusCode == 200 {
			// decode assertion
			dec := asserts.NewDecoder(resp.Body)
			asrt, e = dec.Decode()
		} else {
			contentType := resp.Header.Get("Content-Type")
			if contentType == jsonContentType || contentType == "application/problem+json" {
				var svcErr assertionSvcError
				dec := json.NewDecoder(resp.Body)
				if e = dec.Decode(&svcErr); e != nil {
					return fmt.Errorf("cannot decode assertion service error with HTTP status code %d: %v", resp.StatusCode, e)
				}
				if svcErr.Status == 404 {
					// best-effort
					headers, _ := asserts.HeadersFromPrimaryKey(assertType, primaryKey)
					return &asserts.NotFoundError{
						Type:    assertType,
						Headers: headers,
					}
				}
				return fmt.Errorf("assertion service error: [%s] %q", svcErr.Title, svcErr.Detail)
			}
		}
		return e
	}, defaultRetryStrategy)

	if err != nil {
		return nil, err
	}

	if resp.StatusCode != 200 {
		return nil, respToError(resp, "fetch assertion")
	}

	return asrt, err
}

// SuggestedCurrency retrieves the cached value for the store's suggested currency
func (s *Store) SuggestedCurrency() string {
	s.mu.Lock()
	defer s.mu.Unlock()

	if s.suggestedCurrency == "" {
		return "USD"
	}
	return s.suggestedCurrency
}

// BuyOptions specifies parameters to buy from the store.
type BuyOptions struct {
	SnapID   string  `json:"snap-id"`
	Price    float64 `json:"price"`
	Currency string  `json:"currency"` // ISO 4217 code as string
}

// BuyResult holds the state of a buy attempt.
type BuyResult struct {
	State string `json:"state,omitempty"`
}

// orderInstruction holds data sent to the store for orders.
type orderInstruction struct {
	SnapID   string `json:"snap_id"`
	Amount   string `json:"amount,omitempty"`
	Currency string `json:"currency,omitempty"`
}

type storeError struct {
	Code    string `json:"code"`
	Message string `json:"message"`
}

func (s *storeError) Error() string {
	return s.Message
}

type storeErrors struct {
	Errors []*storeError `json:"error_list"`
}

func (s *storeErrors) Code() string {
	if len(s.Errors) == 0 {
		return ""
	}
	return s.Errors[0].Code
}

func (s *storeErrors) Error() string {
	if len(s.Errors) == 0 {
		return "internal error: empty store error used as an actual error"
	}
	return s.Errors[0].Error()
}

func buyOptionError(message string) (*BuyResult, error) {
	return nil, fmt.Errorf("cannot buy snap: %s", message)
}

// Buy sends a buy request for the specified snap.
// Returns the state of the order: Complete, Cancelled.
func (s *Store) Buy(options *BuyOptions, user *auth.UserState) (*BuyResult, error) {
	if options.SnapID == "" {
		return buyOptionError("snap ID missing")
	}
	if options.Price <= 0 {
		return buyOptionError("invalid expected price")
	}
	if options.Currency == "" {
		return buyOptionError("currency missing")
	}
	if user == nil {
		return nil, ErrUnauthenticated
	}

	instruction := orderInstruction{
		SnapID:   options.SnapID,
		Amount:   fmt.Sprintf("%.2f", options.Price),
		Currency: options.Currency,
	}

	jsonData, err := json.Marshal(instruction)
	if err != nil {
		return nil, err
	}

	reqOptions := &requestOptions{
		Method:      "POST",
		URL:         s.endpointURL(buyEndpPath, nil),
		Accept:      jsonContentType,
		ContentType: jsonContentType,
		Data:        jsonData,
	}

	var orderDetails order
	var errorInfo storeErrors
	resp, err := s.retryRequestDecodeJSON(context.TODO(), reqOptions, user, &orderDetails, &errorInfo)
	if err != nil {
		return nil, err
	}

	switch resp.StatusCode {
	case 200, 201:
		// user already ordered or order successful
		if orderDetails.State == "Cancelled" {
			return buyOptionError("payment cancelled")
		}

		return &BuyResult{
			State: orderDetails.State,
		}, nil
	case 400:
		// Invalid price was specified, etc.
		return buyOptionError(fmt.Sprintf("bad request: %v", errorInfo.Error()))
	case 403:
		// Customer account not set up for purchases.
		switch errorInfo.Code() {
		case "no-payment-methods":
			return nil, ErrNoPaymentMethods
		case "tos-not-accepted":
			return nil, ErrTOSNotAccepted
		}
		return buyOptionError(fmt.Sprintf("permission denied: %v", errorInfo.Error()))
	case 404:
		// Likely because customer account or snap ID doesn't exist.
		return buyOptionError(fmt.Sprintf("server says not found: %v", errorInfo.Error()))
	case 402: // Payment Required
		// Payment failed for some reason.
		return nil, ErrPaymentDeclined
	case 401:
		// TODO handle token expiry and refresh
		return nil, ErrInvalidCredentials
	default:
		return nil, respToError(resp, fmt.Sprintf("buy snap: %v", errorInfo))
	}
}

type storeCustomer struct {
	LatestTOSDate     string `json:"latest_tos_date"`
	AcceptedTOSDate   string `json:"accepted_tos_date"`
	LatestTOSAccepted bool   `json:"latest_tos_accepted"`
	HasPaymentMethod  bool   `json:"has_payment_method"`
}

// ReadyToBuy returns nil if the user's account has accepted T&Cs and has a payment method registered, and an error otherwise
func (s *Store) ReadyToBuy(user *auth.UserState) error {
	if user == nil {
		return ErrUnauthenticated
	}

	reqOptions := &requestOptions{
		Method: "GET",
		URL:    s.endpointURL(customersMeEndpPath, nil),
		Accept: jsonContentType,
	}

	var customer storeCustomer
	var errors storeErrors
	resp, err := s.retryRequestDecodeJSON(context.TODO(), reqOptions, user, &customer, &errors)
	if err != nil {
		return err
	}

	switch resp.StatusCode {
	case 200:
		if !customer.HasPaymentMethod {
			return ErrNoPaymentMethods
		}
		if !customer.LatestTOSAccepted {
			return ErrTOSNotAccepted
		}
		return nil
	case 404:
		// Likely because user has no account registered on the pay server
		return fmt.Errorf("cannot get customer details: server says no account exists")
	case 401:
		return ErrInvalidCredentials
	default:
		if len(errors.Errors) == 0 {
			return fmt.Errorf("cannot get customer details: unexpected HTTP code %d", resp.StatusCode)
		}
		return &errors
	}
}

func (s *Store) CacheDownloads() int {
	return s.cfg.CacheDownloads
}

func (s *Store) SetCacheDownloads(fileCount int) {
	s.cfg.CacheDownloads = fileCount
	if fileCount > 0 {
		s.cacher = NewCacheManager(dirs.SnapDownloadCacheDir, fileCount)
	} else {
		s.cacher = &nullCache{}
	}
}<|MERGE_RESOLUTION|>--- conflicted
+++ resolved
@@ -85,122 +85,6 @@
 	},
 ))
 
-<<<<<<< HEAD
-func infoFromRemote(d *snapDetails) *snap.Info {
-	info := &snap.Info{}
-	info.Architectures = d.Architectures
-	info.Type = d.Type
-	info.Version = d.Version
-	info.Epoch = d.Epoch
-	info.RealName = d.Name
-	info.SnapID = d.SnapID
-	info.Revision = snap.R(d.Revision)
-	info.EditedTitle = d.Title
-	info.EditedSummary = d.Summary
-	info.EditedDescription = d.Description
-	// Note that the store side is using confusing terminology here.
-	// What the store calls "developer" is actually the publisher
-	// username.
-	//
-	// It also sends "publisher" which is the "publisher display name"
-	// which we cannot use currently because it is not validated
-	// (i.e. the publisher could put anything in there and mislead
-	// the users this way).
-	info.Publisher = d.Developer
-	info.PublisherID = d.DeveloperID
-	info.Channel = d.Channel
-	info.Sha3_384 = d.DownloadSha3_384
-	info.Size = d.DownloadSize
-	info.IconURL = d.IconURL
-	info.AnonDownloadURL = d.AnonDownloadURL
-	info.DownloadURL = d.DownloadURL
-	info.Prices = d.Prices
-	info.Private = d.Private
-	info.Paid = len(info.Prices) > 0
-	info.Confinement = snap.ConfinementType(d.Confinement)
-	info.Contact = d.Contact
-	info.License = d.License
-	info.Base = d.Base
-
-	deltas := make([]snap.DeltaInfo, len(d.Deltas))
-	for i, d := range d.Deltas {
-		deltas[i] = snap.DeltaInfo{
-			FromRevision:    d.FromRevision,
-			ToRevision:      d.ToRevision,
-			Format:          d.Format,
-			AnonDownloadURL: d.AnonDownloadURL,
-			DownloadURL:     d.DownloadURL,
-			Size:            d.Size,
-			Sha3_384:        d.Sha3_384,
-		}
-	}
-	info.Deltas = deltas
-
-	screenshots := make([]snap.ScreenshotInfo, 0, len(d.ScreenshotURLs))
-	for _, url := range d.ScreenshotURLs {
-		screenshots = append(screenshots, snap.ScreenshotInfo{
-			URL: url,
-		})
-	}
-	info.Screenshots = screenshots
-	// FIXME: once the store sends "contact" for everything, remove
-	//        the "SupportURL" part of the if
-	if info.Contact == "" {
-		info.Contact = d.SupportURL
-	}
-
-	// fill in the plug/slot data
-	if rawYamlInfo, err := snap.InfoFromSnapYaml([]byte(d.SnapYAML)); err == nil {
-		if info.Plugs == nil {
-			info.Plugs = make(map[string]*snap.PlugInfo)
-		}
-		for k, v := range rawYamlInfo.Plugs {
-			info.Plugs[k] = v
-			info.Plugs[k].Snap = info
-		}
-		if info.Slots == nil {
-			info.Slots = make(map[string]*snap.SlotInfo)
-		}
-		for k, v := range rawYamlInfo.Slots {
-			info.Slots[k] = v
-			info.Slots[k].Snap = info
-		}
-	}
-
-	// fill in the tracks data
-	if len(d.ChannelMapList) > 0 {
-		info.Channels = make(map[string]*snap.ChannelSnapInfo)
-		info.Tracks = make([]string, len(d.ChannelMapList))
-		for i, cm := range d.ChannelMapList {
-			info.Tracks[i] = cm.Track
-			for _, ch := range cm.SnapDetails {
-				// nothing in this channel
-				if ch.Info == "" {
-					continue
-				}
-				var k string
-				if strings.HasPrefix(ch.Channel, cm.Track) {
-					k = ch.Channel
-				} else {
-					k = fmt.Sprintf("%s/%s", cm.Track, ch.Channel)
-				}
-				info.Channels[k] = &snap.ChannelSnapInfo{
-					Revision:    snap.R(ch.Revision),
-					Confinement: snap.ConfinementType(ch.Confinement),
-					Version:     ch.Version,
-					Channel:     ch.Channel,
-					Epoch:       ch.Epoch,
-					Size:        ch.DownloadSize,
-				}
-			}
-		}
-	}
-
-	return info
-}
-
-=======
->>>>>>> 2c398d47
 // Config represents the configuration to access the snap store
 type Config struct {
 	// Store API base URLs. The assertions url is only separate because it can
