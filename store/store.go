--- conflicted
+++ resolved
@@ -414,15 +414,6 @@
 		return fmt.Errorf("internal error: no authContext")
 	}
 
-<<<<<<< HEAD
-	serialAssertion, err := s.authContext.Serial()
-=======
-	device, err := s.authContext.Device()
->>>>>>> f51277be
-	if err != nil {
-		return err
-	}
-
 	nonce, err := RequestStoreDeviceNonce()
 	if err != nil {
 		return err
@@ -546,13 +537,8 @@
 			return nil, err
 		}
 		if device.SessionMacaroon == "" {
-<<<<<<< HEAD
 			err = s.refreshDeviceSession(device)
-			if err == state.ErrNoState {
-=======
-			err = s.refreshDeviceSession()
 			if err == auth.ErrNoSerial {
->>>>>>> f51277be
 				// missing serial assertion, log and continue without device authentication
 				logger.Debugf("cannot set device session: %v", err)
 			}
