--- conflicted
+++ resolved
@@ -349,26 +349,6 @@
 	proxyConnectHeader := http.Header{"User-Agent": []string{userAgent}}
 
 	store := &Store{
-<<<<<<< HEAD
-		cfg:             cfg,
-		series:          series,
-		architecture:    architecture,
-		noCDN:           osutil.GetenvBool("SNAPPY_STORE_NO_CDN"),
-		fallbackStoreID: cfg.StoreID,
-		detailFields:    detailFields,
-		infoFields:      infoFields,
-		findFields:      findFields,
-		dauthCtx:        dauthCtx,
-		deltaFormat:     deltaFormat,
-		proxy:           cfg.Proxy,
-
-		client: httputil.NewHTTPClient(&httputil.ClientOptions{
-			Timeout:    10 * time.Second,
-			MayLogBody: true,
-			Proxy:      cfg.Proxy,
-		}),
-	}
-=======
 		cfg:                cfg,
 		series:             series,
 		architecture:       architecture,
@@ -387,7 +367,6 @@
 		Timeout:    10 * time.Second,
 		MayLogBody: true,
 	})
->>>>>>> f5dba788
 	store.SetCacheDownloads(cfg.CacheDownloads)
 
 	return store
@@ -1171,14 +1150,8 @@
 		}
 	}
 
-<<<<<<< HEAD
-	// section is "category" in search v2
-	if search.Section != "" {
-		q.Set("category", search.Section)
-=======
 	if search.Category != "" {
 		q.Set("category", search.Category)
->>>>>>> f5dba788
 	}
 
 	// with search v2 all risks are searched by default (same as scope=wide
@@ -1236,12 +1209,9 @@
 			}
 		}
 		if len(searchData.ErrorList) > 0 {
-<<<<<<< HEAD
-=======
 			if len(searchData.ErrorList) > 1 {
 				logger.Noticef("unexpected number of errors (%d) when trying to search via %q", len(searchData.ErrorList), resp.Request.URL)
 			}
->>>>>>> f5dba788
 			return nil, translateSnapActionError("", "", searchData.ErrorList[0].Code, searchData.ErrorList[0].Message, nil)
 		}
 		return nil, respToError(resp, "search")
