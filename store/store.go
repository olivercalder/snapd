--- conflicted
+++ resolved
@@ -2200,11 +2200,7 @@
 
 		if a.Action != "refresh" {
 			aJSON.Name = snap.InstanceSnap(a.InstanceName)
-<<<<<<< HEAD
-			if a.Epoch.Unset() {
-=======
 			if a.Epoch.IsZero() {
->>>>>>> 64fc9494
 				// Let the store know we can handle epochs, by sending the `epoch`
 				// field in the request.  A nil epoch is not an empty interface{},
 				// you'll get the null in the json. See comment in snapActionJSON.
