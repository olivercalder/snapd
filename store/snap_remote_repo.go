--- conflicted
+++ resolved
@@ -375,15 +375,9 @@
 
 	ssoToken, _ := ReadStoreToken()
 
-<<<<<<< HEAD
-	url := remoteSnap.Pkg.AnonDownloadURL
-	if url == "" || (ssoToken != nil && remoteSnap.Pkg.DownloadURL != "") {
-		url = remoteSnap.Pkg.DownloadURL
-=======
 	url := remoteSnap.AnonDownloadURL
 	if url == "" || ssoToken != nil {
 		url = remoteSnap.DownloadURL
->>>>>>> 0d82205a
 	}
 
 	req, err := http.NewRequest("GET", url, nil)
