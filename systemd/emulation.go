// -*- Mode: Go; indent-tabs-mode: t -*-

/*
 * Copyright (C) 2019 Canonical Ltd
 *
 * This program is free software: you can redistribute it and/or modify
 * it under the terms of the GNU General Public License version 3 as
 * published by the Free Software Foundation.
 *
 * This program is distributed in the hope that it will be useful,
 * but WITHOUT ANY WARRANTY; without even the implied warranty of
 * MERCHANTABILITY or FITNESS FOR A PARTICULAR PURPOSE.  See the
 * GNU General Public License for more details.
 *
 * You should have received a copy of the GNU General Public License
 * along with this program.  If not, see <http://www.gnu.org/licenses/>.
 *
 */

package systemd

import (
	"errors"
	"fmt"
	"io"
	"os"
	"os/exec"
	"path/filepath"
	"strings"
	"time"

	"github.com/snapcore/snapd/dirs"
	"github.com/snapcore/snapd/osutil"
)

type emulation struct {
	rootDir string
}

var errNotImplemented = errors.New("not implemented in emulation mode")

func (s *emulation) DaemonReload() error {
	return errNotImplemented
}

func (s *emulation) DaemonReexec() error {
	return errNotImplemented
}

func (s *emulation) Enable(service string) error {
	_, err := systemctlCmd("--root", s.rootDir, "enable", service)
	return err
}

func (s *emulation) Disable(service string) error {
	_, err := systemctlCmd("--root", s.rootDir, "disable", service)
	return err
}

func (s *emulation) Start(service ...string) error {
	return errNotImplemented
}

func (s *emulation) StartNoBlock(service ...string) error {
	return errNotImplemented
}

func (s *emulation) Stop(service string, timeout time.Duration) error {
	return errNotImplemented
}

func (s *emulation) Kill(service, signal, who string) error {
	return errNotImplemented
}

func (s *emulation) Restart(service string, timeout time.Duration) error {
	return errNotImplemented
}

<<<<<<< HEAD
func (s *emulation) ReloadOrRestart(service string) error {
=======
func (s *emulation) RestartAll(service string) error {
>>>>>>> fb6ae998
	return errNotImplemented
}

func (s *emulation) Status(units ...string) ([]*UnitStatus, error) {
	return nil, errNotImplemented
}

func (s *emulation) IsEnabled(service string) (bool, error) {
	return false, errNotImplemented
}

func (s *emulation) IsActive(service string) (bool, error) {
	return false, errNotImplemented
}

func (s *emulation) LogReader(services []string, n int, follow bool) (io.ReadCloser, error) {
	return nil, errNotImplemented
}

func (s *emulation) AddMountUnitFile(snapName, revision, what, where, fstype string) (string, error) {
	if osutil.IsDirectory(what) {
		return "", fmt.Errorf("bind-mounted directory is not supported in emulation mode")
	}

	mountUnitName, actualFsType, options, err := writeMountUnitFile(snapName, revision, what, where, fstype)
	if err != nil {
		return "", err
	}

	cmd := exec.Command("mount", "-t", actualFsType, what, where, "-o", strings.Join(options, ","))
	if out, err := cmd.CombinedOutput(); err != nil {
		return "", fmt.Errorf("cannot mount %s (%s) at %s in preseed mode: %s; %s", what, actualFsType, where, err, string(out))
	}

	multiUserTargetWantsDir := filepath.Join(dirs.SnapServicesDir, "multi-user.target.wants")
	if err := os.MkdirAll(multiUserTargetWantsDir, 0755); err != nil {
		return "", err
	}

	// cannot call systemd, so manually enable the unit by symlinking into multi-user.target.wants
	mu := MountUnitPath(where)
	enableUnitPath := filepath.Join(multiUserTargetWantsDir, mountUnitName)
	if err := os.Symlink(mu, enableUnitPath); err != nil {
		return "", fmt.Errorf("cannot enable mount unit %s: %v", mountUnitName, err)
	}
	return mountUnitName, nil
}

func (s *emulation) RemoveMountUnitFile(mountedDir string) error {
	unit := MountUnitPath(dirs.StripRootDir(mountedDir))
	if !osutil.FileExists(unit) {
		return nil
	}

	isMounted, err := osutilIsMounted(mountedDir)
	if err != nil {
		return err
	}
	if isMounted {
		// use detach-loop and lazy unmount
		if output, err := exec.Command("umount", "-d", "-l", mountedDir).CombinedOutput(); err != nil {
			return osutil.OutputErr(output, err)
		}
	}

	multiUserTargetWantsDir := filepath.Join(dirs.SnapServicesDir, "multi-user.target.wants")
	enableUnitPathSymlink := filepath.Join(multiUserTargetWantsDir, filepath.Base(unit))
	if err := os.Remove(enableUnitPathSymlink); err != nil {
		return err
	}

	if err := os.Remove(unit); err != nil {
		return err
	}

	return nil
}

func (s *emulation) Mask(service string) error {
	_, err := systemctlCmd("--root", s.rootDir, "mask", service)
	return err
}

func (s *emulation) Unmask(service string) error {
	_, err := systemctlCmd("--root", s.rootDir, "unmask", service)
	return err
}<|MERGE_RESOLUTION|>--- conflicted
+++ resolved
@@ -77,11 +77,11 @@
 	return errNotImplemented
 }
 
-<<<<<<< HEAD
 func (s *emulation) ReloadOrRestart(service string) error {
-=======
+	return errNotImplemented
+}
+
 func (s *emulation) RestartAll(service string) error {
->>>>>>> fb6ae998
 	return errNotImplemented
 }
 
