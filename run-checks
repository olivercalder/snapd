#!/bin/sh -eu

if [ -n "${TRAVIS_BUILD_NUMBER:-}" ]; then
    echo travis_fold:start:env
    printenv | sort
    echo travis_fold:end:env
fi

export LANG=C.UTF-8
export LANGUAGE=en

if command -v goctest >/dev/null; then
    goctest="goctest"
else
    goctest="go test"
fi
COVERMODE=${COVERMODE:-atomic}

if [ -z "${TRAVIS_BUILD_ID:-}" ]; then
    # when *not* running inside travis, ensure we use go-1.10 by default
    export PATH=/usr/lib/go-1.10/bin:${PATH}
fi

# add workaround for https://github.com/golang/go/issues/24449
if [ "$(uname -m)" = "s390x" ]; then
    if go version | grep -q go1.10; then
        echo "covermode 'atomic' crashes on s390x with go1.10, reseting "
        echo "to 'set'. see https://github.com/golang/go/issues/24449"
        COVERMODE="set"
    fi
fi

export GOPATH="${GOPATH:-$(realpath "$(dirname "$0")"/../../../../)}"
export PATH="$PATH:${GOPATH%%:*}/bin"

short=

STATIC=
UNIT=
SPREAD=

case "${1:-all}" in
    all)
        STATIC=1
        UNIT=1
        ;;
    --static)
        STATIC=1
        ;;
    --unit)
        UNIT=1
        ;;
    --short-unit)
        UNIT=1
        short=1
        ;;
    --spread)
        SPREAD=full
        ;;
    --spread-ubuntu)
        SPREAD=ubuntu-only
        ;;
    --spread-no-ubuntu)
        SPREAD=no-ubuntu
        ;;
    *)
        echo "Wrong flag ${1}. To run a single suite use --static, --unit, --spread."
        exit 1
esac

CURRENTTRAP="true"
EXIT_CODE=99

store_exit_code() {
    EXIT_CODE=$?
}

exit_with_exit_code() {
    exit $EXIT_CODE
}

addtrap() {
    CURRENTTRAP="$CURRENTTRAP ; $1"
    # shellcheck disable=SC2064
    trap "store_exit_code; $CURRENTTRAP ; exit_with_exit_code" EXIT
}

endmsg() {
    if [ $EXIT_CODE -eq 0 ]; then
        p="success.txt"
        m="All good, what could possibly go wrong."
    else
        p="failure.txt"
        m="Crushing failure and despair."
    fi
    echo
    if [ -t 1 ] && [ -z "$STATIC" ]; then
        cat "data/$p"
    else
        echo "$m"
    fi
}
addtrap endmsg

# Append the coverage profile of a package to the project coverage.
append_coverage() (
    profile="$1"
    if [ -f "$profile" ]; then
        grep -v "^mode:" -- "$profile" >> .coverage/coverage.out || true
        rm "$profile"
    fi
)

missing_interface_spread_test() {
    snap_yaml="tests/lib/snaps/test-snapd-policy-app-consumer/meta/snap.yaml"
    core_snap_yaml="tests/lib/snaps/test-snapd-policy-app-provider-core/meta/snap.yaml"
    classic_snap_yaml="tests/lib/snaps/test-snapd-policy-app-provider-classic/meta/snap.yaml"
    for iface in $(go run ./tests/lib/list-interfaces.go) ; do
        search="plugs: \\[ $iface \\]"
        case "$iface" in
            bool-file|gpio|hidraw|i2c|iio|serial-port|spi)
                # skip gadget provided interfaces for now
                continue
                ;;
            dbus|content)
                search="interface: $iface"
                ;;
            autopilot)
                search='plugs: \[ autopilot-introspection \]'
                ;;
        esac
        if ! grep -q "$search" "$snap_yaml" ; then
            echo "Missing high-level test for interface '$iface'. Please add to:"
            echo "* $snap_yaml"
            echo "* $core_snap_yaml (if needed)"
            echo "* $classic_snap_yaml (if needed)"
            exit 1
        fi
    done
}


if [ "$STATIC" = 1 ]; then
    ./get-deps.sh

    # Run static tests.
    echo Checking docs
    ./mdlint.py ./*.md docs/*.md

    if [ -n "${TRAVIS_PULL_REQUEST:-}" ] && [ "${TRAVIS_PULL_REQUEST:-}" != "false" ]; then
        echo Checking pull request summary
        ./check-pr-title.py "$TRAVIS_PULL_REQUEST"
    fi

    echo Checking formatting
    fmt=""
    for dir in $(go list -f '{{.Dir}}' ./... | grep -v '/vendor/' ); do
        s="$(gofmt -s -l "$dir" | grep -v /vendor/ || true)"
        if [ -n "$s" ]; then
            fmt="$s\\n$fmt"
        fi
    done

    if [ -n "$fmt" ]; then
        echo "Formatting wrong in following files:"
        echo "$fmt" | sed -e 's/\\n/\n/g'
        exit 1
    fi

    # go vet
    echo Running vet
    go list ./... | grep -v '/vendor/' | xargs go vet

    echo 'Check for usages of http.Status*'
    got=""
    for dir in $(go list -f '{{.Dir}}' ./... | grep -v '/vendor/' ); do
        s="$(grep -nP 'http\.Status(?!Text)' "$dir"/*.go || true)"
        if [ -n "$s" ]; then
            got="$s\\n$got"
        fi
    done

    if [ -n "$got" ]; then
        echo 'Usages of http.Status*, we prefer the numeric values directly:'
        echo "$got"
        exit 1
    fi

    if command -v shellcheck >/dev/null; then
        echo Checking shell scripts...
        ( git ls-files -z 2>/dev/null ||
                find . \( -name .git -o -name vendor \) -prune -o -print0 ) |
            xargs -0 file -N |
            awk -F": " '$2~/shell.script/{print $1}' |
            xargs shellcheck
        regexp='GOPATH(?!%%:\*)(?!:)[^= ]*/'
        if  grep -qPr                   --exclude HACKING.md --exclude 'Makefile.*' --exclude-dir .git --exclude-dir vendor "$regexp"; then
            echo "Using GOPATH as if it were a single entry and not a list:"
            grep -PHrn -C1 --color=auto --exclude HACKING.md --exclude 'Makefile.*' --exclude-dir .git --exclude-dir vendor "$regexp"
            echo "Use GOHOME, or {GOPATH%%:*}, instead."
            exit 1
        fi
        unset regexp
    fi

    echo Checking spelling errors
    if ! command -v misspell >/dev/null; then
        go get -u github.com/client9/misspell/cmd/misspell
    fi
    for file in *; do
        if [ "$file" = "vendor" ] || [ "$file" = "po" ]; then
            continue
        fi
        misspell -error -i auther,PROCES,PROCESSS,proces,processs,exportfs "$file"
    done

    echo Checking for ineffective assignments
    if ! command -v ineffassign >/dev/null; then
        go get -u github.com/gordonklaus/ineffassign
    fi
    # ineffassign knows about ignoring vendor/ \o/
    ineffassign .

    echo Checking for naked returns
    if ! command -v nakedret >/dev/null; then
        go get -u github.com/alexkohler/nakedret
    fi
    got=$(go list ./... | grep -v '/osutil/udev/' | grep -v '/vendor/' | xargs nakedret 2>&1)
    if [ -n "$got" ]; then
        echo "$got"
        exit 1
    fi

    echo Checking all interfaces have minimal spread test
    missing_interface_spread_test

    # FIXME: re-add staticcheck with a matching version for the used go-version
fi

if [ "$UNIT" = 1 ]; then
    ./get-deps.sh

    echo Building
    go build -v github.com/snapcore/snapd/...

    # tests
    echo Running tests from "$PWD"
    if [ "$short" = 1 ]; then
            # shellcheck disable=SC2046
<<<<<<< HEAD
            GOTRACEBACK=1 $goctest -short -test.timeout 5m -v $(go list ./... | grep -v '/vendor/' )
=======
            $goctest -short -v -timeout 5m $(go list ./... | grep -v '/vendor/' )
>>>>>>> 8243ed04
    else
        # Prepare the coverage output profile.
        rm -rf .coverage
        mkdir .coverage
        echo "mode: $COVERMODE" > .coverage/coverage.out

        if dpkg --compare-versions "$(go version | awk '$3 ~ /^go[0-9]/ {print substr($3, 3)}')" ge 1.10; then
            # shellcheck disable=SC2046
<<<<<<< HEAD
            GOTRACEBACK=1 $goctest -v -coverprofile=.coverage/coverage.out -covermode="$COVERMODE" $(go list ./... | grep -v '/vendor/' )
        else
            for pkg in $(go list ./... | grep -v '/vendor/' ); do
                GOTRACEBACK=1 go test -i "$pkg"
                GOTRACEBACK=1 $goctest -v -coverprofile=.coverage/profile.out -covermode="$COVERMODE" "$pkg"
=======
            $goctest -v -timeout 5m -coverprofile=.coverage/coverage.out -covermode="$COVERMODE" $(go list ./... | grep -v '/vendor/' )
        else
            for pkg in $(go list ./... | grep -v '/vendor/' ); do
                go test -i "$pkg"
                $goctest -v -timeout 5m -coverprofile=.coverage/profile.out -covermode="$COVERMODE" "$pkg"
>>>>>>> 8243ed04
                append_coverage .coverage/profile.out
            done
        fi
        # upload to codecov.io if on travis
        if [ "${TRAVIS_BUILD_NUMBER:-}" ]; then
            curl -s https://codecov.io/bash | bash /dev/stdin -f .coverage/coverage.out
        fi
    fi

    # python unit test for mountinfo-tool
    command -v python2 && python2 ./tests/lib/bin/mountinfo-tool --run-unit-tests
    command -v python3 && python3 ./tests/lib/bin/mountinfo-tool --run-unit-tests
fi

if [ -n "$SPREAD" ]; then
    TMP_SPREAD="$(mktemp -d)"
    addtrap "rm -rf \"$TMP_SPREAD\""

    export PATH=$TMP_SPREAD:$PATH
    ( cd "$TMP_SPREAD" && curl -s -O https://niemeyer.s3.amazonaws.com/spread-amd64.tar.gz && tar xzvf spread-amd64.tar.gz )

    case "$SPREAD" in
        full)
            spread "google:"
            ;;
        ubuntu-only)
            spread "google:[u]...:tests/..."
            ;;
        no-ubuntu)
            spread "google:[^u]...:tests/..."
            ;;
        *)
            echo "Spread parameter $SPREAD not supported"
            exit 1
    esac

    # cleanup the debian-ubuntu-14.04
    rm -rf debian-ubuntu-14.04
fi

UNCLEAN="$(git status -s|grep '^??')" || true
SKIP_UNCLEAN=${SKIP_UNCLEAN=}
if [ -n "$UNCLEAN" ] && [ -z "$SKIP_UNCLEAN" ]; then
    cat <<EOF

There are files left in the git tree after the tests:

$UNCLEAN
EOF
    exit 1
fi<|MERGE_RESOLUTION|>--- conflicted
+++ resolved
@@ -247,11 +247,7 @@
     echo Running tests from "$PWD"
     if [ "$short" = 1 ]; then
             # shellcheck disable=SC2046
-<<<<<<< HEAD
-            GOTRACEBACK=1 $goctest -short -test.timeout 5m -v $(go list ./... | grep -v '/vendor/' )
-=======
-            $goctest -short -v -timeout 5m $(go list ./... | grep -v '/vendor/' )
->>>>>>> 8243ed04
+            GOTRACEBACK=1 $goctest -short -v -timeout 5m $(go list ./... | grep -v '/vendor/' )
     else
         # Prepare the coverage output profile.
         rm -rf .coverage
@@ -260,19 +256,11 @@
 
         if dpkg --compare-versions "$(go version | awk '$3 ~ /^go[0-9]/ {print substr($3, 3)}')" ge 1.10; then
             # shellcheck disable=SC2046
-<<<<<<< HEAD
-            GOTRACEBACK=1 $goctest -v -coverprofile=.coverage/coverage.out -covermode="$COVERMODE" $(go list ./... | grep -v '/vendor/' )
+            GOTRACEBACK=1 $goctest -v -timeout 5m -coverprofile=.coverage/coverage.out -covermode="$COVERMODE" $(go list ./... | grep -v '/vendor/' )
         else
             for pkg in $(go list ./... | grep -v '/vendor/' ); do
                 GOTRACEBACK=1 go test -i "$pkg"
-                GOTRACEBACK=1 $goctest -v -coverprofile=.coverage/profile.out -covermode="$COVERMODE" "$pkg"
-=======
-            $goctest -v -timeout 5m -coverprofile=.coverage/coverage.out -covermode="$COVERMODE" $(go list ./... | grep -v '/vendor/' )
-        else
-            for pkg in $(go list ./... | grep -v '/vendor/' ); do
-                go test -i "$pkg"
-                $goctest -v -timeout 5m -coverprofile=.coverage/profile.out -covermode="$COVERMODE" "$pkg"
->>>>>>> 8243ed04
+                GOTRACEBACK=1 $goctest -v -timeout 5m -coverprofile=.coverage/profile.out -covermode="$COVERMODE" "$pkg"
                 append_coverage .coverage/profile.out
             done
         fi
